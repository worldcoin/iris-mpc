--- conflicted
+++ resolved
@@ -64,13 +64,10 @@
 data-encoding = "2.6.0"
 bincode.workspace = true
 serde-big-array.workspace = true
-<<<<<<< HEAD
 quick_cache = "0.6.13"
-=======
 metrics = "0.22.1"
 metrics-exporter-statsd = "0.7"
 
->>>>>>> 4f8e86d0
 
 [dev-dependencies]
 float_eq = "1"
