--- conflicted
+++ resolved
@@ -893,28 +893,6 @@
             iris_a.mask.flip_bit(2 * i + 1);
         }
 
-<<<<<<< HEAD
-        let dist_b_target = (1, 8);
-        let dist_c_target = (1, 4);
-
-        let mut rng_for_b = base_rng.clone();
-        let mut rng_for_c = base_rng.clone();
-
-        let iris_b = iris_a.get_graded_similar_iris(&mut rng_for_b, dist_b_target);
-        let iris_c = iris_a.get_graded_similar_iris(&mut rng_for_c, dist_c_target);
-
-        let dist_a_b = iris_a.get_distance(&iris_b);
-        let expected_dist_b = dist_b_target.0 as f64 / dist_b_target.1 as f64;
-
-        assert_float_eq!(dist_a_b, expected_dist_b, abs <= 1e-5);
-
-        let dist_a_c = iris_a.get_distance(&iris_c);
-        let expected_dist_c = dist_c_target.0 as f64 / dist_c_target.1 as f64;
-        assert_float_eq!(dist_a_c, expected_dist_c, abs <= 1e-5);
-
-        let dist_b_c = iris_b.get_distance(&iris_c);
-        let expected_dist_b_c = expected_dist_c - expected_dist_b;
-=======
         let dist_b_target = 0.125;
         let dist_c_target = 0.25;
 
@@ -932,7 +910,6 @@
 
         let dist_b_c = iris_b.get_distance(&iris_c);
         let expected_dist_b_c = dist_c_target - dist_b_target;
->>>>>>> 762a94dd
         assert_float_eq!(dist_b_c, expected_dist_b_c, abs <= 1e-5);
 
         assert_eq!(iris_a.mask, iris_b.mask);
