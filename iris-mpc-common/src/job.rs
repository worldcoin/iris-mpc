use crate::{
    galois_engine::degree4::{GaloisRingIrisCodeShare, GaloisRingTrimmedMaskCodeShare},
    helpers::{statistics::BucketStatistics, sync::Modification},
};
use serde::{Deserialize, Serialize};
use std::{collections::HashMap, future::Future};

#[derive(Default, Debug, Clone, PartialEq, Eq, Hash)]
pub struct BatchQueryEntries {
    pub code: Vec<GaloisRingIrisCodeShare>,
    pub mask: Vec<GaloisRingTrimmedMaskCodeShare>,
}
#[derive(Default, Debug, Clone, PartialEq, Eq, Hash)]
pub struct BatchMetadata {
    pub node_id:  String,
    pub trace_id: String,
    pub span_id:  String,
}

#[derive(Default, Debug, Clone, PartialEq, Eq)]
pub struct BatchQuery {
    // Enrollment and reauth specific fields
    pub request_ids:          Vec<String>,
    pub request_types:        Vec<String>,
    pub metadata:             Vec<BatchMetadata>,
    pub query_left:           BatchQueryEntries,
    pub db_left:              BatchQueryEntries,
    pub store_left:           BatchQueryEntries,
    pub query_right:          BatchQueryEntries,
    pub db_right:             BatchQueryEntries,
    pub store_right:          BatchQueryEntries,
    pub or_rule_indices:      Vec<Vec<u32>>,
    pub luc_lookback_records: usize,
    pub valid_entries:        Vec<bool>,

    // Only reauth specific fields
    // Map from reauth request id to the index of the target entry to be matched
    pub reauth_target_indices: HashMap<String, u32>,
    pub reauth_use_or_rule:    HashMap<String, bool>,

    // Only deletion specific fields
    pub deletion_requests_indices:  Vec<u32>, // 0-indexed indices of entries to be deleted
    pub deletion_requests_metadata: Vec<BatchMetadata>,

    // Keeping track of updates & deletions for sync mechanism. Mapping: Serial id -> Modification
    pub modifications: HashMap<u32, Modification>,
}

#[derive(Debug, Clone, Default, PartialEq, Eq)]
pub struct ServerJobResult<A = ()> {
    pub merged_results: Vec<u32>,
    pub request_ids: Vec<String>,
    pub request_types: Vec<String>,
    pub metadata: Vec<BatchMetadata>,
    pub matches: Vec<bool>,
    pub match_ids: Vec<Vec<u32>>,
    pub partial_match_ids_left: Vec<Vec<u32>>,
    pub partial_match_ids_right: Vec<Vec<u32>>,
    pub partial_match_counters_left: Vec<usize>,
    pub partial_match_counters_right: Vec<usize>,
    pub store_left: BatchQueryEntries,
    pub store_right: BatchQueryEntries,
    pub deleted_ids: Vec<u32>,
    pub matched_batch_request_ids: Vec<Vec<String>>,
    pub anonymized_bucket_statistics_left: BucketStatistics,
    pub anonymized_bucket_statistics_right: BucketStatistics,
    pub successful_reauths: Vec<bool>, // true if request type is reauth and it's successful
    pub reauth_target_indices: HashMap<String, u32>,
    pub reauth_or_rule_used: HashMap<String, bool>,
<<<<<<< HEAD
    /// Actor-specific data (e.g. graph mutations).
    pub actor_data: A,
=======
    pub modifications: HashMap<u32, Modification>,
>>>>>>> 0f7b3662
}

#[derive(Debug, Clone, PartialEq, Eq, Serialize, Deserialize, Default)]
pub enum Eye {
    #[default]
    Left,
    Right,
}

pub trait JobSubmissionHandle {
    type A;

    #[allow(async_fn_in_trait)]
    async fn submit_batch_query(
        &mut self,
        batch: BatchQuery,
    ) -> impl Future<Output = ServerJobResult<Self::A>>;
}<|MERGE_RESOLUTION|>--- conflicted
+++ resolved
@@ -67,12 +67,9 @@
     pub successful_reauths: Vec<bool>, // true if request type is reauth and it's successful
     pub reauth_target_indices: HashMap<String, u32>,
     pub reauth_or_rule_used: HashMap<String, bool>,
-<<<<<<< HEAD
+    pub modifications: HashMap<u32, Modification>,
     /// Actor-specific data (e.g. graph mutations).
     pub actor_data: A,
-=======
-    pub modifications: HashMap<u32, Modification>,
->>>>>>> 0f7b3662
 }
 
 #[derive(Debug, Clone, PartialEq, Eq, Serialize, Deserialize, Default)]
