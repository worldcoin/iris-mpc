--- conflicted
+++ resolved
@@ -70,11 +70,7 @@
     pub reauth_or_rule_used: HashMap<String, bool>,
 }
 
-<<<<<<< HEAD
-#[derive(Debug, Clone, Default, PartialEq, Eq, Serialize, Deserialize)]
-=======
-#[derive(Debug, Clone, Serialize, Deserialize, Default)]
->>>>>>> 7bffb659
+#[derive(Debug, Clone, PartialEq, Eq, Serialize, Deserialize, Default)]
 pub enum Eye {
     #[default]
     Left,
