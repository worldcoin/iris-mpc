use crate::galois_engine::degree4::FullGaloisRingIrisCodeShare;
use crate::helpers::statistics::BucketResult;
use crate::iris_db::iris::MATCH_THRESHOLD_RATIO;
use crate::job::{BatchMetadata, GaloisSharesBothSides};
use crate::ROTATIONS;
use crate::{
    galois_engine::degree4::{GaloisRingIrisCodeShare, GaloisRingTrimmedMaskCodeShare},
    helpers::{
        inmemory_store::InMemoryStore,
        smpc_request::{REAUTH_MESSAGE_TYPE, RESET_CHECK_MESSAGE_TYPE, UNIQUENESS_MESSAGE_TYPE},
        statistics::BucketStatistics,
    },
    iris_db::{
        db::IrisDB,
        iris::{IrisCode, IrisCodeArray},
    },
    job::{BatchQuery, JobSubmissionHandle, ServerJobResult},
    vector_id::VectorId,
    IRIS_CODE_LENGTH,
};
use eyre::Result;
use itertools::izip;
use rand::{
    rngs::StdRng,
    seq::{IteratorRandom, SliceRandom},
    Rng, SeedableRng,
};
use std::sync::Arc;
use std::{
    collections::{HashMap, HashSet},
    ops::Range,
};
use tracing::Level;
use uuid::Uuid;

const THRESHOLD_ABSOLUTE: usize = IRIS_CODE_LENGTH * 375 / 1000; // 0.375 * 12800

const LEFT: usize = 0;
const RIGHT: usize = 1;

#[derive(Clone)]
pub struct E2ETemplate {
    left: IrisCode,
    right: IrisCode,
}
impl E2ETemplate {
    fn to_shared_template(&self, is_valid: bool, rng: &mut StdRng) -> E2ESharedTemplate {
        let (
            left_shared_code,
            left_shared_mask,
            left_mirrored_shared_code,
            left_mirrored_shared_mask,
        ) = get_shared_template(is_valid, &self.left, rng);
        let (
            right_shared_code,
            right_shared_mask,
            right_mirrored_shared_code,
            right_mirrored_shared_mask,
        ) = get_shared_template(is_valid, &self.right, rng);
        E2ESharedTemplate {
            left_shared_code,
            left_shared_mask,
            right_shared_code,
            right_shared_mask,
            left_mirrored_shared_code,
            left_mirrored_shared_mask,
            right_mirrored_shared_code,
            right_mirrored_shared_mask,
        }
    }
}

fn get_shared_template(
    is_valid: bool,
    template: &IrisCode,
    rng: &mut StdRng,
) -> (
    [GaloisRingIrisCodeShare; 3],
    [GaloisRingTrimmedMaskCodeShare; 3],
    [GaloisRingIrisCodeShare; 3],
    [GaloisRingTrimmedMaskCodeShare; 3],
) {
    let mut shared_code =
        GaloisRingIrisCodeShare::encode_iris_code(&template.code, &template.mask, rng);

    let shared_mask = GaloisRingIrisCodeShare::encode_mask_code(&template.mask, rng);

    // Create mirrored versions of the shares (before trimming for masks)
    let mut mirrored_shared_code = [
        shared_code[0].mirrored_code(),
        shared_code[1].mirrored_code(),
        shared_code[2].mirrored_code(),
    ];

    let mirrored_shared_mask = [
        shared_mask[0].mirrored_mask(),
        shared_mask[1].mirrored_mask(),
        shared_mask[2].mirrored_mask(),
    ];

    // Now trim the masks
    let shared_mask_vector: Vec<GaloisRingTrimmedMaskCodeShare> =
        shared_mask.iter().map(|x| x.clone().into()).collect();

    let mirrored_shared_mask_vector: Vec<GaloisRingTrimmedMaskCodeShare> = mirrored_shared_mask
        .iter()
        .map(|x| x.clone().into())
        .collect();

    let mut shared_mask: [GaloisRingTrimmedMaskCodeShare; 3] =
        shared_mask_vector.try_into().unwrap();

    let mut mirrored_shared_mask: [GaloisRingTrimmedMaskCodeShare; 3] =
        mirrored_shared_mask_vector.try_into().unwrap();

    if !is_valid {
        shared_code[0] = GaloisRingIrisCodeShare::default_for_party(1);
        shared_mask[0] = GaloisRingTrimmedMaskCodeShare::default_for_party(1);
        mirrored_shared_code[0] = GaloisRingIrisCodeShare::default_for_party(1);
        mirrored_shared_mask[0] = GaloisRingTrimmedMaskCodeShare::default_for_party(1);
    }

    (
        shared_code,
        shared_mask,
        mirrored_shared_code,
        mirrored_shared_mask,
    )
}

type OrRuleSerialIds = Vec<u32>;

#[derive(Clone)]
pub struct E2ESharedTemplate {
    pub left_shared_code: [GaloisRingIrisCodeShare; 3],
    pub left_shared_mask: [GaloisRingTrimmedMaskCodeShare; 3],
    pub right_shared_code: [GaloisRingIrisCodeShare; 3],
    pub right_shared_mask: [GaloisRingTrimmedMaskCodeShare; 3],
    pub left_mirrored_shared_code: [GaloisRingIrisCodeShare; 3],
    pub left_mirrored_shared_mask: [GaloisRingTrimmedMaskCodeShare; 3],
    pub right_mirrored_shared_code: [GaloisRingIrisCodeShare; 3],
    pub right_mirrored_shared_mask: [GaloisRingTrimmedMaskCodeShare; 3],
}

#[derive(Debug, Clone, Copy, PartialEq, Eq)]
pub enum TestCase {
    /// Send an iris code known to be in the database
    Match,
    /// Send an iris code known to be in the database
    /// but skip persistence
    MatchSkipPersistence,
    /// Send an iris code that known not to match any in the database, it
    /// will be inserted
    NonMatch,
    /// Send an iris code that known not to match any in the database, it
    /// will not be inserted
    NonMatchSkipPersistence,
    /// Send an iris code that is close to the threshold of matching another
    /// iris code There will be a slight jitter added around the threshold
    /// so it could produce both a match and non-match
    CloseToThreshold,
    /// Send an iris code that was not in the initial DB, but has been since
    /// inserted
    PreviouslyInserted,
    /// Send an iris code known to have been in the database, but has been
    /// deleted
    PreviouslyDeleted,
    /// Send an iris code that uses the OR rule
    WithOrRuleSet,
    /// Send a reauth request matching target serial id's iris code only
    /// (successful reauth)
    ReauthMatchingTarget,
    /// Send a reauth request not matching target serial id's iris code
    /// (failed reauth)
    ReauthNonMatchingTarget,
    /// Send a reauth request with OR rule matching one side of target
    /// serial id's iris code (successful reauth)
    ReauthOrRuleMatchingTarget,
    /// Send a reauth request with OR rule not matching any sides of target
    /// serial id's iris code (failed reauth)
    ReauthOrRuleNonMatchingTarget,
    /// Send a reset check request with an iris code known to be in the database
    /// Similar to MatchSkipPersistence, but using RESET_CHECK_MESSAGE_TYPE
    ResetCheckMatch,
    /// Send a reset check request with an iris code known not to match any in the database
    /// Similar to NonMatchSkipPersistence, but using RESET_CHECK_MESSAGE_TYPE
    ResetCheckNonMatch,
    /// Send an enrollment request using the iris codes used during ResetCheckNonMatch and expect it to be inserted without matches. This will make sure that reset_check did not write into the database.
    EnrollmentAfterResetCheckNonMatch,
    /// Send an enrollment request using the iris codes used during ResetUpdate and expect a match result
    MatchAfterResetUpdate,
    /// Send an iris code crafted for full face mirror attack detection:
    /// - Normal flow won't match anything in the database
    /// - But when the code is mirrored, it will match(mirrored version will be pre-inserted in the test db)
    FullFaceMirrorAttack,
}

impl TestCase {
    /// Returns the default set of allowed test cases, which is used to filter
    /// the later selection. Should usually be the exhaustive set of all
    /// variants.
    fn default_test_set() -> Vec<TestCase> {
        vec![
            TestCase::Match,
            TestCase::MatchSkipPersistence,
            TestCase::NonMatch,
            TestCase::NonMatchSkipPersistence,
            TestCase::CloseToThreshold,
            TestCase::PreviouslyInserted,
            TestCase::PreviouslyDeleted,
            TestCase::WithOrRuleSet,
            TestCase::ReauthNonMatchingTarget,
            TestCase::ReauthMatchingTarget,
            TestCase::ReauthOrRuleNonMatchingTarget,
            TestCase::ReauthOrRuleMatchingTarget,
            TestCase::ResetCheckMatch,
            TestCase::ResetCheckNonMatch,
            TestCase::EnrollmentAfterResetCheckNonMatch,
            TestCase::MatchAfterResetUpdate,
            TestCase::FullFaceMirrorAttack,
        ]
    }
}

#[derive(Debug, Clone, Copy, PartialEq, Eq)]
enum DatabaseRange {
    /// Use the full database range
    Full,
    /// Use only the first 10% of the database range, which has masks set to
    /// all 1. This is useful for testing values close to the threshold,
    /// since we can rely on bitflips always affecting distance.
    FullMaskOnly,
}

pub struct ExpectedResult {
    /// The returned index of the iris code in the database.
    /// It is None if the iris code is not in the database, and Some(idx) if
    /// there is a match at index idx
    db_index: Option<u32>,
    /// The request is a skip persistence request
    is_skip_persistence_request: bool,
    /// Whether the iris code is expected to be in the batch match
    /// This flag indicates that the iris code is expected to match another
    /// iris code in the current batch
    is_batch_match: bool,
    /// Populated only if the request type is REAUTH.
    /// Indicates whether the expected reauth result is successful.
    is_reauth_successful: Option<bool>,
    /// Whether this is a RESET_CHECK_MESSAGE_TYPE request
    is_reset_check: bool,
    /// Whether this is a FULL_FACE_MIRROR_ATTACK request
    is_full_face_mirror_attack: bool,
}

impl ExpectedResult {
    /// Creates a new builder for ExpectedResult with default values
    pub fn builder() -> ExpectedResultBuilder {
        ExpectedResultBuilder::default()
    }
}

/// Builder for ExpectedResult
#[derive(Default)]
pub struct ExpectedResultBuilder {
    db_index: Option<u32>,
    is_skip_persistence_request: bool,
    is_batch_match: bool,
    is_reauth_successful: Option<bool>,
    is_reset_check: bool,
    is_full_face_mirror_attack: bool,
}

impl ExpectedResultBuilder {
    /// Sets the db_index to Some value
    pub fn with_db_index(mut self, db_index: u32) -> Self {
        self.db_index = Some(db_index);
        self
    }

    /// Sets is_skip_persistence_request
    pub fn with_skip_persistence(mut self, is_skip_persistence_request: bool) -> Self {
        self.is_skip_persistence_request = is_skip_persistence_request;
        self
    }

    /// Sets is_batch_match
    pub fn with_batch_match(mut self, is_batch_match: bool) -> Self {
        self.is_batch_match = is_batch_match;
        self
    }

    /// Sets is_reauth_successful to Some value
    pub fn with_reauth_successful(mut self, is_reauth_successful: bool) -> Self {
        self.is_reauth_successful = Some(is_reauth_successful);
        self
    }

    /// Sets is_reset_check
    pub fn with_reset_check(mut self, is_reset_check: bool) -> Self {
        self.is_reset_check = is_reset_check;
        self
    }

    /// Sets is_full_face_mirror_attack
    pub fn with_full_face_mirror_attack(mut self, is_full_face_mirror_attack: bool) -> Self {
        self.is_full_face_mirror_attack = is_full_face_mirror_attack;
        self
    }

    /// Builds the ExpectedResult
    pub fn build(self) -> ExpectedResult {
        ExpectedResult {
            db_index: self.db_index,
            is_skip_persistence_request: self.is_skip_persistence_request,
            is_batch_match: self.is_batch_match,
            is_reauth_successful: self.is_reauth_successful,
            is_reset_check: self.is_reset_check,
            is_full_face_mirror_attack: self.is_full_face_mirror_attack,
        }
    }
}

struct BucketStatisticParameters {
    num_buckets: usize,
}

pub struct TestCaseGenerator {
    /// enabled TestCases
    enabled_test_cases: Vec<TestCase>,
    /// initial state of the Iris Database
    initial_db_state: TestDb,
    /// full_mask_range
    full_mask_range: Range<usize>,
    /// expected results for all of the queries we send
    expected_results: HashMap<String, ExpectedResult>,
    /// mapping from request_id to the index of the target entry to be
    /// matched in reauth
    reauth_target_indices: HashMap<String, u32>,
    /// responses received from the servers, where a new iris code was
    /// inserted. Maps position in the database to the E2ETemplate
    inserted_responses: HashMap<u32, E2ETemplate>,
    /// responses used for reset checks, where a new iris code was
    /// checked against the database
    non_match_reset_check_templates: HashMap<String, E2ETemplate>,
    /// templates used for reset updates where memory is overridden with these
    reset_update_templates: HashMap<u32, E2ETemplate>,
    /// A buffer of indices that have been deleted, to choose a index from
    /// to send for testing against deletions. Once picked, it is removed
    /// from here
    deleted_indices_buffer: Vec<u32>,
    /// The full set of indices that have been deleted
    deleted_indices: HashSet<u32>,
    /// A list of indices that are not allowed to be queried, to avoid
    /// potential false matches
    disallowed_queries: Vec<u32>,
    /// Expected properties of the bucket statistics (num_gpus, )
    bucket_statistic_parameters: Option<BucketStatisticParameters>,
    /// The rng that is used internally
    rng: StdRng,

    // info for current batch, will be cleared at the start of a new batch
    /// New templates that have been inserted in the current batch.
    /// (position in batch, request_id, template)
    new_templates_in_batch: Vec<(usize, String, E2ETemplate)>,
    /// skip invalidating requests in the current batch, since we expect
    /// them to be processed
    skip_invalidate: bool,
    /// duplicates in the current batch, used to test the batch
    /// deduplication mechanism
    batch_duplicates: HashMap<String, String>,
    /// indices used in the current batch, to avoid deleting those
    db_indices_used_in_current_batch: HashSet<usize>,
    /// items against which the OR rule is used
    or_rule_matches: Vec<String>,
    is_cpu: bool,
}

impl TestCaseGenerator {
    pub fn new_with_db(db: TestDb, internal_rng_seed: u64, is_cpu: bool) -> Self {
        // Set the masks to all 1s for the first 10%
        let rng = StdRng::seed_from_u64(internal_rng_seed);
        let db_len = db.len();
        Self {
            enabled_test_cases: TestCase::default_test_set(),
            initial_db_state: db,
            full_mask_range: 0..db_len / 10,
            expected_results: HashMap::new(),
            reauth_target_indices: HashMap::new(),
            inserted_responses: HashMap::new(),
            non_match_reset_check_templates: HashMap::new(),
            reset_update_templates: HashMap::new(),
            deleted_indices_buffer: Vec::new(),
            deleted_indices: HashSet::new(),
            disallowed_queries: Vec::new(),
            rng,
            bucket_statistic_parameters: None,
            new_templates_in_batch: Vec::new(),
            skip_invalidate: false,
            batch_duplicates: HashMap::new(),
            db_indices_used_in_current_batch: HashSet::new(),
            or_rule_matches: Vec::new(),
            is_cpu,
        }
    }

    pub fn disable_test_case(&mut self, test_case: TestCase) {
        self.enabled_test_cases.retain(|x| x != &test_case);
    }

    pub fn enable_bucket_statistic_checks(&mut self, num_buckets: usize) {
        self.bucket_statistic_parameters = Some(BucketStatisticParameters { num_buckets });
    }

    fn generate_query_batch(
        &mut self,
        max_batch_size: usize,
        max_deletions_per_batch: usize,
        max_reset_updates_per_batch: usize,
    ) -> Result<([BatchQuery; 3], HashMap<String, E2ETemplate>)> {
        let mut requests: HashMap<String, E2ETemplate> = HashMap::new();
        let mut batch0 = BatchQuery::default();
        let mut batch1 = BatchQuery::default();
        let mut batch2 = BatchQuery::default();
        batch0.full_face_mirror_attacks_detection_enabled = true;
        batch1.full_face_mirror_attacks_detection_enabled = true;
        batch2.full_face_mirror_attacks_detection_enabled = true;
        let batch_size = self.rng.gen_range(1..=max_batch_size);

        self.batch_duplicates.clear();
        self.skip_invalidate = false;
        self.new_templates_in_batch.clear();
        self.db_indices_used_in_current_batch.clear();
        self.or_rule_matches.clear();

        for idx in 0..batch_size {
            let (request_id, e2e_template, or_rule_indices, skip_persistence, message_type) =
                self.generate_query(idx);

            // Invalidate 10% of the queries, but ignore the batch duplicates
            // TODO: remove the check for cpu once batch deduplication is implemented
            let is_valid = self.is_cpu || self.rng.gen_bool(0.10) || self.skip_invalidate;
            if is_valid {
                requests.insert(request_id.to_string(), e2e_template.clone());
            }

            let maybe_reauth_target_index = self.reauth_target_indices.get(&request_id.to_string());
            let shared_template = e2e_template.to_shared_template(is_valid, &mut self.rng);

            prepare_batch(
                &mut batch0,
                is_valid,
                request_id.to_string(),
                0,
                shared_template.clone(),
                or_rule_indices.clone(),
                maybe_reauth_target_index,
                skip_persistence,
                message_type.clone(),
            )?;

            prepare_batch(
                &mut batch1,
                true,
                request_id.to_string(),
                1,
                shared_template.clone(),
                or_rule_indices.clone(),
                maybe_reauth_target_index,
                skip_persistence,
                message_type.clone(),
            )?;

            prepare_batch(
                &mut batch2,
                true,
                request_id.to_string(),
                2,
                shared_template,
                or_rule_indices.clone(),
                maybe_reauth_target_index,
                skip_persistence,
                message_type,
            )?;
        }

        // Skip empty batch
        if batch0.request_ids.is_empty() {
            return Ok(([batch0, batch1, batch2], requests));
        }

        // for non-empty batches also add some deletions
        if max_deletions_per_batch > 0 {
            for _ in 0..self.rng.gen_range(0..max_deletions_per_batch) {
                let idx = self
                    .rng
                    .gen_range(0..self.initial_db_state.initial_db_len());
                if self.deleted_indices.contains(&(idx as u32))
                    || self.db_indices_used_in_current_batch.contains(&idx)
                    || self.disallowed_queries.contains(&(idx as u32))
                {
                    continue;
                }
                self.deleted_indices_buffer.push(idx as u32);
                self.deleted_indices.insert(idx as u32);
                self.disallowed_queries.push(idx as u32);
                tracing::info!("Deleting index {}", idx);

                for b in [&mut batch0, &mut batch1, &mut batch2] {
                    b.push_deletion_request(
                        "sns_id".to_string(),
                        idx as u32,
                        BatchMetadata::default(),
                    );
                }
            }
        }

        // for non-empty batches also add some reset updates
        if max_reset_updates_per_batch > 0 {
            for _ in 0..self.rng.gen_range(0..max_reset_updates_per_batch) {
                let idx = self
                    .rng
                    .gen_range(0..self.initial_db_state.initial_db_len());
                if self.deleted_indices.contains(&(idx as u32))
                    || self.db_indices_used_in_current_batch.contains(&idx)
                    || self.disallowed_queries.contains(&(idx as u32))
                {
                    continue;
                }
                let code = IrisCode::random_rng(&mut self.rng);
                let template = E2ETemplate {
                    left: code.clone(),
                    right: code,
                };
                let shared_template = template.to_shared_template(true, &mut self.rng);
                let shares0 = GaloisSharesBothSides {
                    code_left: shared_template.left_shared_code[0].clone(),
                    mask_left: shared_template.left_shared_mask[0].clone(),
                    code_right: shared_template.right_shared_code[0].clone(),
                    mask_right: shared_template.right_shared_mask[0].clone(),
                };
                let shares1 = GaloisSharesBothSides {
                    code_left: shared_template.left_shared_code[1].clone(),
                    mask_left: shared_template.left_shared_mask[1].clone(),
                    code_right: shared_template.right_shared_code[1].clone(),
                    mask_right: shared_template.right_shared_mask[1].clone(),
                };
                let shares2 = GaloisSharesBothSides {
                    code_left: shared_template.left_shared_code[2].clone(),
                    mask_left: shared_template.left_shared_mask[2].clone(),
                    code_right: shared_template.right_shared_code[2].clone(),
                    mask_right: shared_template.right_shared_mask[2].clone(),
                };
                self.disallowed_queries.push(idx as u32);
                self.reset_update_templates
                    .insert(idx as u32, template.clone());
                let req_id = Uuid::new_v4().to_string();
                requests.insert(req_id.clone(), template.clone());
                tracing::info!(
                    "Applying reset update to index {} with request id {}",
                    idx,
                    req_id
                );
                let sns_id = || "sns_id".to_string();

                batch0.push_reset_update_request(sns_id(), req_id.clone(), idx as u32, shares0);
                batch1.push_reset_update_request(sns_id(), req_id.clone(), idx as u32, shares1);
                batch2.push_reset_update_request(sns_id(), req_id, idx as u32, shares2);
            }
        }

        Ok(([batch0, batch1, batch2], requests))
    }

    /// Get an Iris code known to be in the database, and return it and its
    /// index. The `DatabaseRange` parameter is used to chose which portion
    /// of the DB the item is chosen from.
    fn get_iris_code_in_db(&mut self, db_range: DatabaseRange) -> (usize, [IrisCode; 2]) {
        let mut db_index = None;
        let range = match db_range {
            DatabaseRange::FullMaskOnly => self.full_mask_range.clone(),
            DatabaseRange::Full => 0..self.initial_db_state.initial_db_len(),
        };
        for _ in 0..100 {
            let potential_db_index = self.rng.gen_range(range.clone());
            if self.deleted_indices.contains(&(potential_db_index as u32)) {
                continue;
            }
            if self
                .db_indices_used_in_current_batch
                .contains(&potential_db_index)
            {
                continue;
            }
            if self
                .disallowed_queries
                .contains(&(potential_db_index as u32))
            {
                continue;
            }
            db_index = Some(potential_db_index);
            break;
        }
        let db_index = db_index.expect("could not find a valid DB item in 100 random drawings");
        (
            db_index,
            [
                self.initial_db_state.plain_dbs[LEFT].db[db_index].clone(),
                self.initial_db_state.plain_dbs[RIGHT].db[db_index].clone(),
            ],
        )
    }

    fn generate_query(
        &mut self,
        internal_batch_idx: usize,
    ) -> (Uuid, E2ETemplate, OrRuleSerialIds, bool, String) {
        let request_id = Uuid::new_v4();
        let mut skip_persistence = false;
        let mut message_type = UNIQUENESS_MESSAGE_TYPE.to_string();
        // Automatic random tests
        let mut options = vec![
            TestCase::Match,
            TestCase::NonMatch,
            TestCase::CloseToThreshold,
            TestCase::WithOrRuleSet,
            TestCase::ReauthNonMatchingTarget,
            TestCase::ReauthMatchingTarget,
            TestCase::ReauthOrRuleNonMatchingTarget,
            TestCase::ReauthOrRuleMatchingTarget,
            TestCase::MatchSkipPersistence,
            TestCase::NonMatchSkipPersistence,
            TestCase::ResetCheckMatch,
            TestCase::ResetCheckNonMatch,
            TestCase::FullFaceMirrorAttack,
        ];

        if !self.inserted_responses.is_empty() {
            options.push(TestCase::PreviouslyInserted);
        }
        if !self.deleted_indices_buffer.is_empty() {
            options.push(TestCase::PreviouslyDeleted);
        };
        if !self.non_match_reset_check_templates.is_empty() {
            options.push(TestCase::EnrollmentAfterResetCheckNonMatch);
        }
        if !self.reset_update_templates.is_empty() {
            options.push(TestCase::MatchAfterResetUpdate);
        }

        options.retain(|x| self.enabled_test_cases.contains(x));

        let mut or_rule_indices: Vec<u32> = Vec::new();

        // with a 10% chance we pick a template from the batch, to test the batch
        // deduplication mechanism
        // TODO: remove the check for cpu once batch deduplication is implemented
        let pick_from_batch = !self.is_cpu && self.rng.gen_bool(0.10);
        let e2e_template = if pick_from_batch && !self.new_templates_in_batch.is_empty() {
            let random_idx = self.rng.gen_range(0..self.new_templates_in_batch.len());
            let (batch_idx, duplicate_request_id, template) =
                self.new_templates_in_batch[random_idx].clone();
            self.expected_results.insert(
                request_id.to_string(),
                ExpectedResult::builder()
                    .with_db_index(batch_idx as u32)
                    .with_batch_match(true)
                    .build(),
            );
            self.batch_duplicates
                .insert(request_id.to_string(), duplicate_request_id);
            self.skip_invalidate = true;
            template.clone()
        } else {
            // otherwise we pick from the valid test case options
            let option = options
                .choose(&mut self.rng)
                .expect("we have at least one testcase option");
            tracing::info!("Request {} has type {:?}", request_id, option);
            match &option {
                TestCase::NonMatch => {
                    tracing::info!("Sending new iris code");
                    self.expected_results
                        .insert(request_id.to_string(), ExpectedResult::builder().build());
                    let template = IrisCode::random_rng(&mut self.rng);
                    self.skip_invalidate = true;
                    let template = E2ETemplate {
                        left: template.clone(),
                        right: template,
                    };
                    self.new_templates_in_batch.push((
                        internal_batch_idx,
                        request_id.to_string(),
                        template.clone(),
                    ));
                    template
                }
                TestCase::NonMatchSkipPersistence => {
                    tracing::info!("Sending new iris code with skip persistence");
                    skip_persistence = true;
                    self.expected_results.insert(
                        request_id.to_string(),
                        ExpectedResult::builder()
                            .with_skip_persistence(true)
                            .build(),
                    );
                    let template = IrisCode::random_rng(&mut self.rng);
                    E2ETemplate {
                        left: template.clone(),
                        right: template.clone(),
                    }
                }
                TestCase::Match => {
                    tracing::info!("Sending iris code from db");
                    let (db_index, [template_left, template_right]) =
                        self.get_iris_code_in_db(DatabaseRange::Full);
                    self.db_indices_used_in_current_batch.insert(db_index);
                    self.expected_results.insert(
                        request_id.to_string(),
                        ExpectedResult::builder()
                            .with_db_index(db_index as u32)
                            .build(),
                    );
                    E2ETemplate {
                        left: template_left,
                        right: template_right,
                    }
                }
                TestCase::MatchSkipPersistence => {
                    tracing::info!("Sending iris code from db with skip persistence");
                    let (db_index, [template_left, template_right]) =
                        self.get_iris_code_in_db(DatabaseRange::Full);
                    self.db_indices_used_in_current_batch.insert(db_index);
                    skip_persistence = true;
                    self.disallowed_queries.push(db_index as u32);
                    self.expected_results.insert(
                        request_id.to_string(),
                        ExpectedResult::builder()
                            .with_db_index(db_index as u32)
                            .with_skip_persistence(true)
                            .build(),
                    );
                    E2ETemplate {
                        left: template_left,
                        right: template_right,
                    }
                }
                TestCase::CloseToThreshold => {
                    tracing::info!("Sending iris code on the threshold");
                    let (db_index, mut template) =
                        self.get_iris_code_in_db(DatabaseRange::FullMaskOnly);
                    self.db_indices_used_in_current_batch.insert(db_index);
                    let variation = self.rng.gen_range(-1..=1);
                    self.expected_results.insert(
                        request_id.to_string(),
                        if variation > 0 {
                            // we flip more than the threshold so this should not match
                            // however it would afterwards so we no longer pick it
                            self.disallowed_queries.push(db_index as u32);
                            ExpectedResult::builder().build()
                        } else {
                            // we flip less or equal to than the threshold so this should
                            // match
                            self.disallowed_queries.push(db_index as u32);
                            ExpectedResult::builder()
                                .with_db_index(db_index as u32)
                                .build()
                        },
                    );
                    for dir in [LEFT, RIGHT] {
                        assert_eq!(template[dir].mask, IrisCodeArray::ONES);
                        for i in 0..(THRESHOLD_ABSOLUTE as i32 + variation) as usize {
                            template[dir].code.flip_bit(i);
                        }
                    }
                    let [template_left, template_right] = template;
                    E2ETemplate {
                        left: template_left,
                        right: template_right,
                    }
                }
                TestCase::PreviouslyInserted => {
                    tracing::info!("Sending freshly inserted iris code");
                    let (idx, e2e_template) = self
                        .inserted_responses
                        .iter()
                        .choose(&mut self.rng)
                        .expect("we have at least one response");
                    self.expected_results.insert(
                        request_id.to_string(),
                        ExpectedResult::builder().with_db_index(*idx).build(),
                    );
                    self.db_indices_used_in_current_batch.insert(*idx as usize);
                    E2ETemplate {
                        left: e2e_template.left.clone(),
                        right: e2e_template.right.clone(),
                    }
                }
                TestCase::PreviouslyDeleted => {
                    tracing::info!("Sending deleted iris code");
                    let idx = self.rng.gen_range(0..self.deleted_indices_buffer.len());
                    let deleted_idx = self.deleted_indices_buffer[idx];

                    self.deleted_indices_buffer.remove(idx);
                    self.expected_results
                        .insert(request_id.to_string(), ExpectedResult::builder().build());
                    E2ETemplate {
                        left: self.initial_db_state.plain_dbs[LEFT].db[deleted_idx as usize]
                            .clone(),
                        right: self.initial_db_state.plain_dbs[RIGHT].db[deleted_idx as usize]
                            .clone(),
                    }
                }
                TestCase::WithOrRuleSet => {
                    tracing::info!(
                        "Sending iris codes that match on one side but not the other with the OR \
                         rule set"
                    );

                    // use 1 to 10 OR-matching iris codes
                    let n_db_indexes = self.rng.gen_range(1..10);

                    // Remove disallowed queries from the pool
                    let db_indexes = (0..n_db_indexes)
                        .map(|_| loop {
                            let (db_index, _) =
                                self.get_iris_code_in_db(DatabaseRange::FullMaskOnly);
                            if !self.disallowed_queries.contains(&(db_index as u32)) {
                                return db_index;
                            }
                        })
                        .collect::<Vec<_>>();

                    let db_indexes_copy = db_indexes.clone();

                    // select a random one to use as matching signup
                    let matching_db_index =
                        db_indexes_copy[self.rng.gen_range(0..db_indexes_copy.len())];
                    self.disallowed_queries.push(matching_db_index as u32);
                    // comparison against this item will use the OR rule
                    or_rule_indices = db_indexes_copy.iter().map(|&x| x as u32).collect();

                    // apply variation to either right or left code
                    let will_match: bool = self.rng.gen();
                    let flip_right = if will_match {
                        Some(self.rng.gen())
                    } else {
                        None
                    };

                    let template =
                        self.prepare_flipped_codes(matching_db_index, will_match, flip_right);

                    if will_match {
                        self.or_rule_matches.push(request_id.to_string());
                        self.expected_results.insert(
                            request_id.to_string(),
                            ExpectedResult::builder()
                                .with_db_index(matching_db_index as u32)
                                .with_batch_match(false)
                                .build(),
                        );
                    } else {
                        self.db_indices_used_in_current_batch
                            .insert(matching_db_index);
                        self.disallowed_queries.push(matching_db_index as u32);
                        self.expected_results
                            .insert(request_id.to_string(), ExpectedResult::builder().build());
                    }
                    template
                }
                TestCase::ReauthMatchingTarget => {
                    tracing::info!(
                        "Sending reauth request with AND rule matching the target index"
                    );
                    message_type = REAUTH_MESSAGE_TYPE.to_string();
                    let (db_index, [template_left, template_right]) =
                        self.get_iris_code_in_db(DatabaseRange::Full);
                    self.db_indices_used_in_current_batch.insert(db_index);
                    self.reauth_target_indices
                        .insert(request_id.to_string(), db_index as u32);
                    self.expected_results.insert(
                        request_id.to_string(),
                        ExpectedResult::builder()
                            .with_reauth_successful(true)
                            .build(),
                    );
                    E2ETemplate {
                        left: template_left,
                        right: template_right,
                    }
                }
                TestCase::ReauthNonMatchingTarget => {
                    tracing::info!(
                        "Sending reauth request with AND rule non-matching the target index"
                    );
                    message_type = REAUTH_MESSAGE_TYPE.to_string();
                    let (db_index, _) = self.get_iris_code_in_db(DatabaseRange::FullMaskOnly);
                    self.db_indices_used_in_current_batch.insert(db_index);
                    self.disallowed_queries.push(db_index as u32);
                    self.reauth_target_indices
                        .insert(request_id.to_string(), db_index as u32);

                    // prepare a template that matches only on one side
                    // it will end up with a failed reauth with AND rule
                    self.or_rule_matches.push(request_id.to_string());
                    let will_match = true;
                    let flip_right = Some(self.rng.gen());
                    let template = self.prepare_flipped_codes(db_index, will_match, flip_right);
                    self.expected_results.insert(
                        request_id.to_string(),
                        ExpectedResult::builder()
                            .with_reauth_successful(false)
                            .build(),
                    );
                    template
                }
                TestCase::ReauthOrRuleMatchingTarget => {
                    tracing::info!("Sending reauth request with OR rule matching the target index");
                    message_type = REAUTH_MESSAGE_TYPE.to_string();
                    let (db_index, _) = self.get_iris_code_in_db(DatabaseRange::FullMaskOnly);
                    self.db_indices_used_in_current_batch.insert(db_index);
                    self.disallowed_queries.push(db_index as u32);
                    self.or_rule_matches.push(request_id.to_string());
                    self.reauth_target_indices
                        .insert(request_id.to_string(), db_index as u32);
                    or_rule_indices = vec![db_index as u32];
                    let will_match = true;
                    let flip_right = Some(self.rng.gen());
                    let template = self.prepare_flipped_codes(db_index, will_match, flip_right);
                    self.expected_results.insert(
                        request_id.to_string(),
                        ExpectedResult::builder()
                            .with_reauth_successful(true)
                            .build(),
                    );
                    template
                }
                TestCase::ReauthOrRuleNonMatchingTarget => {
                    tracing::info!(
                        "Sending reauth request with OR rule non-matching the target index"
                    );
                    message_type = REAUTH_MESSAGE_TYPE.to_string();
                    let (db_index, _) = self.get_iris_code_in_db(DatabaseRange::FullMaskOnly);
                    self.db_indices_used_in_current_batch.insert(db_index);
                    self.reauth_target_indices
                        .insert(request_id.to_string(), db_index as u32);
                    or_rule_indices = vec![db_index as u32];
                    let will_match = false;
                    let template = self.prepare_flipped_codes(db_index, will_match, None);
                    self.expected_results.insert(
                        request_id.to_string(),
                        ExpectedResult::builder()
                            .with_reauth_successful(false)
                            .build(),
                    );
                    template
                }
                TestCase::ResetCheckMatch => {
                    tracing::info!("Sending reset check request with an existing iris code");
                    let (db_index, [template_left, template_right]) =
                        self.get_iris_code_in_db(DatabaseRange::Full);
                    self.db_indices_used_in_current_batch.insert(db_index);
                    self.expected_results.insert(
                        request_id.to_string(),
                        ExpectedResult::builder()
                            .with_db_index(db_index as u32)
                            .with_reset_check(true)
                            .build(),
                    );
                    message_type = RESET_CHECK_MESSAGE_TYPE.to_string();
                    E2ETemplate {
                        left: template_left,
                        right: template_right,
                    }
                }
                TestCase::ResetCheckNonMatch => {
                    tracing::info!("Sending reset check request with fresh iris code");
                    let template = IrisCode::random_rng(&mut self.rng);
                    self.expected_results.insert(
                        request_id.to_string(),
                        ExpectedResult::builder().with_reset_check(true).build(),
                    );
                    message_type = RESET_CHECK_MESSAGE_TYPE.to_string();
                    E2ETemplate {
                        left: template.clone(),
                        right: template,
                    }
                }
                TestCase::EnrollmentAfterResetCheckNonMatch => {
                    tracing::info!("Sending enrollment request using iris codes used during reset check non match");
                    let req_id = self
                        .non_match_reset_check_templates
                        .keys()
                        .choose(&mut self.rng)
                        .unwrap()
                        .clone();
                    let e2e_template = self
                        .non_match_reset_check_templates
                        .get(&req_id)
                        .unwrap()
                        .clone();
                    self.non_match_reset_check_templates.remove(&req_id);
                    self.expected_results
                        .insert(request_id.to_string(), ExpectedResult::builder().build());
                    self.skip_invalidate = true;
                    e2e_template
                }
                TestCase::FullFaceMirrorAttack => {
                    tracing::info!("Sending iris code crafted for mirror attack detection");

                    // Get an existing template from the database
                    let (db_index, original_template) =
                        self.get_iris_code_in_db(DatabaseRange::Full);
                    tracing::info!("db_index used for the mirror attack: {}", db_index);
                    self.db_indices_used_in_current_batch.insert(db_index);

                    self.expected_results.insert(
                        request_id.to_string(),
                        ExpectedResult::builder()
                            .with_full_face_mirror_attack(true)
                            .build(),
                    );

                    // send a mirrored template as our test case
                    // this will ensure that the original template will be mirrored
                    E2ETemplate {
                        // This is swapped on purpose due to the mirror attack flow
                        left: original_template[RIGHT].mirrored(),
                        right: original_template[LEFT].mirrored(),
                    }
                }
                TestCase::MatchAfterResetUpdate => {
                    tracing::info!(
                        "Sending enrollment request using iris codes used during reset update"
                    );
                    let db_idx = *self
                        .reset_update_templates
                        .keys()
                        .choose(&mut self.rng)
                        .unwrap();
                    let e2e_template = self.reset_update_templates.get(&db_idx).unwrap().clone();
                    self.reset_update_templates.remove(&db_idx);
                    self.expected_results.insert(
                        request_id.to_string(),
                        ExpectedResult::builder().with_db_index(db_idx).build(),
                    );
                    self.skip_invalidate = true;
                    e2e_template
                }
            }
        };
        (
            request_id,
            e2e_template,
            or_rule_indices,
            skip_persistence,
            message_type,
        )
    }

    /// Returns a template with flipped bits of given `db_index`.
    ///
    /// If `will_match` is false, the template will be flipped to above
    /// threshold on both sides If `flip_right` is true, the right
    /// side will be flipped to above threshold
    fn prepare_flipped_codes(
        &mut self,
        db_index: usize,
        will_match: bool,
        flip_right: Option<bool>,
    ) -> E2ETemplate {
        let mut code_left = self.initial_db_state.plain_dbs[LEFT].db[db_index].clone();
        let mut code_right = self.initial_db_state.plain_dbs[RIGHT].db[db_index].clone();

        assert_eq!(code_left.mask, IrisCodeArray::ONES);
        assert_eq!(code_right.mask, IrisCodeArray::ONES);

        let variation = self.rng.gen_range(1..100);
        if will_match {
            let flip_right = flip_right.unwrap_or(self.rng.gen());
            if flip_right {
                // Flip right bits to above threshold - (right) does not match
                for i in 0..(THRESHOLD_ABSOLUTE as i32 + variation) as usize {
                    code_right.code.flip_bit(i);
                }
            } else {
                // Flip left bits to above threshold - (left) does not match
                for i in 0..(THRESHOLD_ABSOLUTE as i32 + variation) as usize {
                    code_left.code.flip_bit(i);
                }
            }
        } else {
            // Flip both to above threshold - neither match
            for i in 0..(THRESHOLD_ABSOLUTE as i32 + variation) as usize {
                code_left.code.flip_bit(i);
                code_right.code.flip_bit(i);
            }
        }
        E2ETemplate {
            left: code_left,
            right: code_right,
        }
    }

    // check a received result against the expected results
    #[allow(clippy::too_many_arguments)]
    fn check_result(
        &mut self,
        req_id: &str,
        idx: u32,
        was_match: bool,
        was_skip_persistence_match: bool,
        matched_batch_req_ids: &[String],
        requests: &HashMap<String, E2ETemplate>,
        was_reauth_success: bool,
        full_face_mirror_attack_detected: bool,
    ) {
        tracing::info!(
            "Checking result for request_id: {}, idx: {}, was_match: {}, matched_batch_req_ids: \
             {:?}, was_reauth_success: {}, was_skip_persistence_match: {}, full_face_mirror_attack: {}",
            req_id,
            idx,
            was_match,
            matched_batch_req_ids,
            was_reauth_success,
            was_skip_persistence_match,
            full_face_mirror_attack_detected
        );
        let &ExpectedResult {
            db_index: expected_idx,
            is_batch_match,
            is_reauth_successful,
            is_skip_persistence_request,
            is_reset_check,
            is_full_face_mirror_attack,
        } = self
            .expected_results
            .get(req_id)
            .expect("request id not found");

        if is_full_face_mirror_attack {
            assert!(was_match);
            assert!(full_face_mirror_attack_detected);
            return;
        }

        if is_reset_check {
            // assert that the reset_check requests are not reported as unique. match fields are only used for enrollment requests
            assert!(was_match);
            assert!(was_skip_persistence_match);
            assert!(!was_reauth_success);
            assert!(!full_face_mirror_attack_detected);

            // assert that we report correct matched indices upon reset_check requests
            if expected_idx.is_some() {
                assert_eq!(idx, expected_idx.unwrap());
            } else {
                assert_eq!(idx, u32::MAX);

                // insert the template to enable testing EnrollmentAfterResetCheckNonMatch case
                tracing::info!("Inserting non_match_reset_check_templates {}", req_id);
                self.non_match_reset_check_templates
                    .insert(req_id.to_string(), requests.get(req_id).unwrap().clone());
            }
            return;
        }

        // if the request is a reauth, we only check the reauth success
        if let Some(is_reauth_successful) = is_reauth_successful {
            assert!(!full_face_mirror_attack_detected);
            assert_eq!(
                is_reauth_successful, was_reauth_success,
                "expected reauth success status to be as expected"
            );
            return;
        }

        if let Some(expected_idx) = expected_idx {
            assert!(!full_face_mirror_attack_detected);
            assert!(
                was_match,
                "expected this request to be a match, but it was not"
            );
            assert!(was_skip_persistence_match);
            if !is_batch_match {
                assert_eq!(
                    expected_idx, idx,
                    "expected matched index to be as expected"
                );
            } else {
                assert!(
                    self.batch_duplicates.contains_key(req_id),
                    "expected this request to be a batch duplicate"
                );
                assert!(
                    matched_batch_req_ids.contains(self.batch_duplicates.get(req_id).unwrap()),
                    "expected the batch match index to be in the batch duplicates"
                );
            }
        } else {
            assert!(!was_skip_persistence_match);
            if is_skip_persistence_request {
                assert!(was_match);
            } else {
                assert!(!was_match);
                let request = requests.get(req_id).unwrap().clone();
                self.inserted_responses.insert(idx, request);
            }
        }
    }

    pub async fn run_n_batches(
        &mut self,
        num_batches: usize,
        max_batch_size: usize,
        max_deletions_per_batch: usize,
        max_reset_updates_per_batch: usize,
        handles: [&mut impl JobSubmissionHandle; 3],
    ) -> Result<()> {
        let [handle0, handle1, handle2] = handles;
        for _ in 0..num_batches {
            // Skip empty batch
            let ([batch0, batch1, batch2], requests) = self.generate_query_batch(
                max_batch_size,
                max_deletions_per_batch,
                max_reset_updates_per_batch,
            )?;
            if batch0.request_ids.is_empty() {
                continue;
            }

            // send batches to servers
            let (res0_fut, res1_fut, res2_fut) = tokio::join!(
                handle0.submit_batch_query(batch0),
                handle1.submit_batch_query(batch1),
                handle2.submit_batch_query(batch2)
            );

            let res0 = res0_fut.await?;
            let res1 = res1_fut.await?;
            let res2 = res2_fut.await?;

            let mut resp_counters = HashMap::new();
            for req in requests.keys() {
                resp_counters.insert(req, 0);
            }

            let results = [&res0, &res1, &res2];
            for res in results.iter() {
                let ServerJobResult {
                    request_ids: thread_request_ids,
                    matches,
                    matches_with_skip_persistence,
                    merged_results,
                    matched_batch_request_ids,
                    anonymized_bucket_statistics_left,
                    anonymized_bucket_statistics_right,
                    anonymized_bucket_statistics_left_reauth,
                    anonymized_bucket_statistics_right_reauth,
                    anonymized_bucket_statistics_left_mirror,
                    anonymized_bucket_statistics_right_mirror,
                    successful_reauths,
                    reset_update_indices,
                    reset_update_request_ids,
                    full_face_mirror_attack_detected,
                    ..
                } = res;

                // Operation tagging checks for 1D stats
                use crate::helpers::statistics::Operation;
                assert_eq!(
                    anonymized_bucket_statistics_left.operation,
                    Operation::Uniqueness
                );
                assert_eq!(
                    anonymized_bucket_statistics_right.operation,
                    Operation::Uniqueness
                );
                assert_eq!(
                    anonymized_bucket_statistics_left_mirror.operation,
                    Operation::Uniqueness
                );
                assert_eq!(
                    anonymized_bucket_statistics_right_mirror.operation,
                    Operation::Uniqueness
                );
                if !anonymized_bucket_statistics_left_reauth.buckets.is_empty()
                    || !anonymized_bucket_statistics_right_reauth.buckets.is_empty()
                {
                    assert_eq!(
                        anonymized_bucket_statistics_left_reauth.operation,
                        Operation::Reauth
                    );
                    assert_eq!(
                        anonymized_bucket_statistics_right_reauth.operation,
                        Operation::Reauth
                    );
                }

                if let Some(bucket_statistic_parameters) = &self.bucket_statistic_parameters {
                    // Check that normal orientation statistics have is_mirror_orientation set to false
                    assert!(!anonymized_bucket_statistics_left.is_mirror_orientation,
                            "Normal orientation left statistics should have is_mirror_orientation = false");
                    assert!(!anonymized_bucket_statistics_right.is_mirror_orientation,
                            "Normal orientation right statistics should have is_mirror_orientation = false");
                    // Check that mirror orientation statistics have is_mirror_orientation set to true
                    assert!(anonymized_bucket_statistics_left_mirror.is_mirror_orientation,
                            "Mirror orientation left statistics should have is_mirror_orientation = true");
                    assert!(anonymized_bucket_statistics_right_mirror.is_mirror_orientation,
                            "Mirror orientation right statistics should have is_mirror_orientation = true");

                    // Perform some very basic checks on the bucket statistics, not checking the results here
                    check_bucket_statistics(
                        anonymized_bucket_statistics_left,
                        bucket_statistic_parameters.num_buckets,
                    )?;
                    check_bucket_statistics(
                        anonymized_bucket_statistics_right,
                        bucket_statistic_parameters.num_buckets,
                    )?;
                    // Also check mirror orientation statistics
                    check_bucket_statistics(
                        anonymized_bucket_statistics_left_mirror,
                        bucket_statistic_parameters.num_buckets,
                    )?;
                    check_bucket_statistics(
                        anonymized_bucket_statistics_right_mirror,
                        bucket_statistic_parameters.num_buckets,
                    )?;
                }

                for (
                    req_id,
                    &was_match,
                    &was_skip_persistence_match,
                    &was_reauth_success,
                    &idx,
                    matched_batch_req_ids,
                    &full_face_mirror_attack_detected,
                ) in izip!(
                    thread_request_ids,
                    matches,
                    matches_with_skip_persistence,
                    successful_reauths,
                    merged_results,
                    matched_batch_request_ids,
                    full_face_mirror_attack_detected,
                ) {
                    assert!(requests.contains_key(req_id));

                    resp_counters.insert(req_id, resp_counters.get(req_id).unwrap() + 1);

                    self.check_result(
                        req_id,
                        idx,
                        was_match,
                        was_skip_persistence_match,
                        matched_batch_req_ids,
                        &requests,
                        was_reauth_success,
                        full_face_mirror_attack_detected,
                    );
                }

                for (req_id, idx) in izip!(reset_update_request_ids, reset_update_indices) {
                    assert!(requests.contains_key(req_id));
                    assert!(self.reset_update_templates.contains_key(idx));
                    resp_counters.insert(req_id, resp_counters.get(req_id).unwrap() + 1);
                }
            }

            // Check that we received a response from all actors
            for (&id, &count) in resp_counters.iter() {
                assert_eq!(count, 3, "Received {} responses for {}", count, id);
            }
        }
        Ok(())
    }
}

#[allow(clippy::too_many_arguments)]
fn prepare_batch(
    batch: &mut BatchQuery,
    is_valid: bool,
    request_id: String,
    batch_idx: usize,
    mut e2e_shared_template: E2ESharedTemplate,
    or_rule_indices: Vec<u32>,
    maybe_reauth_target_index: Option<&u32>,
    skip_persistence: bool,
    message_type: String,
) -> Result<()> {
    batch.valid_entries.push(is_valid);

    if message_type == REAUTH_MESSAGE_TYPE {
        let target_index = maybe_reauth_target_index.unwrap();
        batch
            .reauth_use_or_rule
            .insert(request_id.clone(), !or_rule_indices.is_empty());
        batch
            .reauth_target_indices
            .insert(request_id.clone(), *target_index);
    }

    batch.push_matching_request(
        "sns_id".to_string(),
        request_id.clone(),
        &message_type,
        BatchMetadata::default(),
        or_rule_indices,
        skip_persistence,
    );

    batch
        .left_iris_requests
        .code
        .push(e2e_shared_template.left_shared_code[batch_idx].clone());
    batch
        .left_iris_requests
        .mask
        .push(e2e_shared_template.left_shared_mask[batch_idx].clone());
    batch
        .right_iris_requests
        .code
        .push(e2e_shared_template.right_shared_code[batch_idx].clone());
    batch
        .right_iris_requests
        .mask
        .push(e2e_shared_template.right_shared_mask[batch_idx].clone());

    batch
        .left_iris_rotated_requests
        .code
        .extend(e2e_shared_template.left_shared_code[batch_idx].all_rotations());
    batch
        .left_iris_rotated_requests
        .mask
        .extend(e2e_shared_template.left_shared_mask[batch_idx].all_rotations());

    batch
        .right_iris_rotated_requests
        .code
        .extend(e2e_shared_template.right_shared_code[batch_idx].all_rotations());
    batch
        .right_iris_rotated_requests
        .mask
        .extend(e2e_shared_template.right_shared_mask[batch_idx].all_rotations());

    GaloisRingIrisCodeShare::preprocess_iris_code_query_share(
        &mut e2e_shared_template.left_shared_code[batch_idx],
    );
    GaloisRingTrimmedMaskCodeShare::preprocess_mask_code_query_share(
        &mut e2e_shared_template.left_shared_mask[batch_idx],
    );
    GaloisRingIrisCodeShare::preprocess_iris_code_query_share(
        &mut e2e_shared_template.right_shared_code[batch_idx],
    );
    GaloisRingTrimmedMaskCodeShare::preprocess_mask_code_query_share(
        &mut e2e_shared_template.right_shared_mask[batch_idx],
    );
    batch
        .left_iris_interpolated_requests
        .code
        .extend(e2e_shared_template.left_shared_code[batch_idx].all_rotations());
    batch
        .left_iris_interpolated_requests
        .mask
        .extend(e2e_shared_template.left_shared_mask[batch_idx].all_rotations());

    batch
        .right_iris_interpolated_requests
        .code
        .extend(e2e_shared_template.right_shared_code[batch_idx].all_rotations());
    batch
        .right_iris_interpolated_requests
        .mask
        .extend(e2e_shared_template.right_shared_mask[batch_idx].all_rotations());

    // Also preprocess the mirrored codes and masks
    GaloisRingIrisCodeShare::preprocess_iris_code_query_share(
        &mut e2e_shared_template.left_mirrored_shared_code[batch_idx],
    );
    GaloisRingTrimmedMaskCodeShare::preprocess_mask_code_query_share(
        &mut e2e_shared_template.left_mirrored_shared_mask[batch_idx],
    );
    GaloisRingIrisCodeShare::preprocess_iris_code_query_share(
        &mut e2e_shared_template.right_mirrored_shared_code[batch_idx],
    );
    GaloisRingTrimmedMaskCodeShare::preprocess_mask_code_query_share(
        &mut e2e_shared_template.right_mirrored_shared_mask[batch_idx],
    );

    // Add the mirrored iris data
    batch
        .left_mirrored_iris_interpolated_requests
        .code
        .extend(e2e_shared_template.left_mirrored_shared_code[batch_idx].all_rotations());
    batch
        .left_mirrored_iris_interpolated_requests
        .mask
        .extend(e2e_shared_template.left_mirrored_shared_mask[batch_idx].all_rotations());
    batch
        .right_mirrored_iris_interpolated_requests
        .code
        .extend(e2e_shared_template.right_mirrored_shared_code[batch_idx].all_rotations());
    batch
        .right_mirrored_iris_interpolated_requests
        .mask
        .extend(e2e_shared_template.right_mirrored_shared_mask[batch_idx].all_rotations());

    Ok(())
}

fn check_bucket_statistics(bucket_statistics: &BucketStatistics, num_buckets: usize) -> Result<()> {
    if bucket_statistics.is_empty() {
        assert_eq!(bucket_statistics.buckets.len(), 0);
        return Ok(());
    }
    assert_eq!(bucket_statistics.buckets.len(), num_buckets);
    assert!(
        bucket_statistics.end_time_utc_timestamp > Some(bucket_statistics.start_time_utc_timestamp)
    );
    let total_count = bucket_statistics
        .buckets
        .iter()
        .map(|b| b.count)
        .sum::<usize>();
    tracing::info!("Total count for bucket: {}", total_count);
    // we can no longer check that this is equal to some known count here, since the count depends on the specific queries that are sent and how many rotation matches they have
    Ok(())
}

pub struct PartyDb {
    pub party_id: usize,
    pub db_left: Vec<FullGaloisRingIrisCodeShare>,
    pub db_right: Vec<FullGaloisRingIrisCodeShare>,
}

pub struct TestDb {
    /// A plain iris database for LEFT & RIGHT eyes
    plain_dbs: [IrisDB; 2],
    /// A shared iris database for each parties
    shared_dbs: [Arc<PartyDb>; 3],
    /// initial db len
    initial_db_len: usize,
}

impl TestDb {
    pub fn party_db(&self, party_id: usize) -> Arc<PartyDb> {
        Arc::clone(&self.shared_dbs[party_id])
    }
    pub fn plain_dbs(&self, side: usize) -> &IrisDB {
        &self.plain_dbs[side]
    }
    #[allow(clippy::len_without_is_empty)]
    pub fn len(&self) -> usize {
        // sanity check to ensure that the databases are of the same size
        assert!(self.plain_dbs[0].len() == self.plain_dbs[1].len());
        self.plain_dbs[0].len()
    }
    pub fn initial_db_len(&self) -> usize {
        self.initial_db_len
    }
}

pub fn generate_full_test_db(db_size: usize, db_rng_seed: u64, with_pattern: bool) -> TestDb {
    let mut rng = StdRng::seed_from_u64(db_rng_seed);
    let (mut db_left, mut db_right) = if with_pattern {
        (
            IrisDB::new_random_par_with_pattern(db_size, &mut rng),
            IrisDB::new_random_par_with_pattern(db_size, &mut rng),
        )
    } else {
        (
            IrisDB::new_random_par(db_size, &mut rng),
            IrisDB::new_random_par(db_size, &mut rng),
        )
    };

    // Set the masks to all 1s for the first 10%
    for i in 0..db_size / 10 {
        db_left.db[i].mask = IrisCodeArray::ONES;
        db_right.db[i].mask = IrisCodeArray::ONES;
    }

    let mut share_rng = StdRng::from_rng(rng).unwrap();

    let mut party_dbs = [
        PartyDb {
            party_id: 0,
            db_left: Vec::with_capacity(db_size),
            db_right: Vec::with_capacity(db_size),
        },
        PartyDb {
            party_id: 1,
            db_left: Vec::with_capacity(db_size),
            db_right: Vec::with_capacity(db_size),
        },
        PartyDb {
            party_id: 2,
            db_left: Vec::with_capacity(db_size),
            db_right: Vec::with_capacity(db_size),
        },
    ];

    for (left_iris, right_iris) in db_left.db.iter().zip(db_right.db.iter()) {
        let [left0, left1, left2] =
            FullGaloisRingIrisCodeShare::encode_iris_code(left_iris, &mut share_rng);
        let [right0, right1, right2] =
            FullGaloisRingIrisCodeShare::encode_iris_code(right_iris, &mut share_rng);
        party_dbs[0].db_left.push(left0);
        party_dbs[0].db_right.push(right0);
        party_dbs[1].db_left.push(left1);
        party_dbs[1].db_right.push(right1);
        party_dbs[2].db_left.push(left2);
        party_dbs[2].db_right.push(right2);
    }

    TestDb {
        plain_dbs: [db_left, db_right],
        shared_dbs: party_dbs.map(Arc::new),
        initial_db_len: db_size,
    }
}

pub fn load_test_db(party_db: &PartyDb, loader: &mut impl InMemoryStore) {
    for (idx, (left, right)) in party_db
        .db_left
        .iter()
        .zip(party_db.db_right.iter())
        .enumerate()
    {
        loader.load_single_record_from_db(
            idx,
            VectorId::from_0_index(idx as u32),
            &left.code.coefs,
            &left.mask.coefs,
            &right.code.coefs,
            &right.mask.coefs,
        );
        loader.increment_db_size(idx);
    }
}

pub struct SimpleAnonStatsTestGenerator {
    db_state: TestDb,
    plain_distances_left: Vec<f64>,
    plain_distances_left_reauth: Vec<f64>,
    plain_distances_right: Vec<f64>,
    plain_distances_right_reauth: Vec<f64>,
    plain_distances_left_mirror: Vec<f64>,
    plain_distances_right_mirror: Vec<f64>,
    bucket_statistic_parameters: BucketStatisticParameters,
    rng: StdRng,
    is_cpu: bool,
}

impl SimpleAnonStatsTestGenerator {
    pub fn new(db: TestDb, internal_seed: u64, num_buckets: usize, is_cpu: bool) -> Self {
        Self {
            db_state: db,
            bucket_statistic_parameters: BucketStatisticParameters { num_buckets },
            plain_distances_left: vec![],
            plain_distances_left_reauth: vec![],
            plain_distances_right: vec![],
            plain_distances_right_reauth: vec![],
            plain_distances_left_mirror: vec![],
            plain_distances_right_mirror: vec![],
            rng: StdRng::seed_from_u64(internal_seed),
            is_cpu,
        }
    }

    fn generate_query(&mut self) -> Option<(String, E2ETemplate, String, Option<u32>)> {
        use crate::helpers::smpc_request::REAUTH_MESSAGE_TYPE;
        let request_id = Uuid::new_v4();
        let db_index = self.rng.gen_range(0..self.db_state.len());

        // Occasionally generate a REAUTH query by targeting the exact DB entry.
        // Otherwise generate a UNIQ query similar to a DB entry.
        let is_reauth = self.rng.gen_bool(0.1);
        let mut template = if is_reauth {
            E2ETemplate {
                left: self.db_state.plain_dbs[0].db[db_index].clone(),
                right: self.db_state.plain_dbs[1].db[db_index].clone(),
            }
        } else {
            let approx_diff_factor = self.rng.gen_range(0.0..0.35);
            E2ETemplate {
                left: self.db_state.plain_dbs[0].db[db_index]
                    .get_similar_iris(&mut self.rng, approx_diff_factor),
                right: self.db_state.plain_dbs[1].db[db_index]
                    .get_similar_iris(&mut self.rng, approx_diff_factor),
            }
        };

        // Rotate the query iris codes
        let rotation = self.rng.gen_range(0..ROTATIONS);
        template.left = template.left.all_rotations()[rotation].clone();
        let rotation = self.rng.gen_range(0..ROTATIONS);
        template.right = template.right.all_rotations()[rotation].clone();

        if is_reauth {
            Some((
                request_id.to_string(),
                template,
                REAUTH_MESSAGE_TYPE.to_string(),
                Some(db_index as u32),
            ))
        } else {
            Some((
                request_id.to_string(),
                template,
                UNIQUENESS_MESSAGE_TYPE.to_string(),
                None,
            ))
        }
    }

    #[allow(clippy::type_complexity)]
    pub fn generate_query_batch(
        &mut self,
    ) -> Result<Option<([BatchQuery; 3], HashMap<String, (E2ETemplate, String)>)>> {
        tracing::info!("Generating query batch for simple anonymized statistics test");
        let mut requests: HashMap<String, (E2ETemplate, String)> = HashMap::new();
        let mut batch0 = BatchQuery::default();
        let mut batch1 = BatchQuery::default();
        let mut batch2 = BatchQuery::default();
        batch0.full_face_mirror_attacks_detection_enabled = true;
        batch1.full_face_mirror_attacks_detection_enabled = true;
        batch2.full_face_mirror_attacks_detection_enabled = true;

        let (request_id, e2e_template, message_type, reauth_target_idx) =
            match self.generate_query() {
                Some((request_id, e2e_template, message_type, reauth_target_idx)) => {
                    (request_id, e2e_template, message_type, reauth_target_idx)
                }
                None => return Ok(None),
            };

        requests.insert(
            request_id.to_string(),
            (e2e_template.clone(), message_type.clone()),
        );

        let shared_template = e2e_template.to_shared_template(true, &mut self.rng);

        prepare_batch(
            &mut batch0,
            true,
            request_id.to_string(),
            0,
            shared_template.clone(),
            vec![],
            reauth_target_idx.as_ref(),
            false,
            message_type.clone(),
        )?;

        prepare_batch(
            &mut batch1,
            true,
            request_id.to_string(),
            1,
            shared_template.clone(),
            vec![],
            reauth_target_idx.as_ref(),
            false,
            message_type.clone(),
        )?;

        prepare_batch(
            &mut batch2,
            true,
            request_id.to_string(),
            2,
            shared_template,
            vec![],
            reauth_target_idx.as_ref(),
            false,
            message_type,
        )?;

        Ok(Some(([batch0, batch1, batch2], requests)))
    }

    fn check_result(
        &mut self,
        _req_id: &str,
        _idx: u32,
        _was_match: bool,
        _matched_batch_request_ids: &[String],
        _requests: &HashMap<String, (E2ETemplate, String)>,
    ) -> Result<()> {
        // In this simple test, we don't have any specific checks to perform
        // as we are not simulating any specific results.
        Ok(())
    }

    fn calculate_distance_buckets(distances: &[f64], num_buckets: usize) -> Vec<BucketResult> {
        let mut buckets = vec![];
        let bucket_size = MATCH_THRESHOLD_RATIO / num_buckets as f64;
        for i in 0..num_buckets {
            buckets.push(BucketResult {
                hamming_distance_bucket: [i as f64 * bucket_size, (i + 1) as f64 * bucket_size],
                count: 0,
            });
        }
        for &distance in distances {
            let mut bucket_idx = 0;
            let mut comparison = bucket_size;
            loop {
                if distance <= comparison {
                    break;
                }
                bucket_idx += 1;
                comparison += bucket_size;
            }

            buckets[bucket_idx].count += 1;
        }
        buckets
    }

    pub async fn run_n_batches(
        &mut self,
        max_num_batches: usize,
        handles: [&mut impl JobSubmissionHandle; 3],
    ) -> Result<()> {
        let [handle0, handle1, handle2] = handles;

        for _ in 0..max_num_batches {
            let ([batch0, batch1, batch2], requests) = match self.generate_query_batch()? {
                Some(res) => res,
                None => break,
            };
            if batch0.request_ids.is_empty() {
                continue;
            }

            tracing::info!("sending batch to servers");
            // send batches to servers
            let (res0_fut, res1_fut, res2_fut) = tokio::join!(
                handle0.submit_batch_query(batch0),
                handle1.submit_batch_query(batch1),
                handle2.submit_batch_query(batch2)
            );

            tracing::info!("waiting for server responses");
            let res0 = res0_fut.await?;
            let res1 = res1_fut.await?;
            let res2 = res2_fut.await?;

            let mut resp_counters = HashMap::new();
            for req in requests.keys() {
                resp_counters.insert(req, 0);
            }

            // for CPU variant, we calculate the distances here, since it does the bucket calculation after the matching
            // while GPU does it beforehand. GPU branch is at the end of this loop
            if self.is_cpu {
                self.calculate_gt_distances(&e2e_template);
            }

            tracing::info!("checking results");
            let results = [&res0, &res1, &res2];
            let mut clear_left = false;
            let mut clear_right = false;
            let mut clear_left_reauth = false;
            let mut clear_right_reauth = false;
            let mut clear_left_mirror = false;
            let mut clear_right_mirror = false;
            for res in results.iter() {
                let ServerJobResult {
                    request_ids: thread_request_ids,
                    matches,
                    merged_results,
                    matched_batch_request_ids,
                    anonymized_bucket_statistics_left,
                    anonymized_bucket_statistics_right,
                    anonymized_bucket_statistics_left_reauth,
                    anonymized_bucket_statistics_right_reauth,
                    anonymized_bucket_statistics_left_mirror,
                    anonymized_bucket_statistics_right_mirror,
                    ..
                } = res;

                // only expect matches
                assert!(matches.iter().all(|&x| x));

                // Check that normal orientation statistics have is_mirror_orientation set to false
                assert!(
                    !anonymized_bucket_statistics_left.is_mirror_orientation,
                    "Normal orientation left statistics should have is_mirror_orientation = false"
                );
                assert!(
                    !anonymized_bucket_statistics_right.is_mirror_orientation,
                    "Normal orientation right statistics should have is_mirror_orientation = false"
                );

                if !self.is_cpu {
                    // Check that mirror orientation statistics have is_mirror_orientation set to true
                    assert!(
                    anonymized_bucket_statistics_left_mirror.is_mirror_orientation,
                    "Mirror orientation left statistics should have is_mirror_orientation = true"
                    );
                    assert!(
                    anonymized_bucket_statistics_right_mirror.is_mirror_orientation,
                    "Mirror orientation right statistics should have is_mirror_orientation = true"
                    );
                }

                // Perform some very basic checks on the bucket statistics, not checking the results here
                check_bucket_statistics(
                    anonymized_bucket_statistics_left,
                    self.bucket_statistic_parameters.num_buckets,
                )?;
                check_bucket_statistics(
                    anonymized_bucket_statistics_right,
                    self.bucket_statistic_parameters.num_buckets,
                )?;

                // Operation tagging checks for 1D stats
                use crate::helpers::statistics::Operation;
                assert_eq!(
                    anonymized_bucket_statistics_left.operation,
                    Operation::Uniqueness
                );
                assert_eq!(
                    anonymized_bucket_statistics_right.operation,
                    Operation::Uniqueness
                );
                assert_eq!(
                    anonymized_bucket_statistics_left_mirror.operation,
                    Operation::Uniqueness
                );
                assert_eq!(
                    anonymized_bucket_statistics_right_mirror.operation,
                    Operation::Uniqueness
                );
                if !anonymized_bucket_statistics_left_reauth.buckets.is_empty()
                    || !anonymized_bucket_statistics_right_reauth.buckets.is_empty()
                {
                    assert_eq!(
                        anonymized_bucket_statistics_left_reauth.operation,
                        Operation::Reauth
                    );
                    assert_eq!(
                        anonymized_bucket_statistics_right_reauth.operation,
                        Operation::Reauth
                    );
                }

                if !anonymized_bucket_statistics_left.is_empty() {
                    tracing::info!("Got anonymized bucket statistics for left side, checking...");
                    tracing::info!("Plain distances left : {:?}", self.plain_distances_left);
                    let plain_bucket_statistics_left = Self::calculate_distance_buckets(
                        &self.plain_distances_left,
                        self.bucket_statistic_parameters.num_buckets,
                    );

<<<<<<< HEAD
                    assert_eq!(
                        plain_bucket_statistics_left
                            .iter()
                            .map(|x| x.count)
                            .sum::<usize>(),
                        anonymized_bucket_statistics_left
                            .buckets
                            .iter()
                            .map(|x| x.count)
                            .sum::<usize>(),
                        " we have the same amount of matches in plain and anonymized statistics"
                    );

                    // we need to allow a small slack, since the anonymized statistics calculation in MPC can miss the last match due to the buffer size
                    let diff: Vec<_> = plain_bucket_statistics_left
                        .iter()
                        .map(|x| x.count)
                        .zip(
                            anonymized_bucket_statistics_left
                                .buckets
                                .iter()
                                .map(|x| x.count),
                        )
                        .map(|(a, b)| a as i64 - b as i64)
                        .collect();
                    // overall num of matches must be approximately equal
                    assert!(diff.iter().sum::<i64>().abs() <= 0);
                    // overall slack is just 1 wrong element in a bucket (abs diff of sum 2)
                    assert!(diff.iter().map(|x| x.abs()).sum::<i64>() <= 2);
                    clear_left = true;
                }

                if !anonymized_bucket_statistics_left_reauth.is_empty() {
                    tracing::info!(
                        "Got anonymized bucket statistics for left side (reauth), checking..."
                    );
                    tracing::info!(
                        "Plain distances left reauth : {:?}",
                        self.plain_distances_left_reauth
                    );
                    let plain_bucket_statistics_left_reauth = Self::calculate_distance_buckets(
                        &self.plain_distances_left_reauth,
                        self.bucket_statistic_parameters.num_buckets,
                    );
=======
                    // there must be exactly one match per request on GPU, for CPU it might be less due to spurious misses
                    if !self.is_cpu {
                        assert_eq!(
                            plain_bucket_statistics_left
                                .iter()
                                .map(|x| x.count)
                                .sum::<usize>(),
                            // GPU has one less match due to the way it calculates the statistics
                            request_counter - 1
                        );
                    }
>>>>>>> 89aeb5ce

                    assert_eq!(
                        plain_bucket_statistics_left_reauth
                            .iter()
                            .map(|x| x.count)
                            .sum::<usize>(),
                        anonymized_bucket_statistics_left_reauth
                            .buckets
                            .iter()
                            .map(|x| x.count)
                            .sum::<usize>(),
                        " we have the same amount of matches in plain and anonymized statistics"
                    );

                    // we need to allow a small slack, since the anonymized statistics calculation in MPC can miss the last match due to the buffer size
                    let diff: Vec<_> = plain_bucket_statistics_left_reauth
                        .iter()
                        .map(|x| x.count)
                        .zip(
                            anonymized_bucket_statistics_left_reauth
                                .buckets
                                .iter()
                                .map(|x| x.count),
                        )
                        .map(|(a, b)| a as i64 - b as i64)
                        .collect();
                    // overall num of matches must be approximately equal
                    assert!(diff.iter().sum::<i64>().abs() <= 0);
                    // overall slack is just 1 wrong element in a bucket (abs diff of sum 2)
                    assert!(diff.iter().map(|x| x.abs()).sum::<i64>() <= 2);
                    clear_left_reauth = true;
                }
                if !anonymized_bucket_statistics_right_reauth.is_empty() {
                    tracing::info!(
                        "Got anonymized bucket statistics for right side (reauth), not checking them in this test..."
                    );
                    clear_right_reauth = true;
                }
                if !anonymized_bucket_statistics_right.is_empty() {
                    tracing::info!("Got anonymized bucket statistics for right side, not checking them in this test...");
                    clear_right = true;
                }

                // Also check mirror orientation statistics
                check_bucket_statistics(
                    anonymized_bucket_statistics_left_mirror,
                    self.bucket_statistic_parameters.num_buckets,
                )?;
                check_bucket_statistics(
                    anonymized_bucket_statistics_right_mirror,
                    self.bucket_statistic_parameters.num_buckets,
                )?;

                if !anonymized_bucket_statistics_left_mirror.is_empty() {
                    tracing::info!(
                        "Got anonymized bucket statistics for left side (mirror), not checking them in this test..."
                    );
                    clear_left_mirror = true;
                }

                if !anonymized_bucket_statistics_right_mirror.is_empty() {
                    tracing::info!(
                        "Got anonymized bucket statistics for right side (mirror), not checking them in this test..."
                    );
                    clear_right_mirror = true;
                }

                for (req_id, &was_match, &idx, matched_batch_req_ids) in izip!(
                    thread_request_ids,
                    matches,
                    merged_results,
                    matched_batch_request_ids,
                ) {
                    assert!(requests.contains_key(req_id));

                    resp_counters.insert(req_id, resp_counters.get(req_id).unwrap() + 1);

                    self.check_result(req_id, idx, was_match, matched_batch_req_ids, &requests)?;
                }
            }

            if clear_left {
                self.plain_distances_left.clear();
            }
            if clear_right {
                self.plain_distances_right.clear();
            }
            if clear_left_reauth {
                self.plain_distances_left_reauth.clear();
            }
            if clear_right_reauth {
                self.plain_distances_right_reauth.clear();
            }
            if clear_left_mirror {
                self.plain_distances_left_mirror.clear();
            }
            if clear_right_mirror {
                self.plain_distances_right_mirror.clear();
            }

            // Check that we received a response from all actors
            for (&id, &count) in resp_counters.iter() {
                assert_eq!(count, 3, "Received {} responses for {}", count, id);
            }

            // we can only calculate GT after we the actor has run, since it will try to produce the stats before processing the current item
<<<<<<< HEAD
            let span = tracing::span!(Level::INFO, "calculating ground truth distances");
            let guard = span.enter();
            // Only accumulate ground-truth distances for Uniqueness requests;
            // Reauth requests are aggregated into separate anonymized stats and would skew this comparison.
            let (e2e_template, msg_type) = requests.values().next().cloned().unwrap();
            if msg_type == UNIQUENESS_MESSAGE_TYPE {
                self.plain_distances_left.extend(
                    self.db_state.plain_dbs[0]
                        .calculate_min_distances(&e2e_template.left)
                        .into_iter()
                        .filter(|&x| x <= MATCH_THRESHOLD_RATIO),
                );
                self.plain_distances_right.extend(
                    self.db_state.plain_dbs[1]
                        .calculate_min_distances(&e2e_template.right)
                        .into_iter()
                        .filter(|&x| x <= MATCH_THRESHOLD_RATIO),
                );
                self.plain_distances_left_mirror.extend(
                    self.db_state.plain_dbs[0]
                        .calculate_min_distances(&e2e_template.right.mirrored())
                        .into_iter()
                        .filter(|&x| x <= MATCH_THRESHOLD_RATIO),
                );
                self.plain_distances_right_mirror.extend(
                    self.db_state.plain_dbs[1]
                        .calculate_min_distances(&e2e_template.left.mirrored())
                        .into_iter()
                        .filter(|&x| x <= MATCH_THRESHOLD_RATIO),
                );
            }
            if msg_type == REAUTH_MESSAGE_TYPE {
                self.plain_distances_left_reauth.extend(
                    self.db_state.plain_dbs[0]
                        .calculate_min_distances(&e2e_template.left)
                        .into_iter()
                        .filter(|&x| x <= MATCH_THRESHOLD_RATIO),
                );
                self.plain_distances_right_reauth.extend(
                    self.db_state.plain_dbs[1]
                        .calculate_min_distances(&e2e_template.right)
                        .into_iter()
                        .filter(|&x| x <= MATCH_THRESHOLD_RATIO),
                );
            }
            drop(guard);
=======
            if !self.is_cpu {
                self.calculate_gt_distances(&e2e_template);
            }
>>>>>>> 89aeb5ce
        }
        Ok(())
    }

    fn calculate_gt_distances(&mut self, e2e_template: &E2ETemplate) {
        let span = tracing::span!(Level::INFO, "calculating ground truth distances");
        let guard = span.enter();
        self.plain_distances_left.extend(
            self.db_state.plain_dbs[0]
                .calculate_min_distances(&e2e_template.left)
                .into_iter()
                .filter(|&x| x <= MATCH_THRESHOLD_RATIO),
        );
        self.plain_distances_right.extend(
            self.db_state.plain_dbs[1]
                .calculate_min_distances(&e2e_template.right)
                .into_iter()
                .filter(|&x| x <= MATCH_THRESHOLD_RATIO),
        );
        self.plain_distances_left_mirror.extend(
            self.db_state.plain_dbs[0]
                .calculate_min_distances(&e2e_template.right.mirrored())
                .into_iter()
                .filter(|&x| x <= MATCH_THRESHOLD_RATIO),
        );
        self.plain_distances_right_mirror.extend(
            self.db_state.plain_dbs[1]
                .calculate_min_distances(&e2e_template.left.mirrored())
                .into_iter()
                .filter(|&x| x <= MATCH_THRESHOLD_RATIO),
        );
        drop(guard);
    }
}<|MERGE_RESOLUTION|>--- conflicted
+++ resolved
@@ -1902,12 +1902,12 @@
                 if !self.is_cpu {
                     // Check that mirror orientation statistics have is_mirror_orientation set to true
                     assert!(
-                    anonymized_bucket_statistics_left_mirror.is_mirror_orientation,
-                    "Mirror orientation left statistics should have is_mirror_orientation = true"
+                        anonymized_bucket_statistics_left_mirror.is_mirror_orientation,
+                        "Mirror orientation left statistics should have is_mirror_orientation = true"
                     );
                     assert!(
-                    anonymized_bucket_statistics_right_mirror.is_mirror_orientation,
-                    "Mirror orientation right statistics should have is_mirror_orientation = true"
+                        anonymized_bucket_statistics_right_mirror.is_mirror_orientation,
+                        "Mirror orientation right statistics should have is_mirror_orientation = true"
                     );
                 }
 
@@ -1960,7 +1960,6 @@
                         self.bucket_statistic_parameters.num_buckets,
                     );
 
-<<<<<<< HEAD
                     assert_eq!(
                         plain_bucket_statistics_left
                             .iter()
@@ -2005,19 +2004,6 @@
                         &self.plain_distances_left_reauth,
                         self.bucket_statistic_parameters.num_buckets,
                     );
-=======
-                    // there must be exactly one match per request on GPU, for CPU it might be less due to spurious misses
-                    if !self.is_cpu {
-                        assert_eq!(
-                            plain_bucket_statistics_left
-                                .iter()
-                                .map(|x| x.count)
-                                .sum::<usize>(),
-                            // GPU has one less match due to the way it calculates the statistics
-                            request_counter - 1
-                        );
-                    }
->>>>>>> 89aeb5ce
 
                     assert_eq!(
                         plain_bucket_statistics_left_reauth
@@ -2124,89 +2110,60 @@
             }
 
             // we can only calculate GT after we the actor has run, since it will try to produce the stats before processing the current item
-<<<<<<< HEAD
-            let span = tracing::span!(Level::INFO, "calculating ground truth distances");
-            let guard = span.enter();
-            // Only accumulate ground-truth distances for Uniqueness requests;
-            // Reauth requests are aggregated into separate anonymized stats and would skew this comparison.
-            let (e2e_template, msg_type) = requests.values().next().cloned().unwrap();
-            if msg_type == UNIQUENESS_MESSAGE_TYPE {
-                self.plain_distances_left.extend(
-                    self.db_state.plain_dbs[0]
-                        .calculate_min_distances(&e2e_template.left)
-                        .into_iter()
-                        .filter(|&x| x <= MATCH_THRESHOLD_RATIO),
-                );
-                self.plain_distances_right.extend(
-                    self.db_state.plain_dbs[1]
-                        .calculate_min_distances(&e2e_template.right)
-                        .into_iter()
-                        .filter(|&x| x <= MATCH_THRESHOLD_RATIO),
-                );
-                self.plain_distances_left_mirror.extend(
-                    self.db_state.plain_dbs[0]
-                        .calculate_min_distances(&e2e_template.right.mirrored())
-                        .into_iter()
-                        .filter(|&x| x <= MATCH_THRESHOLD_RATIO),
-                );
-                self.plain_distances_right_mirror.extend(
-                    self.db_state.plain_dbs[1]
-                        .calculate_min_distances(&e2e_template.left.mirrored())
-                        .into_iter()
-                        .filter(|&x| x <= MATCH_THRESHOLD_RATIO),
-                );
-            }
-            if msg_type == REAUTH_MESSAGE_TYPE {
-                self.plain_distances_left_reauth.extend(
-                    self.db_state.plain_dbs[0]
-                        .calculate_min_distances(&e2e_template.left)
-                        .into_iter()
-                        .filter(|&x| x <= MATCH_THRESHOLD_RATIO),
-                );
-                self.plain_distances_right_reauth.extend(
-                    self.db_state.plain_dbs[1]
-                        .calculate_min_distances(&e2e_template.right)
-                        .into_iter()
-                        .filter(|&x| x <= MATCH_THRESHOLD_RATIO),
-                );
-            }
-            drop(guard);
-=======
             if !self.is_cpu {
                 self.calculate_gt_distances(&e2e_template);
             }
->>>>>>> 89aeb5ce
         }
         Ok(())
     }
 
     fn calculate_gt_distances(&mut self, e2e_template: &E2ETemplate) {
+        // we can only calculate GT after we the actor has run, since it will try to produce the stats before processing the current item
         let span = tracing::span!(Level::INFO, "calculating ground truth distances");
         let guard = span.enter();
-        self.plain_distances_left.extend(
-            self.db_state.plain_dbs[0]
-                .calculate_min_distances(&e2e_template.left)
-                .into_iter()
-                .filter(|&x| x <= MATCH_THRESHOLD_RATIO),
-        );
-        self.plain_distances_right.extend(
-            self.db_state.plain_dbs[1]
-                .calculate_min_distances(&e2e_template.right)
-                .into_iter()
-                .filter(|&x| x <= MATCH_THRESHOLD_RATIO),
-        );
-        self.plain_distances_left_mirror.extend(
-            self.db_state.plain_dbs[0]
-                .calculate_min_distances(&e2e_template.right.mirrored())
-                .into_iter()
-                .filter(|&x| x <= MATCH_THRESHOLD_RATIO),
-        );
-        self.plain_distances_right_mirror.extend(
-            self.db_state.plain_dbs[1]
-                .calculate_min_distances(&e2e_template.left.mirrored())
-                .into_iter()
-                .filter(|&x| x <= MATCH_THRESHOLD_RATIO),
-        );
+        // Only accumulate ground-truth distances for Uniqueness requests;
+        // Reauth requests are aggregated into separate anonymized stats and would skew this comparison.
+        let (e2e_template, msg_type) = requests.values().next().cloned().unwrap();
+        if msg_type == UNIQUENESS_MESSAGE_TYPE {
+            self.plain_distances_left.extend(
+                self.db_state.plain_dbs[0]
+                    .calculate_min_distances(&e2e_template.left)
+                    .into_iter()
+                    .filter(|&x| x <= MATCH_THRESHOLD_RATIO),
+            );
+            self.plain_distances_right.extend(
+                self.db_state.plain_dbs[1]
+                    .calculate_min_distances(&e2e_template.right)
+                    .into_iter()
+                    .filter(|&x| x <= MATCH_THRESHOLD_RATIO),
+            );
+            self.plain_distances_left_mirror.extend(
+                self.db_state.plain_dbs[0]
+                    .calculate_min_distances(&e2e_template.right.mirrored())
+                    .into_iter()
+                    .filter(|&x| x <= MATCH_THRESHOLD_RATIO),
+            );
+            self.plain_distances_right_mirror.extend(
+                self.db_state.plain_dbs[1]
+                    .calculate_min_distances(&e2e_template.left.mirrored())
+                    .into_iter()
+                    .filter(|&x| x <= MATCH_THRESHOLD_RATIO),
+            );
+        }
+        if msg_type == REAUTH_MESSAGE_TYPE {
+            self.plain_distances_left_reauth.extend(
+                self.db_state.plain_dbs[0]
+                    .calculate_min_distances(&e2e_template.left)
+                    .into_iter()
+                    .filter(|&x| x <= MATCH_THRESHOLD_RATIO),
+            );
+            self.plain_distances_right_reauth.extend(
+                self.db_state.plain_dbs[1]
+                    .calculate_min_distances(&e2e_template.right)
+                    .into_iter()
+                    .filter(|&x| x <= MATCH_THRESHOLD_RATIO),
+            );
+        }
         drop(guard);
     }
 }