pub type CompactGaloisRingShares = Vec<Vec<u8>>;

pub mod degree2 {
    use crate::{
        galois::degree2::{GaloisRingElement, ShamirGaloisRingShare},
        iris_db::iris::IrisCodeArray,
        IRIS_CODE_LENGTH,
    };
    use base64::{prelude::BASE64_STANDARD, Engine};
    use rand::{CryptoRng, Rng};
    use serde::{Deserialize, Serialize};
    use serde_big_array::BigArray;

    #[derive(Debug, Clone, Serialize, Deserialize)]
    pub struct GaloisRingIrisCodeShare {
        pub id:    usize,
        #[serde(with = "BigArray")]
        pub coefs: [u16; IRIS_CODE_LENGTH],
    }

    impl GaloisRingIrisCodeShare {
        const COLS: usize = 200;

        pub fn new(id: usize, coefs: [u16; IRIS_CODE_LENGTH]) -> Self {
            Self { id, coefs }
        }

        pub fn encode_iris_code<R: CryptoRng + Rng>(
            iris_code: &IrisCodeArray,
            mask_code: &IrisCodeArray,
            rng: &mut R,
        ) -> [GaloisRingIrisCodeShare; 3] {
            let mut shares = [
                GaloisRingIrisCodeShare {
                    id:    1,
                    coefs: [0; IRIS_CODE_LENGTH],
                },
                GaloisRingIrisCodeShare {
                    id:    2,
                    coefs: [0; IRIS_CODE_LENGTH],
                },
                GaloisRingIrisCodeShare {
                    id:    3,
                    coefs: [0; IRIS_CODE_LENGTH],
                },
            ];
            let encode_mask_code = |i| {
                let m = mask_code.get_bit(i) as u16;
                let c = iris_code.get_bit(i) as u16;
                m.wrapping_sub(2 * (c & m))
            };
            for i in (0..IRIS_CODE_LENGTH).step_by(2) {
                let element = GaloisRingElement {
                    coefs: [encode_mask_code(i), encode_mask_code(i + 1)],
                };
                let share = ShamirGaloisRingShare::encode_3_mat(&element.coefs, rng);
                for j in 0..3 {
                    shares[j].coefs[i] = share[j].y.coefs[0];
                    shares[j].coefs[i + 1] = share[j].y.coefs[1];
                }
            }
            shares
        }

        pub fn encode_mask_code<R: CryptoRng + Rng>(
            iris_code: &IrisCodeArray,
            rng: &mut R,
        ) -> [GaloisRingIrisCodeShare; 3] {
            let mut shares = [
                GaloisRingIrisCodeShare {
                    id:    1,
                    coefs: [0; IRIS_CODE_LENGTH],
                },
                GaloisRingIrisCodeShare {
                    id:    2,
                    coefs: [0; IRIS_CODE_LENGTH],
                },
                GaloisRingIrisCodeShare {
                    id:    3,
                    coefs: [0; IRIS_CODE_LENGTH],
                },
            ];
            for i in (0..IRIS_CODE_LENGTH).step_by(2) {
                let element = GaloisRingElement {
                    coefs: [iris_code.get_bit(i) as u16, iris_code.get_bit(i + 1) as u16],
                };
                let share = ShamirGaloisRingShare::encode_3_mat(&element.coefs, rng);
                for j in 0..3 {
                    shares[j].coefs[i] = share[j].y.coefs[0];
                    shares[j].coefs[i + 1] = share[j].y.coefs[1];
                }
            }
            shares
        }

        pub fn preprocess_iris_code_query_share(&mut self) {
            let lagrange_coeffs = ShamirGaloisRingShare::deg_2_lagrange_polys_at_zero();
            for i in (0..IRIS_CODE_LENGTH).step_by(2) {
                let new_share = GaloisRingElement {
                    coefs: [self.coefs[i], self.coefs[i + 1]],
                };
                let adjusted_self = new_share * lagrange_coeffs[self.id - 1];
                // we write the bits back into the flat array in the "wrong" order, such that we
                // can do simple dot product later
                self.coefs[i] = adjusted_self.coefs[0];
                self.coefs[i + 1] = adjusted_self.coefs[1]; // Note the order
                                                            // of bits
            }
        }

        pub fn preprocess_iris_code_query_shares(
            mut shares: [GaloisRingIrisCodeShare; 3],
        ) -> [GaloisRingIrisCodeShare; 3] {
            for i in 0..3 {
                shares[i].preprocess_iris_code_query_share();
            }
            shares
        }

        pub fn full_dot(&self, other: &GaloisRingIrisCodeShare) -> u16 {
            let mut sum = 0u16;
            for i in (0..IRIS_CODE_LENGTH).step_by(2) {
                let x = GaloisRingElement {
                    coefs: [self.coefs[i], self.coefs[i + 1]],
                };
                let y = GaloisRingElement {
                    coefs: [other.coefs[i], other.coefs[i + 1]],
                };
                let z = x * y;
                sum = sum.wrapping_add(z.coefs[0]);
            }
            sum
        }
        pub fn trick_dot(&self, other: &GaloisRingIrisCodeShare) -> u16 {
            let mut sum = 0u16;
            for i in 0..IRIS_CODE_LENGTH {
                sum = sum.wrapping_add(self.coefs[i].wrapping_mul(other.coefs[i]));
            }
            sum
        }

        pub fn all_rotations(&self) -> Vec<GaloisRingIrisCodeShare> {
            let mut reference = self.clone();
            let mut result = vec![];
            reference.rotate_left(16);
            for _ in 0..31 {
                reference.rotate_right(1);
                result.push(reference.clone());
            }
            result
        }

        pub fn rotate_right(&mut self, by: usize) {
            self.coefs
                .chunks_exact_mut(Self::COLS * 4)
                .for_each(|chunk| chunk.rotate_right(by * 4));
        }

        pub fn rotate_left(&mut self, by: usize) {
            self.coefs
                .chunks_exact_mut(Self::COLS * 4)
                .for_each(|chunk| chunk.rotate_left(by * 4));
        }

        pub fn to_base64(&self) -> String {
            let as_vec_u8 = bincode::serialize(&self).expect("to serialize");
            BASE64_STANDARD.encode::<Vec<u8>>(as_vec_u8)
        }

        pub fn from_base64(s: &str) -> eyre::Result<Self> {
            let decoded_bytes = BASE64_STANDARD.decode(s)?;
            Ok(bincode::deserialize(&decoded_bytes)?)
        }
    }

    #[cfg(test)]
    mod tests {
        use crate::{
            galois_engine::degree2::GaloisRingIrisCodeShare, iris_db::iris::IrisCodeArray,
        };
        use rand::thread_rng;

        #[test]
        fn galois_dot_trick() {
            for _ in 0..10 {
                let iris_db = IrisCodeArray::random_rng(&mut thread_rng());
                let iris_query = IrisCodeArray::random_rng(&mut thread_rng());
                let shares = GaloisRingIrisCodeShare::encode_mask_code(&iris_db, &mut thread_rng());
                let query_shares =
                    GaloisRingIrisCodeShare::encode_mask_code(&iris_query, &mut thread_rng());
                let query_shares =
                    GaloisRingIrisCodeShare::preprocess_iris_code_query_shares(query_shares);
                let mut dot = [0; 3];
                for i in 0..3 {
                    dot[i] = shares[i].trick_dot(&query_shares[i]);
                }
                let dot = dot.iter().fold(0u16, |acc, x| acc.wrapping_add(*x));
                let expected = (iris_db & iris_query).count_ones();
                assert_eq!(dot, expected as u16);
            }
        }
        #[test]
        fn galois_dot_full() {
            for _ in 0..10 {
                let iris_db = IrisCodeArray::random_rng(&mut thread_rng());
                let iris_query = IrisCodeArray::random_rng(&mut thread_rng());
                let shares = GaloisRingIrisCodeShare::encode_mask_code(&iris_db, &mut thread_rng());
                let query_shares =
                    GaloisRingIrisCodeShare::encode_mask_code(&iris_query, &mut thread_rng());
                let query_shares =
                    GaloisRingIrisCodeShare::preprocess_iris_code_query_shares(query_shares);
                let mut dot = [0; 3];
                for i in 0..3 {
                    dot[i] = shares[i].full_dot(&query_shares[i]);
                }
                let dot = dot.iter().fold(0u16, |acc, x| acc.wrapping_add(*x));
                let expected = (iris_db & iris_query).count_ones();
                assert_eq!(dot, expected as u16);
            }
        }

        #[test]
        fn base64_shares() {
            let mut rng = thread_rng();
            let code = IrisCodeArray::random_rng(&mut rng);
            let shares = GaloisRingIrisCodeShare::encode_mask_code(&code, &mut rng);
            for i in 0..3 {
                let s = shares[i].to_base64();
                let decoded = GaloisRingIrisCodeShare::from_base64(&s).unwrap();
                assert_eq!(shares[i].coefs, decoded.coefs);
            }
        }
    }
}

pub mod degree4 {
    use crate::{
        galois::degree4::{basis, GaloisRingElement, ShamirGaloisRingShare},
        iris_db::iris::IrisCodeArray,
        IRIS_CODE_LENGTH, MASK_CODE_LENGTH,
    };
    use base64::{prelude::BASE64_STANDARD, Engine};
    use rand::{CryptoRng, Rng};
    use serde::{Deserialize, Serialize};
    use serde_big_array::BigArray;

<<<<<<< HEAD
    const CODE_COLS: usize = 200;

    fn preprocess_coefs(id: usize, coefs: &mut [u16]) {
        let lagrange_coeffs = ShamirGaloisRingShare::deg_2_lagrange_polys_at_zero();
        for i in (0..coefs.len()).step_by(4) {
            let element = GaloisRingElement::<basis::Monomial>::from_coefs([
                coefs[i],
                coefs[i + 1],
                coefs[i + 2],
                coefs[i + 3],
            ]);
            // include lagrange coeffs
            let element: GaloisRingElement<basis::Monomial> = element * lagrange_coeffs[id - 1];
            let element = element.to_basis_B();
            coefs[i] = element.coefs[0];
            coefs[i + 1] = element.coefs[1];
            coefs[i + 2] = element.coefs[2];
            coefs[i + 3] = element.coefs[3];
        }
    }

    fn rotate_coefs_right(coefs: &mut [u16], by: usize) {
        coefs
            .chunks_exact_mut(CODE_COLS * 4)
            .for_each(|chunk| chunk.rotate_right(by * 4));
    }

    fn rotate_coefs_left(coefs: &mut [u16], by: usize) {
        coefs
            .chunks_exact_mut(CODE_COLS * 4)
            .for_each(|chunk| chunk.rotate_left(by * 4));
    }

    #[derive(Debug, Clone, PartialEq, Eq, Hash)]
    pub struct GaloisRingTrimmedMaskCodeShare {
        pub id:    usize,
        pub coefs: [u16; MASK_CODE_LENGTH],
    }

    impl From<GaloisRingIrisCodeShare> for GaloisRingTrimmedMaskCodeShare {
        fn from(iris_share: GaloisRingIrisCodeShare) -> Self {
            let mut coefs = [0; MASK_CODE_LENGTH];
            coefs.copy_from_slice(&iris_share.coefs[..MASK_CODE_LENGTH]);

            GaloisRingTrimmedMaskCodeShare {
                id: iris_share.id,
                coefs,
            }
        }
    }

    impl GaloisRingTrimmedMaskCodeShare {
        pub fn preprocess_mask_code_query_share(&mut self) {
            preprocess_coefs(self.id, &mut self.coefs);
        }

        pub fn all_rotations(&self) -> Vec<GaloisRingTrimmedMaskCodeShare> {
            let mut reference = self.clone();
            let mut result = vec![];
            rotate_coefs_left(&mut reference.coefs, 16);
            for _ in 0..31 {
                rotate_coefs_right(&mut reference.coefs, 1);
                result.push(reference.clone());
            }
            result
        }
    }

    #[derive(Debug, Clone, PartialEq, Eq, Hash)]
=======
    #[derive(Debug, Clone, PartialEq, Eq, Hash, Serialize, Deserialize)]
>>>>>>> 7b1922ae
    pub struct GaloisRingIrisCodeShare {
        pub id:    usize,
        #[serde(with = "BigArray")]
        pub coefs: [u16; IRIS_CODE_LENGTH],
    }

    impl GaloisRingIrisCodeShare {
        // Maps from an index in a flattened array of the new shape to the
        // index in a flattened array of the original shape.
        //
        //          New shape         --> Original shape
        // (b, w, r % 4,   c, r // 4) --> ( r,   c, w, b)
        // (2, 2,     4, 200,      4) --> (16, 200, 2, 2)
        pub const fn remap_index(i: usize) -> usize {
            let b = i / 6400;
            let w = i % 6400 / 3200;
            let r1 = i % 3200 / 800;
            let c = i % 800 / 4;
            let r2 = i % 4;
            let r = r2 * 4 + r1;
            800 * r + c * 4 + w * 2 + b
        }

        pub fn new(id: usize, coefs: [u16; IRIS_CODE_LENGTH]) -> Self {
            Self { id, coefs }
        }

        pub fn encode_iris_code<R: CryptoRng + Rng>(
            iris_code: &IrisCodeArray,
            mask_code: &IrisCodeArray,
            rng: &mut R,
        ) -> [GaloisRingIrisCodeShare; 3] {
            let mut shares = [
                GaloisRingIrisCodeShare {
                    id:    1,
                    coefs: [0; IRIS_CODE_LENGTH],
                },
                GaloisRingIrisCodeShare {
                    id:    2,
                    coefs: [0; IRIS_CODE_LENGTH],
                },
                GaloisRingIrisCodeShare {
                    id:    3,
                    coefs: [0; IRIS_CODE_LENGTH],
                },
            ];
            let encode_mask_code = |i| {
                let mask = mask_code.get_bit(i) as u16;
                let code = iris_code.get_bit(i) as u16;
                mask.wrapping_sub(2 * (code & mask))
            };
            for i in (0..IRIS_CODE_LENGTH).step_by(4) {
                let element = GaloisRingElement::<basis::A>::from_coefs([
                    encode_mask_code(Self::remap_index(i)),
                    encode_mask_code(Self::remap_index(i + 1)),
                    encode_mask_code(Self::remap_index(i + 2)),
                    encode_mask_code(Self::remap_index(i + 3)),
                ]);
                let element = element.to_monomial();
                let share = ShamirGaloisRingShare::encode_3_mat(&element.coefs, rng);
                for j in 0..3 {
                    shares[j].coefs[i] = share[j].y.coefs[0];
                    shares[j].coefs[i + 1] = share[j].y.coefs[1];
                    shares[j].coefs[i + 2] = share[j].y.coefs[2];
                    shares[j].coefs[i + 3] = share[j].y.coefs[3];
                }
            }
            shares
        }

        pub fn encode_mask_code<R: CryptoRng + Rng>(
            mask_code: &IrisCodeArray,
            rng: &mut R,
        ) -> [GaloisRingIrisCodeShare; 3] {
            let mut shares = [
                GaloisRingIrisCodeShare {
                    id:    1,
                    coefs: [0; IRIS_CODE_LENGTH],
                },
                GaloisRingIrisCodeShare {
                    id:    2,
                    coefs: [0; IRIS_CODE_LENGTH],
                },
                GaloisRingIrisCodeShare {
                    id:    3,
                    coefs: [0; IRIS_CODE_LENGTH],
                },
            ];
            for i in (0..IRIS_CODE_LENGTH).step_by(4) {
                let element = GaloisRingElement::<basis::A>::from_coefs([
                    mask_code.get_bit(Self::remap_index(i)) as u16,
                    mask_code.get_bit(Self::remap_index(i + 1)) as u16,
                    mask_code.get_bit(Self::remap_index(i + 2)) as u16,
                    mask_code.get_bit(Self::remap_index(i + 3)) as u16,
                ]);
                let element = element.to_monomial();
                let share = ShamirGaloisRingShare::encode_3_mat(&element.coefs, rng);
                for j in 0..3 {
                    shares[j].coefs[i] = share[j].y.coefs[0];
                    shares[j].coefs[i + 1] = share[j].y.coefs[1];
                    shares[j].coefs[i + 2] = share[j].y.coefs[2];
                    shares[j].coefs[i + 3] = share[j].y.coefs[3];
                }
            }
            shares
        }

        #[allow(clippy::assertions_on_constants)]
        pub fn reencode_extended_iris_code<R: CryptoRng + Rng>(
            iris_code: &[u16; IRIS_CODE_LENGTH],
            rng: &mut R,
        ) -> [GaloisRingIrisCodeShare; 3] {
            assert!(IRIS_CODE_LENGTH % 4 == 0);
            let mut shares = [
                GaloisRingIrisCodeShare {
                    id:    1,
                    coefs: [0; IRIS_CODE_LENGTH],
                },
                GaloisRingIrisCodeShare {
                    id:    2,
                    coefs: [0; IRIS_CODE_LENGTH],
                },
                GaloisRingIrisCodeShare {
                    id:    3,
                    coefs: [0; IRIS_CODE_LENGTH],
                },
            ];
            for i in (0..12800).step_by(4) {
                let element = GaloisRingElement::<basis::A>::from_coefs([
                    iris_code[Self::remap_index(i)],
                    iris_code[Self::remap_index(i + 1)],
                    iris_code[Self::remap_index(i + 2)],
                    iris_code[Self::remap_index(i + 3)],
                ]);
                let element = element.to_monomial();
                let share = ShamirGaloisRingShare::encode_3_mat(&element.coefs, rng);
                for j in 0..3 {
                    shares[j].coefs[i] = share[j].y.coefs[0];
                    shares[j].coefs[i + 1] = share[j].y.coefs[1];
                    shares[j].coefs[i + 2] = share[j].y.coefs[2];
                    shares[j].coefs[i + 3] = share[j].y.coefs[3];
                }
            }
            shares
        }

        pub fn preprocess_iris_code_query_share(&mut self) {
            preprocess_coefs(self.id, &mut self.coefs);
        }

        pub fn full_dot(&self, other: &GaloisRingIrisCodeShare) -> u16 {
            let mut sum = 0u16;
            let lagrange_coeffs = ShamirGaloisRingShare::deg_2_lagrange_polys_at_zero();
            for i in (0..IRIS_CODE_LENGTH).step_by(4) {
                let x = GaloisRingElement::from_coefs([
                    self.coefs[i],
                    self.coefs[i + 1],
                    self.coefs[i + 2],
                    self.coefs[i + 3],
                ]);
                let y = GaloisRingElement::from_coefs([
                    other.coefs[i],
                    other.coefs[i + 1],
                    other.coefs[i + 2],
                    other.coefs[i + 3],
                ]);
                let z = x * y;
                let z = z * lagrange_coeffs[self.id - 1];
                let z = z.to_basis_B();
                sum = sum.wrapping_add(z.coefs[0]);
            }
            sum
        }
        pub fn trick_dot(&self, other: &GaloisRingIrisCodeShare) -> u16 {
            let mut sum = 0u16;
            for i in 0..IRIS_CODE_LENGTH {
                sum = sum.wrapping_add(self.coefs[i].wrapping_mul(other.coefs[i]));
            }
            sum
        }

        pub fn all_rotations(&self) -> Vec<GaloisRingIrisCodeShare> {
            let mut reference = self.clone();
            let mut result = vec![];
            rotate_coefs_left(&mut reference.coefs, 16);
            for _ in 0..31 {
                rotate_coefs_right(&mut reference.coefs, 1);
                result.push(reference.clone());
            }
            result
        }

        pub fn to_base64(&self) -> String {
            let as_vec_u8 = bincode::serialize(&self).expect("to serialize");
            BASE64_STANDARD.encode::<Vec<u8>>(as_vec_u8)
        }

        pub fn from_base64(s: &str) -> eyre::Result<Self> {
            let decoded_bytes = BASE64_STANDARD.decode(s)?;
            Ok(bincode::deserialize(&decoded_bytes)?)
        }
    }

    #[cfg(test)]
    mod tests {
        use crate::{
            galois_engine::degree4::{GaloisRingIrisCodeShare, GaloisRingTrimmedMaskCodeShare},
            iris_db::iris::IrisCodeArray,
            MASK_CODE_LENGTH,
        };
        use float_eq::assert_float_eq;
        use rand::thread_rng;

        #[test]
        fn galois_dot_trick() {
            let rng = &mut thread_rng();
            for _ in 0..10 {
                let iris_db = IrisCodeArray::random_rng(rng);
                let iris_query = IrisCodeArray::random_rng(rng);
                let shares = GaloisRingIrisCodeShare::encode_mask_code(&iris_db, rng);
                let mut query_shares = GaloisRingIrisCodeShare::encode_mask_code(&iris_query, rng);
                query_shares
                    .iter_mut()
                    .for_each(|share| share.preprocess_iris_code_query_share());
                let mut dot = [0; 3];
                for i in 0..3 {
                    dot[i] = shares[i].trick_dot(&query_shares[i]);
                }
                let dot = dot.iter().fold(0u16, |acc, x| acc.wrapping_add(*x));
                let expected = (iris_db & iris_query).count_ones();
                assert_eq!(dot, expected as u16);
            }
        }
        #[test]
        fn galois_dot_full() {
            let rng = &mut thread_rng();
            for _ in 0..10 {
                let iris_db = IrisCodeArray::random_rng(rng);
                let iris_query = IrisCodeArray::random_rng(rng);
                let shares = GaloisRingIrisCodeShare::encode_mask_code(&iris_db, rng);
                let query_shares = GaloisRingIrisCodeShare::encode_mask_code(&iris_query, rng);
                let mut dot = [0; 3];
                for i in 0..3 {
                    dot[i] = shares[i].full_dot(&query_shares[i]);
                }
                let dot = dot.iter().fold(0u16, |acc, x| acc.wrapping_add(*x));
                let expected = (iris_db & iris_query).count_ones();
                assert_eq!(dot, expected as u16);
            }
        }

        #[test]
        fn hamming_distance_galois() {
            let rng = &mut thread_rng();
            let lines = include_str!("example-data/random_codes.txt")
                .lines()
                .map(|s| s.trim())
                .filter(|s| !s.is_empty())
                .collect::<Vec<_>>();

            let t1_code = IrisCodeArray::from_base64(lines[0]).unwrap();
            let t1_mask = IrisCodeArray::from_base64(lines[1]).unwrap();
            let t2_code = IrisCodeArray::from_base64(lines[2]).unwrap();
            let t2_mask = IrisCodeArray::from_base64(lines[3]).unwrap();

            let dist_0 = lines[4].parse::<f64>().unwrap();
            let dist_15 = lines[5].parse::<f64>().unwrap();

            let mask = t1_mask & t2_mask;
            let plain_distance =
                ((t1_code ^ t2_code) & mask).count_ones() as f64 / mask.count_ones() as f64;

            let t1_code_shares = GaloisRingIrisCodeShare::encode_iris_code(&t1_code, &t1_mask, rng);
            let t1_mask_shares = GaloisRingIrisCodeShare::encode_mask_code(&t1_mask, rng);

            let t2_code_shares = GaloisRingIrisCodeShare::encode_iris_code(&t2_code, &t2_mask, rng);
            let t2_mask_shares = GaloisRingIrisCodeShare::encode_mask_code(&t2_mask, rng);

            let mut t2_code_shares_rotated = t2_code_shares
                .iter()
                .map(|share| share.all_rotations())
                .collect::<Vec<_>>();

            let mut t2_mask_shares_rotated = t2_mask_shares
                .iter()
                .map(|share| {
                    let trimmed: GaloisRingTrimmedMaskCodeShare = share.clone().into();
                    trimmed.all_rotations()
                })
                .collect::<Vec<_>>();

            let mut min_dist = f64::MAX;
            for rot_idx in 0..31 {
                t2_code_shares_rotated
                    .iter_mut()
                    .for_each(|share| share[rot_idx].preprocess_iris_code_query_share());

                t2_mask_shares_rotated
                    .iter_mut()
                    .for_each(|share| share[rot_idx].preprocess_mask_code_query_share());

                // dot product for codes
                let mut dot_codes = [0; 3];
                for i in 0..3 {
                    dot_codes[i] = t1_code_shares[i].trick_dot(&t2_code_shares_rotated[i][rot_idx]);
                }
                let dot_codes = dot_codes.iter().fold(0u16, |acc, x| acc.wrapping_add(*x));

                // dot product for masks
                let mut dot_masks = [0; 3];
                for i in 0..3 {
                    // trick dot for mask
                    dot_masks[i] = 0u16;
                    for j in 0..MASK_CODE_LENGTH {
                        dot_masks[i] = dot_masks[i].wrapping_add(
                            t1_mask_shares[i].coefs[j]
                                .wrapping_mul(t2_mask_shares_rotated[i][rot_idx].coefs[j]),
                        );
                    }
                    dot_masks[i] = dot_masks[i].wrapping_mul(2);
                }
                let dot_masks = dot_masks.iter().fold(0u16, |acc, x| acc.wrapping_add(*x));

                let res = 0.5f64 - (dot_codes as i16) as f64 / (2f64 * dot_masks as f64);

                println!("{} {}", dot_codes, dot_masks);

                // Without rotations
                if rot_idx == 15 {
                    assert_float_eq!(
                        dist_0,
                        res,
                        abs <= 1e-6,
                        "galois impl distance doesn't match expected"
                    );
                    assert_float_eq!(
                        plain_distance,
                        res,
                        abs <= 1e-6,
                        "galois impl distance doesn't match reference impl"
                    );
                }

                if res < min_dist {
                    min_dist = res;
                }
            }

            // Minimum distance
            assert_float_eq!(dist_15, min_dist, abs <= 1e-6);
        }

        #[test]
        fn base64_shares() {
            let mut rng = thread_rng();
            let code = IrisCodeArray::random_rng(&mut rng);
            let shares = GaloisRingIrisCodeShare::encode_mask_code(&code, &mut rng);
            for i in 0..3 {
                let s = shares[i].to_base64();
                let decoded = GaloisRingIrisCodeShare::from_base64(&s).unwrap();
                assert_eq!(shares[i].coefs, decoded.coefs);
            }
        }
    }
}<|MERGE_RESOLUTION|>--- conflicted
+++ resolved
@@ -244,7 +244,6 @@
     use serde::{Deserialize, Serialize};
     use serde_big_array::BigArray;
 
-<<<<<<< HEAD
     const CODE_COLS: usize = 200;
 
     fn preprocess_coefs(id: usize, coefs: &mut [u16]) {
@@ -313,10 +312,7 @@
         }
     }
 
-    #[derive(Debug, Clone, PartialEq, Eq, Hash)]
-=======
     #[derive(Debug, Clone, PartialEq, Eq, Hash, Serialize, Deserialize)]
->>>>>>> 7b1922ae
     pub struct GaloisRingIrisCodeShare {
         pub id:    usize,
         #[serde(with = "BigArray")]
