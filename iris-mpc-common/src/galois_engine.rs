pub type CompactGaloisRingShares = Vec<Vec<u8>>;

pub mod degree4 {
    use crate::{
        galois::degree4::{basis, GaloisRingElement, ShamirGaloisRingShare},
        iris_db::iris::{IrisCode, IrisCodeArray},
        IRIS_CODE_LENGTH, MASK_CODE_LENGTH,
    };
    use base64::{prelude::BASE64_STANDARD, Engine};
    use eyre::Result;
    use rand::{CryptoRng, Rng};
    use serde::{Deserialize, Serialize};
    use serde_big_array::BigArray;

    const CODE_COLS: usize = 200;

    fn preprocess_coefs(party_id: usize, coefs: &mut [u16]) {
        let lagrange_coeffs = ShamirGaloisRingShare::deg_2_lagrange_polys_at_zero();
        for i in (0..coefs.len()).step_by(4) {
            let element = GaloisRingElement::<basis::Monomial>::from_coefs([
                coefs[i],
                coefs[i + 1],
                coefs[i + 2],
                coefs[i + 3],
            ]);
            // include lagrange coeffs
            let element: GaloisRingElement<basis::Monomial> = element * lagrange_coeffs[party_id];
            let element = element.to_basis_B();
            coefs[i] = element.coefs[0];
            coefs[i + 1] = element.coefs[1];
            coefs[i + 2] = element.coefs[2];
            coefs[i + 3] = element.coefs[3];
        }
    }

    fn rotate_coefs_right(coefs: &mut [u16], by: usize) {
        coefs
            .chunks_exact_mut(CODE_COLS * 4)
            .for_each(|chunk| chunk.rotate_right(by * 4));
    }

    fn rotate_coefs_left(coefs: &mut [u16], by: usize) {
        coefs
            .chunks_exact_mut(CODE_COLS * 4)
            .for_each(|chunk| chunk.rotate_left(by * 4));
    }

    #[derive(Debug, Clone, PartialEq, Eq, Hash, Serialize, Deserialize)]
    pub struct GaloisRingTrimmedMaskCodeShare {
        /// The 1-based ID of the Lagrange evaluation point. This id = party_id + 1.
<<<<<<< HEAD
        /// This field appears in serializations but it is not actually used.
=======
        /// This field appears in serializations.
>>>>>>> 3498ad86
        pub id: usize,
        #[serde(with = "BigArray")]
        pub coefs: [u16; MASK_CODE_LENGTH],
    }

    impl From<GaloisRingIrisCodeShare> for GaloisRingTrimmedMaskCodeShare {
        fn from(iris_share: GaloisRingIrisCodeShare) -> Self {
            let mut coefs = [0; MASK_CODE_LENGTH];
            coefs.copy_from_slice(&iris_share.coefs[..MASK_CODE_LENGTH]);

            GaloisRingTrimmedMaskCodeShare {
                id: iris_share.id,
                coefs,
            }
        }
    }

    impl From<&GaloisRingIrisCodeShare> for GaloisRingTrimmedMaskCodeShare {
        fn from(iris_share: &GaloisRingIrisCodeShare) -> Self {
            let mut coefs = [0; MASK_CODE_LENGTH];
            coefs.copy_from_slice(&iris_share.coefs[..MASK_CODE_LENGTH]);

            GaloisRingTrimmedMaskCodeShare {
                id: iris_share.id,
                coefs,
            }
        }
    }

    impl GaloisRingTrimmedMaskCodeShare {
        /// Wrap a mask share. party_id is 0-based.
        #[inline(always)]
<<<<<<< HEAD
        pub fn new(party_id: usize, coefs: [u16; MASK_CODE_LENGTH]) -> Self {
=======
        pub fn new(coefs: [u16; MASK_CODE_LENGTH], party_id: usize) -> Self {
>>>>>>> 3498ad86
            Self {
                id: party_id + 1,
                coefs,
            }
        }

        /// Empty mask share. party_id is 0-based.
        pub fn default_for_party(party_id: usize) -> Self {
            GaloisRingTrimmedMaskCodeShare {
                id: party_id + 1,
                coefs: [0u16; MASK_CODE_LENGTH],
            }
        }

        pub fn validate_party_id(&self, party_id: usize) -> Result<()> {
            if self.id == party_id + 1 {
                Ok(())
            } else {
                Err(eyre::eyre!(
                    "Party ID mismatch: configured = 0-based {}; got serialized = 1-based {}",
                    party_id,
                    self.id
                ))
            }
        }

        pub fn preprocess_mask_code_query_share(&mut self, party_id: usize) {
            debug_assert_eq!(self.id, party_id + 1);
            preprocess_coefs(party_id, &mut self.coefs);
        }

        pub fn all_rotations(&self) -> Vec<GaloisRingTrimmedMaskCodeShare> {
            let mut reference = self.clone();
            let mut result = vec![];
            rotate_coefs_left(&mut reference.coefs, 16);
            for _ in 0..31 {
                rotate_coefs_right(&mut reference.coefs, 1);
                result.push(reference.clone());
            }
            result
        }
        pub fn trick_dot(&self, other: &GaloisRingTrimmedMaskCodeShare) -> u16 {
            let mut sum = 0u16;
            for i in 0..MASK_CODE_LENGTH {
                sum = sum.wrapping_add(self.coefs[i].wrapping_mul(other.coefs[i]));
            }
            sum
        }
    }

    #[derive(Debug, Clone, PartialEq, Eq, Hash, Serialize, Deserialize)]
    pub struct GaloisRingIrisCodeShare {
        /// The 1-based ID of the Lagrange evaluation point. This id = party_id + 1.
<<<<<<< HEAD
        /// This field appears in serializations but it is not actually used.
=======
        /// This field appears in serializations.
>>>>>>> 3498ad86
        pub id: usize,
        #[serde(with = "BigArray")]
        pub coefs: [u16; IRIS_CODE_LENGTH],
    }

    impl GaloisRingIrisCodeShare {
        // Maps from an index in a flattened array of the new shape to the
        // index in a flattened array of the original shape.
        //
        //          New shape         --> Original shape
        // (b, w, r % 4,   c, r // 4) --> ( r,   c, w, b)
        // (2, 2,     4, 200,      4) --> (16, 200, 2, 2)
        pub const fn remap_index(i: usize) -> usize {
            let b = i / 6400;
            let w = i % 6400 / 3200;
            let r1 = i % 3200 / 800;
            let c = i % 800 / 4;
            let r2 = i % 4;
            let r = r2 * 4 + r1;
            800 * r + c * 4 + w * 2 + b
        }

        /// Wrap a code share. party_id is 0-based.
        #[inline(always)]
<<<<<<< HEAD
        pub fn new(party_id: usize, coefs: [u16; IRIS_CODE_LENGTH]) -> Self {
=======
        pub fn new(coefs: [u16; IRIS_CODE_LENGTH], party_id: usize) -> Self {
>>>>>>> 3498ad86
            Self {
                id: party_id + 1,
                coefs,
            }
        }

        /// Empty code share. party_id is 0-based.
        pub fn default_for_party(party_id: usize) -> Self {
            GaloisRingIrisCodeShare {
                id: party_id + 1,
                coefs: [0u16; IRIS_CODE_LENGTH],
            }
        }

        pub fn validate_party_id(&self, party_id: usize) -> Result<()> {
            if self.id == party_id + 1 {
                Ok(())
            } else {
                Err(eyre::eyre!(
                    "Party ID mismatch: configured = 0-based {}; got serialized = 1-based {}",
                    party_id,
                    self.id
                ))
            }
        }

        pub fn encode_iris_code<R: CryptoRng + Rng>(
            iris_code: &IrisCodeArray,
            mask_code: &IrisCodeArray,
            rng: &mut R,
        ) -> [GaloisRingIrisCodeShare; 3] {
            let mut shares = [
                GaloisRingIrisCodeShare {
                    id: 1,
                    coefs: [0; IRIS_CODE_LENGTH],
                },
                GaloisRingIrisCodeShare {
                    id: 2,
                    coefs: [0; IRIS_CODE_LENGTH],
                },
                GaloisRingIrisCodeShare {
                    id: 3,
                    coefs: [0; IRIS_CODE_LENGTH],
                },
            ];
            let encode_mask_code = |i| {
                let mask = mask_code.get_bit(i) as u16;
                let code = iris_code.get_bit(i) as u16;
                mask.wrapping_sub(2 * (code & mask))
            };
            for i in (0..IRIS_CODE_LENGTH).step_by(4) {
                let element = GaloisRingElement::<basis::A>::from_coefs([
                    encode_mask_code(Self::remap_index(i)),
                    encode_mask_code(Self::remap_index(i + 1)),
                    encode_mask_code(Self::remap_index(i + 2)),
                    encode_mask_code(Self::remap_index(i + 3)),
                ]);
                let element = element.to_monomial();
                let share = ShamirGaloisRingShare::encode_3_mat(&element.coefs, rng);
                for j in 0..3 {
                    shares[j].coefs[i] = share[j].y.coefs[0];
                    shares[j].coefs[i + 1] = share[j].y.coefs[1];
                    shares[j].coefs[i + 2] = share[j].y.coefs[2];
                    shares[j].coefs[i + 3] = share[j].y.coefs[3];
                }
            }
            shares
        }

        pub fn encode_mask_code<R: CryptoRng + Rng>(
            mask_code: &IrisCodeArray,
            rng: &mut R,
        ) -> [GaloisRingIrisCodeShare; 3] {
            let mut shares = [
                GaloisRingIrisCodeShare {
                    id: 1,
                    coefs: [0; IRIS_CODE_LENGTH],
                },
                GaloisRingIrisCodeShare {
                    id: 2,
                    coefs: [0; IRIS_CODE_LENGTH],
                },
                GaloisRingIrisCodeShare {
                    id: 3,
                    coefs: [0; IRIS_CODE_LENGTH],
                },
            ];
            for i in (0..IRIS_CODE_LENGTH).step_by(4) {
                let element = GaloisRingElement::<basis::A>::from_coefs([
                    mask_code.get_bit(Self::remap_index(i)) as u16,
                    mask_code.get_bit(Self::remap_index(i + 1)) as u16,
                    mask_code.get_bit(Self::remap_index(i + 2)) as u16,
                    mask_code.get_bit(Self::remap_index(i + 3)) as u16,
                ]);
                let element = element.to_monomial();
                let share = ShamirGaloisRingShare::encode_3_mat(&element.coefs, rng);
                for j in 0..3 {
                    shares[j].coefs[i] = share[j].y.coefs[0];
                    shares[j].coefs[i + 1] = share[j].y.coefs[1];
                    shares[j].coefs[i + 2] = share[j].y.coefs[2];
                    shares[j].coefs[i + 3] = share[j].y.coefs[3];
                }
            }
            shares
        }

        #[allow(clippy::assertions_on_constants)]
        pub fn reencode_extended_iris_code<R: CryptoRng + Rng>(
            iris_code: &[u16; IRIS_CODE_LENGTH],
            rng: &mut R,
        ) -> [GaloisRingIrisCodeShare; 3] {
            assert!(IRIS_CODE_LENGTH % 4 == 0);
            let mut shares = [
                GaloisRingIrisCodeShare {
                    id: 1,
                    coefs: [0; IRIS_CODE_LENGTH],
                },
                GaloisRingIrisCodeShare {
                    id: 2,
                    coefs: [0; IRIS_CODE_LENGTH],
                },
                GaloisRingIrisCodeShare {
                    id: 3,
                    coefs: [0; IRIS_CODE_LENGTH],
                },
            ];
            for i in (0..IRIS_CODE_LENGTH).step_by(4) {
                let element = GaloisRingElement::<basis::A>::from_coefs([
                    iris_code[Self::remap_index(i)],
                    iris_code[Self::remap_index(i + 1)],
                    iris_code[Self::remap_index(i + 2)],
                    iris_code[Self::remap_index(i + 3)],
                ]);
                let element = element.to_monomial();
                let share = ShamirGaloisRingShare::encode_3_mat(&element.coefs, rng);
                for j in 0..3 {
                    shares[j].coefs[i] = share[j].y.coefs[0];
                    shares[j].coefs[i + 1] = share[j].y.coefs[1];
                    shares[j].coefs[i + 2] = share[j].y.coefs[2];
                    shares[j].coefs[i + 3] = share[j].y.coefs[3];
                }
            }
            shares
        }

        pub fn preprocess_iris_code_query_share(&mut self, party_id: usize) {
            debug_assert_eq!(self.id, party_id + 1);
            preprocess_coefs(party_id, &mut self.coefs);
        }

        #[cfg(test)]
        fn full_dot(&self, other: &GaloisRingIrisCodeShare, party_id: usize) -> u16 {
            assert_eq!(self.id, party_id + 1);
            let mut sum = 0u16;
            let lagrange_coeffs = ShamirGaloisRingShare::deg_2_lagrange_polys_at_zero();
            for i in (0..IRIS_CODE_LENGTH).step_by(4) {
                let x = GaloisRingElement::from_coefs([
                    self.coefs[i],
                    self.coefs[i + 1],
                    self.coefs[i + 2],
                    self.coefs[i + 3],
                ]);
                let y = GaloisRingElement::from_coefs([
                    other.coefs[i],
                    other.coefs[i + 1],
                    other.coefs[i + 2],
                    other.coefs[i + 3],
                ]);
                let z = x * y;
                let z = z * lagrange_coeffs[party_id];
                let z = z.to_basis_B();
                sum = sum.wrapping_add(z.coefs[0]);
            }
            sum
        }
        pub fn trick_dot(&self, other: &GaloisRingIrisCodeShare) -> u16 {
            let mut sum = 0u16;
            for i in 0..IRIS_CODE_LENGTH {
                sum = sum.wrapping_add(self.coefs[i].wrapping_mul(other.coefs[i]));
            }
            sum
        }

        pub fn all_rotations(&self) -> Vec<GaloisRingIrisCodeShare> {
            let mut reference = self.clone();
            let mut result = vec![];
            rotate_coefs_left(&mut reference.coefs, 16);
            for _ in 0..31 {
                rotate_coefs_right(&mut reference.coefs, 1);
                result.push(reference.clone());
            }
            result
        }

        pub fn to_base64(&self) -> String {
            let as_vec_u8 = bincode::serialize(&self).expect("to serialize");
            BASE64_STANDARD.encode::<Vec<u8>>(as_vec_u8)
        }

        pub fn from_base64(s: &str) -> eyre::Result<Self> {
            let decoded_bytes = BASE64_STANDARD.decode(s)?;
            Ok(bincode::deserialize(&decoded_bytes)?)
        }
    }

    pub struct FullGaloisRingIrisCodeShare {
        pub code: GaloisRingIrisCodeShare,
        pub mask: GaloisRingTrimmedMaskCodeShare,
    }

    impl FullGaloisRingIrisCodeShare {
        pub fn encode_iris_code(
            iris: &IrisCode,
            rng: &mut (impl Rng + CryptoRng),
        ) -> [FullGaloisRingIrisCodeShare; 3] {
            let [code0, code1, code2] =
                GaloisRingIrisCodeShare::encode_iris_code(&iris.code, &iris.mask, rng);
            let [mask0, mask1, mask2] = GaloisRingIrisCodeShare::encode_mask_code(&iris.mask, rng);
            [
                FullGaloisRingIrisCodeShare {
                    code: code0,
                    mask: mask0.into(),
                },
                FullGaloisRingIrisCodeShare {
                    code: code1,
                    mask: mask1.into(),
                },
                FullGaloisRingIrisCodeShare {
                    code: code2,
                    mask: mask2.into(),
                },
            ]
        }
    }

    #[cfg(test)]
    mod tests {
        use crate::{
            galois_engine::degree4::{GaloisRingIrisCodeShare, GaloisRingTrimmedMaskCodeShare},
            iris_db::iris::IrisCodeArray,
            MASK_CODE_LENGTH,
        };
        use float_eq::assert_float_eq;
        use rand::thread_rng;

        #[test]
        fn galois_dot_trick() {
            let rng = &mut thread_rng();
            for _ in 0..10 {
                let iris_db = IrisCodeArray::random_rng(rng);
                let iris_query = IrisCodeArray::random_rng(rng);
                let shares = GaloisRingIrisCodeShare::encode_mask_code(&iris_db, rng);
                let mut query_shares = GaloisRingIrisCodeShare::encode_mask_code(&iris_query, rng);
                query_shares
                    .iter_mut()
                    .enumerate()
                    .for_each(|(i, share)| share.preprocess_iris_code_query_share(i));
                let mut dot = [0; 3];
                for i in 0..3 {
                    dot[i] = shares[i].trick_dot(&query_shares[i]);
                }
                let dot = dot.iter().fold(0u16, |acc, x| acc.wrapping_add(*x));
                let expected = (iris_db & iris_query).count_ones();
                assert_eq!(dot, expected as u16);
            }
        }
        #[test]
        fn galois_dot_full() {
            let rng = &mut thread_rng();
            for _ in 0..10 {
                let iris_db = IrisCodeArray::random_rng(rng);
                let iris_query = IrisCodeArray::random_rng(rng);
                let shares = GaloisRingIrisCodeShare::encode_mask_code(&iris_db, rng);
                let query_shares = GaloisRingIrisCodeShare::encode_mask_code(&iris_query, rng);
                let mut dot = [0; 3];
                for i in 0..3 {
                    dot[i] = shares[i].full_dot(&query_shares[i], i);
                }
                let dot = dot.iter().fold(0u16, |acc, x| acc.wrapping_add(*x));
                let expected = (iris_db & iris_query).count_ones();
                assert_eq!(dot, expected as u16);
            }
        }

        #[test]
        fn hamming_distance_galois() {
            let rng = &mut thread_rng();
            let lines = include_str!("example-data/random_codes.txt")
                .lines()
                .map(|s| s.trim())
                .filter(|s| !s.is_empty())
                .collect::<Vec<_>>();

            let t1_code = IrisCodeArray::from_base64(lines[0]).unwrap();
            let t1_mask = IrisCodeArray::from_base64(lines[1]).unwrap();
            let t2_code = IrisCodeArray::from_base64(lines[2]).unwrap();
            let t2_mask = IrisCodeArray::from_base64(lines[3]).unwrap();

            let dist_0 = lines[4].parse::<f64>().unwrap();
            let dist_15 = lines[5].parse::<f64>().unwrap();

            let mask = t1_mask & t2_mask;
            let plain_distance =
                ((t1_code ^ t2_code) & mask).count_ones() as f64 / mask.count_ones() as f64;

            let t1_code_shares = GaloisRingIrisCodeShare::encode_iris_code(&t1_code, &t1_mask, rng);
            let t1_mask_shares = GaloisRingIrisCodeShare::encode_mask_code(&t1_mask, rng);

            let t2_code_shares = GaloisRingIrisCodeShare::encode_iris_code(&t2_code, &t2_mask, rng);
            let t2_mask_shares = GaloisRingIrisCodeShare::encode_mask_code(&t2_mask, rng);

            let mut t2_code_shares_rotated = t2_code_shares
                .iter()
                .map(|share| share.all_rotations())
                .collect::<Vec<_>>();

            let mut t2_mask_shares_rotated = t2_mask_shares
                .iter()
                .map(|share| {
                    let trimmed: GaloisRingTrimmedMaskCodeShare = share.clone().into();
                    trimmed.all_rotations()
                })
                .collect::<Vec<_>>();

            let mut min_dist = f64::MAX;
            for rot_idx in 0..31 {
                t2_code_shares_rotated
                    .iter_mut()
                    .enumerate()
                    .for_each(|(i, share)| share[rot_idx].preprocess_iris_code_query_share(i));

                t2_mask_shares_rotated
                    .iter_mut()
                    .enumerate()
                    .for_each(|(i, share)| share[rot_idx].preprocess_mask_code_query_share(i));

                // dot product for codes
                let mut dot_codes = [0; 3];
                for i in 0..3 {
                    dot_codes[i] = t1_code_shares[i].trick_dot(&t2_code_shares_rotated[i][rot_idx]);
                }
                let dot_codes = dot_codes.iter().fold(0u16, |acc, x| acc.wrapping_add(*x));

                // dot product for masks
                let mut dot_masks = [0; 3];
                for i in 0..3 {
                    // trick dot for mask
                    dot_masks[i] = 0u16;
                    for j in 0..MASK_CODE_LENGTH {
                        dot_masks[i] = dot_masks[i].wrapping_add(
                            t1_mask_shares[i].coefs[j]
                                .wrapping_mul(t2_mask_shares_rotated[i][rot_idx].coefs[j]),
                        );
                    }
                    dot_masks[i] = dot_masks[i].wrapping_mul(2);
                }
                let dot_masks = dot_masks.iter().fold(0u16, |acc, x| acc.wrapping_add(*x));

                let res = 0.5f64 - (dot_codes as i16) as f64 / (2f64 * dot_masks as f64);

                // Without rotations
                if rot_idx == 15 {
                    assert_float_eq!(
                        dist_0,
                        res,
                        abs <= 1e-6,
                        "galois impl distance doesn't match expected"
                    );
                    assert_float_eq!(
                        plain_distance,
                        res,
                        abs <= 1e-6,
                        "galois impl distance doesn't match reference impl"
                    );
                }

                if res < min_dist {
                    min_dist = res;
                }
            }

            // Minimum distance
            assert_float_eq!(dist_15, min_dist, abs <= 1e-6);
        }

        #[test]
        fn base64_shares() {
            let mut rng = thread_rng();
            let code = IrisCodeArray::random_rng(&mut rng);
            let shares = GaloisRingIrisCodeShare::encode_mask_code(&code, &mut rng);
            for i in 0..3 {
                let s = shares[i].to_base64();
                let decoded = GaloisRingIrisCodeShare::from_base64(&s).unwrap();
                assert_eq!(shares[i].coefs, decoded.coefs);
            }
        }
    }
}<|MERGE_RESOLUTION|>--- conflicted
+++ resolved
@@ -48,11 +48,7 @@
     #[derive(Debug, Clone, PartialEq, Eq, Hash, Serialize, Deserialize)]
     pub struct GaloisRingTrimmedMaskCodeShare {
         /// The 1-based ID of the Lagrange evaluation point. This id = party_id + 1.
-<<<<<<< HEAD
         /// This field appears in serializations but it is not actually used.
-=======
-        /// This field appears in serializations.
->>>>>>> 3498ad86
         pub id: usize,
         #[serde(with = "BigArray")]
         pub coefs: [u16; MASK_CODE_LENGTH],
@@ -85,11 +81,7 @@
     impl GaloisRingTrimmedMaskCodeShare {
         /// Wrap a mask share. party_id is 0-based.
         #[inline(always)]
-<<<<<<< HEAD
-        pub fn new(party_id: usize, coefs: [u16; MASK_CODE_LENGTH]) -> Self {
-=======
         pub fn new(coefs: [u16; MASK_CODE_LENGTH], party_id: usize) -> Self {
->>>>>>> 3498ad86
             Self {
                 id: party_id + 1,
                 coefs,
@@ -143,11 +135,7 @@
     #[derive(Debug, Clone, PartialEq, Eq, Hash, Serialize, Deserialize)]
     pub struct GaloisRingIrisCodeShare {
         /// The 1-based ID of the Lagrange evaluation point. This id = party_id + 1.
-<<<<<<< HEAD
         /// This field appears in serializations but it is not actually used.
-=======
-        /// This field appears in serializations.
->>>>>>> 3498ad86
         pub id: usize,
         #[serde(with = "BigArray")]
         pub coefs: [u16; IRIS_CODE_LENGTH],
@@ -172,11 +160,7 @@
 
         /// Wrap a code share. party_id is 0-based.
         #[inline(always)]
-<<<<<<< HEAD
-        pub fn new(party_id: usize, coefs: [u16; IRIS_CODE_LENGTH]) -> Self {
-=======
         pub fn new(coefs: [u16; IRIS_CODE_LENGTH], party_id: usize) -> Self {
->>>>>>> 3498ad86
             Self {
                 id: party_id + 1,
                 coefs,
