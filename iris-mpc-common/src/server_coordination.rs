use crate::config::Config;
use crate::helpers::shutdown_handler::ShutdownHandler;
use crate::helpers::sync::{GenesisConfig, SyncResult, SyncState};
use crate::helpers::task_monitor::TaskMonitor;
use crate::IrisSerialId;
use axum::http::StatusCode;
use axum::response::IntoResponse;
use axum::routing::get;
use axum::Router;
use eyre::{ensure, Error, OptionExt as _, Result, WrapErr};
use futures::future::try_join_all;
use futures::FutureExt as _;
use itertools::Itertools as _;
use reqwest::Response;
use serde::{Deserialize, Serialize};
use std::sync::atomic::{AtomicBool, Ordering};
use std::sync::Arc;
use std::time::Duration;
use tokio::sync::oneshot;
#[derive(Debug, Serialize, Deserialize, Clone)]
pub struct ReadyProbeResponse {
    pub image_name: String,
    pub uuid: String,
    pub shutting_down: bool,
}

// Returns a new task monitor.
pub fn init_task_monitor() -> TaskMonitor {
    tracing::info!("Preparing task monitor");
    TaskMonitor::new()
}

pub fn get_check_addresses<S>(hostnames: &[S], ports: &[S], endpoint: &str) -> Vec<String>
where
    S: AsRef<str>,
{
    hostnames
        .iter()
        .zip(ports.iter())
        .map(|(host, port)| format!("http://{}:{}/{}", host.as_ref(), port.as_ref(), endpoint))
        .collect::<Vec<String>>()
}

/// Initializes and starts HTTP server for coordinating healthcheck, readiness,
/// and synchronization between MPC nodes.
///
/// Note: returns a reference to a readiness flag, an `AtomicBool`, which can later
/// be set to indicate to other MPC nodes that this server is ready for operation.
pub async fn start_coordination_server(
    config: &Config,
    task_monitor: &mut TaskMonitor,
    shutdown_handler: &Arc<ShutdownHandler>,
    my_state: Arc<SyncState>,
) -> Arc<AtomicBool> {
    tracing::info!("⚓️ ANCHOR: Starting Healthcheck, Readiness and Sync server");

    let is_ready_flag = Arc::new(AtomicBool::new(false));

    let health_shutdown_handler = Arc::clone(shutdown_handler);
    let health_check_port = config.hawk_server_healthcheck_port;

    let _health_check_abort = task_monitor.spawn({
        let uuid = uuid::Uuid::new_v4().to_string();
        let is_ready_flag = Arc::clone(&is_ready_flag);
        let ready_probe_response = ReadyProbeResponse {
            image_name: config.image_name.clone(),
            shutting_down: false,
            uuid: uuid.clone(),
        };
        let ready_probe_response_shutdown = ReadyProbeResponse {
            image_name: config.image_name.clone(),
            shutting_down: true,
            uuid: uuid.clone(),
        };
        let serialized_response = serde_json::to_string(&ready_probe_response)
            .expect("Serialization to JSON to probe response failed");
        let serialized_response_shutdown = serde_json::to_string(&ready_probe_response_shutdown)
            .expect("Serialization to JSON to probe response failed");
        tracing::info!("Healthcheck probe response: {}", serialized_response);
        let my_state = my_state.clone();
        async move {
            // Generate a random UUID for each run.
            let app = Router::new()
                .route(
                    "/health",
                    get(move || {
                        let shutdown_handler_clone = Arc::clone(&health_shutdown_handler);
                        async move {
                            if shutdown_handler_clone.is_shutting_down() {
                                serialized_response_shutdown.clone()
                            } else {
                                serialized_response.clone()
                            }
                        }
                    }),
                )
                .route(
                    "/ready",
                    get({
                        // We are only ready once this flag is set to true.
                        let is_ready_flag = Arc::clone(&is_ready_flag);
                        move || async move {
                            if is_ready_flag.load(Ordering::SeqCst) {
                                "ready".into_response()
                            } else {
                                StatusCode::SERVICE_UNAVAILABLE.into_response()
                            }
                        }
                    }),
                )
                .route(
                    "/startup-sync",
                    get({
                        let my_state = Arc::clone(&my_state);
                        move || async move { serde_json::to_string(&my_state).unwrap() }
                    }),
                )
                .route(
                    "/height-of-graph-genesis-indexation",
                    get({
                        let my_state = Arc::clone(&my_state);
                        let height: IrisSerialId = (my_state.genesis_config.as_ref().map(
                            |GenesisConfig {
                                 max_indexation_height: _,
                                 last_indexation_height,
                             }| *last_indexation_height,
                        ))
                        .unwrap_or(1);
                        // We are only ready once this flag is set to true.
                        let is_ready_flag = Arc::clone(&is_ready_flag);
                        move || async move {
                            if is_ready_flag.load(Ordering::SeqCst) {
                                height.to_string().into_response()
                            } else {
                                StatusCode::SERVICE_UNAVAILABLE.into_response()
                            }
                        }
                    }),
                );
            let listener = tokio::net::TcpListener::bind(format!("0.0.0.0:{}", health_check_port))
                .await
                .wrap_err("healthcheck listener bind error")?;
            axum::serve(listener, app)
                .await
                .wrap_err("healthcheck listener server launch error")?;

            Ok::<(), Error>(())
        }
    });

    tracing::info!(
        "Healthcheck and Readiness server running on port {}.",
        health_check_port.clone()
    );

    is_ready_flag
}

/// Awaits until other MPC nodes respond to "ready" queries
/// indicating that their coordination servers are running.
///
/// Note: The response to this query is expected initially to be `503 Service Unavailable`.
pub async fn wait_for_others_unready(config: &Config) -> Result<()> {
    tracing::info!("⚓️ ANCHOR: Waiting for other servers to be un-ready (syncing on startup)");

    // Check other nodes and wait until all nodes are unready.
    let connected_but_unready = try_get_endpoint_all_nodes(config, "ready").await?;

    let all_unready = connected_but_unready
        .iter()
        .all(|resp| resp.status() == StatusCode::SERVICE_UNAVAILABLE);

    ensure!(all_unready, "One or more nodes were not unready.");

    tracing::info!("All nodes are starting up.");

    Ok(())
}

/// Starts a heartbeat task which periodically polls the "health" endpoints of
/// all other MPC nodes to ensure that the other nodes are still running and
/// responding to network requests.
pub async fn init_heartbeat_task(
    config: &Config,
    task_monitor: &mut TaskMonitor,
    shutdown_handler: &Arc<ShutdownHandler>,
) -> Result<()> {
    let (heartbeat_tx, heartbeat_rx) = oneshot::channel();
    let mut heartbeat_tx = Some(heartbeat_tx);

    let all_health_addresses =
        get_check_addresses(&config.node_hostnames, &config.healthcheck_ports, "health");

    let party_id = config.party_id;
    let image_name = config.image_name.clone();
    let heartbeat_initial_retries = config.heartbeat_initial_retries;
    let heartbeat_interval_secs = config.heartbeat_interval_secs;

    let heartbeat_shutdown_handler = Arc::clone(shutdown_handler);
    let _heartbeat = task_monitor.spawn(async move {
        let next_node = &all_health_addresses[(party_id + 1) % 3];
        let prev_node = &all_health_addresses[(party_id + 2) % 3];
        let mut last_response = [String::default(), String::default()];
        let mut connected = [false, false];
        let mut retries = [0, 0];

        loop {
            for (i, host) in [next_node, prev_node].iter().enumerate() {
                let res = reqwest::get(host.as_str()).await;
                if res.is_err() || !res.as_ref().unwrap().status().is_success() {
                    // If it's the first time after startup, we allow a few retries to let the other
                    // nodes start up as well.
                    if last_response[i] == String::default()
                        && retries[i] < heartbeat_initial_retries
                    {
                        retries[i] += 1;
                        tracing::warn!("Node {} did not respond with success, retrying...", host);
                        continue;
                    }
                    tracing::info!(
                        "Node {} did not respond with success, starting graceful shutdown",
                        host
                    );
                    // if the nodes are still starting up and they get a failure - we can panic and
                    // not start graceful shutdown
                    if last_response[i] == String::default() {
                        panic!(
                            "Node {} did not respond with success during heartbeat init phase, \
                             killing server...",
                            host
                        );
                    }

                    if !heartbeat_shutdown_handler.is_shutting_down() {
                        heartbeat_shutdown_handler.trigger_manual_shutdown();
                        tracing::error!(
                            "Node {} has not completed health check, therefore graceful shutdown \
                             has been triggered",
                            host
                        );
                    } else {
                        tracing::info!("Node {} has already started graceful shutdown.", host);
                    }
                    continue;
                }

                let probe_response = res
                    .unwrap()
                    .json::<ReadyProbeResponse>()
                    .await
                    .expect("Deserialization of probe response failed");
                if probe_response.image_name != image_name {
                    // Do not create a panic as we still can continue to process before its
                    // updated
                    tracing::error!(
                        "Host {} is using image {} which differs from current node image: {}",
                        host,
                        probe_response.image_name.clone(),
                        image_name
                    );
                }
                if last_response[i] == String::default() {
                    last_response[i] = probe_response.uuid;
                    connected[i] = true;

                    // If all nodes are connected, notify the main thread.
                    if connected.iter().all(|&c| c) {
                        if let Some(tx) = heartbeat_tx.take() {
                            tx.send(()).unwrap();
                        }
                    }
                } else if probe_response.uuid != last_response[i] {
                    // If the UUID response is different, the node has restarted without us
                    // noticing. Our main NCCL connections cannot recover from
                    // this, so we panic.
                    panic!("Node {} seems to have restarted, killing server...", host);
                } else if probe_response.shutting_down {
                    tracing::info!("Node {} has starting graceful shutdown", host);

                    if !heartbeat_shutdown_handler.is_shutting_down() {
                        heartbeat_shutdown_handler.trigger_manual_shutdown();
                        tracing::error!(
                            "Node {} has starting graceful shutdown, therefore triggering \
                             graceful shutdown",
                            host
                        );
                    }
                } else {
                    tracing::info!("Heartbeat: Node {} is healthy", host);
                }
            }

            tokio::time::sleep(Duration::from_secs(heartbeat_interval_secs)).await;
        }
    });

    tracing::info!("Heartbeat starting...");
    heartbeat_rx.await?;
    tracing::info!("Heartbeat on all nodes started.");

    Ok(())
}

/// Retrieves synchronization state of other MPC nodes.  This data is
/// used to ensure that all nodes are in a consistent state prior
/// to starting MPC operations.
pub async fn get_others_sync_state(
    config: &Config,
    my_state: Arc<SyncState>,
) -> Result<SyncResult> {
    tracing::info!("⚓️ ANCHOR: Syncing latest node state");

    tracing::info!("Database store length is: {}", my_state.db_len);

    let connected_and_ready = try_get_endpoint_all_nodes(config, "startup-sync").await?;

<<<<<<< HEAD
    let response_texts_futs: Vec<_> = connected_and_ready
        .into_iter()
        .map(|resp| resp.json())
        .collect();
    let mut all_sync_states: Vec<SyncState> = try_join_all(response_texts_futs).await?;

    all_sync_states.remove(config.party_id);

    Ok(SyncResult::new(my_state.clone(), all_sync_states))
=======
    tracing::info!("Database store length is: {}", my_state.db_len);
    let mut states = vec![(*my_state).clone()];
    for host in [next_node, prev_node].iter() {
        let res = reqwest::get(host.as_str()).await;
        match res {
            Ok(res) => {
                let state: SyncState = match res.json().await {
                    Ok(state) => state,
                    Err(e) => {
                        tracing::error!("Failed to parse sync state from party {}: {:?}", host, e);
                        panic!(
                            "could not get sync state from party {}, trying to restart",
                            host
                        );
                    }
                };
                states.push(state);
            }
            Err(e) => {
                tracing::error!("Failed to fetch sync state from party {}: {:?}", host, e);
                panic!(
                    "could not get sync state from party {}, trying to restart",
                    host
                );
            }
        }
    }
    Ok(SyncResult::new((*my_state).clone(), states))
>>>>>>> ecd37d25
}

/// Toggle `is_ready_flag` to `true` to signal to other nodes that this node
/// is ready to execute the main server loop.
pub fn set_node_ready(is_ready_flag: Arc<AtomicBool>) {
    tracing::info!("⚓️ ANCHOR: Enable readiness and check all nodes");

    // Set readiness flag to true, i.e. ensure readiness server returns a 200 status code.
    is_ready_flag.store(true, Ordering::SeqCst);
}

/// Awaits until other MPC nodes respond to "ready" queries
/// indicating readiness to execute the main server loop.
pub async fn wait_for_others_ready(config: &Config) -> Result<()> {
    tracing::info!("⚓️ ANCHOR: Waiting for other servers to be ready");

    // Check other nodes and wait until all nodes are ready.
    'outer: loop {
        'retry: {
            let connected_and_ready_res = try_get_endpoint_all_nodes(config, "ready").await;

            if connected_and_ready_res.is_err() {
                break 'retry;
            }

            let connected_and_ready = connected_and_ready_res.unwrap();

            let all_ready = connected_and_ready
                .iter()
                .all(|resp| resp.status().is_success());

            if all_ready {
                break 'outer;
            }
        }
        tracing::debug!("One or more nodes were not ready.  Retrying ..");
    }

    tracing::info!("All nodes are ready.");

    Ok(())
}

const TIME_BETWEEN_RETRIES: std::time::Duration = Duration::from_secs(1);

pub async fn try_get_endpoint_all_nodes(config: &Config, endpoint: &str) -> Result<Vec<Response>> {
    const NODE_COUNT: usize = 3;
    let full_urls =
        get_check_addresses(&config.node_hostnames, &config.healthcheck_ports, endpoint);
    let node_urls = (0..NODE_COUNT)
        .map(|j| (config.party_id + j) % NODE_COUNT)
        .map(|i| (i, full_urls[i].to_owned()))
        .sorted_by(|a, b| Ord::cmp(&a.0, &b.0))
        .map(|(_i, full_url)| full_url);

    let mut handles = Vec::with_capacity(NODE_COUNT);
    let mut rxs = Vec::with_capacity(NODE_COUNT);

    for node_url in node_urls {
        let (tx, rx) = oneshot::channel();
        let handle = tokio::spawn(async move {
            loop {
                if let Ok(resp) = reqwest::get(&node_url).await {
                    let _ = tx.send(resp);
                    return;
                }
                tokio::time::sleep(TIME_BETWEEN_RETRIES).await;
            }
        });
        handles.push(handle);
        rxs.push(rx);
    }

    // Wait until timeout
    let all_handles = try_join_all(handles);
    let _all_handles_with_timeout = tokio::time::timeout(
        Duration::from_secs(config.startup_sync_timeout_secs),
        all_handles,
    )
    .await;

    let msg = "Error occured reading response channels";
    try_join_all(rxs)
        .now_or_never()
        .ok_or_eyre(msg)?
        .inspect_err(|err| {
            tracing::error!("{}: {}", msg, err);
        })
        .wrap_err(msg)
}<|MERGE_RESOLUTION|>--- conflicted
+++ resolved
@@ -314,7 +314,6 @@
 
     let connected_and_ready = try_get_endpoint_all_nodes(config, "startup-sync").await?;
 
-<<<<<<< HEAD
     let response_texts_futs: Vec<_> = connected_and_ready
         .into_iter()
         .map(|resp| resp.json())
@@ -323,37 +322,7 @@
 
     all_sync_states.remove(config.party_id);
 
-    Ok(SyncResult::new(my_state.clone(), all_sync_states))
-=======
-    tracing::info!("Database store length is: {}", my_state.db_len);
-    let mut states = vec![(*my_state).clone()];
-    for host in [next_node, prev_node].iter() {
-        let res = reqwest::get(host.as_str()).await;
-        match res {
-            Ok(res) => {
-                let state: SyncState = match res.json().await {
-                    Ok(state) => state,
-                    Err(e) => {
-                        tracing::error!("Failed to parse sync state from party {}: {:?}", host, e);
-                        panic!(
-                            "could not get sync state from party {}, trying to restart",
-                            host
-                        );
-                    }
-                };
-                states.push(state);
-            }
-            Err(e) => {
-                tracing::error!("Failed to fetch sync state from party {}: {:?}", host, e);
-                panic!(
-                    "could not get sync state from party {}, trying to restart",
-                    host
-                );
-            }
-        }
-    }
-    Ok(SyncResult::new((*my_state).clone(), states))
->>>>>>> ecd37d25
+    Ok(SyncResult::new((*my_state).clone(), all_sync_states))
 }
 
 /// Toggle `is_ready_flag` to `true` to signal to other nodes that this node
