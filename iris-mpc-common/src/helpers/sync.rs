use eyre::{ensure, Result};
use serde::{Deserialize, Serialize};
use std::{collections::HashMap, fmt, fmt::Display, str::FromStr};

use crate::config::CommonConfig;

#[derive(Debug, Clone, PartialEq, Eq, Serialize, Deserialize)]
pub struct SyncState {
    pub db_len: u64,
    pub modifications: Vec<Modification>,
    pub next_sns_sequence_num: Option<u128>,
    pub common_config: CommonConfig,
}

#[derive(Debug, Clone, PartialEq, Eq)]
pub struct SyncResult {
    pub my_state: SyncState,
    pub all_states: Vec<SyncState>,
}

#[derive(Debug, Clone, PartialEq, Eq, Serialize, Deserialize)]
pub enum ModificationStatus {
    InProgress,
    Completed,
}

impl Display for ModificationStatus {
    fn fmt(&self, f: &mut fmt::Formatter<'_>) -> fmt::Result {
        match self {
            ModificationStatus::InProgress => write!(f, "IN_PROGRESS"),
            ModificationStatus::Completed => write!(f, "COMPLETED"),
        }
    }
}

impl FromStr for ModificationStatus {
    type Err = ();
    fn from_str(s: &str) -> Result<Self, Self::Err> {
        match s {
            "IN_PROGRESS" => Ok(ModificationStatus::InProgress),
            "COMPLETED" => Ok(ModificationStatus::Completed),
            _ => Err(()),
        }
    }
}

#[derive(Debug, Clone, PartialEq, Eq, Serialize, Deserialize)]
pub struct Modification {
    pub id: i64,
    pub serial_id: i64,
    pub request_type: String,
    pub s3_url: Option<String>,
    pub status: String,
    pub persisted: bool,
    pub result_message_body: Option<String>,
}

impl Modification {
    pub fn mark_completed(&mut self, persisted: bool, result_message_body: &str) {
        self.status = ModificationStatus::Completed.to_string();
        self.result_message_body = Some(result_message_body.to_string());
        self.persisted = persisted;
    }

    /// Updates the node_id field in the SNS message JSON to specified one
    pub fn update_result_message_node_id(&mut self, party_id: usize) -> Result<()> {
        if let Some(message) = &self.result_message_body {
            // Parse the JSON message
            match serde_json::from_str::<serde_json::Value>(message) {
                Ok(mut json_value) => {
                    // Update the node_id field if it exists
                    if let Some(obj) = json_value.as_object_mut() {
                        // Try to update node_id in the main object
                        if obj.contains_key("node_id") {
                            obj.insert(
                                "node_id".to_string(),
                                serde_json::Value::Number(serde_json::Number::from(party_id)),
                            );
                            self.result_message_body = Some(serde_json::to_string(&json_value)?);
                        } else {
                            return Err(eyre::eyre!("Message body does not contain node_id"));
                        }
                    }
                }
                Err(_) => {
                    return Err(eyre::eyre!("Invalid JSON message"));
                }
            }
        } else {
            return Err(eyre::eyre!("Result message body is None"));
        }
        Ok(())
    }
}

impl SyncResult {
    pub fn new(my_state: SyncState, all_states: Vec<SyncState>) -> Self {
        Self {
            my_state,
            all_states,
        }
    }

    /// Returns `None` if all states have equal database length.  If not all
    /// database lengths are the same, instead returns `Some(smallest_len)`,
    /// indicating that other databases probably should be rolled back to this
    /// smallest size.
    pub fn must_rollback_storage(&self) -> Option<usize> {
        let smallest_len = self.all_states.iter().map(|s| s.db_len).min()?;
        let all_equal = self.all_states.iter().all(|s| s.db_len == smallest_len);
        if all_equal {
            None
        } else {
            Some(smallest_len as usize)
        }
    }

    /// Check if the common part of the config is the same across all nodes.
    pub fn check_common_config(&self) -> Result<()> {
        let my_config = &self.my_state.common_config;
        for SyncState {
            common_config: other_config,
            ..
        } in self.all_states.iter()
        {
            ensure!(
                my_config == other_config,
                "Inconsistent common config!\nhave: {:?}\ngot: {:?}",
                my_config,
                other_config
            );
        }
        Ok(())
    }

    pub fn max_sns_sequence_num(&self) -> Option<u128> {
        self.all_states
            .iter()
            .map(|s| s.next_sns_sequence_num)
            .max()
            .expect("can get max u128 value")
    }

    /// Compare local `modifications` (my_state) to all other parties'
    /// modifications (all_states), grouping by `id`. Returns: (to_update,
    /// to_delete)
    /// - `to_update`: modifications the local node should add (e.g., mark
    ///   completed/persisted)
    /// - `to_delete`: modifications the local node should remove from the DB
    ///   (in-progress, never completed).
    pub fn compare_modifications(&self) -> (Vec<Modification>, Vec<Modification>) {
        // 1. Group all modifications by id => Vec<Modification> (from different nodes)
        let mut grouped: HashMap<i64, Vec<Modification>> = HashMap::new();
        for m in self.all_states.iter().flat_map(|s| s.modifications.clone()) {
            grouped.entry(m.id).or_default().push(m);
        }

        tracing::info!("Grouped modifications: {:?}", grouped);

        // Store the results here
        let mut to_update = Vec::new();
        let mut to_delete = Vec::new();

        // 2. Analyze each modification group
        for (&id, group_mods) in &grouped {
            assert_modifications_consistency(group_mods);

            // Find local node's copy, if any
            let local_copy = self.my_state.modifications.iter().find(|m| m.id == id);

            // Evaluate the global state across all nodes:
            let any_completed = group_mods
                .iter()
                .any(|m| m.status == ModificationStatus::Completed.to_string());
            let all_in_progress = group_mods
                .iter()
                .all(|m| m.status == ModificationStatus::InProgress.to_string());
            let any_persisted = group_mods.iter().any(|m| m.persisted);

            if all_in_progress {
                // If they're all in-progress => ignore the modification by deleting it
                if let Some(local_m) = local_copy {
                    to_delete.push(local_m.clone());
                }
            } else if any_completed {
                // If any node completed => unify to COMPLETED
                let first_completed = group_mods
                    .iter()
                    .find(|m| m.status == ModificationStatus::Completed.to_string())
                    .expect("At least one completed modification");
                match local_copy {
                    None => {
                        // If an item is completed for a party, it should at least exist in the
                        // local state because it should have been added during receive_batch.
                        // This can only happen when other party misses an in_progress mod.
                        // Local party will fetch until modification id X while the other party will
                        // fetch until mod id X-1. In this case, local party won't find X-1.
                        // We log and skip updating to avoid rolling back to an older share in local.
                        tracing::info!(
                            "Skip missing completed modification: {:?}",
                            first_completed
                        );
                    }
                    Some(local_m) => {
                        if local_m.status != ModificationStatus::Completed.to_string()
                            || local_m.persisted != any_persisted
                        {
                            // If local is not "completed" or doesn't match the final persisted
                            // We'll roll forward local_m
                            let mut roll_forward = first_completed.clone();
                            roll_forward.status = ModificationStatus::Completed.to_string();
                            roll_forward.persisted = any_persisted;
                            tracing::warn!(
                                "Updating modification row from {:?} to {:?}",
                                local_m,
                                roll_forward
                            );
                            to_update.push(roll_forward);
                        } else {
                            tracing::debug!("Local modification is already in sync: {:?}", local_m);
                        }
                    }
                }
            } else {
                panic!("Unexpected modification state: {:?}", group_mods);
            }
        }

        (to_update, to_delete)
    }
}

/// Assert that all modifications in the group have the same ID, serial ID,
/// request type, and S3 URL. If the assert fails, it means the modifications
/// are inconsistent across nodes. Such a case would need manual intervention.
fn assert_modifications_consistency(modifications: &[Modification]) {
    let first = modifications.first().expect("Empty modifications");
    for m in modifications.iter().skip(1) {
        assert_eq!(first.id, m.id, "Inconsistent modification IDs");
        assert_eq!(first.serial_id, m.serial_id, "Inconsistent serial IDs");
        assert_eq!(
            first.request_type, m.request_type,
            "Inconsistent request types"
        );
        assert_eq!(first.s3_url, m.s3_url, "Inconsistent S3 URLs");
    }
}

#[cfg(test)]
mod tests {
    use super::*;
    use crate::{
        config::Config,
        helpers::{
            smpc_request::{IDENTITY_DELETION_MESSAGE_TYPE, REAUTH_MESSAGE_TYPE},
            smpc_response::{IdentityDeletionResult, ReAuthResult},
        },
    };

    #[test]
    fn test_compare_states_sync() {
        let sync_res = SyncResult {
            my_state: some_state(),
            all_states: vec![some_state(), some_state(), some_state()],
        };
        assert_eq!(sync_res.must_rollback_storage(), None);
    }

    #[test]
    fn test_compare_states_out_of_sync() {
        let states = vec![
            SyncState {
                db_len: 123,
                modifications: vec![],
                next_sns_sequence_num: None,
                common_config: CommonConfig::default(),
            },
            SyncState {
                db_len: 456,
                modifications: vec![],
                next_sns_sequence_num: None,
                common_config: CommonConfig::default(),
            },
            SyncState {
                db_len: 789,
                modifications: vec![],
                next_sns_sequence_num: None,
                common_config: CommonConfig::default(),
            },
        ];

        let sync_res = SyncResult {
            my_state: states[0].clone(),
            all_states: states.clone(),
        };
        assert_eq!(sync_res.must_rollback_storage(), Some(123)); // most late.
    }

    // Helper function to create a Modification.
    fn create_modification(
        id: i64,
        serial_id: i64,
        request_type: &str,
        s3_url: Option<&str>,
        status: ModificationStatus,
        persisted: bool,
    ) -> Modification {
        Modification {
            id,
            serial_id,
            request_type: request_type.to_string(),
            s3_url: s3_url.map(|s| s.to_string()),
            status: status.to_string(),
            persisted,
            result_message_body: None,
        }
    }

    // Create a SyncState with a given vector of modifications.
    fn create_sync_state(modifications: Vec<Modification>) -> SyncState {
        SyncState {
            db_len: modifications.len() as u64,
            modifications,
            next_sns_sequence_num: None,
            common_config: CommonConfig::default(),
        }
    }

    #[test]
    fn test_compare_modifications_local_party_outdated() {
        let mod1_local = create_modification(
            1,
            100,
            IDENTITY_DELETION_MESSAGE_TYPE,
            None,
            ModificationStatus::Completed,
            true,
        );
        let mod2_local = create_modification(
            2,
            200,
            REAUTH_MESSAGE_TYPE,
            Some("http://example.com/200"),
            ModificationStatus::Completed,
            false,
        );
        let mod3_local = create_modification(
            3,
            300,
            IDENTITY_DELETION_MESSAGE_TYPE,
            None,
            ModificationStatus::InProgress,
            false,
        );
        let mod4_local = create_modification(
            4,
            400,
            REAUTH_MESSAGE_TYPE,
            Some("http://example.com/400"),
            ModificationStatus::InProgress,
            false,
        );
        let my_state = create_sync_state(vec![
            mod1_local.clone(),
            mod2_local.clone(),
            mod3_local.clone(),
            mod4_local.clone(),
        ]);

        let mod1_other = create_modification(
            1,
            100,
            IDENTITY_DELETION_MESSAGE_TYPE,
            None,
            ModificationStatus::Completed,
            true,
        );
        let mod2_other = create_modification(
            2,
            200,
            REAUTH_MESSAGE_TYPE,
            Some("http://example.com/200"),
            ModificationStatus::Completed,
            false,
        );
        let mod3_other = create_modification(
            3,
            300,
            IDENTITY_DELETION_MESSAGE_TYPE,
            None,
            ModificationStatus::Completed,
            true,
        );
        let mod4_other = create_modification(
            4,
            400,
            REAUTH_MESSAGE_TYPE,
            Some("http://example.com/400"),
            ModificationStatus::Completed,
            false,
        );

        let other_state = create_sync_state(vec![
            mod1_other,
            mod2_other,
            mod3_other.clone(),
            mod4_other.clone(),
        ]);
        let all_states = vec![my_state.clone(), other_state.clone(), other_state.clone()];

        let sync_result = SyncResult {
            my_state,
            all_states,
        };

        let (to_update, to_delete) = sync_result.compare_modifications();

        // Expectations:
        // For ID=1: Already in sync → no action.
        // For ID=2: Already in sync → no action.
        // For ID=3: Local is IN_PROGRESS, other nodes are COMPLETED → roll forward to
        // COMPLETED. For ID=4: Local is IN_PROGRESS, other nodes are COMPLETED
        // → roll forward to COMPLETED.
        assert_eq!(to_update.len(), 2, "Expected two modifications to update");
        assert_eq!(to_delete.len(), 0, "Expected zero modification to delete");

        let update_mod3 = to_update.iter().find(|m| m.id == 3).unwrap();
        assert_eq!(update_mod3.clone(), mod3_other);

        let update_mod4 = to_update.iter().find(|m| m.id == 4).unwrap();
        assert_eq!(update_mod4.clone(), mod4_other);
    }

    #[test]
    fn test_compare_modifications_local_party_up_to_date() {
        // Create local modifications that are already up-to-date.
        let mod1_local = create_modification(
            1,
            100,
            IDENTITY_DELETION_MESSAGE_TYPE,
            None,
            ModificationStatus::Completed,
            true,
        );
        let mod2_local = create_modification(
            2,
            200,
            REAUTH_MESSAGE_TYPE,
            Some("http://example.com/200"),
            ModificationStatus::Completed,
            false,
        );
        let mod3_local = create_modification(
            3,
            300,
            IDENTITY_DELETION_MESSAGE_TYPE,
            None,
            ModificationStatus::Completed,
            true,
        );
        let mod4_local = create_modification(
            4,
            400,
            REAUTH_MESSAGE_TYPE,
            Some("http://example.com/400"),
            ModificationStatus::Completed,
            false,
        );
        let my_state = create_sync_state(vec![
            mod1_local.clone(),
            mod2_local.clone(),
            mod3_local.clone(),
            mod4_local.clone(),
        ]);

        // Create other states with in-progress modifications.
        let mod1_other = create_modification(
            1,
            100,
            IDENTITY_DELETION_MESSAGE_TYPE,
            None,
            ModificationStatus::Completed,
            true,
        );
        let mod2_other = create_modification(
            2,
            200,
            REAUTH_MESSAGE_TYPE,
            Some("http://example.com/200"),
            ModificationStatus::Completed,
            false,
        );
        let mod3_other = create_modification(
            3,
            300,
            IDENTITY_DELETION_MESSAGE_TYPE,
            None,
            ModificationStatus::InProgress,
            false,
        );
        let mod4_other = create_modification(
            4,
            400,
            REAUTH_MESSAGE_TYPE,
            Some("http://example.com/400"),
            ModificationStatus::InProgress,
            false,
        );
        let other_state = create_sync_state(vec![mod1_other, mod2_other, mod3_other, mod4_other]);
        let all_states = vec![my_state.clone(), other_state.clone(), other_state.clone()];

        let sync_result = SyncResult {
            my_state,
            all_states,
        };

        // Compare modifications across nodes.
        let (to_update, to_delete) = sync_result.compare_modifications();

        // Since local is already the most advanced party, nothing should be updated or
        // deleted.
        assert!(to_update.is_empty(), "Expected no modifications to update");
        assert!(to_delete.is_empty(), "Expected no modifications to delete");
    }

    #[test]
    fn test_compare_modifications_update_outside_lookback_modification() {
        // Suppose that we have a lookback window of 2 modifications.
        // If latest modification is IN_PROGRESS in local party and completely missing in other
        // party (not fetched from SQS yet), the other party will return modification outside the
        // lookback window. In this case, local party should skip outside-window modification and
        // delete the latest in progress one.
        let mod2_local = create_modification(
            2,
            200,
            REAUTH_MESSAGE_TYPE,
            Some("http://example.com/200"),
            ModificationStatus::Completed,
            false,
        );
        let mod3_local = create_modification(
            3,
            300,
            IDENTITY_DELETION_MESSAGE_TYPE,
            None,
            ModificationStatus::InProgress,
            false,
        );
        let my_state = create_sync_state(vec![mod2_local.clone(), mod3_local.clone()]);

        let mut mod1_other = create_modification(
            1,
            100,
            IDENTITY_DELETION_MESSAGE_TYPE,
            None,
            ModificationStatus::Completed,
            true,
        );
        mod1_other.result_message_body = Some(
            serde_json::to_string(&IdentityDeletionResult {
                node_id: 1,
                serial_id: 100,
                success: true,
            })
            .unwrap(),
        );
        let mod2_other = mod2_local;
        let other_state = create_sync_state(vec![mod1_other.clone(), mod2_other]);
        let all_states = vec![my_state.clone(), other_state.clone(), other_state.clone()];
        let sync_result = SyncResult {
            my_state,
            all_states,
        };

        // Compare modifications across nodes.
        let (to_update, to_delete) = sync_result.compare_modifications();

        assert_eq!(to_update.len(), 0, "Expected no modification to update");
        assert_eq!(to_delete.len(), 1, "Expected one modificatio to delete");

        // Expectation: Local party should delete mod3.
        assert_eq!(to_delete[0], mod3_local);
    }

    #[test]
    fn test_compare_modifications_remove_in_progress() {
        // Create local modifications with some in-progress.
        let mod1_local = create_modification(
            1,
            100,
            IDENTITY_DELETION_MESSAGE_TYPE,
            None,
            ModificationStatus::Completed,
            true,
        );
        let mod2_local = create_modification(
            2,
            200,
            REAUTH_MESSAGE_TYPE,
            Some("http://example.com/200"),
            ModificationStatus::Completed,
            false,
        );
        let mod3_local = create_modification(
            3,
            300,
            IDENTITY_DELETION_MESSAGE_TYPE,
            None,
            ModificationStatus::InProgress,
            false,
        );
        let mod4_local = create_modification(
            4,
            400,
            REAUTH_MESSAGE_TYPE,
            Some("http://example.com/400"),
            ModificationStatus::InProgress,
            false,
        );
        let my_state = create_sync_state(vec![
            mod1_local.clone(),
            mod2_local.clone(),
            mod3_local.clone(),
            mod4_local.clone(),
        ]);

        let all_states = vec![my_state.clone(), my_state.clone(), my_state.clone()];

        let sync_result = SyncResult {
            my_state,
            all_states,
        };

        // Compare modifications across nodes.
        let (to_update, to_delete) = sync_result.compare_modifications();

        // None of the parties have a final res
        assert!(to_update.is_empty(), "Expected no modifications to update");
        assert_eq!(to_delete.len(), 2, "Expected no modifications to delete");

        let delete_mod3 = to_delete.iter().find(|m| m.id == 3).unwrap();
        assert_eq!(delete_mod3.clone(), mod3_local);

        let delete_mod4 = to_delete.iter().find(|m| m.id == 4).unwrap();
        assert_eq!(delete_mod4.clone(), mod4_local);
    }

    #[test]
    fn test_max_sns_sequence_num() {
        // 1. Test with mixed sequence values
        let states = vec![
            SyncState {
                db_len: 10,
                modifications: vec![],
                next_sns_sequence_num: Some(100),
                common_config: CommonConfig::default(),
            },
            SyncState {
                db_len: 20,
                modifications: vec![],
                next_sns_sequence_num: Some(200),
                common_config: CommonConfig::default(),
            },
            SyncState {
                db_len: 30,
                modifications: vec![],
                next_sns_sequence_num: None,
                common_config: CommonConfig::default(),
            },
        ];

        let sync_result = SyncResult::new(states[0].clone(), states);
        assert_eq!(sync_result.max_sns_sequence_num(), Some(200));

        // 2. Test with all None sequence values
        let state_with_none_sequence_num = SyncState {
            db_len: 10,
            modifications: vec![],
            next_sns_sequence_num: None,
            common_config: CommonConfig::default(),
        };
        let all_states = vec![
            state_with_none_sequence_num.clone(),
            state_with_none_sequence_num.clone(),
            state_with_none_sequence_num.clone(),
        ];

        let sync_result_none = SyncResult::new(state_with_none_sequence_num, all_states);
        assert_eq!(sync_result_none.max_sns_sequence_num(), None);
    }

    #[test]
    fn test_update_sns_message_node_id() {
        // Test 1: ReauthResult
        let original_reauth_result = ReAuthResult {
            reauth_id: "test-reauth-123".to_string(),
            node_id: 1,
            serial_id: 123,
            success: true,
            matched_serial_ids: vec![123],
            or_rule_used: false,
            error: None,
            error_reason: None,
        };

        // Serialize the original result
        let serialized_reauth = serde_json::to_string(&original_reauth_result).unwrap();

        // Create a modification with the serialized result
        let mut modification = Modification {
            id: 1,
            serial_id: 123,
            request_type: REAUTH_MESSAGE_TYPE.to_string(),
            s3_url: "http://example.com/123".to_string().into(),
            status: ModificationStatus::Completed.to_string(),
            persisted: true,
            result_message_body: Some(serialized_reauth),
        };

        // Update the node_id in the serialized message
        let new_party_id = 2;
        modification
            .update_result_message_node_id(new_party_id)
            .unwrap();

        // Deserialize and check if node_id was updated
        let updated_reauth_result: ReAuthResult =
            serde_json::from_str(&modification.result_message_body.unwrap()).unwrap();
        assert_eq!(updated_reauth_result.node_id, new_party_id);
        assert_eq!(
            updated_reauth_result.reauth_id,
            original_reauth_result.reauth_id
        );
        assert_eq!(
            updated_reauth_result.serial_id,
            original_reauth_result.serial_id
        );
        assert_eq!(
            updated_reauth_result.success,
            original_reauth_result.success
        );

        // Test 2: IdentityDeletionResult
        let original_deletion_result = IdentityDeletionResult {
            node_id: 2,
            serial_id: 456,
            success: true,
        };

        // Serialize the original result
        let serialized_deletion = serde_json::to_string(&original_deletion_result).unwrap();

        // Create a modification with the serialized result
        let mut modification = Modification {
            id: 2,
            serial_id: 456,
            request_type: IDENTITY_DELETION_MESSAGE_TYPE.to_string(),
            s3_url: None,
            status: ModificationStatus::Completed.to_string(),
            persisted: true,
            result_message_body: Some(serialized_deletion),
        };

        // Update the node_id in the serialized message
        let new_party_id = 0;
        modification
            .update_result_message_node_id(new_party_id)
            .unwrap();

        // Deserialize and check if node_id was updated
        let updated_deletion_result: IdentityDeletionResult =
            serde_json::from_str(&modification.result_message_body.unwrap()).unwrap();
        assert_eq!(updated_deletion_result.node_id, new_party_id);
        assert_eq!(
            updated_deletion_result.serial_id,
            original_deletion_result.serial_id
        );
        assert_eq!(
            updated_deletion_result.success,
            original_deletion_result.success
        );
    }

<<<<<<< HEAD
=======
    #[test]
    fn test_check_genesis_config_all_equal() {
        let genesis_config = Some(GenesisConfig {
            max_indexation_height: 100,
            last_indexation_height: 50,
        });

        let states = vec![
            SyncState {
                db_len: 10,
                modifications: vec![],
                next_sns_sequence_num: None,
                common_config: CommonConfig::default(),
                genesis_config: genesis_config.clone(),
            },
            SyncState {
                db_len: 20,
                modifications: vec![],
                next_sns_sequence_num: None,
                common_config: CommonConfig::default(),
                genesis_config: genesis_config.clone(),
            },
            SyncState {
                db_len: 30,
                modifications: vec![],
                next_sns_sequence_num: None,
                common_config: CommonConfig::default(),
                genesis_config: genesis_config.clone(),
            },
        ];

        let sync_result = SyncResult::new(states[0].clone(), states);
        assert!(sync_result.check_genesis_config().is_ok());
    }

    #[test]
    fn test_check_genesis_config_not_equal() {
        let genesis_config_1 = Some(GenesisConfig {
            max_indexation_height: 100,
            last_indexation_height: 50,
        });
        let genesis_config_2 = Some(GenesisConfig {
            max_indexation_height: 200,
            last_indexation_height: 150,
        });

        let states = vec![
            SyncState {
                db_len: 10,
                modifications: vec![],
                next_sns_sequence_num: None,
                common_config: CommonConfig::default(),
                genesis_config: genesis_config_1.clone(),
            },
            SyncState {
                db_len: 20,
                modifications: vec![],
                next_sns_sequence_num: None,
                common_config: CommonConfig::default(),
                genesis_config: genesis_config_2.clone(),
            },
            SyncState {
                db_len: 30,
                modifications: vec![],
                next_sns_sequence_num: None,
                common_config: CommonConfig::default(),
                genesis_config: genesis_config_1.clone(),
            },
        ];

        let sync_result = SyncResult::new(states[0].clone(), states);
        assert!(sync_result.check_genesis_config().is_err());
    }

    #[test]
    fn test_check_genesis_config_one_none() {
        let genesis_config = Some(GenesisConfig {
            max_indexation_height: 100,
            last_indexation_height: 50,
        });
        let my_state = SyncState {
            db_len: 10,
            modifications: vec![],
            next_sns_sequence_num: None,
            common_config: CommonConfig::default(),
            genesis_config: genesis_config.clone(),
        };
        let states = vec![
            SyncState {
                db_len: 10,
                modifications: vec![],
                next_sns_sequence_num: None,
                common_config: CommonConfig::default(),
                genesis_config: genesis_config.clone(),
            },
            SyncState {
                db_len: 20,
                modifications: vec![],
                next_sns_sequence_num: None,
                common_config: CommonConfig::default(),
                genesis_config: None,
            },
        ];

        let sync_result = SyncResult::new(my_state, states);
        assert!(sync_result.check_genesis_config().is_err());
    }

    #[test]
    fn test_check_genesis_config_all_none() {
        let states = vec![
            SyncState {
                db_len: 10,
                modifications: vec![],
                next_sns_sequence_num: None,
                common_config: CommonConfig::default(),
                genesis_config: None,
            },
            SyncState {
                db_len: 20,
                modifications: vec![],
                next_sns_sequence_num: None,
                common_config: CommonConfig::default(),
                genesis_config: None,
            },
        ];

        let sync_result = SyncResult::new(states[0].clone(), states);
        assert!(sync_result.check_genesis_config().is_err());
    }

>>>>>>> f8f80c5f
    fn some_state() -> SyncState {
        SyncState {
            db_len: 123,
            modifications: vec![],
            next_sns_sequence_num: None,
            common_config: CommonConfig::default(),
        }
    }

    #[test]
    fn test_common_config_sync() {
        // load a dummy config with default values
        let config = Config::load_config("dummy").unwrap();
        let mut config1 = config;
        config1.luc_enabled = false;
        let config2 = config1.clone();
        let mut config3 = config1.clone();
        config3.luc_enabled = true;

        // 1. Test with mixed configs
        let states = vec![
            SyncState {
                db_len: 20,
                modifications: vec![],
                next_sns_sequence_num: Some(100),
                common_config: CommonConfig::from(config1),
            },
            SyncState {
                db_len: 20,
                modifications: vec![],
                next_sns_sequence_num: Some(100),
                common_config: CommonConfig::from(config2),
            },
            SyncState {
                db_len: 20,
                modifications: vec![],
                next_sns_sequence_num: Some(100),
                common_config: CommonConfig::from(config3),
            },
        ];

        let sync_result = SyncResult::new(states[0].clone(), states);
        assert!(sync_result.check_common_config().is_err());
    }
}<|MERGE_RESOLUTION|>--- conflicted
+++ resolved
@@ -781,140 +781,6 @@
         );
     }
 
-<<<<<<< HEAD
-=======
-    #[test]
-    fn test_check_genesis_config_all_equal() {
-        let genesis_config = Some(GenesisConfig {
-            max_indexation_height: 100,
-            last_indexation_height: 50,
-        });
-
-        let states = vec![
-            SyncState {
-                db_len: 10,
-                modifications: vec![],
-                next_sns_sequence_num: None,
-                common_config: CommonConfig::default(),
-                genesis_config: genesis_config.clone(),
-            },
-            SyncState {
-                db_len: 20,
-                modifications: vec![],
-                next_sns_sequence_num: None,
-                common_config: CommonConfig::default(),
-                genesis_config: genesis_config.clone(),
-            },
-            SyncState {
-                db_len: 30,
-                modifications: vec![],
-                next_sns_sequence_num: None,
-                common_config: CommonConfig::default(),
-                genesis_config: genesis_config.clone(),
-            },
-        ];
-
-        let sync_result = SyncResult::new(states[0].clone(), states);
-        assert!(sync_result.check_genesis_config().is_ok());
-    }
-
-    #[test]
-    fn test_check_genesis_config_not_equal() {
-        let genesis_config_1 = Some(GenesisConfig {
-            max_indexation_height: 100,
-            last_indexation_height: 50,
-        });
-        let genesis_config_2 = Some(GenesisConfig {
-            max_indexation_height: 200,
-            last_indexation_height: 150,
-        });
-
-        let states = vec![
-            SyncState {
-                db_len: 10,
-                modifications: vec![],
-                next_sns_sequence_num: None,
-                common_config: CommonConfig::default(),
-                genesis_config: genesis_config_1.clone(),
-            },
-            SyncState {
-                db_len: 20,
-                modifications: vec![],
-                next_sns_sequence_num: None,
-                common_config: CommonConfig::default(),
-                genesis_config: genesis_config_2.clone(),
-            },
-            SyncState {
-                db_len: 30,
-                modifications: vec![],
-                next_sns_sequence_num: None,
-                common_config: CommonConfig::default(),
-                genesis_config: genesis_config_1.clone(),
-            },
-        ];
-
-        let sync_result = SyncResult::new(states[0].clone(), states);
-        assert!(sync_result.check_genesis_config().is_err());
-    }
-
-    #[test]
-    fn test_check_genesis_config_one_none() {
-        let genesis_config = Some(GenesisConfig {
-            max_indexation_height: 100,
-            last_indexation_height: 50,
-        });
-        let my_state = SyncState {
-            db_len: 10,
-            modifications: vec![],
-            next_sns_sequence_num: None,
-            common_config: CommonConfig::default(),
-            genesis_config: genesis_config.clone(),
-        };
-        let states = vec![
-            SyncState {
-                db_len: 10,
-                modifications: vec![],
-                next_sns_sequence_num: None,
-                common_config: CommonConfig::default(),
-                genesis_config: genesis_config.clone(),
-            },
-            SyncState {
-                db_len: 20,
-                modifications: vec![],
-                next_sns_sequence_num: None,
-                common_config: CommonConfig::default(),
-                genesis_config: None,
-            },
-        ];
-
-        let sync_result = SyncResult::new(my_state, states);
-        assert!(sync_result.check_genesis_config().is_err());
-    }
-
-    #[test]
-    fn test_check_genesis_config_all_none() {
-        let states = vec![
-            SyncState {
-                db_len: 10,
-                modifications: vec![],
-                next_sns_sequence_num: None,
-                common_config: CommonConfig::default(),
-                genesis_config: None,
-            },
-            SyncState {
-                db_len: 20,
-                modifications: vec![],
-                next_sns_sequence_num: None,
-                common_config: CommonConfig::default(),
-                genesis_config: None,
-            },
-        ];
-
-        let sync_result = SyncResult::new(states[0].clone(), states);
-        assert!(sync_result.check_genesis_config().is_err());
-    }
-
->>>>>>> f8f80c5f
     fn some_state() -> SyncState {
         SyncState {
             db_len: 123,
