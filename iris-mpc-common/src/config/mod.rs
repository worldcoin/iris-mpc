use crate::{config::json_wrapper::JsonStrWrapper, job::Eye};
use clap::Parser;
use eyre::Result;
use serde::{Deserialize, Deserializer, Serialize};
use std::fmt;

pub mod json_wrapper;

#[derive(Debug, Parser)]
pub struct Opt {
    #[structopt(long)]
    requests_queue_url: Option<String>,

    #[structopt(long)]
    results_topic_arn: Option<String>,

    #[structopt(long)]
    party_id: Option<usize>,
}

#[allow(non_snake_case)]
#[derive(Debug, Clone, Serialize, Deserialize)]
pub struct Config {
    #[serde(default = "default_app_name")]
    pub app_name: String,

    #[serde(default)]
    pub environment: String,

    #[serde(default)]
    pub party_id: usize,

    #[serde(default)]
    pub requests_queue_url: String,

    #[serde(default)]
    pub results_topic_arn: String,

    #[serde(default)]
    pub kms_key_arns: JsonStrWrapper<Vec<String>>,

    #[serde(default)]
    pub service: Option<ServiceConfig>,

    #[serde(default)]
    pub database: Option<DbConfig>,

    #[serde(default)]
    pub cpu_database: Option<DbConfig>,

    #[serde(default)]
    pub aws: Option<AwsConfig>,

    #[serde(default = "default_processing_timeout_secs")]
    pub processing_timeout_secs: u64,

    #[serde(default = "default_startup_sync_timeout_secs")]
    pub startup_sync_timeout_secs: u64,

    #[serde(default)]
    pub public_key_base_url: String,

    #[serde(default = "default_shares_bucket_name")]
    pub shares_bucket_name: String,

    #[serde(default)]
    pub clear_db_before_init: bool,

    #[serde(default)]
    pub init_db_size: usize,

    #[serde(default)]
    pub max_db_size: usize,

    #[serde(default = "default_max_batch_size")]
    pub max_batch_size: usize,

    #[serde(default = "default_heartbeat_interval_secs")]
    pub heartbeat_interval_secs: u64,

    #[serde(default = "default_heartbeat_initial_retries")]
    pub heartbeat_initial_retries: u64,

    #[serde(default)]
    pub fake_db_size: usize,

    #[serde(default)]
    pub return_partial_results: bool,

    #[serde(default)]
    pub disable_persistence: bool,

    #[serde(default)]
    pub cpu_disable_persistence: bool,

    #[serde(default)]
    pub enable_debug_timing: bool,

    #[serde(default, deserialize_with = "deserialize_yaml_json_string")]
    pub node_hostnames: Vec<String>,

    #[serde(
        default = "default_service_ports",
        deserialize_with = "deserialize_yaml_json_string"
    )]
    pub service_ports: Vec<String>,

    #[serde(
        default = "default_healthcheck_ports",
        deserialize_with = "deserialize_yaml_json_string"
    )]
    pub healthcheck_ports: Vec<String>,

    #[serde(default = "default_shutdown_last_results_sync_timeout_secs")]
    pub shutdown_last_results_sync_timeout_secs: u64,

    #[serde(default)]
    pub image_name: String,

    #[serde(default)]
    pub enable_s3_importer: bool,

    #[serde(default)]
    pub db_chunks_bucket_name: String,

    #[serde(default = "default_load_chunks_parallelism")]
    pub load_chunks_parallelism: usize,

    /// Defines the safety overlap to load the DB records >last_modified_at in
    /// seconds. This is to ensure we don't miss any records that were
    /// updated during the DB export to S3
    #[serde(default = "default_db_load_safety_overlap_seconds")]
    pub db_load_safety_overlap_seconds: i64,

    #[serde(default)]
    pub db_chunks_folder_name: String,

    #[serde(default)]
    pub load_chunks_buffer_size: usize,

    #[serde(default = "default_load_chunks_max_retries")]
    pub load_chunks_max_retries: usize,

    #[serde(default = "default_load_chunks_initial_backoff_ms")]
    pub load_chunks_initial_backoff_ms: u64,

    #[serde(default)]
    pub fixed_shared_secrets: bool,

    /// LUC is the defense mechanism by which iris computations are performed
    /// using the OR rule for right and left matches.
    #[serde(default)]
    pub luc_enabled: bool,

    /// LUC look back is the time frame in days for which to use OR rule for a
    /// new signup against existing signups in that time period.
    #[serde(default = "default_luc_lookback_records")]
    pub luc_lookback_records: usize,

    /// Alternatively, we can use the serial IDs from the SMPc request to mark
    /// which records are to be processed using the OR rule.
    #[serde(default)]
    pub luc_serial_ids_from_smpc_request: bool,

    /// The size of the match distance buffer collecting matches for anonymized
    /// histogram creation. This gets multiplied by the number of GPU
    /// devices.
    #[serde(default = "default_match_distances_buffer_size")]
    pub match_distances_buffer_size: usize,

    #[serde(default = "default_match_distances_buffer_size_extra_percent")]
    pub match_distances_buffer_size_extra_percent: usize,

    #[serde(default = "default_n_buckets")]
    pub n_buckets: usize,

    #[serde(default)]
    pub enable_sending_anonymized_stats_message: bool,

    #[serde(default)]
    pub enable_reauth: bool,

    #[serde(default)]
    pub enable_reset: bool,

    #[serde(default = "default_hawk_request_parallelism")]
    pub hawk_request_parallelism: usize,

    #[serde(default = "default_hawk_connection_parallelism")]
    pub hawk_connection_parallelism: usize,

    #[serde(default = "default_hawk_server_healthcheck_port")]
    pub hawk_server_healthcheck_port: usize,

    #[serde(default = "default_hnsw_param_ef_constr")]
    pub hnsw_param_ef_constr: usize,

    #[serde(default = "default_hnsw_param_M")]
    pub hnsw_param_M: usize,

    #[serde(default = "default_hnsw_param_ef_search")]
    pub hnsw_param_ef_search: usize,

    #[serde(default)]
    pub hawk_prng_seed: Option<u64>,

    #[serde(default = "default_max_deletions_per_batch")]
    pub max_deletions_per_batch: usize,

    /// Server process behaviour can be adjusted as per compute mode.
    #[serde(default)]
    pub mode_of_compute: ModeOfCompute,

    /// Server process behaviour can be adjusted as per deployment mode.
    #[serde(default)]
    pub mode_of_deployment: ModeOfDeployment,

    #[serde(default)]
    pub enable_modifications_sync: bool,

    #[serde(default)]
    pub enable_modifications_replay: bool,

    #[serde(default)]
    pub enable_sync_queues_on_sns_sequence_number: bool,

    #[serde(default = "default_sqs_sync_long_poll_seconds")]
    pub sqs_sync_long_poll_seconds: i32,

    #[serde(default = "default_hawk_server_deletions_enabled")]
    pub hawk_server_deletions_enabled: bool,

    #[serde(default = "default_hawk_server_reauths_enabled")]
    pub hawk_server_reauths_enabled: bool,

    #[serde(default = "default_hawk_server_resets_enabled")]
    pub hawk_server_resets_enabled: bool,

    #[serde(default = "default_full_scan_side")]
    pub full_scan_side: Eye,

<<<<<<< HEAD
    #[serde(default = "default_batch_polling_timeout_secs")]
    pub batch_polling_timeout_secs: u64,
=======
    // used to fix max batch size to 1 for correctness testing purposes
    #[serde(default = "default_override_max_batch_size")]
    pub override_max_batch_size: bool,
}

impl Config {
    // Returns computed name of application's postgres database schema.
    pub fn get_database_schema_name(&self) -> String {
        format!(
            "{}_{}_{}",
            self.app_name.clone(),
            self.environment.clone(),
            self.party_id.clone()
        )
    }
>>>>>>> 2269fb79
}

fn default_full_scan_side() -> Eye {
    Eye::Left
}

fn default_override_max_batch_size() -> bool {
    false
}

/// Enumeration over set of compute modes.
#[derive(Debug, Clone, Default, PartialEq, Eq, Serialize, Deserialize)]
pub enum ModeOfCompute {
    /// Computation with standard CPUs (see HNSW graph).
    Cpu,
    /// Computation with Cuda GPU(s).
    #[default]
    Gpu,
}

/// Enumeration over set of deployment modes.
#[derive(Debug, Clone, Default, PartialEq, Eq, Serialize, Deserialize)]
pub enum ModeOfDeployment {
    // shadow mode for when HSNW deployment does not read from the Gpu implementation
    // it should create and write its own shares DB
    ShadowIsolation,
    // Shadow mode for when HNSW test deployment reads from the Gpu Implementation
    ShadowReadOnly,
    // Standard mode for all other deployments.
    #[default]
    Standard,
}

fn default_load_chunks_parallelism() -> usize {
    32
}

fn default_processing_timeout_secs() -> u64 {
    60
}

fn default_startup_sync_timeout_secs() -> u64 {
    300
}

fn default_max_batch_size() -> usize {
    64
}

fn default_heartbeat_interval_secs() -> u64 {
    2
}

fn default_heartbeat_initial_retries() -> u64 {
    10
}

fn default_shutdown_last_results_sync_timeout_secs() -> u64 {
    10
}

fn default_shares_bucket_name() -> String {
    "wf-mpc-prod-smpcv2-sns-requests".to_string()
}

fn default_app_name() -> String {
    "SMPC".to_string()
}

fn default_db_load_safety_overlap_seconds() -> i64 {
    60
}

fn default_luc_lookback_records() -> usize {
    0
}

fn default_load_chunks_max_retries() -> usize {
    5
}

fn default_load_chunks_initial_backoff_ms() -> u64 {
    200
}

// This gets multiplied by the number of GPU devices
fn default_match_distances_buffer_size() -> usize {
    1 << 16
}

fn default_match_distances_buffer_size_extra_percent() -> usize {
    20
}

fn default_n_buckets() -> usize {
    375
}

fn default_hawk_request_parallelism() -> usize {
    10
}

fn default_hawk_connection_parallelism() -> usize {
    10
}

fn default_hawk_server_healthcheck_port() -> usize {
    300
}

fn default_hnsw_param_ef_constr() -> usize {
    320
}

#[allow(non_snake_case)]
fn default_hnsw_param_M() -> usize {
    256
}

fn default_hnsw_param_ef_search() -> usize {
    256
}

fn default_service_ports() -> Vec<String> {
    vec!["4000".to_string(); 3]
}

fn default_healthcheck_ports() -> Vec<String> {
    vec!["3000".to_string(); 3]
}

fn default_max_deletions_per_batch() -> usize {
    100
}

fn default_sqs_sync_long_poll_seconds() -> i32 {
    10
}

fn default_hawk_server_reauths_enabled() -> bool {
    false
}

fn default_hawk_server_resets_enabled() -> bool {
    false
}

fn default_hawk_server_deletions_enabled() -> bool {
    false
}

fn default_batch_polling_timeout_secs() -> u64 {
    10
}

impl Config {
    pub fn load_config(prefix: &str) -> Result<Config> {
        let settings = config::Config::builder();
        let settings = settings
            .add_source(
                config::Environment::with_prefix(prefix)
                    .separator("__")
                    .try_parsing(true),
            )
            .build()?;

        let config: Config = settings.try_deserialize::<Config>()?;

        Ok(config)
    }

    pub fn overwrite_defaults_with_cli_args(&mut self, opts: Opt) {
        if let Some(requests_queue_url) = opts.requests_queue_url {
            self.requests_queue_url = requests_queue_url;
        }

        if let Some(results_topic_arn) = opts.results_topic_arn {
            self.results_topic_arn = results_topic_arn;
        }

        if let Some(party_id) = opts.party_id {
            self.party_id = party_id;
        }
    }
}

#[derive(Clone, Serialize, Deserialize, Default)]
pub struct DbConfig {
    pub url: String,

    #[serde(default)]
    pub migrate: bool,

    #[serde(default)]
    pub create: bool,

    #[serde(default = "default_load_parallelism")]
    pub load_parallelism: usize,
}

fn default_load_parallelism() -> usize {
    8
}

impl fmt::Debug for DbConfig {
    fn fmt(&self, f: &mut fmt::Formatter<'_>) -> fmt::Result {
        f.debug_struct("DbConfig")
            .field("url", &"********") // Mask the URL
            .field("migrate", &self.migrate)
            .field("create", &self.create)
            .finish()
    }
}

#[derive(Debug, Clone, Serialize, Deserialize, Default)]
pub struct AwsConfig {
    /// Useful when using something like LocalStack
    pub endpoint: Option<String>,

    #[serde(default)]
    pub region: Option<String>,
}

#[derive(Debug, Clone, Serialize, Deserialize)]
pub struct ServiceConfig {
    // Service name - used for logging, metrics and tracing
    pub service_name: String,
    // Traces
    pub traces_endpoint: Option<String>,
    // Metrics
    pub metrics: Option<MetricsConfig>,
}

#[derive(Debug, Clone, Serialize, Deserialize)]
pub struct MetricsConfig {
    pub host: String,
    pub port: u16,
    pub queue_size: usize,
    pub buffer_size: usize,
    pub prefix: String,
}

fn deserialize_yaml_json_string<'de, D>(deserializer: D) -> Result<Vec<String>, D::Error>
where
    D: Deserializer<'de>,
{
    let value: String = Deserialize::deserialize(deserializer)?;
    serde_json::from_str(&value).map_err(serde::de::Error::custom)
}

/// This struct is used to extract the common configuration for all servers from their respective configs.
/// It is later used to to hash the config and check if it is the same across all servers as a basic sanity check during startup.
#[allow(non_snake_case)]
#[derive(Debug, Default, Clone, Serialize, Deserialize, PartialEq, Eq)]
pub struct CommonConfig {
    environment: String,
    results_topic_arn: String,
    processing_timeout_secs: u64,
    startup_sync_timeout_secs: u64,
    public_key_base_url: String,
    shares_bucket_name: String,
    clear_db_before_init: bool,
    init_db_size: usize,
    max_db_size: usize,
    max_batch_size: usize,
    heartbeat_interval_secs: u64,
    heartbeat_initial_retries: u64,
    fake_db_size: usize,
    return_partial_results: bool,
    disable_persistence: bool,
    shutdown_last_results_sync_timeout_secs: u64,
    image_name: String,
    fixed_shared_secrets: bool,
    luc_enabled: bool,
    luc_lookback_records: usize,
    luc_serial_ids_from_smpc_request: bool,
    match_distances_buffer_size: usize,
    match_distances_buffer_size_extra_percent: usize,
    n_buckets: usize,
    enable_sending_anonymized_stats_message: bool,
    enable_reauth: bool,
    hawk_request_parallelism: usize,
    hawk_connection_parallelism: usize,
    hnsw_param_ef_constr: usize,
    hnsw_param_M: usize,
    hnsw_param_ef_search: usize,
    hawk_prng_seed: Option<u64>,
    max_deletions_per_batch: usize,
    mode_of_compute: ModeOfCompute,
    mode_of_deployment: ModeOfDeployment,
    enable_modifications_sync: bool,
    enable_modifications_replay: bool,
    enable_sync_queues_on_sns_sequence_number: bool,
    sqs_sync_long_poll_seconds: i32,
    hawk_server_deletions_enabled: bool,
    hawk_server_reauths_enabled: bool,
    app_name: String,
    cpu_disable_persistence: bool,
    enable_reset: bool,
    hawk_server_resets_enabled: bool,
    full_scan_side: Eye,
    batch_polling_timeout_secs: u64,
}

impl From<Config> for CommonConfig {
    fn from(value: Config) -> Self {
        // This is destructured here intentionally to cause a compile error if
        // any of the fields are added to the struct without being considered if they should be in the common config hash or not.
        let Config {
            environment,
            party_id: _,           // party id is different for each server
            requests_queue_url: _, // requests queue url is different for each server
            results_topic_arn,
            kms_key_arns: _, // kms key arns are different for each server
            service: _,
            database: _,     // database is different for each server
            cpu_database: _, // cpu database is different for each server
            aws: _,          // aws is different for each server
            processing_timeout_secs,
            startup_sync_timeout_secs,
            public_key_base_url,
            shares_bucket_name,
            clear_db_before_init,
            init_db_size,
            max_db_size,
            max_batch_size,
            heartbeat_interval_secs,
            heartbeat_initial_retries,
            fake_db_size,
            return_partial_results,
            disable_persistence,
            enable_debug_timing: _,
            node_hostnames: _,    // Could be different for each server
            service_ports: _,     // Could be different for each server
            healthcheck_ports: _, // Could be different for each server
            shutdown_last_results_sync_timeout_secs,
            image_name,
            enable_s3_importer: _, // it does not matter if this is synced or not between servers
            db_chunks_bucket_name: _, // different for each server
            load_chunks_parallelism: _, // could be different for each server
            db_load_safety_overlap_seconds: _, // could be different for each server
            db_chunks_folder_name: _, // different for each server
            load_chunks_buffer_size: _, // could be different for each server
            load_chunks_max_retries: _, // could be different for each server
            load_chunks_initial_backoff_ms: _, // could be different for each server
            fixed_shared_secrets,
            luc_enabled,
            luc_lookback_records,
            luc_serial_ids_from_smpc_request,
            match_distances_buffer_size,
            match_distances_buffer_size_extra_percent,
            n_buckets,
            enable_sending_anonymized_stats_message,
            enable_reauth,
            hawk_request_parallelism,
            hawk_connection_parallelism,
            hawk_server_healthcheck_port: _, // different for each server
            hnsw_param_ef_constr,
            hnsw_param_M,
            hnsw_param_ef_search,
            hawk_prng_seed,
            max_deletions_per_batch,
            mode_of_compute,
            mode_of_deployment,
            enable_modifications_sync,
            enable_modifications_replay,
            enable_sync_queues_on_sns_sequence_number,
            sqs_sync_long_poll_seconds,
            hawk_server_deletions_enabled,
            hawk_server_reauths_enabled,
            app_name,
            cpu_disable_persistence,
            enable_reset,
            hawk_server_resets_enabled,
            full_scan_side,
<<<<<<< HEAD
            batch_polling_timeout_secs,
=======
            override_max_batch_size: _, // for testing purposes only
>>>>>>> 2269fb79
        } = value;

        Self {
            environment,
            results_topic_arn,
            processing_timeout_secs,
            startup_sync_timeout_secs,
            public_key_base_url,
            shares_bucket_name,
            clear_db_before_init,
            init_db_size,
            max_db_size,
            max_batch_size,
            heartbeat_interval_secs,
            heartbeat_initial_retries,
            fake_db_size,
            return_partial_results,
            disable_persistence,
            shutdown_last_results_sync_timeout_secs,
            image_name,
            fixed_shared_secrets,
            luc_enabled,
            luc_lookback_records,
            luc_serial_ids_from_smpc_request,
            match_distances_buffer_size,
            match_distances_buffer_size_extra_percent,
            n_buckets,
            enable_sending_anonymized_stats_message,
            enable_reauth,
            hawk_request_parallelism,
            hawk_connection_parallelism,
            hnsw_param_ef_constr,
            hnsw_param_M,
            hnsw_param_ef_search,
            hawk_prng_seed,
            max_deletions_per_batch,
            mode_of_compute,
            mode_of_deployment,
            enable_modifications_sync,
            enable_modifications_replay,
            enable_sync_queues_on_sns_sequence_number,
            sqs_sync_long_poll_seconds,
            hawk_server_deletions_enabled,
            hawk_server_reauths_enabled,
            app_name,
            cpu_disable_persistence,
            enable_reset,
            hawk_server_resets_enabled,
            full_scan_side,
            batch_polling_timeout_secs,
        }
    }
}<|MERGE_RESOLUTION|>--- conflicted
+++ resolved
@@ -239,10 +239,9 @@
     #[serde(default = "default_full_scan_side")]
     pub full_scan_side: Eye,
 
-<<<<<<< HEAD
     #[serde(default = "default_batch_polling_timeout_secs")]
     pub batch_polling_timeout_secs: u64,
-=======
+
     // used to fix max batch size to 1 for correctness testing purposes
     #[serde(default = "default_override_max_batch_size")]
     pub override_max_batch_size: bool,
@@ -258,7 +257,6 @@
             self.party_id.clone()
         )
     }
->>>>>>> 2269fb79
 }
 
 fn default_full_scan_side() -> Eye {
@@ -634,11 +632,8 @@
             enable_reset,
             hawk_server_resets_enabled,
             full_scan_side,
-<<<<<<< HEAD
+            override_max_batch_size: _, // for testing purposes only
             batch_polling_timeout_secs,
-=======
-            override_max_batch_size: _, // for testing purposes only
->>>>>>> 2269fb79
         } = value;
 
         Self {
