use crate::{config::json_wrapper::JsonStrWrapper, job::Eye};
use clap::Parser;
use eyre::Result;
use serde::{Deserialize, Deserializer, Serialize};
use std::fmt;

pub mod json_wrapper;

pub const ENV_DEV: &str = "dev";
pub const ENV_PROD: &str = "prod";
pub const ENV_STAGE: &str = "stage";

#[derive(Debug, Parser)]
pub struct Opt {
    #[structopt(long)]
    requests_queue_url: Option<String>,

    #[structopt(long)]
    results_topic_arn: Option<String>,

    #[structopt(long)]
    party_id: Option<usize>,
}

#[allow(non_snake_case)]
#[derive(Debug, Clone, Serialize, Deserialize)]
pub struct Config {
    #[serde(default = "default_schema_name")]
    pub schema_name: String,

    #[serde(default)]
    pub environment: String,

    #[serde(default)]
    pub party_id: usize,

    #[serde(default)]
    pub requests_queue_url: String,

    #[serde(default)]
    pub results_topic_arn: String,

    #[serde(default)]
    pub kms_key_arns: JsonStrWrapper<Vec<String>>,

    #[serde(default)]
    pub tls: Option<TlsConfig>,

    #[serde(default)]
    pub service: Option<ServiceConfig>,

    #[serde(default)]
    pub database: Option<DbConfig>,

    #[serde(default)]
    pub cpu_database: Option<DbConfig>,

    #[serde(default)]
    pub aws: Option<AwsConfig>,

    #[serde(default = "default_processing_timeout_secs")]
    pub processing_timeout_secs: u64,

    #[serde(default = "default_startup_sync_timeout_secs")]
    pub startup_sync_timeout_secs: u64,

    #[serde(default)]
    pub public_key_base_url: String,

    #[serde(default = "default_shares_bucket_name")]
    pub shares_bucket_name: String,

    #[serde(default = "default_sns_buffer_bucket_name")]
    pub sns_buffer_bucket_name: String,

    #[serde(default)]
    pub clear_db_before_init: bool,

    #[serde(default)]
    pub init_db_size: usize,

    #[serde(default)]
    pub max_db_size: usize,

    #[serde(default = "default_max_batch_size")]
    pub max_batch_size: usize,

    // used for testing to recreate batch sequence
    #[serde(
        default = "default_predefined_batch_sizes",
        deserialize_with = "deserialize_usize_vec"
    )]
    pub predefined_batch_sizes: Vec<usize>,

    #[serde(default = "default_heartbeat_interval_secs")]
    pub heartbeat_interval_secs: u64,

    #[serde(default = "default_heartbeat_initial_retries")]
    pub heartbeat_initial_retries: u64,

    #[serde(default)]
    pub fake_db_size: usize,

    #[serde(default)]
    pub return_partial_results: bool,

    #[serde(default)]
    pub disable_persistence: bool,

    #[serde(default)]
    pub enable_debug_timing: bool,

    #[serde(default, deserialize_with = "deserialize_yaml_json_string")]
    pub node_hostnames: Vec<String>,

    #[serde(
        default = "default_service_ports",
        deserialize_with = "deserialize_yaml_json_string"
    )]
    pub service_ports: Vec<String>,

    #[serde(
        default = "default_healthcheck_ports",
        deserialize_with = "deserialize_yaml_json_string"
    )]
    pub healthcheck_ports: Vec<String>,

    #[serde(default = "default_http_query_retry_delay_ms")]
    pub http_query_retry_delay_ms: u64,

    #[serde(default = "default_shutdown_last_results_sync_timeout_secs")]
    pub shutdown_last_results_sync_timeout_secs: u64,

    #[serde(default)]
    pub image_name: String,

    #[serde(default)]
    pub enable_s3_importer: bool,

    #[serde(default)]
    pub db_chunks_bucket_name: String,

    #[serde(default = "default_db_chunks_bucket_region")]
    pub db_chunks_bucket_region: String,

    #[serde(default = "default_load_chunks_parallelism")]
    pub load_chunks_parallelism: usize,

    /// Defines the safety overlap to load the DB records >last_modified_at in
    /// seconds. This is to ensure we don't miss any records that were
    /// updated during the DB export to S3
    #[serde(default = "default_db_load_safety_overlap_seconds")]
    pub db_load_safety_overlap_seconds: i64,

    #[serde(default)]
    pub db_chunks_folder_name: String,

    #[serde(default)]
    pub load_chunks_buffer_size: usize,

    #[serde(default = "default_load_chunks_max_retries")]
    pub load_chunks_max_retries: usize,

    #[serde(default = "default_load_chunks_initial_backoff_ms")]
    pub load_chunks_initial_backoff_ms: u64,

    #[serde(default)]
    pub fixed_shared_secrets: bool,

    /// LUC is the defense mechanism by which iris computations are performed
    /// using the OR rule for right and left matches.
    #[serde(default)]
    pub luc_enabled: bool,

    /// LUC look back is the time frame in days for which to use OR rule for a
    /// new signup against existing signups in that time period.
    #[serde(default = "default_luc_lookback_records")]
    pub luc_lookback_records: usize,

    /// Alternatively, we can use the serial IDs from the SMPc request to mark
    /// which records are to be processed using the OR rule.
    #[serde(default)]
    pub luc_serial_ids_from_smpc_request: bool,

    /// The size of the match distance buffer collecting matches for anonymized
    /// histogram creation. This gets multiplied by the number of GPU
    /// devices.
    #[serde(default = "default_match_distances_buffer_size")]
    pub match_distances_buffer_size: usize,

    #[serde(default = "default_match_distances_buffer_size_extra_percent")]
    pub match_distances_buffer_size_extra_percent: usize,

    #[serde(default = "default_match_distances_2d_buffer_size")]
    pub match_distances_2d_buffer_size: usize,

    #[serde(default = "default_n_buckets")]
    pub n_buckets: usize,

    #[serde(default)]
    pub enable_sending_anonymized_stats_message: bool,

    #[serde(default)]
    pub enable_sending_mirror_anonymized_stats_message: bool,

    #[serde(default)]
    pub enable_sending_anonymized_stats_2d_message: bool,

    #[serde(default)]
    pub enable_reauth: bool,

    #[serde(default)]
    pub enable_reset: bool,

    #[serde(default)]
    pub hnsw_schema_name_suffix: String,

    #[serde(default)]
    pub gpu_schema_name_suffix: String,

    #[serde(default = "default_hawk_request_parallelism")]
    pub hawk_request_parallelism: usize,

    #[serde(default = "default_hawk_connection_parallelism")]
    pub hawk_connection_parallelism: usize,

    #[serde(default = "default_hawk_server_healthcheck_port")]
    pub hawk_server_healthcheck_port: usize,

    #[serde(default = "default_hnsw_param_ef_constr")]
    pub hnsw_param_ef_constr: usize,

    #[serde(default = "default_hnsw_param_M")]
    pub hnsw_param_M: usize,

    #[serde(default = "default_hnsw_param_ef_search")]
    pub hnsw_param_ef_search: usize,

    #[serde(default)]
    pub hawk_prf_key: Option<u64>,

    #[serde(default = "default_hawk_numa")]
    pub hawk_numa: bool,

    #[serde(default = "default_max_deletions_per_batch")]
    pub max_deletions_per_batch: usize,

    #[serde(default = "default_max_modifications_lookback")]
    pub max_modifications_lookback: usize,

    #[serde(default)]
    pub enable_modifications_sync: bool,

    #[serde(default)]
    pub enable_modifications_replay: bool,

    #[serde(default = "default_pprof_s3_bucket")]
    pub pprof_s3_bucket: String,

    #[serde(default = "default_pprof_prefix")]
    pub pprof_prefix: String,

    #[serde(default)]
    pub pprof_run_id: Option<String>,

    #[serde(default = "default_pprof_seconds")]
    pub pprof_seconds: u64,

    #[serde(default = "default_pprof_frequency")]
    pub pprof_frequency: i32,

    #[serde(default = "default_pprof_idle_interval_sec")]
    pub pprof_idle_interval_sec: u64,

    #[serde(default)]
    pub pprof_flame_only: bool,

    #[serde(default)]
    pub pprof_profile_only: bool,

    #[serde(default = "default_pprof_per_batch_enabled")]
    pub enable_pprof_per_batch: bool,

    #[serde(default = "default_sqs_sync_long_poll_seconds")]
    pub sqs_sync_long_poll_seconds: i32,

    #[serde(default = "default_hawk_server_deletions_enabled")]
    pub hawk_server_deletions_enabled: bool,

    #[serde(default = "default_hawk_server_reauths_enabled")]
    pub hawk_server_reauths_enabled: bool,

    #[serde(default = "default_hawk_server_resets_enabled")]
    pub hawk_server_resets_enabled: bool,

    #[serde(default = "default_full_scan_side")]
    pub full_scan_side: Eye,

    #[serde(default = "default_full_scan_side_switching_enabled")]
    pub full_scan_side_switching_enabled: bool,

    #[serde(default = "default_batch_polling_timeout_secs")]
    pub batch_polling_timeout_secs: i32,

    #[serde(default = "default_sqs_long_poll_wait_time")]
    pub sqs_long_poll_wait_time: usize,

    #[serde(default = "default_batch_sync_polling_timeout_secs")]
    pub batch_sync_polling_timeout_secs: u64,

    #[serde(default = "default_tokio_threads")]
    pub tokio_threads: usize,
}

fn default_full_scan_side() -> Eye {
    Eye::Left
}

fn default_db_chunks_bucket_region() -> String {
    "eu-north-1".to_string()
}

fn default_load_chunks_parallelism() -> usize {
    32
}

fn default_processing_timeout_secs() -> u64 {
    60
}

fn default_startup_sync_timeout_secs() -> u64 {
    300
}

fn default_max_batch_size() -> usize {
    64
}

fn default_predefined_batch_sizes() -> Vec<usize> {
    Vec::new()
}

fn default_heartbeat_interval_secs() -> u64 {
    2
}

fn default_heartbeat_initial_retries() -> u64 {
    10
}

fn default_shutdown_last_results_sync_timeout_secs() -> u64 {
    10
}

fn default_shares_bucket_name() -> String {
    "wf-mpc-prod-smpcv2-sns-requests".to_string()
}

fn default_sns_buffer_bucket_name() -> String {
    "wf-smpcv2-prod-sns-buffer".to_string()
}

fn default_schema_name() -> String {
    "SMPC".to_string()
}

fn default_db_load_safety_overlap_seconds() -> i64 {
    60
}

fn default_luc_lookback_records() -> usize {
    0
}

fn default_load_chunks_max_retries() -> usize {
    5
}

fn default_load_chunks_initial_backoff_ms() -> u64 {
    200
}

// This gets multiplied by the number of GPU devices
fn default_match_distances_buffer_size() -> usize {
    1 << 16
}

fn default_match_distances_buffer_size_extra_percent() -> usize {
    20
}

// Default size for the 2D match distances buffer, needs to be a multiple of 64 at least
fn default_match_distances_2d_buffer_size() -> usize {
    1 << 13 // 8192
}

fn default_n_buckets() -> usize {
    375
}

fn default_hawk_request_parallelism() -> usize {
    1024
}

fn default_hawk_connection_parallelism() -> usize {
    16
}

fn default_hawk_server_healthcheck_port() -> usize {
    300
}

fn default_hnsw_param_ef_constr() -> usize {
    320
}

#[allow(non_snake_case)]
fn default_hnsw_param_M() -> usize {
    256
}

fn default_hnsw_param_ef_search() -> usize {
    256
}

fn default_hawk_numa() -> bool {
    true
}

fn default_service_ports() -> Vec<String> {
    vec!["4000".to_string(); 3]
}

fn default_healthcheck_ports() -> Vec<String> {
    vec!["3000".to_string(); 3]
}

fn default_http_query_retry_delay_ms() -> u64 {
    1000
}

fn default_max_deletions_per_batch() -> usize {
    100
}

fn default_max_modifications_lookback() -> usize {
    (default_max_deletions_per_batch() + default_max_batch_size()) * 2
}

fn default_sqs_sync_long_poll_seconds() -> i32 {
    10
}

fn default_hawk_server_reauths_enabled() -> bool {
    false
}

fn default_hawk_server_resets_enabled() -> bool {
    false
}

fn default_hawk_server_deletions_enabled() -> bool {
    false
}

fn default_batch_polling_timeout_secs() -> i32 {
    1
}

fn default_sqs_long_poll_wait_time() -> usize {
    10
}

fn default_batch_sync_polling_timeout_secs() -> u64 {
    10
}

fn default_full_scan_side_switching_enabled() -> bool {
    true
}

// ---- pprof collector defaults ----
fn default_pprof_s3_bucket() -> String {
    // Stage default bucket; override in prod via env
    "wf-smpcv2-stage-hnsw-performance-reports".to_string()
}

fn default_pprof_prefix() -> String {
    "hnsw/pprof".to_string()
}

fn default_pprof_seconds() -> u64 {
    30
}

fn default_pprof_frequency() -> i32 {
    99
}

fn default_pprof_idle_interval_sec() -> u64 {
    5
}

fn default_pprof_per_batch_enabled() -> bool {
    false
}

fn default_tokio_threads() -> usize {
    num_cpus::get()
}

impl Config {
    pub fn load_config(prefix: &str) -> Result<Config> {
        let settings = config::Config::builder();
        let settings = settings
            .add_source(
                config::Environment::with_prefix(prefix)
                    .separator("__")
                    .try_parsing(true),
            )
            .build()?;

        let config: Config = settings.try_deserialize::<Config>()?;

        Ok(config)
    }

    pub fn overwrite_defaults_with_cli_args(&mut self, opts: Opt) {
        if let Some(requests_queue_url) = opts.requests_queue_url {
            self.requests_queue_url = requests_queue_url;
        }

        if let Some(results_topic_arn) = opts.results_topic_arn {
            self.results_topic_arn = results_topic_arn;
        }

        if let Some(party_id) = opts.party_id {
            self.party_id = party_id;
        }
    }
}

impl Config {
    /// Returns the url for connecting to a node's gpu database.
    pub fn get_gpu_db_url(&self) -> Option<String> {
        self.database.as_ref().map(|x| x.url.clone())
    }

    /// Returns the url for connecting to a node's cpu database.
    pub fn get_cpu_db_url(&self) -> Option<String> {
        self.cpu_database.as_ref().map(|x| x.url.clone())
    }

    /// Returns the name of a database schema for connecting to a node's gpu dB.
    pub fn get_gpu_db_schema(&self) -> String {
        self.format_db_schema(&self.gpu_schema_name_suffix)
    }

    /// Returns the name of a database schema for connecting to a node's cpu dB.
    pub fn get_cpu_db_schema(&self) -> String {
        self.format_db_schema(&self.hnsw_schema_name_suffix)
    }

    /// Returns the name of a database schema for connecting to a node's dB.
    ///
    /// Value of `schema_suffix` should be one of `config.gpu_schema_name_suffix`
    /// or `config.hnsw_schema_name_suffix`.
    fn format_db_schema(&self, schema_suffix: &str) -> String {
        let Self {
            schema_name,
            environment,
            party_id,
            ..
        } = self;

        format!(
            "{}{}_{}_{}",
            schema_name, schema_suffix, environment, party_id
        )
    }
}

/// Encapsulates database configuration settings.
#[derive(Clone, Serialize, Deserialize, Default)]
pub struct DbConfig {
    /// Connection string for database.
    pub url: String,

    /// Flag indicating whether to migrate database schema.
    #[serde(default)]
    pub migrate: bool,

    /// Flag indicating whether to create database schema.
    #[serde(default)]
    pub create: bool,

    /// Degree of parallelism for loading data.
    #[serde(default = "default_load_parallelism")]
    pub load_parallelism: usize,
}

fn default_load_parallelism() -> usize {
    8
}

impl fmt::Debug for DbConfig {
    fn fmt(&self, f: &mut fmt::Formatter<'_>) -> fmt::Result {
        f.debug_struct("DbConfig")
            .field("url", &"********") // Mask the URL
            .field("migrate", &self.migrate)
            .field("create", &self.create)
            .finish()
    }
}

#[derive(Debug, Clone, Serialize, Deserialize, Default)]
pub struct AwsConfig {
    /// Useful when using something like LocalStack
    pub endpoint: Option<String>,

    #[serde(default)]
    pub region: Option<String>,
}

#[derive(Debug, Clone, Serialize, Deserialize)]
pub struct ServiceConfig {
    // Service name - used for logging, metrics and tracing
    pub service_name: String,
    // Traces
    pub traces_endpoint: Option<String>,
    // Metrics
    pub metrics: Option<MetricsConfig>,
}

#[derive(Debug, Clone, Serialize, Deserialize)]
pub struct MetricsConfig {
    pub host: String,
    pub port: u16,
    pub queue_size: usize,
    pub buffer_size: usize,
    pub prefix: String,
}

// #[clap(flatten)] makes arguments required. this is problematic
// when the flattened struct is wrapped in an option. to allow the
// absence of these fields to make the arg None, each field needs
// 'required = false'
#[derive(Debug, Clone, Serialize, Deserialize, clap::Args)]
#[group(requires_all = ["private_key", "leaf_cert", "root_certs"])]
pub struct TlsConfig {
<<<<<<< HEAD
    // if true, the app will start assuming that the nginx sidecar is running
    // Client will be TLS aware with root certs applied, the server will not be TLS aware
    #[arg(long)]
    pub with_nginx_sidecar: bool,

=======
>>>>>>> 57dcde50
    #[arg(required = false)]
    pub private_key: Option<String>,
    // used by a peer to identify itself
    #[arg(required = false)]
    pub leaf_cert: Option<String>,
    // used by the client to make them trust the server certs
    #[serde(default, deserialize_with = "deserialize_yaml_json_string")]
    pub root_certs: Vec<String>,
}

fn deserialize_yaml_json_string<'de, D>(deserializer: D) -> Result<Vec<String>, D::Error>
where
    D: Deserializer<'de>,
{
    let value: String = Deserialize::deserialize(deserializer)?;
    serde_json::from_str(&value).map_err(serde::de::Error::custom)
}

fn deserialize_usize_vec<'de, D>(deserializer: D) -> Result<Vec<usize>, D::Error>
where
    D: Deserializer<'de>,
{
    let value: String = Deserialize::deserialize(deserializer)?;
    serde_json::from_str(&value).map_err(serde::de::Error::custom)
}

/// This struct is used to extract the common configuration for all servers from their respective configs.
/// It is later used to to hash the config and check if it is the same across all servers as a basic sanity check during startup.
#[allow(non_snake_case)]
#[derive(Debug, Default, Clone, Serialize, Deserialize, PartialEq, Eq)]
pub struct CommonConfig {
    environment: String,
    results_topic_arn: String,
    processing_timeout_secs: u64,
    startup_sync_timeout_secs: u64,
    public_key_base_url: String,
    shares_bucket_name: String,
    sns_buffer_bucket_name: String,
    clear_db_before_init: bool,
    init_db_size: usize,
    max_db_size: usize,
    max_batch_size: usize,
    #[serde(default)]
    predefined_batch_sizes: Vec<usize>,
    heartbeat_interval_secs: u64,
    heartbeat_initial_retries: u64,
    fake_db_size: usize,
    return_partial_results: bool,
    disable_persistence: bool,
    shutdown_last_results_sync_timeout_secs: u64,
    image_name: String,
    db_chunks_bucket_region: String,
    fixed_shared_secrets: bool,
    luc_enabled: bool,
    luc_lookback_records: usize,
    luc_serial_ids_from_smpc_request: bool,
    match_distances_buffer_size: usize,
    match_distances_buffer_size_extra_percent: usize,
    match_distances_2d_buffer_size: usize,
    n_buckets: usize,
    enable_sending_anonymized_stats_message: bool,
    enable_sending_mirror_anonymized_stats_message: bool,
    enable_sending_anonymized_stats_2d_message: bool,
    enable_reauth: bool,
    enable_reset: bool,
    hawk_request_parallelism: usize,
    hawk_connection_parallelism: usize,
    hnsw_param_ef_constr: usize,
    hnsw_param_M: usize,
    hnsw_param_ef_search: usize,
    hawk_prf_key: Option<u64>,
    max_deletions_per_batch: usize,
    max_modifications_lookback: usize,
    enable_modifications_sync: bool,
    enable_modifications_replay: bool,
    sqs_sync_long_poll_seconds: i32,
    hawk_server_deletions_enabled: bool,
    hawk_server_reauths_enabled: bool,
    schema_name: String,
    hnsw_schema_name_suffix: String,
    gpu_schema_name_suffix: String,
    hawk_server_resets_enabled: bool,
    full_scan_side: Eye,
    full_scan_side_switching_enabled: bool,
    batch_polling_timeout_secs: i32,
    sqs_long_poll_wait_time: usize,
    batch_sync_polling_timeout_secs: u64,
}

impl CommonConfig {
    pub fn get_max_modifications_lookback(&self) -> usize {
        self.max_modifications_lookback
    }
}

impl From<Config> for CommonConfig {
    fn from(value: Config) -> Self {
        // This is destructured here intentionally to cause a compile error if
        // any of the fields are added to the struct without being considered if they should be in the common config hash or not.
        let Config {
            environment,
            party_id: _,           // party id is different for each server
            requests_queue_url: _, // requests queue url is different for each server
            results_topic_arn,
            kms_key_arns: _, // kms key arns are different for each server
            tls: _,
            service: _,
            database: _,     // database is different for each server
            cpu_database: _, // cpu database is different for each server
            aws: _,          // aws is different for each server
            processing_timeout_secs,
            startup_sync_timeout_secs,
            public_key_base_url,
            shares_bucket_name,
            sns_buffer_bucket_name,
            clear_db_before_init,
            init_db_size,
            max_db_size,
            max_batch_size,
            predefined_batch_sizes,
            heartbeat_interval_secs,
            heartbeat_initial_retries,
            fake_db_size,
            return_partial_results,
            disable_persistence,
            enable_debug_timing: _,
            node_hostnames: _,            // Could be different for each server
            service_ports: _,             // Could be different for each server
            healthcheck_ports: _,         // Could be different for each server
            http_query_retry_delay_ms: _, // Could be different for each server
            shutdown_last_results_sync_timeout_secs,
            image_name,
            enable_s3_importer: _, // it does not matter if this is synced or not between servers
            db_chunks_bucket_name: _, // different for each server
            db_chunks_bucket_region,
            load_chunks_parallelism: _, // could be different for each server
            db_load_safety_overlap_seconds: _, // could be different for each server
            db_chunks_folder_name: _,   // different for each server
            load_chunks_buffer_size: _, // could be different for each server
            load_chunks_max_retries: _, // could be different for each server
            load_chunks_initial_backoff_ms: _, // could be different for each server
            fixed_shared_secrets,
            luc_enabled,
            luc_lookback_records,
            luc_serial_ids_from_smpc_request,
            match_distances_buffer_size,
            match_distances_buffer_size_extra_percent,
            match_distances_2d_buffer_size,
            n_buckets,
            enable_sending_anonymized_stats_message,
            enable_sending_mirror_anonymized_stats_message,
            enable_sending_anonymized_stats_2d_message,
            enable_reauth,
            enable_reset,
            hawk_request_parallelism,
            hawk_connection_parallelism,
            hawk_server_healthcheck_port: _, // different for each server
            hnsw_param_ef_constr,
            hnsw_param_M,
            hnsw_param_ef_search,
            hawk_prf_key,
            hawk_numa: _, // could be different for each server
            max_deletions_per_batch,
            max_modifications_lookback,
            enable_modifications_sync,
            enable_modifications_replay,
            sqs_sync_long_poll_seconds,
            hawk_server_deletions_enabled,
            hawk_server_reauths_enabled,
            schema_name,
            hnsw_schema_name_suffix,
            gpu_schema_name_suffix,
            hawk_server_resets_enabled,
            full_scan_side,
            full_scan_side_switching_enabled,
            batch_polling_timeout_secs,
            sqs_long_poll_wait_time,
            batch_sync_polling_timeout_secs,
            // pprof collector (not part of common hash)
            pprof_s3_bucket: _,
            pprof_prefix: _,
            pprof_run_id: _,
            pprof_seconds: _,
            pprof_frequency: _,
            pprof_idle_interval_sec: _,
            pprof_flame_only: _,
            pprof_profile_only: _,
            enable_pprof_per_batch: _,
            tokio_threads: _,
        } = value;

        Self {
            environment,
            results_topic_arn,
            processing_timeout_secs,
            startup_sync_timeout_secs,
            public_key_base_url,
            shares_bucket_name,
            sns_buffer_bucket_name,
            clear_db_before_init,
            init_db_size,
            max_db_size,
            predefined_batch_sizes,
            max_batch_size,
            heartbeat_interval_secs,
            heartbeat_initial_retries,
            fake_db_size,
            return_partial_results,
            disable_persistence,
            shutdown_last_results_sync_timeout_secs,
            image_name,
            db_chunks_bucket_region,
            fixed_shared_secrets,
            luc_enabled,
            luc_lookback_records,
            luc_serial_ids_from_smpc_request,
            match_distances_buffer_size,
            match_distances_buffer_size_extra_percent,
            match_distances_2d_buffer_size,
            n_buckets,
            enable_sending_anonymized_stats_message,
            enable_sending_mirror_anonymized_stats_message,
            enable_sending_anonymized_stats_2d_message,
            enable_reauth,
            enable_reset,
            hawk_request_parallelism,
            hawk_connection_parallelism,
            hnsw_param_ef_constr,
            hnsw_param_M,
            hnsw_param_ef_search,
            hawk_prf_key,
            max_deletions_per_batch,
            max_modifications_lookback,
            enable_modifications_sync,
            enable_modifications_replay,
            sqs_sync_long_poll_seconds,
            hawk_server_deletions_enabled,
            hawk_server_reauths_enabled,
            schema_name,
            hnsw_schema_name_suffix,
            gpu_schema_name_suffix,
            hawk_server_resets_enabled,
            full_scan_side,
            full_scan_side_switching_enabled,
            batch_polling_timeout_secs,
            sqs_long_poll_wait_time,
            batch_sync_polling_timeout_secs,
        }
    }
}<|MERGE_RESOLUTION|>--- conflicted
+++ resolved
@@ -648,14 +648,6 @@
 #[derive(Debug, Clone, Serialize, Deserialize, clap::Args)]
 #[group(requires_all = ["private_key", "leaf_cert", "root_certs"])]
 pub struct TlsConfig {
-<<<<<<< HEAD
-    // if true, the app will start assuming that the nginx sidecar is running
-    // Client will be TLS aware with root certs applied, the server will not be TLS aware
-    #[arg(long)]
-    pub with_nginx_sidecar: bool,
-
-=======
->>>>>>> 57dcde50
     #[arg(required = false)]
     pub private_key: Option<String>,
     // used by a peer to identify itself
