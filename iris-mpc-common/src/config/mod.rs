use crate::{config::json_wrapper::JsonStrWrapper, job::Eye};
use clap::Parser;
use serde::{Deserialize, Deserializer, Serialize};
use std::fmt;

pub mod json_wrapper;

#[derive(Debug, Parser)]
pub struct Opt {
    #[structopt(long)]
    requests_queue_url: Option<String>,

    #[structopt(long)]
    results_topic_arn: Option<String>,

    #[structopt(long)]
    party_id: Option<usize>,
}

#[derive(Debug, Clone, Serialize, Deserialize)]
pub struct Config {
    #[serde(default = "default_app_name")]
    pub app_name: String,

    #[serde(default)]
    pub environment: String,

    #[serde(default)]
    pub party_id: usize,

    #[serde(default)]
    pub requests_queue_url: String,

    #[serde(default)]
    pub results_topic_arn: String,

    #[serde(default)]
    pub kms_key_arns: JsonStrWrapper<Vec<String>>,

    #[serde(default)]
    pub service: Option<ServiceConfig>,

    #[serde(default)]
    pub database: Option<DbConfig>,

    #[serde(default)]
    pub cpu_database: Option<DbConfig>,

    #[serde(default)]
    pub aws: Option<AwsConfig>,

    #[serde(default = "default_processing_timeout_secs")]
    pub processing_timeout_secs: u64,

    #[serde(default = "default_startup_sync_timeout_secs")]
    pub startup_sync_timeout_secs: u64,

    #[serde(default)]
    pub public_key_base_url: String,

    #[serde(default = "default_shares_bucket_name")]
    pub shares_bucket_name: String,

    #[serde(default)]
    pub clear_db_before_init: bool,

    #[serde(default)]
    pub init_db_size: usize,

    #[serde(default)]
    pub max_db_size: usize,

    #[serde(default = "default_max_batch_size")]
    pub max_batch_size: usize,

    #[serde(default = "default_heartbeat_interval_secs")]
    pub heartbeat_interval_secs: u64,

    #[serde(default = "default_heartbeat_initial_retries")]
    pub heartbeat_initial_retries: u64,

    #[serde(default)]
    pub fake_db_size: usize,

    #[serde(default)]
    pub return_partial_results: bool,

    #[serde(default)]
    pub disable_persistence: bool,

    #[serde(default)]
    pub cpu_disable_persistence: bool,

    #[serde(default)]
    pub enable_debug_timing: bool,

    #[serde(default, deserialize_with = "deserialize_yaml_json_string")]
    pub node_hostnames: Vec<String>,

    #[serde(
        default = "default_service_ports",
        deserialize_with = "deserialize_yaml_json_string"
    )]
    pub service_ports: Vec<String>,

    #[serde(
        default = "default_healthcheck_ports",
        deserialize_with = "deserialize_yaml_json_string"
    )]
    pub healthcheck_ports: Vec<String>,

    #[serde(default = "default_shutdown_last_results_sync_timeout_secs")]
    pub shutdown_last_results_sync_timeout_secs: u64,

    #[serde(default)]
    pub image_name: String,

    #[serde(default)]
    pub enable_s3_importer: bool,

    #[serde(default)]
    pub db_chunks_bucket_name: String,

    #[serde(default = "default_load_chunks_parallelism")]
    pub load_chunks_parallelism: usize,

    /// Defines the safety overlap to load the DB records >last_modified_at in
    /// seconds. This is to ensure we don't miss any records that were
    /// updated during the DB export to S3
    #[serde(default = "default_db_load_safety_overlap_seconds")]
    pub db_load_safety_overlap_seconds: i64,

    #[serde(default)]
    pub db_chunks_folder_name: String,

    #[serde(default)]
    pub load_chunks_buffer_size: usize,

    #[serde(default = "default_load_chunks_max_retries")]
    pub load_chunks_max_retries: usize,

    #[serde(default = "default_load_chunks_initial_backoff_ms")]
    pub load_chunks_initial_backoff_ms: u64,

    #[serde(default)]
    pub fixed_shared_secrets: bool,

    /// LUC is the defense mechanism by which iris computations are performed
    /// using the OR rule for right and left matches.
    #[serde(default)]
    pub luc_enabled: bool,

    /// LUC look back is the time frame in days for which to use OR rule for a
    /// new signup against existing signups in that time period.
    #[serde(default = "default_luc_lookback_records")]
    pub luc_lookback_records: usize,

    /// Alternatively, we can use the serial IDs from the SMPc request to mark
    /// which records are to be processed using the OR rule.
    #[serde(default)]
    pub luc_serial_ids_from_smpc_request: bool,

    /// The size of the match distance buffer collecting matches for anonymized
    /// histogram creation. This gets multiplied by the number of GPU
    /// devices.
    #[serde(default = "default_match_distances_buffer_size")]
    pub match_distances_buffer_size: usize,

    #[serde(default = "default_match_distances_buffer_size_extra_percent")]
    pub match_distances_buffer_size_extra_percent: usize,

    #[serde(default = "default_n_buckets")]
    pub n_buckets: usize,

    #[serde(default)]
    pub enable_sending_anonymized_stats_message: bool,

    #[serde(default)]
    pub enable_reauth: bool,

    #[serde(default)]
    pub enable_reset: bool,

    #[serde(default = "default_hawk_request_parallelism")]
    pub hawk_request_parallelism: usize,

    #[serde(default = "default_hawk_connection_parallelism")]
    pub hawk_connection_parallelism: usize,

    #[serde(default = "default_hawk_server_healthcheck_port")]
    pub hawk_server_healthcheck_port: usize,

    #[serde(default = "default_max_deletions_per_batch")]
    pub max_deletions_per_batch: usize,

    /// Server process behaviour can be adjusted as per compute mode.
    #[serde(default)]
    pub mode_of_compute: ModeOfCompute,

    /// Server process behaviour can be adjusted as per deployment mode.
    #[serde(default)]
    pub mode_of_deployment: ModeOfDeployment,

    #[serde(default)]
    pub enable_modifications_sync: bool,

    #[serde(default)]
    pub enable_modifications_replay: bool,

    #[serde(default)]
    pub enable_sync_queues_on_sns_sequence_number: bool,

    #[serde(default = "default_sqs_sync_long_poll_seconds")]
    pub sqs_sync_long_poll_seconds: i32,

    #[serde(default = "default_hawk_server_deletions_enabled")]
    pub hawk_server_deletions_enabled: bool,

    #[serde(default = "default_hawk_server_reauths_enabled")]
    pub hawk_server_reauths_enabled: bool,

<<<<<<< HEAD
    #[serde(default = "default_batch_polling_timeout_secs")]
    pub batch_polling_timeout_secs: u64,
=======
    #[serde(default = "default_hawk_server_resets_enabled")]
    pub hawk_server_resets_enabled: bool,

    #[serde(default = "default_full_scan_side")]
    pub full_scan_side: Eye,
}

fn default_full_scan_side() -> Eye {
    Eye::Left
>>>>>>> 15899778
}

/// Enumeration over set of compute modes.
#[derive(Debug, Clone, Default, PartialEq, Serialize, Deserialize)]
pub enum ModeOfCompute {
    /// Computation with standard CPUs (see HNSW graph).
    Cpu,
    /// Computation with Cuda GPU(s).
    #[default]
    Gpu,
}

/// Enumeration over set of deployment modes.
#[derive(Debug, Clone, Default, PartialEq, Serialize, Deserialize)]
pub enum ModeOfDeployment {
    // shadow mode for when HSNW deployment does not read from the Gpu implementation
    // it should create and write its own shares DB
    ShadowIsolation,
    // Shadow mode for when HNSW test deployment reads from the Gpu Implementation
    ShadowReadOnly,
    // Standard mode for all other deployments.
    #[default]
    Standard,
}

fn default_load_chunks_parallelism() -> usize {
    32
}

fn default_processing_timeout_secs() -> u64 {
    60
}

fn default_startup_sync_timeout_secs() -> u64 {
    300
}

fn default_max_batch_size() -> usize {
    1
}

fn default_heartbeat_interval_secs() -> u64 {
    2
}

fn default_heartbeat_initial_retries() -> u64 {
    10
}

fn default_shutdown_last_results_sync_timeout_secs() -> u64 {
    10
}

fn default_shares_bucket_name() -> String {
    "wf-mpc-prod-smpcv2-sns-requests".to_string()
}

fn default_app_name() -> String {
    "SMPC".to_string()
}

fn default_db_load_safety_overlap_seconds() -> i64 {
    60
}

fn default_luc_lookback_records() -> usize {
    0
}

fn default_load_chunks_max_retries() -> usize {
    5
}

fn default_load_chunks_initial_backoff_ms() -> u64 {
    200
}

// This gets multiplied by the number of GPU devices
fn default_match_distances_buffer_size() -> usize {
    1 << 16
}

fn default_match_distances_buffer_size_extra_percent() -> usize {
    20
}

fn default_n_buckets() -> usize {
    375
}

fn default_hawk_request_parallelism() -> usize {
    10
}

fn default_hawk_connection_parallelism() -> usize {
    10
}

fn default_hawk_server_healthcheck_port() -> usize {
    300
}

fn default_service_ports() -> Vec<String> {
    vec!["4000".to_string(); 3]
}

fn default_healthcheck_ports() -> Vec<String> {
    vec!["3000".to_string(); 3]
}

fn default_max_deletions_per_batch() -> usize {
    100
}

fn default_sqs_sync_long_poll_seconds() -> i32 {
    10
}

fn default_hawk_server_reauths_enabled() -> bool {
    false
}

fn default_hawk_server_resets_enabled() -> bool {
    false
}

fn default_hawk_server_deletions_enabled() -> bool {
    false
}

fn default_batch_polling_timeout_secs() -> u64 {
    10
}

impl Config {
    pub fn load_config(prefix: &str) -> eyre::Result<Config> {
        let settings = config::Config::builder();
        let settings = settings
            .add_source(
                config::Environment::with_prefix(prefix)
                    .separator("__")
                    .try_parsing(true),
            )
            .build()?;

        let config: Config = settings.try_deserialize::<Config>()?;

        Ok(config)
    }

    pub fn overwrite_defaults_with_cli_args(&mut self, opts: Opt) {
        if let Some(requests_queue_url) = opts.requests_queue_url {
            self.requests_queue_url = requests_queue_url;
        }

        if let Some(results_topic_arn) = opts.results_topic_arn {
            self.results_topic_arn = results_topic_arn;
        }

        if let Some(party_id) = opts.party_id {
            self.party_id = party_id;
        }
    }
}

#[derive(Clone, Serialize, Deserialize, Default)]
pub struct DbConfig {
    pub url: String,

    #[serde(default)]
    pub migrate: bool,

    #[serde(default)]
    pub create: bool,

    #[serde(default = "default_load_parallelism")]
    pub load_parallelism: usize,
}

fn default_load_parallelism() -> usize {
    8
}

impl fmt::Debug for DbConfig {
    fn fmt(&self, f: &mut fmt::Formatter<'_>) -> fmt::Result {
        f.debug_struct("DbConfig")
            .field("url", &"********") // Mask the URL
            .field("migrate", &self.migrate)
            .field("create", &self.create)
            .finish()
    }
}

#[derive(Debug, Clone, Serialize, Deserialize, Default)]
pub struct AwsConfig {
    /// Useful when using something like LocalStack
    pub endpoint: Option<String>,

    #[serde(default)]
    pub region: Option<String>,
}

#[derive(Debug, Clone, Serialize, Deserialize)]
pub struct ServiceConfig {
    // Service name - used for logging, metrics and tracing
    pub service_name: String,
    // Traces
    pub traces_endpoint: Option<String>,
    // Metrics
    pub metrics: Option<MetricsConfig>,
}

#[derive(Debug, Clone, Serialize, Deserialize)]
pub struct MetricsConfig {
    pub host: String,
    pub port: u16,
    pub queue_size: usize,
    pub buffer_size: usize,
    pub prefix: String,
}

fn deserialize_yaml_json_string<'de, D>(deserializer: D) -> Result<Vec<String>, D::Error>
where
    D: Deserializer<'de>,
{
    let value: String = Deserialize::deserialize(deserializer)?;
    serde_json::from_str(&value).map_err(serde::de::Error::custom)
}<|MERGE_RESOLUTION|>--- conflicted
+++ resolved
@@ -219,20 +219,18 @@
     #[serde(default = "default_hawk_server_reauths_enabled")]
     pub hawk_server_reauths_enabled: bool,
 
-<<<<<<< HEAD
+    #[serde(default = "default_hawk_server_resets_enabled")]
+    pub hawk_server_resets_enabled: bool,
+
+    #[serde(default = "default_full_scan_side")]
+    pub full_scan_side: Eye,
+
     #[serde(default = "default_batch_polling_timeout_secs")]
     pub batch_polling_timeout_secs: u64,
-=======
-    #[serde(default = "default_hawk_server_resets_enabled")]
-    pub hawk_server_resets_enabled: bool,
-
-    #[serde(default = "default_full_scan_side")]
-    pub full_scan_side: Eye,
 }
 
 fn default_full_scan_side() -> Eye {
     Eye::Left
->>>>>>> 15899778
 }
 
 /// Enumeration over set of compute modes.
