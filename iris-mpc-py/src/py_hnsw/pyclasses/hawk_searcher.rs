use super::{graph_store::PyGraphStore, iris_code::PyIrisCode, plaintext_store::PyPlaintextStore};
use iris_mpc_cpu::{
<<<<<<< HEAD
    hawkers::iris_searcher::{HnswParams, HnswSearcher, N_PARAM_LAYERS},
=======
    hnsw::searcher::{HnswParams, HnswSearcher, N_PARAM_LAYERS},
>>>>>>> b5be2369
    py_bindings,
};
use pyo3::{exceptions::PyIOError, prelude::*};

#[pyclass]
#[derive(Clone, Default)]
<<<<<<< HEAD
pub struct PyHawkSearcher(pub HnswSearcher);
=======
pub struct PyHnswSearcher(pub HnswSearcher);
>>>>>>> b5be2369

#[pymethods]
#[allow(non_snake_case)]
impl PyHnswSearcher {
    #[new]
    pub fn new(M: usize, ef_constr: usize, ef_search: usize) -> Self {
        Self::new_standard(ef_constr, ef_search, M)
    }

    #[staticmethod]
    pub fn new_standard(M: usize, ef_constr: usize, ef_search: usize) -> Self {
        let params = HnswParams::new(ef_constr, ef_search, M);
        Self(HnswSearcher { params })
    }

    #[staticmethod]
    pub fn new_uniform(M: usize, ef: usize) -> Self {
        let params = HnswParams::new_uniform(ef, M);
        Self(HnswSearcher { params })
    }

<<<<<<< HEAD
    /// Construct `IrisSearcher` with fully general parameters, specifying the
=======
    /// Construct `HnswSearcher` with fully general parameters, specifying the
>>>>>>> b5be2369
    /// values of various parameters used during construction and search at
    /// different levels of the graph hierarchy.
    #[staticmethod]
    pub fn new_general(
        M: [usize; N_PARAM_LAYERS],
        M_max: [usize; N_PARAM_LAYERS],
        ef_constr_search: [usize; N_PARAM_LAYERS],
        ef_constr_insert: [usize; N_PARAM_LAYERS],
        ef_search: [usize; N_PARAM_LAYERS],
        layer_probability: f64,
    ) -> Self {
        let params = HnswParams {
            M,
            M_max,
            ef_constr_search,
            ef_constr_insert,
            ef_search,
            layer_probability,
        };
        Self(HnswSearcher { params })
    }

    pub fn insert(
        &self,
        iris: PyIrisCode,
        vector: &mut PyPlaintextStore,
        graph: &mut PyGraphStore,
    ) -> u32 {
        let id = py_bindings::hnsw::insert(iris.0, &self.0, &mut vector.0, &mut graph.0);
        id.0
    }

    pub fn insert_uniform_random(
        &self,
        vector: &mut PyPlaintextStore,
        graph: &mut PyGraphStore,
    ) -> u32 {
        let id = py_bindings::hnsw::insert_uniform_random(&self.0, &mut vector.0, &mut graph.0);
        id.0
    }

    pub fn fill_uniform_random(
        &self,
        num: usize,
        vector: &mut PyPlaintextStore,
        graph: &mut PyGraphStore,
    ) {
        py_bindings::hnsw::fill_uniform_random(num, &self.0, &mut vector.0, &mut graph.0);
    }

    #[pyo3(signature = (filename, vector, graph, limit=None))]
    pub fn fill_from_ndjson_file(
        &self,
        filename: String,
        vector: &mut PyPlaintextStore,
        graph: &mut PyGraphStore,
        limit: Option<usize>,
    ) {
        py_bindings::hnsw::fill_from_ndjson_file(
            &filename,
            limit,
            &self.0,
            &mut vector.0,
            &mut graph.0,
        );
    }

    /// Search HNSW index and return nearest ID and its distance from query
    pub fn search(
        &mut self,
        query: &PyIrisCode,
        vector: &mut PyPlaintextStore,
        graph: &mut PyGraphStore,
    ) -> (u32, f64) {
        let (id, dist) =
            py_bindings::hnsw::search(query.0.clone(), &self.0, &mut vector.0, &mut graph.0);
        (id.0, dist)
    }

    #[staticmethod]
    pub fn read_from_json(filename: String) -> PyResult<Self> {
        let result = py_bindings::io::read_json(&filename)
            .map_err(|_| PyIOError::new_err("Unable to read from file"))?;
        Ok(Self(result))
    }

    pub fn write_to_json(&self, filename: String) -> PyResult<()> {
        py_bindings::io::write_json(&self.0, &filename)
            .map_err(|_| PyIOError::new_err("Unable to write to file"))
    }
}<|MERGE_RESOLUTION|>--- conflicted
+++ resolved
@@ -1,21 +1,13 @@
 use super::{graph_store::PyGraphStore, iris_code::PyIrisCode, plaintext_store::PyPlaintextStore};
 use iris_mpc_cpu::{
-<<<<<<< HEAD
-    hawkers::iris_searcher::{HnswParams, HnswSearcher, N_PARAM_LAYERS},
-=======
     hnsw::searcher::{HnswParams, HnswSearcher, N_PARAM_LAYERS},
->>>>>>> b5be2369
     py_bindings,
 };
 use pyo3::{exceptions::PyIOError, prelude::*};
 
 #[pyclass]
 #[derive(Clone, Default)]
-<<<<<<< HEAD
-pub struct PyHawkSearcher(pub HnswSearcher);
-=======
 pub struct PyHnswSearcher(pub HnswSearcher);
->>>>>>> b5be2369
 
 #[pymethods]
 #[allow(non_snake_case)]
@@ -37,11 +29,7 @@
         Self(HnswSearcher { params })
     }
 
-<<<<<<< HEAD
-    /// Construct `IrisSearcher` with fully general parameters, specifying the
-=======
     /// Construct `HnswSearcher` with fully general parameters, specifying the
->>>>>>> b5be2369
     /// values of various parameters used during construction and search at
     /// different levels of the graph hierarchy.
     #[staticmethod]
