[package]
name = "gpu-iris-mpc"
version = "0.1.0"
edition = "2021"
# See more keys and their definitions at https://doc.rust-lang.org/cargo/reference/manifest.html

[dependencies]
atomic_float = "1.0"
aws-config = { version = "1.5.4", features = ["behavior-version-latest"] }
aws-sdk-kms = { version = "1.35.0" }
aws-sdk-sns = { version = "1.35.0" }
aws-sdk-sqs = { version = "1.34.0" }
axum = "0.7.5"
base64 = "0.22.1"
bytemuck = "1.16"
config = "0.14.0"
clap = { version = "4.5.9", features = ["derive", "env"] }
cudarc = { git = "https://github.com/rw0x0/cudarc.git", rev = "origin/transmute", features = [
    "cuda-12020",
] }
eyre = "0.6.12"
float_eq = "1.0.1"
hex = "0.4.3"
hmac = "0.12"
http = "1.1.0"
itertools = "0.13"
lazy_static = "1.5.0"
memmap2 = "0.9.4"
ndarray = "0.15.3"
num = { version = "0.4.2", features = ["num-bigint"] }
num-traits = "0.2"
once_cell = "1.19.0"
opentelemetry = "0.21.0"
percent-encoding = "2"
rand = "0.8.5"
rayon = "1.5.1"
reqwest = { version = "0.12.5", features = ["blocking"] }
ring = "0.17.8"
serde = { version = "1.0", features = ["derive"] }
serde_json = "1.0"
sha2 = "0.10"
telemetry-batteries = { git = "https://github.com/worldcoin/telemetry-batteries.git", rev = "802a4f39f358e077b11c8429b4c65f3e45b85959" }
thiserror = "1.0"
time = { version = "^0.3.6", features = ["formatting", "macros"] }
tokio = { version = "1.38", features = ["full", "rt-multi-thread"] }
tracing-subscriber = { version = "0.3.15", features = ["env-filter"] }
url = "2"
uuid = { version = "1.10.0", features = ["v4"] }
sqlx = { version = "0.7", features = ["runtime-tokio-native-tls", "postgres"] }
tracing = "0.1.40"
dotenvy = "0.15.7"
static_assertions = "1.1.0"
futures = "0.3.30"

[dev-dependencies]
criterion = "0.5"

[features]
default = []
otp_encrypt = []

#[[bench]]
#name = "chacha"
#harness = false

[[bench]]
name = "matmul"
harness = false

[[bench]]
name = "transpose"
harness = false

# Abort on panics rather than unwinding.
# This improves performance and makes panic propagation more reliable.
# bench gets its setting from release, and test from dev.
[profile.release]
panic = 'abort'

[profile.dev]
<<<<<<< HEAD
panic = 'abort'
=======
panic = 'abort'


[[bin]]
name = "server"
path = "bin/server/main.rs"

[[bin]]
name = "client"
path = "bin/client.rs"

[[bin]]
name = "bitinject_test"
path = "bin/threshold_ring/bitinject_test.rs"

[[bin]]
name = "extract_msb_mod_test"
path = "bin/threshold_ring/extract_msb_mod_test.rs"

[[bin]]
name = "lift_test"
path = "bin/threshold_ring/lift_test.rs"

[[bin]]
name = "or_tree_test"
path = "bin/threshold_ring/or_tree_test.rs"

[[bin]]
name = "threshold_and_or_tree_test"
path = "bin/threshold_ring/threshold_and_or_tree_test.rs"

[[bin]]
name = "threshold_test"
path = "bin/threshold_ring/threshold_test.rs"
>>>>>>> e2a51d91
<|MERGE_RESOLUTION|>--- conflicted
+++ resolved
@@ -78,41 +78,4 @@
 panic = 'abort'
 
 [profile.dev]
-<<<<<<< HEAD
-panic = 'abort'
-=======
-panic = 'abort'
-
-
-[[bin]]
-name = "server"
-path = "bin/server/main.rs"
-
-[[bin]]
-name = "client"
-path = "bin/client.rs"
-
-[[bin]]
-name = "bitinject_test"
-path = "bin/threshold_ring/bitinject_test.rs"
-
-[[bin]]
-name = "extract_msb_mod_test"
-path = "bin/threshold_ring/extract_msb_mod_test.rs"
-
-[[bin]]
-name = "lift_test"
-path = "bin/threshold_ring/lift_test.rs"
-
-[[bin]]
-name = "or_tree_test"
-path = "bin/threshold_ring/or_tree_test.rs"
-
-[[bin]]
-name = "threshold_and_or_tree_test"
-path = "bin/threshold_ring/threshold_and_or_tree_test.rs"
-
-[[bin]]
-name = "threshold_test"
-path = "bin/threshold_ring/threshold_test.rs"
->>>>>>> e2a51d91
+panic = 'abort'