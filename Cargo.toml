[package]
name = "gpu-iris-mpc"
version = "0.1.0"
edition = "2021"
# See more keys and their definitions at https://doc.rust-lang.org/cargo/reference/manifest.html

[dependencies]
atomic_float = "0.1"
aws-config = { version = "1.0.1", features = ["behavior-version-latest"] }
aws-sdk-kms = { version = "1.3.0" }
aws-sdk-sns = { version = "1.3.0" }
aws-sdk-sqs = { version = "1.3.0" }
axum = "0.7.5"
base64 = "0.22.1"
bytemuck = "1.15"
config = "0.14.0"
clap = { version = "4.4.18", features = ["derive", "env"] }
cudarc = { git = "https://github.com/rw0x0/cudarc.git", rev = "origin/transmute", features = [
    "cuda-12020",
] }
eyre = "0.6.12"
float_eq = "1.0.1"
hex = "0.4.3"
hmac = "0.12"
http = "1.1.0"
itertools = "0.12"
lazy_static = "1.4.0"
memmap2 = "0.5.3"
ndarray = "0.15.3"
num = { version = "0.4.2", features = ["num-bigint"] }
num-traits = "0.2"
once_cell = "1.19.0"
opentelemetry = "0.21.0"
percent-encoding = "2"
rand = "0.8.5"
rayon = "1.5.1"
reqwest = { version = "0.12.4", features = ["blocking"] }
ring = "0.17.8"
serde = { version = "1.0", features = ["derive"] }
serde_json = "1.0"
sha2 = "0.10"
telemetry-batteries = { git = "https://github.com/worldcoin/telemetry-batteries.git", rev = "802a4f39f358e077b11c8429b4c65f3e45b85959" }
thiserror = "1.0"
time = { version = "^0.3.6", features = ["formatting", "macros"] }
tokio = { version = "1.36", features = ["full", "rt-multi-thread"] }
tracing-subscriber = { version = "0.3.15", features = ["env-filter"] }
url = "2"
uuid = { version = "1.8.0", features = ["v4"] }
tracing = "0.1.40"
dotenvy = "0.15.7"

[dev-dependencies]
criterion = "0.5"
#[[bench]]
#name = "chacha"
#harness = false

[[bench]]
name = "matmul"
harness = false

[[bench]]
name = "transpose"
harness = false

# Binaries that aren't located directly in `src/bin` (or `src/bin/*/main.rs`)
# threshold_field
[[bin]]
name = "field_bitinject_test"
path = "src/bin/threshold_field/bitinject_test.rs"

[[bin]]
name = "field_extract_msb_mod_test"
path = "src/bin/threshold_field/extract_msb_mod_test.rs"

[[bin]]
name = "field_lift_test"
path = "src/bin/threshold_field/lift_test.rs"

[[bin]]
name = "field_or_tree_test"
path = "src/bin/threshold_field/or_tree_test.rs"

[[bin]]
name = "field_threshold_and_or_tree_test"
path = "src/bin/threshold_field/threshold_and_or_tree_test.rs"

[[bin]]
name = "field_threshold_test"
path = "src/bin/threshold_field/threshold_test.rs"

# threshold_ring
[[bin]]
name = "ring_bitinject_test"
path = "src/bin/threshold_ring/bitinject_test.rs"

[[bin]]
name = "ring_extract_msb_mod_test"
path = "src/bin/threshold_ring/extract_msb_mod_test.rs"

[[bin]]
name = "ring_lift_test"
path = "src/bin/threshold_ring/lift_test.rs"

[[bin]]
name = "ring_or_tree_test"
path = "src/bin/threshold_ring/or_tree_test.rs"

[[bin]]
name = "ring_threshold_and_or_tree_test"
path = "src/bin/threshold_ring/threshold_and_or_tree_test.rs"

[[bin]]
name = "ring_threshold_test"
path = "src/bin/threshold_ring/threshold_test.rs"

# Abort on panics rather than unwinding.
# This improves performance and makes panic propagation more reliable.
# bench gets its setting from release, and test from dev.
[profile.release]
panic = 'abort'

[profile.dev]
<<<<<<< HEAD
panic = 'abort'

[profile.test]
panic = 'abort'


[[bin]]
name = "bitinject_test"
path = "src/bin/threshold_ring/bitinject_test.rs"

[[bin]]
name = "extract_msb_mod_test"
path = "src/bin/threshold_ring/extract_msb_mod_test.rs"

[[bin]]
name = "lift_test"
path = "src/bin/threshold_ring/lift_test.rs"

[[bin]]
name = "or_tree_test"
path = "src/bin/threshold_ring/or_tree_test.rs"

[[bin]]
name = "threshold_and_or_tree_test"
path = "src/bin/threshold_ring/threshold_and_or_tree_test.rs"

[[bin]]
name = "threshold_test"
path = "src/bin/threshold_ring/threshold_test.rs"
=======
panic = 'abort'
>>>>>>> 0443f3fa
<|MERGE_RESOLUTION|>--- conflicted
+++ resolved
@@ -121,7 +121,6 @@
 panic = 'abort'
 
 [profile.dev]
-<<<<<<< HEAD
 panic = 'abort'
 
 [profile.test]
@@ -150,7 +149,4 @@
 
 [[bin]]
 name = "threshold_test"
-path = "src/bin/threshold_ring/threshold_test.rs"
-=======
-panic = 'abort'
->>>>>>> 0443f3fa
+path = "src/bin/threshold_ring/threshold_test.rs"