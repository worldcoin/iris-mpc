--- conflicted
+++ resolved
@@ -8,13 +8,9 @@
 atomic_float = "0.1"
 axum = "0.7.5"
 bytemuck = "1.15"
-<<<<<<< HEAD
-cudarc = { git = "https://github.com/philsippl/cudarc.git", rev = "827bfdf", features = [
+cudarc = { git = "https://github.com/philsippl/cudarc.git", rev = "46bf544", features = [
     "cuda-12020",
 ] }
-=======
-cudarc = { git = "https://github.com/philsippl/cudarc.git", rev="46bf544", features = ["cuda-12020"] }
->>>>>>> 32f47263
 eyre = "0.6.12"
 hex = "0.4.3"
 itertools = "0.12"
