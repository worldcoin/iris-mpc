--- conflicted
+++ resolved
@@ -45,13 +45,9 @@
 tokio = { version = "1.36", features = ["full", "rt-multi-thread"] }
 tracing-subscriber = { version = "0.3.15", features = ["env-filter"] }
 url = "2"
-<<<<<<< HEAD
-uuid = { version = "1.8.0", features = ["v4"] }
+uuid = { version = "1.10.0", features = ["v4"] }
 sqlx = { version = "0.7", features = ["runtime-tokio", "postgres"] }
 futures = "0.3"
-=======
-uuid = { version = "1.10.0", features = ["v4"] }
->>>>>>> 12dd9ee6
 tracing = "0.1.40"
 dotenvy = "0.15.7"
 static_assertions = "1.1.0"
