--- conflicted
+++ resolved
@@ -12,22 +12,13 @@
 axum = "0.7.5"
 base64 = "0.22.1"
 bytemuck = "1.15"
-<<<<<<< HEAD
 clap = { version = "~4.4", features = ["derive"] }
 cudarc = { git = "https://github.com/philsippl/cudarc.git", rev="4674121", features = ["cuda-12020"] }
-eyre = "0.6.12"
-float_eq = "1.0.1"
-hex = "0.4.3"
 memmap2 = "0.5.3"
-=======
-cudarc = { git = "https://github.com/philsippl/cudarc.git", rev = "46bf544", features = [
-    "cuda-12020",
-] }
 eyre = "0.6.12"
 float_eq = "1.0.1"
 hex = "0.4.3"
 itertools = "0.12"
->>>>>>> 7816f25e
 ndarray = "0.15.3"
 num-traits = "0.2"
 once_cell = "1.19.0"
@@ -50,13 +41,9 @@
 #harness = false
 
 [[bench]]
-<<<<<<< HEAD
 name = "matmul"
-=======
-name = "chacha"
 harness = false
 
 [[bench]]
 name = "transpose"
->>>>>>> 7816f25e
 harness = false