--- conflicted
+++ resolved
@@ -5,7 +5,7 @@
     "iris-mpc-common",
     "iris-mpc-cpu",
     "iris-mpc-gpu",
-#    "iris-mpc-py",
+    "iris-mpc-py",
     "iris-mpc-store",
     "iris-mpc-upgrade",
     "iris-mpc-upgrade-hawk",
@@ -76,16 +76,10 @@
 toml = { version = "0.8.23", features = ["preserve_order"] }
 uuid = { version = "1", features = ["v4"] }
 iris-mpc-cpu = { path = "./iris-mpc-cpu" }
-<<<<<<< HEAD
-ampc-actor-utils = { git = "https://github.com/worldcoin/ampc-common.git", rev = "cdb81d178683e1ec49d7f9c5b13546559c69650a"}
-ampc-server-utils = { git = "https://github.com/worldcoin/ampc-common.git", rev = "cdb81d178683e1ec49d7f9c5b13546559c69650a"}
-ampc-secret-sharing = { git = "https://github.com/worldcoin/ampc-common.git", rev = "cdb81d178683e1ec49d7f9c5b13546559c69650a" }
 ampc-anon-stats = { git = "https://github.com/worldcoin/ampc-common.git", rev = "cdb81d178683e1ec49d7f9c5b13546559c69650a" }
-=======
 ampc-actor-utils = { git = "https://github.com/worldcoin/ampc-common.git", rev= "7d00703270702cddf2bc2daf6a1d3fd7349e56f2"}
 ampc-secret-sharing = { git = "https://github.com/worldcoin/ampc-common.git", rev= "7d00703270702cddf2bc2daf6a1d3fd7349e56f2"}
 ampc-server-utils = { git = "https://github.com/worldcoin/ampc-common.git", rev= "7d00703270702cddf2bc2daf6a1d3fd7349e56f2"}
->>>>>>> dfe8166e
 
 # Abort on panics rather than unwinding.
 # This improves performance and makes panic propagation more reliable.
