--- conflicted
+++ resolved
@@ -28,35 +28,6 @@
 serde_json = "1"
 sqlx = { version = "0.7", features = ["runtime-tokio-native-tls", "postgres"] }
 tracing = "0.1.40"
-<<<<<<< HEAD
-dotenvy = "0.15.7"
-static_assertions = "1.1.0"
-futures = "0.3.30"
-
-mpc-uniqueness-check = { package = "mpc", git = "https://github.com/worldcoin/mpc-uniqueness-check", rev = "4d38402" }
-indicatif = "0.17.8"
-zeroize = { version = "1.8.1", features = ["zeroize_derive"] }
-
-[dev-dependencies]
-criterion = "0.5"
-ndarray = "0.16.0"
-
-[features]
-default = []
-otp_encrypt = []
-
-#[[bench]]
-#name = "chacha"
-#harness = false
-
-[[bench]]
-name = "matmul"
-harness = false
-
-[[bench]]
-name = "transpose"
-harness = false
-=======
 tracing-subscriber = { version = "0.3.15", features = ["env-filter"] }
 rand = "0.8"
 rayon = "1.5.1"
@@ -65,7 +36,6 @@
 telemetry-batteries = { git = "https://github.com/worldcoin/telemetry-batteries.git", rev = "802a4f39f358e077b11c8429b4c65f3e45b85959" }
 tokio = { version = "1.39", features = ["full", "rt-multi-thread"] }
 uuid = { version = "1", features = ["v4"] }
->>>>>>> ebe641ab
 
 # Abort on panics rather than unwinding.
 # This improves performance and makes panic propagation more reliable.
