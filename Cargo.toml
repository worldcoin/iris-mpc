--- conflicted
+++ resolved
@@ -58,11 +58,8 @@
 name = "transpose"
 harness = false
 
-<<<<<<< HEAD
-=======
 # Abort on panics rather than unwinding.
 # This improves performance and makes panic propagation more reliable.
->>>>>>> 64711a33
 [profile.release]
 panic = 'abort'
 
