[package]
name = "gpu-iris-mpc"
version = "0.1.0"
edition = "2021"
# See more keys and their definitions at https://doc.rust-lang.org/cargo/reference/manifest.html

[dependencies]
atomic_float = "1.0"
sodiumoxide = { git = "https://github.com/worldcoin/sodiumoxide.git" }
aws-config = { version = "1.5.4", features = ["behavior-version-latest"] }
aws-sdk-kms = { version = "1.37.0" }
aws-sdk-sns = { version = "1.37.0" }
aws-sdk-sqs = { version = "1.36.0" }
aws-sdk-s3 = { version = "1.42.0" }
aws-sdk-secretsmanager = { version = "1.40.0" }
axum = "0.7.5"
base64 = "0.22.1"
bytemuck = "1.16"
config = "0.14.0"
clap = { version = "4.5.9", features = ["derive", "env"] }
cudarc = { git = "https://github.com/rw0x0/cudarc.git", rev = "origin/transmute", features = [
    "cuda-12020",
] }
eyre = "0.6.12"
float_eq = "1.0.1"
futures-concurrency = "7.6.0"
hex = "0.4.3"
hmac = "0.12"
http = "1.1.0"
itertools = "0.13"
lazy_static = "1.5.0"
memmap2 = "0.9.4"
num = { version = "0.4.2", features = ["num-bigint"] }
num-traits = "0.2"
once_cell = "1.19.0"
opentelemetry = "0.21.0"
percent-encoding = "2"
rand = "0.8.5"
rand_chacha = "0.3.1"
rayon = "1.5.1"
reqwest = { version = "0.12.5", features = ["blocking"] }
ring = "0.17.8"
serde = { version = "1.0", features = ["derive"] }
serde-big-array = "0.5.1"
serde_json = "1.0"
sha2 = "0.10"
telemetry-batteries = { git = "https://github.com/worldcoin/telemetry-batteries.git", rev = "802a4f39f358e077b11c8429b4c65f3e45b85959" }
thiserror = "1.0"
time = { version = "^0.3.6", features = ["formatting", "macros"] }
tokio = { version = "1.39", features = ["full", "rt-multi-thread"] }
tracing-subscriber = { version = "0.3.15", features = ["env-filter"] }
url = "2"
uuid = { version = "1.10.0", features = ["v4"] }
sqlx = { version = "0.7", features = ["runtime-tokio-native-tls", "postgres"] }
tracing = "0.1.40"
dotenvy = "0.15.7"
static_assertions = "1.1.0"
futures = "0.3.30"

mpc-uniqueness-check = { package = "mpc", git = "https://github.com/worldcoin/mpc-uniqueness-check", rev = "4d38402" }
indicatif = "0.17.8"

[dev-dependencies]
criterion = "0.5"
ndarray = "0.16.0"

[features]
default = []
otp_encrypt = []

#[[bench]]
#name = "chacha"
#harness = false

[[bench]]
name = "matmul"
harness = false

[[bench]]
name = "transpose"
harness = false

# Abort on panics rather than unwinding.
# This improves performance and makes panic propagation more reliable.
# bench gets its setting from release, and test from dev.
[profile.release]
panic = 'abort'

[profile.dev]
panic = 'abort'

[[bin]]
<<<<<<< HEAD
name = "upgrade-checker"
path = "src/bin/upgrade/checker.rs"

[[bin]]
name = "upgrade-server"
path = "src/bin/upgrade/tcp_upgrade_server.rs"

[[bin]]
name = "upgrade-client"
path = "src/bin/upgrade/tcp_upgrade_client.rs"

[[bin]]
name = "seed-v1-dbs"
path = "src/bin/upgrade/seed_v1_dbs.rs"
=======
name = "key-manager"
path = "src/bin/key_manager.rs"
>>>>>>> 7ccebb59
<|MERGE_RESOLUTION|>--- conflicted
+++ resolved
@@ -90,7 +90,6 @@
 panic = 'abort'
 
 [[bin]]
-<<<<<<< HEAD
 name = "upgrade-checker"
 path = "src/bin/upgrade/checker.rs"
 
@@ -105,7 +104,7 @@
 [[bin]]
 name = "seed-v1-dbs"
 path = "src/bin/upgrade/seed_v1_dbs.rs"
-=======
+
+[[bin]]
 name = "key-manager"
-path = "src/bin/key_manager.rs"
->>>>>>> 7ccebb59
+path = "src/bin/key_manager.rs"