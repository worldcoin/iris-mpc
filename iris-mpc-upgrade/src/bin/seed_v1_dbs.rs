use clap::Parser;
use eyre::Result;
use mpc_uniqueness_check::{
    bits::{Bits, BITS},
    config::DbConfig,
    db::Db,
    distance::EncodedBits,
    template::Template,
};
use rand::Rng;
use sqlx::{postgres::PgPoolOptions, Executor, Postgres, QueryBuilder};
use std::cmp::min;

#[derive(Debug, Clone, Parser)]
struct Args {
    #[clap(long)]
    shares_db_urls: Vec<String>,

    #[clap(long)]
    masks_db_url: String,

    #[clap(long)]
    fill_to: u64,

    #[clap(long)]
    create: bool,

    #[clap(long)]
    migrate: bool,

    #[clap(long)]
    side: String,
}

async fn insert_masks(pool: sqlx::Pool<Postgres>, masks: &[(u64, Bits)]) -> Result<()> {
    let mut builder = QueryBuilder::new("INSERT INTO masks (id, mask) VALUES ");

    for (idx, (id, mask)) in masks.iter().enumerate() {
        if idx > 0 {
            builder.push(", ");
        }
        builder.push("(");
        builder.push_bind(*id as i64);
        builder.push(", ");
        builder.push_bind(mask);
        builder.push(")");
    }

    builder.push(" ON CONFLICT (id) DO UPDATE SET mask = EXCLUDED.mask");

    let query = builder.build();

    query.execute(&pool).await?;

    Ok(())
}

pub async fn insert_shares(
    pool: sqlx::Pool<Postgres>,
    shares: &[(u64, EncodedBits)],
) -> Result<()> {
    let mut builder = QueryBuilder::new("INSERT INTO shares (id, share) VALUES ");

    for (idx, (id, share)) in shares.iter().enumerate() {
        if idx > 0 {
            builder.push(", ");
        }
        builder.push("(");
        builder.push_bind(*id as i64);
        builder.push(", ");
        builder.push_bind(share);
        builder.push(")");
    }

    builder.push(" ON CONFLICT (id) DO UPDATE SET share = EXCLUDED.share");

    let query = builder.build();

    query.execute(&pool).await?;
    Ok(())
}

pub async fn create_pool(url: &str) -> Result<sqlx::Pool<Postgres>> {
    let pool = PgPoolOptions::new()
        .max_connections(30) // Increase the number of connection
        .after_connect(|conn, _meta| {
            Box::pin(async move {
                conn.execute("SET idle_in_transaction_session_timeout = '60s'")
                    .await?;
                conn.execute("SET statement_timeout = '60s'").await?;
                Ok(())
            })
        }) // Increase the number of connections
        .connect(url)
        .await?;

    Ok(pool)
}

#[tokio::main]
async fn main() -> eyre::Result<()> {
    let args = Args::parse();

    if args.shares_db_urls.len() != 2 {
        return Err(eyre::eyre!("Expect 2 shares db urls to be provided"));
    }

    if args.masks_db_url.is_empty() {
        return Err(eyre::eyre!("Expect 1 masks db urls to be provided"));
    }

    if args.side != "left" && args.side != "right" {
        return Err(eyre::eyre!("Expect side to be either 'left' or 'right'"));
    }

    let participant_one_shares_db_name = format!("participant1_{}", args.side);
    let participant_two_shares_db_name = format!("participant2_{}", args.side);
    let participant_one_masks_db_name = format!("coordinator_{}", args.side);

    let participant_one_shares_db_url = format!(
        "{}/{}",
        args.shares_db_urls[0], participant_one_shares_db_name
    );
    let participant_two_shares_db_url = format!(
        "{}/{}",
        args.shares_db_urls[1], participant_two_shares_db_name
    );
    let participant_one_masks_db_url = format!(
        "{}/{}",
        args.masks_db_url.clone(),
        participant_one_masks_db_name
    );

    let shares_db_config0 = DbConfig {
<<<<<<< HEAD
        url:     participant_one_shares_db_url.clone(),
        migrate: false,
        create:  false,
    };
    let shares_db_config1 = DbConfig {
        url:     participant_two_shares_db_url.clone(),
        migrate: false,
        create:  false,
    };
    let masks_db_config = DbConfig {
        url:     participant_one_masks_db_url.clone(),
        migrate: false,
        create:  false,
=======
        url:     format!(
            "{}/{}",
            args.shares_db_urls[0], participant_one_shares_db_name
        ),
        migrate: args.migrate,
        create:  args.create,
    };
    let shares_db_config1 = DbConfig {
        url:     format!(
            "{}/{}",
            args.shares_db_urls[1], participant_two_shares_db_name
        ),
        migrate: args.migrate,
        create:  args.create,
    };
    let masks_db_config = DbConfig {
        url:     format!(
            "{}/{}",
            args.masks_db_url.clone(),
            participant_one_masks_db_name
        ),
        migrate: args.migrate,
        create:  args.create,
>>>>>>> 87319932
    };

    let shares_db0 = Db::new(&shares_db_config0).await?;
    let mut latest_shares_id_0 = shares_db0.fetch_latest_share_id().await?;
    let shares_db1 = Db::new(&shares_db_config1).await?;
    let mut latest_shares_id_1 = shares_db1.fetch_latest_share_id().await?;
    let masks_db = Db::new(&masks_db_config).await?;
    let latest_masks_id = masks_db.fetch_latest_mask_id().await?;

    let mut rng = rand::thread_rng();

    let mut masks = Vec::with_capacity(args.fill_to as usize);
    let mut shares0 = Vec::with_capacity(args.fill_to as usize);
    let mut shares1 = Vec::with_capacity(args.fill_to as usize);

    if latest_shares_id_0 == 0 {
        latest_shares_id_0 += 1;
        latest_shares_id_1 += 1;
    }
    let latest_serial_id = min(latest_masks_id, min(latest_shares_id_0, latest_shares_id_1));

    let shares_1_pool = create_pool(&participant_one_shares_db_url.clone()).await?;
    let shares_2_pool = create_pool(&participant_two_shares_db_url.clone()).await?;
    let masks_pool = create_pool(&participant_one_masks_db_url.clone()).await?;

    for i in latest_serial_id..args.fill_to {
        let mut iris_code = rng.gen::<Template>();
        // fix the iris code mask to be valid: all chunks of 2 bits are equal, since
        // they mask the real/imaginary party of the same bit
        for j in (0..BITS).step_by(2) {
            iris_code.mask.set(j + 1, iris_code.mask.get(j))
        }
        let encoded = mpc_uniqueness_check::distance::encode(&iris_code).share(2, &mut rng);
        shares0.push((i, encoded[0]));
        shares1.push((i, encoded[1]));
        masks.push((i, iris_code.mask));

        if shares0.len() == 250 {
            println!("Inserting {} shares", shares0.len());
            insert_shares(shares_1_pool.clone(), &shares0).await?;
            shares0.clear();
        }
        if shares1.len() == 250 {
            println!("Inserting {} shares", shares1.len());
            insert_shares(shares_2_pool.clone(), &shares1).await?;
            shares1.clear();
        }
        if masks.len() == 250 {
            println!("Inserting {} masks", masks.len());
            insert_masks(masks_pool.clone(), &masks).await?;
            masks.clear();
        }
    }

    if !shares0.is_empty() {
        shares_db0.insert_shares(&shares0).await?;
    }
    if !shares1.is_empty() {
        shares_db1.insert_shares(&shares1).await?;
    }
    if !masks.is_empty() {
        masks_db.insert_masks(&masks).await?;
    }

    Ok(())
}<|MERGE_RESOLUTION|>--- conflicted
+++ resolved
@@ -132,45 +132,19 @@
     );
 
     let shares_db_config0 = DbConfig {
-<<<<<<< HEAD
         url:     participant_one_shares_db_url.clone(),
-        migrate: false,
-        create:  false,
-    };
-    let shares_db_config1 = DbConfig {
-        url:     participant_two_shares_db_url.clone(),
-        migrate: false,
-        create:  false,
-    };
-    let masks_db_config = DbConfig {
-        url:     participant_one_masks_db_url.clone(),
-        migrate: false,
-        create:  false,
-=======
-        url:     format!(
-            "{}/{}",
-            args.shares_db_urls[0], participant_one_shares_db_name
-        ),
         migrate: args.migrate,
         create:  args.create,
     };
     let shares_db_config1 = DbConfig {
-        url:     format!(
-            "{}/{}",
-            args.shares_db_urls[1], participant_two_shares_db_name
-        ),
+        url:    participant_two_shares_db_url.clone(),
         migrate: args.migrate,
         create:  args.create,
     };
     let masks_db_config = DbConfig {
-        url:     format!(
-            "{}/{}",
-            args.masks_db_url.clone(),
-            participant_one_masks_db_name
-        ),
+        url:     participant_one_masks_db_url.clone(),
         migrate: args.migrate,
         create:  args.create,
->>>>>>> 87319932
     };
 
     let shares_db0 = Db::new(&shares_db_config0).await?;
