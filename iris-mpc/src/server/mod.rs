use crate::services::aws::clients::AwsClients;
use crate::services::processors::batch::receive_batch_stream;
use crate::services::processors::job::process_job_result;
use crate::services::processors::process_identity_deletions;
use crate::services::processors::result_message::send_results_to_sns;
use crate::services::store::{load_db, S3LoaderParams};
use aws_sdk_sns::types::MessageAttributeValue;

use eyre::{bail, eyre, Report, Result};
use iris_mpc_common::config::{CommonConfig, Config, ModeOfCompute, ModeOfDeployment};
use iris_mpc_common::helpers::inmemory_store::InMemoryStore;
use iris_mpc_common::helpers::key_pair::SharesEncryptionKeyPairs;
use iris_mpc_common::helpers::shutdown_handler::ShutdownHandler;
use iris_mpc_common::helpers::smpc_request::{
    ANONYMIZED_STATISTICS_MESSAGE_TYPE, IDENTITY_DELETION_MESSAGE_TYPE, REAUTH_MESSAGE_TYPE,
    UNIQUENESS_MESSAGE_TYPE,
};
use iris_mpc_common::helpers::smpc_response::create_message_type_attribute_map;
use iris_mpc_common::helpers::sqs::{delete_messages_until_sequence_num, get_next_sns_seq_num};
use iris_mpc_common::helpers::sync::{SyncResult, SyncState};
use iris_mpc_common::helpers::task_monitor::TaskMonitor;
use iris_mpc_common::iris_db::get_dummy_shares_for_deletion;
use iris_mpc_common::job::JobSubmissionHandle;
use iris_mpc_common::postgres::{AccessMode, PostgresClient};
use iris_mpc_common::server_coordination::{
    get_others_sync_state, init_heartbeat_task, init_task_monitor, set_node_ready,
    start_coordination_server, wait_for_others_ready, wait_for_others_unready,
};
use iris_mpc_cpu::execution::hawk_main::{
    GraphStore, HawkActor, HawkArgs, HawkHandle, ServerJobResult,
};
use iris_mpc_cpu::hawkers::aby3::aby3_store::Aby3Store;
use iris_mpc_cpu::hnsw::graph::graph_store::GraphPg;
use iris_mpc_store::{S3Store, Store};
use std::collections::HashMap;
use std::mem;
use std::sync::{Arc, LazyLock, Mutex};
use std::time::{Duration, Instant};
use tokio::sync::mpsc;
use tokio::sync::mpsc::Sender;
use tokio::time::timeout;

const RNG_SEED_INIT_DB: u64 = 42;
pub const SQS_POLLING_INTERVAL: Duration = Duration::from_secs(1);
pub const MAX_CONCURRENT_REQUESTS: usize = 32;
pub static CURRENT_BATCH_SIZE: LazyLock<Mutex<usize>> = LazyLock::new(|| Mutex::new(0));

/// Main logic for initialization and execution of AMPC iris uniqueness server
/// nodes.
pub async fn server_main(config: Config) -> Result<()> {
    let shutdown_handler = init_shutdown_handler(&config).await;

    process_config(&config);

    let (iris_store, graph_store) = prepare_stores(&config).await?;

    let aws_clients = init_aws_services(&config).await?;
    let shares_encryption_key_pair = get_shares_encryption_key_pair(&config, &aws_clients).await?;
    let sns_attributes_maps = init_sns(&config, &aws_clients, &iris_store).await?;

    maybe_seed_random_shares(&config, &iris_store).await?;
    check_store_consistency(&config, &iris_store).await?;
    let my_state = build_sync_state(&config, &aws_clients, &iris_store).await?;

    let mut background_tasks = init_task_monitor();

    let is_ready_flag =
        start_coordination_server(&config, &mut background_tasks, &shutdown_handler, &my_state)
            .await;

    background_tasks.check_tasks();

    wait_for_others_unready(&config).await?;
    init_heartbeat_task(&config, &mut background_tasks, &shutdown_handler).await?;

    background_tasks.check_tasks();

    let sync_result = get_others_sync_state(&config, &my_state).await?;
    sync_result.check_common_config()?;

    maybe_sync_sqs_queues(&config, &sync_result, &aws_clients).await?;
    sync_dbs_rollback(&config, &sync_result, &iris_store).await?;

    if shutdown_handler.is_shutting_down() {
        tracing::warn!("Shutting down has been triggered");
        return Ok(());
    }

    let mut hawk_actor = init_hawk_actor(&config).await?;

    load_database(
        &config,
        &iris_store,
        &graph_store,
        &aws_clients,
        &shutdown_handler,
        &mut hawk_actor,
    )
    .await?;

    background_tasks.check_tasks();

    let tx_results = start_results_thread(
        &config,
        &iris_store,
        graph_store,
        &aws_clients,
        &mut background_tasks,
        &shutdown_handler,
        sns_attributes_maps,
    )
    .await?;

    background_tasks.check_tasks();

    set_node_ready(is_ready_flag);
    wait_for_others_ready(&config).await?;

    background_tasks.check_tasks();

    run_main_server_loop(
        &config,
        &iris_store,
        &aws_clients,
        shares_encryption_key_pair,
        &sync_result,
        background_tasks,
        &shutdown_handler,
        hawk_actor,
        tx_results,
    )
    .await?;

    Ok(())
}

/// Initializes shutdown handler, which waits for shutdown signals or function
/// calls and provides a light mechanism for gracefully finishing ongoing query
/// batches before exiting.
async fn init_shutdown_handler(config: &Config) -> Arc<ShutdownHandler> {
    let shutdown_handler = Arc::new(ShutdownHandler::new(
        config.shutdown_last_results_sync_timeout_secs,
    ));
    shutdown_handler.wait_for_shutdown_signal().await;

    shutdown_handler
}

/// Validates server config and initializes associated static state.
fn process_config(config: &Config) {
    // Validate modes of compute/deployment.
    if config.mode_of_compute != ModeOfCompute::Cpu {
        panic!(
            "Invalid config setting: compute_mode: actual: {:?} :: expected: ModeOfCompute::CPU",
            config.mode_of_compute
        );
    } else {
        tracing::info!("Mode of compute: {:?}", config.mode_of_compute);
        tracing::info!("Mode of deployment: {:?}", config.mode_of_deployment);
    }

    // Make sure the configuration is in correct state, to avoid complex handling of ReadOnly
    // during ShadowReadOnly deployment we panic if the base store persistence is enabled.
    if config.mode_of_deployment == ModeOfDeployment::ShadowReadOnly && !config.disable_persistence
    {
        panic!(
            "The system cannot start securely in ShadowReadOnly mode with enabled base persistence flag!"
        )
    }

    // Load batch_size config
    *CURRENT_BATCH_SIZE.lock().unwrap() = config.max_batch_size;
    tracing::info!("Set batch size to {}", config.max_batch_size);
}

/// Returns computed maximum sync lookback size.
fn max_sync_lookback(config: &Config) -> usize {
    config.max_batch_size * 2
}

/// Returns computed maximum rollback size.
fn max_rollback(config: &Config) -> usize {
    config.max_batch_size * 2
}

/// Returnes initialized PostgreSQL clients for interacting
/// with iris share and HNSW graph stores.
async fn prepare_stores(config: &Config) -> Result<(Store, GraphPg<Aby3Store>), Report> {
    let schema_name = format!(
        "{}_{}_{}",
        config.app_name, config.environment, config.party_id
    );

    match config.mode_of_deployment {
        // use the hawk db for both stores
        ModeOfDeployment::ShadowIsolation => {
            // This mode uses only Hawk DB
            let hawk_db_config = config
                .cpu_database
                .as_ref()
                .ok_or(eyre!("Missing CPU database config in ShadowIsolation"))?;
            let hawk_postgres_client =
                PostgresClient::new(&hawk_db_config.url, &schema_name, AccessMode::ReadWrite)
                    .await?;

            // Store -> CPU
            tracing::info!(
                "Creating new iris store from: {:?} in mode {:?}",
                hawk_db_config,
                config.mode_of_deployment
            );
            let iris_store = Store::new(&hawk_postgres_client).await?;

            // Graph -> CPU
            tracing::info!(
                "Creating new graph store from: {:?} in mode {:?}",
                hawk_db_config,
                config.mode_of_deployment
            );
            let graph_store = GraphStore::new(&hawk_postgres_client).await?;

            Ok((iris_store, graph_store))
        }

        // use base db for iris store and hawk db for graph store
        ModeOfDeployment::ShadowReadOnly => {
            let db_config = config
                .database
                .as_ref()
                .ok_or(eyre!("Missing database config"))?;

            let postgres_client =
                PostgresClient::new(&db_config.url, &schema_name, AccessMode::ReadOnly).await?;

            tracing::info!(
                "Creating new iris store from: {:?} in mode {:?}",
                db_config,
                config.mode_of_deployment
            );

            let iris_store = Store::new(&postgres_client).await?;

            let hawk_db_config = config
                .cpu_database
                .as_ref()
                .ok_or(eyre!("Missing CPU database config in ShadowReadOnly"))?;
            let hawk_postgres_client =
                PostgresClient::new(&hawk_db_config.url, &schema_name, AccessMode::ReadWrite)
                    .await?;

            tracing::info!(
                "Creating new graph store from: {:?} in mode {:?}",
                hawk_db_config,
                config.mode_of_deployment
            );
            let graph_store = GraphStore::new(&hawk_postgres_client).await?;

            Ok((iris_store, graph_store))
        }

        // use the base db for both stores
        _ => {
            let db_config = config
                .database
                .as_ref()
                .ok_or(eyre!("Missing database config"))?;

            let postgres_client =
                PostgresClient::new(&db_config.url, &schema_name, AccessMode::ReadWrite).await?;

            tracing::info!(
                "Creating new iris store from: {:?} in mode {:?}",
                db_config,
                config.mode_of_deployment
            );
            let iris_store = Store::new(&postgres_client).await?;

            tracing::info!(
                "Creating new graph store from: {:?} in mode {:?}",
                db_config,
                config.mode_of_deployment
            );
            let graph_store = GraphStore::new(&postgres_client).await?;

            Ok((iris_store, graph_store))
        }
    }
}

/// Returns AWS service clients for SQS, SNS, S3, and Secrets Manager.
async fn init_aws_services(config: &Config) -> Result<AwsClients> {
    tracing::info!("Initialising AWS services");
    AwsClients::new(config).await
}

/// Returns a party's keypair used to decrypt iris code secret shares from SQS input queue.
async fn get_shares_encryption_key_pair(
    config: &Config,
    aws_clients: &AwsClients,
) -> Result<SharesEncryptionKeyPairs> {
    let key_pair_result = SharesEncryptionKeyPairs::from_storage(
        aws_clients.secrets_manager_client.clone(),
        &config.environment,
        &config.party_id,
    )
    .await;

    if let Err(e) = &key_pair_result {
        tracing::error!("Failed to initialize shares encryption key pairs: {:?}", e);
    }

    Ok(key_pair_result?)
}

struct SnsAttributesMaps {
    uniqueness_result_attributes: HashMap<String, MessageAttributeValue>,
    reauth_result_attributes: HashMap<String, MessageAttributeValue>,
    anonymized_statistics_attributes: HashMap<String, MessageAttributeValue>,
    identity_deletion_result_attributes: HashMap<String, MessageAttributeValue>,
}

/// Returns a set of attribute maps used to interact with AWS SNS.
///
/// Also replays recent SNS results to ensure delivery occurred in case of previous server failure.
async fn init_sns(
    config: &Config,
    aws_clients: &AwsClients,
    store: &Store,
) -> Result<SnsAttributesMaps> {
    let uniqueness_result_attributes = create_message_type_attribute_map(UNIQUENESS_MESSAGE_TYPE);
    let reauth_result_attributes = create_message_type_attribute_map(REAUTH_MESSAGE_TYPE);
    let anonymized_statistics_attributes =
        create_message_type_attribute_map(ANONYMIZED_STATISTICS_MESSAGE_TYPE);
    let identity_deletion_result_attributes =
        create_message_type_attribute_map(IDENTITY_DELETION_MESSAGE_TYPE);

    tracing::info!("Replaying results");
    send_results_to_sns(
        store.last_results(max_sync_lookback(config)).await?,
        &Vec::new(),
        &aws_clients.sns_client,
        config,
        &uniqueness_result_attributes,
        UNIQUENESS_MESSAGE_TYPE,
    )
    .await?;

    Ok(SnsAttributesMaps {
        uniqueness_result_attributes,
        reauth_result_attributes,
        anonymized_statistics_attributes,
        identity_deletion_result_attributes,
    })
}

/// Seeds iris dB with random shares.
///
/// Note: seeds only if store length is 0 and `config.init_db_size` > 0.
async fn maybe_seed_random_shares(config: &Config, iris_store: &Store) -> Result<()> {
    let store_len = iris_store.count_irises().await?;
    if store_len == 0 && config.init_db_size > 0 {
        tracing::info!(
            "Initialize persistent iris DB with {} randomly generated shares",
            config.init_db_size
        );
        tracing::info!("Resetting the db: {}", config.clear_db_before_init);
        iris_store
            .init_db_with_random_shares(
                RNG_SEED_INIT_DB,
                config.party_id,
                config.init_db_size,
                config.clear_db_before_init,
            )
            .await?
    }

    Ok(())
}

/// Conducts consistency checks on iris shares store.
async fn check_store_consistency(config: &Config, iris_store: &Store) -> Result<()> {
    let store_len = iris_store.count_irises().await?;
    tracing::info!("Size of the database after init: {}", store_len);

    // Check if the sequence id is consistent with the number of irises
    let max_serial_id = iris_store.get_max_serial_id().await?;
    if max_serial_id != store_len {
        tracing::error!(
            "Detected inconsistency between max serial id {} and db size {}.",
            max_serial_id,
            store_len
        );

        bail!(
            "Detected inconsistency between max serial id {} and db size {}.",
            max_serial_id,
            store_len
        );
    }

    if store_len > config.max_db_size {
        tracing::error!("Database size exceeds maximum allowed size: {}", store_len);
        bail!("Database size exceeds maximum allowed size: {}", store_len);
    }

    Ok(())
}

/// Build this node's synchronization state, which is compared against the
/// states provided by the other MPC nodes to reconstruct a consistent initial
/// state for MPC operation.
async fn build_sync_state(
    config: &Config,
    aws_clients: &AwsClients,
    store: &Store,
) -> Result<SyncState> {
    let db_len = store.count_irises().await? as u64;
    let deleted_request_ids = store
        .last_deleted_requests(max_sync_lookback(config))
        .await?;
    let modifications = store.last_modifications(max_sync_lookback(config)).await?;
    let next_sns_sequence_num = get_next_sns_seq_num(config, &aws_clients.sqs_client).await?;
    let common_config = CommonConfig::from(config.clone());

    Ok(SyncState {
        db_len,
        deleted_request_ids,
        modifications,
        next_sns_sequence_num,
        common_config,
    })
}

<<<<<<< HEAD
#[derive(Debug, Serialize, Deserialize, Clone)]
struct ReadyProbeResponse {
    image_name: String,
    uuid: String,
    shutting_down: bool,
}

/// Initializes and starts HTTP server for coordinating healthcheck, readiness,
/// and synchronization between MPC nodes.
///
/// Note: returns a reference to a readiness flag, an `AtomicBool`, which can later
/// be set to indicate to other MPC nodes that this server is ready for operation.
async fn start_coordination_server(
    config: &Config,
    task_monitor: &mut TaskMonitor,
    shutdown_handler: &Arc<ShutdownHandler>,
    my_state: &SyncState,
) -> Arc<AtomicBool> {
    tracing::info!("⚓️ ANCHOR: Starting Healthcheck, Readiness and Sync server");

    let is_ready_flag = Arc::new(AtomicBool::new(false));

    let health_shutdown_handler = Arc::clone(shutdown_handler);
    let health_check_port = config.hawk_server_healthcheck_port;

    let _health_check_abort = task_monitor.spawn({
        let uuid = uuid::Uuid::new_v4().to_string();
        let is_ready_flag = Arc::clone(&is_ready_flag);
        let ready_probe_response = ReadyProbeResponse {
            image_name: config.image_name.clone(),
            shutting_down: false,
            uuid: uuid.clone(),
        };
        let ready_probe_response_shutdown = ReadyProbeResponse {
            image_name: config.image_name.clone(),
            shutting_down: true,
            uuid: uuid.clone(),
        };
        let serialized_response = serde_json::to_string(&ready_probe_response)
            .expect("Serialization to JSON to probe response failed");
        let serialized_response_shutdown = serde_json::to_string(&ready_probe_response_shutdown)
            .expect("Serialization to JSON to probe response failed");
        tracing::info!("Healthcheck probe response: {}", serialized_response);
        let my_state = my_state.clone();
        async move {
            // Generate a random UUID for each run.
            let app = Router::new()
                .route(
                    "/health",
                    get(move || {
                        let shutdown_handler_clone = Arc::clone(&health_shutdown_handler);
                        async move {
                            if shutdown_handler_clone.is_shutting_down() {
                                serialized_response_shutdown.clone()
                            } else {
                                serialized_response.clone()
                            }
                        }
                    }),
                )
                .route(
                    "/ready",
                    get({
                        // We are only ready once this flag is set to true.
                        let is_ready_flag = Arc::clone(&is_ready_flag);
                        move || async move {
                            if is_ready_flag.load(Ordering::SeqCst) {
                                "ready".into_response()
                            } else {
                                StatusCode::SERVICE_UNAVAILABLE.into_response()
                            }
                        }
                    }),
                )
                .route(
                    "/startup-sync",
                    get(move || async move { serde_json::to_string(&my_state).unwrap() }),
                );
            let listener = tokio::net::TcpListener::bind(format!("0.0.0.0:{}", health_check_port))
                .await
                .wrap_err("healthcheck listener bind error")?;
            axum::serve(listener, app)
                .await
                .wrap_err("healthcheck listener server launch error")?;

            Ok::<(), Error>(())
        }
    });

    tracing::info!(
        "Healthcheck and Readiness server running on port {}.",
        health_check_port.clone()
    );

    is_ready_flag
}

/// Awaits until other MPC nodes respond to "ready" queries
/// indicating that their coordination servers are running.
///
/// Note: The response to this query is expected initially to be `503 Service Unavailable`.
async fn wait_for_others_unready(config: &Config) -> Result<()> {
    tracing::info!("⚓️ ANCHOR: Waiting for other servers to be un-ready (syncing on startup)");
    // Check other nodes and wait until all nodes are ready.
    let all_readiness_addresses = get_check_addresses(
        config.node_hostnames.clone(),
        config.healthcheck_ports.clone(),
        "ready",
    );

    let party_id = config.party_id;

    let unready_check = tokio::spawn(async move {
        let next_node = &all_readiness_addresses[(party_id + 1) % 3];
        let prev_node = &all_readiness_addresses[(party_id + 2) % 3];
        let mut connected_but_unready = [false, false];

        loop {
            for (i, host) in [next_node, prev_node].iter().enumerate() {
                let res = reqwest::get(host.as_str()).await;

                if res.is_ok() && res.unwrap().status() == StatusCode::SERVICE_UNAVAILABLE {
                    connected_but_unready[i] = true;
                    // If all nodes are connected, notify the main thread.
                    if connected_but_unready.iter().all(|&c| c) {
                        return;
                    }
                }
            }

            tokio::time::sleep(Duration::from_secs(1)).await;
        }
    });

    tracing::info!("Waiting for all nodes to be unready...");
    match tokio::time::timeout(
        Duration::from_secs(config.startup_sync_timeout_secs),
        unready_check,
    )
    .await
    {
        Ok(res) => {
            res?;
        }
        Err(_) => {
            tracing::error!("Timeout waiting for all nodes to be unready.");
            bail!("Timeout waiting for all nodes to be unready.");
        }
    };
    tracing::info!("All nodes are starting up.");

    Ok(())
}

/// Starts a heartbeat task which periodically polls the "health" endpoints of
/// all other MPC nodes to ensure that the other nodes are still running and
/// responding to network requests.
async fn init_heartbeat_task(
    config: &Config,
    task_monitor: &mut TaskMonitor,
    shutdown_handler: &Arc<ShutdownHandler>,
) -> Result<()> {
    let (heartbeat_tx, heartbeat_rx) = oneshot::channel();
    let mut heartbeat_tx = Some(heartbeat_tx);

    let all_health_addresses = get_check_addresses(
        config.node_hostnames.clone(),
        config.healthcheck_ports.clone(),
        "health",
    );

    let party_id = config.party_id;
    let image_name = config.image_name.clone();
    let heartbeat_initial_retries = config.heartbeat_initial_retries;
    let heartbeat_interval_secs = config.heartbeat_interval_secs;

    let heartbeat_shutdown_handler = Arc::clone(shutdown_handler);
    let _heartbeat = task_monitor.spawn(async move {
        let next_node = &all_health_addresses[(party_id + 1) % 3];
        let prev_node = &all_health_addresses[(party_id + 2) % 3];
        let mut last_response = [String::default(), String::default()];
        let mut connected = [false, false];
        let mut retries = [0, 0];

        loop {
            for (i, host) in [next_node, prev_node].iter().enumerate() {
                let res = reqwest::get(host.as_str()).await;
                if res.is_err() || !res.as_ref().unwrap().status().is_success() {
                    // If it's the first time after startup, we allow a few retries to let the other
                    // nodes start up as well.
                    if last_response[i] == String::default()
                        && retries[i] < heartbeat_initial_retries
                    {
                        retries[i] += 1;
                        tracing::warn!("Node {} did not respond with success, retrying...", host);
                        continue;
                    }
                    tracing::info!(
                        "Node {} did not respond with success, starting graceful shutdown",
                        host
                    );
                    // if the nodes are still starting up and they get a failure - we can panic and
                    // not start graceful shutdown
                    if last_response[i] == String::default() {
                        panic!(
                            "Node {} did not respond with success during heartbeat init phase, \
                             killing server...",
                            host
                        );
                    }

                    if !heartbeat_shutdown_handler.is_shutting_down() {
                        heartbeat_shutdown_handler.trigger_manual_shutdown();
                        tracing::error!(
                            "Node {} has not completed health check, therefore graceful shutdown \
                             has been triggered",
                            host
                        );
                    } else {
                        tracing::info!("Node {} has already started graceful shutdown.", host);
                    }
                    continue;
                }

                let probe_response = res
                    .unwrap()
                    .json::<ReadyProbeResponse>()
                    .await
                    .expect("Deserialization of probe response failed");
                if probe_response.image_name != image_name {
                    // Do not create a panic as we still can continue to process before its
                    // updated
                    tracing::error!(
                        "Host {} is using image {} which differs from current node image: {}",
                        host,
                        probe_response.image_name.clone(),
                        image_name
                    );
                }
                if last_response[i] == String::default() {
                    last_response[i] = probe_response.uuid;
                    connected[i] = true;

                    // If all nodes are connected, notify the main thread.
                    if connected.iter().all(|&c| c) {
                        if let Some(tx) = heartbeat_tx.take() {
                            tx.send(()).unwrap();
                        }
                    }
                } else if probe_response.uuid != last_response[i] {
                    // If the UUID response is different, the node has restarted without us
                    // noticing. Our main NCCL connections cannot recover from
                    // this, so we panic.
                    panic!("Node {} seems to have restarted, killing server...", host);
                } else if probe_response.shutting_down {
                    tracing::info!("Node {} has starting graceful shutdown", host);

                    if !heartbeat_shutdown_handler.is_shutting_down() {
                        heartbeat_shutdown_handler.trigger_manual_shutdown();
                        tracing::error!(
                            "Node {} has starting graceful shutdown, therefore triggering \
                             graceful shutdown",
                            host
                        );
                    }
                } else {
                    tracing::info!("Heartbeat: Node {} is healthy", host);
                }
            }

            tokio::time::sleep(Duration::from_secs(heartbeat_interval_secs)).await;
        }
    });

    tracing::info!("Heartbeat starting...");
    heartbeat_rx.await?;
    tracing::info!("Heartbeat on all nodes started.");

    Ok(())
}

/// Retrieves synchronization state of other MPC nodes.  This data is
/// used to ensure that all nodes are in a consistent state prior
/// to starting MPC operations.
async fn get_others_sync_state(config: &Config, my_state: &SyncState) -> Result<SyncResult> {
    tracing::info!("⚓️ ANCHOR: Syncing latest node state");

    let all_startup_sync_addresses = get_check_addresses(
        config.node_hostnames.clone(),
        config.healthcheck_ports.clone(),
        "startup-sync",
    );

    let next_node = &all_startup_sync_addresses[(config.party_id + 1) % 3];
    let prev_node = &all_startup_sync_addresses[(config.party_id + 2) % 3];

    tracing::info!("Database store length is: {}", my_state.db_len);
    let mut states = vec![my_state.clone()];
    for host in [next_node, prev_node].iter() {
        let res = reqwest::get(host.as_str()).await;
        match res {
            Ok(res) => {
                let state: SyncState = match res.json().await {
                    Ok(state) => state,
                    Err(e) => {
                        tracing::error!("Failed to parse sync state from party {}: {:?}", host, e);
                        panic!(
                            "could not get sync state from party {}, trying to restart",
                            host
                        );
                    }
                };
                states.push(state);
            }
            Err(e) => {
                tracing::error!("Failed to fetch sync state from party {}: {:?}", host, e);
                panic!(
                    "could not get sync state from party {}, trying to restart",
                    host
                );
            }
        }
    }
    Ok(SyncResult::new(my_state.clone(), states))
}

=======
>>>>>>> c6d6abf5
/// If enabled in `config.enable_sync_queues_on_sns_sequence_number`, delete stale
/// SQS messages in requests queue with sequence number older than the most
/// recent sequence number seen by any MPC party.
async fn maybe_sync_sqs_queues(
    config: &Config,
    sync_result: &SyncResult,
    aws_clients: &AwsClients,
) -> Result<()> {
    if config.enable_sync_queues_on_sns_sequence_number {
        let max_sqs_sequence_num = sync_result.max_sns_sequence_num();
        delete_messages_until_sequence_num(
            config,
            &aws_clients.sqs_client,
            sync_result.my_state.next_sns_sequence_num,
            max_sqs_sequence_num,
        )
        .await?;
    }

    Ok(())
}

/// Synchronize iris databases if needed by rolling back to smallest height
/// among the MPC parties.  Rollback fails if number of rolled back entries
/// is greater than a fixed maximum rollback amount determined by the
/// configuration parameters.
async fn sync_dbs_rollback(
    config: &Config,
    sync_result: &SyncResult,
    iris_store: &Store,
) -> Result<()> {
    let my_db_len = iris_store.count_irises().await?;

    if let Some(min_db_len) = sync_result.must_rollback_storage() {
        tracing::error!("Databases are out-of-sync: {:?}", sync_result);
        if min_db_len + max_rollback(config) < my_db_len {
            bail!(
                "Refusing to rollback so much (from {} to {})",
                my_db_len,
                min_db_len,
            );
        }
        tracing::warn!(
            "Rolling back from database length {} to other nodes length {}",
            my_db_len,
            min_db_len
        );
        iris_store.rollback(min_db_len).await?;
        metrics::counter!("db.sync.rollback").increment(1);
    }

    // refetch store_len in case we rolled back
    let store_len = iris_store.count_irises().await?;
    tracing::info!("Size of the database after sync: {}", store_len);

    Ok(())
}

/// Initialize main Hawk actor process for handling query batches using HNSW
/// approximate k-nearest neighbors graph search.
async fn init_hawk_actor(config: &Config) -> Result<HawkActor> {
    let node_addresses: Vec<String> = config
        .node_hostnames
        .iter()
        .zip(config.service_ports.iter())
        .map(|(host, port)| format!("{}:{}", host, port))
        .collect();

    let hawk_args = HawkArgs {
        party_index: config.party_id,
        addresses: node_addresses.clone(),
        request_parallelism: config.hawk_request_parallelism,
        connection_parallelism: config.hawk_connection_parallelism,
        hnsw_param_ef_constr: config.hnsw_param_ef_constr,
        hnsw_param_M: config.hnsw_param_M,
        hnsw_param_ef_search: config.hnsw_param_ef_search,
        hnsw_prng_seed: config.hawk_prng_seed,
        disable_persistence: config.cpu_disable_persistence,
        match_distances_buffer_size: config.match_distances_buffer_size,
        n_buckets: config.n_buckets,
    };

    tracing::info!(
        "Initializing HawkActor with args: party_index: {}, addresses: {:?}",
        hawk_args.party_index,
        node_addresses
    );

    HawkActor::from_cli(&hawk_args).await
}

/// Loads iris code shares & HNSW graph from Postgres and/or S3.
async fn load_database(
    config: &Config,
    iris_store: &Store,
    graph_store: &GraphPg<Aby3Store>,
    aws_clients: &AwsClients,
    shutdown_handler: &Arc<ShutdownHandler>,
    hawk_actor: &mut HawkActor,
) -> Result<()> {
    // ANCHOR: Load the database
    tracing::info!("⚓️ ANCHOR: Load the database");
    let (mut iris_loader, graph_loader) = hawk_actor.as_iris_loader().await;

    // TODO: not needed?
    if config.fake_db_size > 0 {
        iris_loader.fake_db(config.fake_db_size);
        return Ok(());
    }

    let parallelism = config
        .database
        .as_ref()
        .ok_or(eyre!("Missing database config"))?
        .load_parallelism;

    tracing::info!(
        "Initialize iris db: Loading from DB (parallelism: {})",
        parallelism
    );
    let download_shutdown_handler = Arc::clone(shutdown_handler);

    let store_len = iris_store.count_irises().await?;

    let s3_loader_params = S3LoaderParams {
        db_chunks_s3_store: S3Store::new(
            aws_clients.db_chunks_s3_client.clone(),
            config.db_chunks_bucket_name.clone(),
        ),
        db_chunks_s3_client: aws_clients.db_chunks_s3_client.clone(),
        s3_chunks_folder_name: config.db_chunks_folder_name.clone(),
        s3_chunks_bucket_name: config.db_chunks_bucket_name.clone(),
        s3_load_parallelism: config.load_chunks_parallelism,
        s3_load_max_retries: config.load_chunks_max_retries,
        s3_load_initial_backoff_ms: config.load_chunks_initial_backoff_ms,
    };

    load_db(
        &mut iris_loader,
        iris_store,
        store_len,
        parallelism,
        config,
        Some(s3_loader_params),
        download_shutdown_handler,
    )
    .await
    .expect("Failed to load DB");

    graph_loader.load_graph_store(graph_store).await?;

    Ok(())
}

/// Spawns thread responsible for communicating back results from batch query processing.
async fn start_results_thread(
    config: &Config,
    iris_store: &Store,
    graph_store: GraphPg<Aby3Store>,
    aws_clients: &AwsClients,
    task_monitor: &mut TaskMonitor,
    shutdown_handler: &Arc<ShutdownHandler>,
    sns_attributes_maps: SnsAttributesMaps,
) -> Result<Sender<ServerJobResult>> {
    let (tx, mut rx) = mpsc::channel::<ServerJobResult>(32); // TODO: pick some buffer value
    let sns_client_bg = aws_clients.sns_client.clone();
    let config_bg = config.clone();
    let store_bg = iris_store.clone();
    let shutdown_handler_bg = Arc::clone(shutdown_handler);
    let party_id = config.party_id;
    let _result_sender_abort = task_monitor.spawn(async move {
        while let Some(job_result) = rx.recv().await {
            if let Err(e) = process_job_result(
                job_result,
                party_id,
                &store_bg,
                &graph_store,
                &sns_client_bg,
                &config_bg,
                &sns_attributes_maps.uniqueness_result_attributes,
                &sns_attributes_maps.reauth_result_attributes,
                &sns_attributes_maps.identity_deletion_result_attributes,
                &sns_attributes_maps.anonymized_statistics_attributes,
                &shutdown_handler_bg,
            )
            .await
            {
                tracing::error!("Error processing job result: {:?}", e);
            }
        }

        Ok(())
    });

    Ok(tx)
}

<<<<<<< HEAD
/// Toggle `is_ready_flag` to `true` to signal to other nodes that this node
/// is ready to execute the main server loop.
fn set_node_ready(is_ready_flag: Arc<AtomicBool>) {
    tracing::info!("⚓️ ANCHOR: Enable readiness and check all nodes");

    // Set readiness flag to true, i.e. ensure readiness server returns a 200 status code.
    is_ready_flag.store(true, Ordering::SeqCst);
}

/// Awaits until other MPC nodes respond to "ready" queries
/// indicating readiness to execute the main server loop.
async fn wait_for_others_ready(config: &Config) -> Result<()> {
    // Check other nodes and wait until all nodes are ready.
    let all_readiness_addresses = get_check_addresses(
        config.node_hostnames.clone(),
        config.healthcheck_ports.clone(),
        "ready",
    );

    let party_id = config.party_id;
    let ready_check = tokio::spawn(async move {
        let next_node = &all_readiness_addresses[(party_id + 1) % 3];
        let prev_node = &all_readiness_addresses[(party_id + 2) % 3];
        let mut connected = [false, false];

        loop {
            for (i, host) in [next_node, prev_node].iter().enumerate() {
                let res = reqwest::get(host.as_str()).await;

                if res.is_ok() && res.as_ref().unwrap().status().is_success() {
                    connected[i] = true;
                    // If all nodes are connected, notify the main thread.
                    if connected.iter().all(|&c| c) {
                        return;
                    }
                }
            }

            tokio::time::sleep(Duration::from_secs(1)).await;
        }
    });

    tracing::info!("Waiting for all nodes to be ready...");
    match tokio::time::timeout(
        Duration::from_secs(config.startup_sync_timeout_secs),
        ready_check,
    )
    .await
    {
        Ok(res) => {
            res?;
        }
        Err(_) => {
            tracing::error!("Timeout waiting for all nodes to be ready.");
            bail!("Timeout waiting for all nodes to be ready.");
        }
    }
    tracing::info!("All nodes are ready.");

    Ok(())
}

=======
>>>>>>> c6d6abf5
/// Runs main processing loop in this thread.  Batches of requests are read
/// from the SQS input queue, and are passed to a `HawkHandle` processer task,
/// which distributes tasks among different threads and gRPC network sessions
/// to execute appropriate computations via MPC.  Once a batch is processed,
/// the results are passed to the results processing thread to be finalized
/// and communicated out.
#[allow(clippy::too_many_arguments)]
async fn run_main_server_loop(
    config: &Config,
    iris_store: &Store,
    aws_clients: &AwsClients,
    shares_encryption_key_pair: SharesEncryptionKeyPairs,
    sync_result: &SyncResult,
    mut task_monitor: TaskMonitor,
    shutdown_handler: &Arc<ShutdownHandler>,
    hawk_actor: HawkActor,
    tx_results: Sender<ServerJobResult>,
) -> Result<()> {
    // --------------------------------------------------------------------------
    // ANCHOR: Start the main loop
    // --------------------------------------------------------------------------
    tracing::info!("⚓️ ANCHOR: Start the main loop");

    let mut hawk_handle = HawkHandle::new(hawk_actor).await?;

    let mut skip_request_ids = sync_result.deleted_request_ids();

    let party_id = config.party_id;

    let processing_timeout = Duration::from_secs(config.processing_timeout_secs);
    let uniqueness_error_result_attribute =
        create_message_type_attribute_map(UNIQUENESS_MESSAGE_TYPE);
    let reauth_error_result_attribute = create_message_type_attribute_map(REAUTH_MESSAGE_TYPE);
    let res: Result<()> = async {
        tracing::info!("Entering main loop");

        // Skip requests based on the startup sync, only in the first iteration.
        let skip_request_ids = mem::take(&mut skip_request_ids);

        // This batch can consist of N sets of iris_share + mask
        // It also includes a vector of request ids, mapping to the sets above

        let mut batch_stream = receive_batch_stream(
            party_id,
            aws_clients.sqs_client.clone(),
            aws_clients.sns_client.clone(),
            aws_clients.s3_client.clone(),
            config.clone(),
            iris_store.clone(),
            skip_request_ids,
            shares_encryption_key_pair.clone(),
            shutdown_handler.clone(),
            uniqueness_error_result_attribute.clone(),
            reauth_error_result_attribute.clone(),
        );

        let dummy_shares_for_deletions = get_dummy_shares_for_deletion(party_id);

        loop {
            let now = Instant::now();

            let batch = match batch_stream.recv().await {
                Some(Ok(None)) | None => {
                    tracing::info!("No more batches to process, exiting main loop");
                    return Ok(());
                }
                Some(Err(e)) => {
                    return Err(e.into());
                }
                Some(Ok(Some(batch))) => batch,
            };

            // start trace span - with single TraceId and single ParentTraceID
            tracing::info!("Received batch in {:?}", now.elapsed());

            metrics::histogram!("receive_batch_duration").record(now.elapsed().as_secs_f64());
            metrics::gauge!("batch_size").set(batch.request_types.len() as f64);

            process_identity_deletions(
                &batch,
                iris_store,
                &dummy_shares_for_deletions.0,
                &dummy_shares_for_deletions.1,
            )
            .await?;

            // Iterate over a list of tracing payloads, and create logs with mappings to
            // payloads Log at least a "start" event using a log with trace.id and
            // parent.trace.id
            for tracing_payload in batch.metadata.iter() {
                tracing::info!(
                    node_id = tracing_payload.node_id,
                    dd.trace_id = tracing_payload.trace_id,
                    dd.span_id = tracing_payload.span_id,
                    "Started processing share",
                );
            }

            task_monitor.check_tasks();

            let result_future = hawk_handle.submit_batch_query(batch.clone());

            // await the result
            let result = timeout(processing_timeout, result_future.await)
                .await
                .map_err(|e| eyre!("HawkActor processing timeout: {:?}", e))??;

            tx_results.send(result).await?;

            shutdown_handler.increment_batches_pending_completion()
            // wrap up tracing span context
        }
    }
    .await;

    match res {
        Ok(_) => {
            tracing::info!(
                "Main loop exited normally. Waiting for last batch results to be processed before \
                 shutting down..."
            );

            shutdown_handler.wait_for_pending_batches_completion().await;
        }
        Err(e) => {
            tracing::error!("HawkActor processing error: {:?}", e);
            // drop actor handle to initiate shutdown
            drop(hawk_handle);

            // Clean up server tasks, then wait for them to finish
            task_monitor.abort_all();
            tokio::time::sleep(Duration::from_secs(5)).await;

            // Check for background task hangs and shutdown panics
            task_monitor.check_tasks_finished();
        }
    }
    Ok(())
}<|MERGE_RESOLUTION|>--- conflicted
+++ resolved
@@ -431,335 +431,6 @@
     })
 }
 
-<<<<<<< HEAD
-#[derive(Debug, Serialize, Deserialize, Clone)]
-struct ReadyProbeResponse {
-    image_name: String,
-    uuid: String,
-    shutting_down: bool,
-}
-
-/// Initializes and starts HTTP server for coordinating healthcheck, readiness,
-/// and synchronization between MPC nodes.
-///
-/// Note: returns a reference to a readiness flag, an `AtomicBool`, which can later
-/// be set to indicate to other MPC nodes that this server is ready for operation.
-async fn start_coordination_server(
-    config: &Config,
-    task_monitor: &mut TaskMonitor,
-    shutdown_handler: &Arc<ShutdownHandler>,
-    my_state: &SyncState,
-) -> Arc<AtomicBool> {
-    tracing::info!("⚓️ ANCHOR: Starting Healthcheck, Readiness and Sync server");
-
-    let is_ready_flag = Arc::new(AtomicBool::new(false));
-
-    let health_shutdown_handler = Arc::clone(shutdown_handler);
-    let health_check_port = config.hawk_server_healthcheck_port;
-
-    let _health_check_abort = task_monitor.spawn({
-        let uuid = uuid::Uuid::new_v4().to_string();
-        let is_ready_flag = Arc::clone(&is_ready_flag);
-        let ready_probe_response = ReadyProbeResponse {
-            image_name: config.image_name.clone(),
-            shutting_down: false,
-            uuid: uuid.clone(),
-        };
-        let ready_probe_response_shutdown = ReadyProbeResponse {
-            image_name: config.image_name.clone(),
-            shutting_down: true,
-            uuid: uuid.clone(),
-        };
-        let serialized_response = serde_json::to_string(&ready_probe_response)
-            .expect("Serialization to JSON to probe response failed");
-        let serialized_response_shutdown = serde_json::to_string(&ready_probe_response_shutdown)
-            .expect("Serialization to JSON to probe response failed");
-        tracing::info!("Healthcheck probe response: {}", serialized_response);
-        let my_state = my_state.clone();
-        async move {
-            // Generate a random UUID for each run.
-            let app = Router::new()
-                .route(
-                    "/health",
-                    get(move || {
-                        let shutdown_handler_clone = Arc::clone(&health_shutdown_handler);
-                        async move {
-                            if shutdown_handler_clone.is_shutting_down() {
-                                serialized_response_shutdown.clone()
-                            } else {
-                                serialized_response.clone()
-                            }
-                        }
-                    }),
-                )
-                .route(
-                    "/ready",
-                    get({
-                        // We are only ready once this flag is set to true.
-                        let is_ready_flag = Arc::clone(&is_ready_flag);
-                        move || async move {
-                            if is_ready_flag.load(Ordering::SeqCst) {
-                                "ready".into_response()
-                            } else {
-                                StatusCode::SERVICE_UNAVAILABLE.into_response()
-                            }
-                        }
-                    }),
-                )
-                .route(
-                    "/startup-sync",
-                    get(move || async move { serde_json::to_string(&my_state).unwrap() }),
-                );
-            let listener = tokio::net::TcpListener::bind(format!("0.0.0.0:{}", health_check_port))
-                .await
-                .wrap_err("healthcheck listener bind error")?;
-            axum::serve(listener, app)
-                .await
-                .wrap_err("healthcheck listener server launch error")?;
-
-            Ok::<(), Error>(())
-        }
-    });
-
-    tracing::info!(
-        "Healthcheck and Readiness server running on port {}.",
-        health_check_port.clone()
-    );
-
-    is_ready_flag
-}
-
-/// Awaits until other MPC nodes respond to "ready" queries
-/// indicating that their coordination servers are running.
-///
-/// Note: The response to this query is expected initially to be `503 Service Unavailable`.
-async fn wait_for_others_unready(config: &Config) -> Result<()> {
-    tracing::info!("⚓️ ANCHOR: Waiting for other servers to be un-ready (syncing on startup)");
-    // Check other nodes and wait until all nodes are ready.
-    let all_readiness_addresses = get_check_addresses(
-        config.node_hostnames.clone(),
-        config.healthcheck_ports.clone(),
-        "ready",
-    );
-
-    let party_id = config.party_id;
-
-    let unready_check = tokio::spawn(async move {
-        let next_node = &all_readiness_addresses[(party_id + 1) % 3];
-        let prev_node = &all_readiness_addresses[(party_id + 2) % 3];
-        let mut connected_but_unready = [false, false];
-
-        loop {
-            for (i, host) in [next_node, prev_node].iter().enumerate() {
-                let res = reqwest::get(host.as_str()).await;
-
-                if res.is_ok() && res.unwrap().status() == StatusCode::SERVICE_UNAVAILABLE {
-                    connected_but_unready[i] = true;
-                    // If all nodes are connected, notify the main thread.
-                    if connected_but_unready.iter().all(|&c| c) {
-                        return;
-                    }
-                }
-            }
-
-            tokio::time::sleep(Duration::from_secs(1)).await;
-        }
-    });
-
-    tracing::info!("Waiting for all nodes to be unready...");
-    match tokio::time::timeout(
-        Duration::from_secs(config.startup_sync_timeout_secs),
-        unready_check,
-    )
-    .await
-    {
-        Ok(res) => {
-            res?;
-        }
-        Err(_) => {
-            tracing::error!("Timeout waiting for all nodes to be unready.");
-            bail!("Timeout waiting for all nodes to be unready.");
-        }
-    };
-    tracing::info!("All nodes are starting up.");
-
-    Ok(())
-}
-
-/// Starts a heartbeat task which periodically polls the "health" endpoints of
-/// all other MPC nodes to ensure that the other nodes are still running and
-/// responding to network requests.
-async fn init_heartbeat_task(
-    config: &Config,
-    task_monitor: &mut TaskMonitor,
-    shutdown_handler: &Arc<ShutdownHandler>,
-) -> Result<()> {
-    let (heartbeat_tx, heartbeat_rx) = oneshot::channel();
-    let mut heartbeat_tx = Some(heartbeat_tx);
-
-    let all_health_addresses = get_check_addresses(
-        config.node_hostnames.clone(),
-        config.healthcheck_ports.clone(),
-        "health",
-    );
-
-    let party_id = config.party_id;
-    let image_name = config.image_name.clone();
-    let heartbeat_initial_retries = config.heartbeat_initial_retries;
-    let heartbeat_interval_secs = config.heartbeat_interval_secs;
-
-    let heartbeat_shutdown_handler = Arc::clone(shutdown_handler);
-    let _heartbeat = task_monitor.spawn(async move {
-        let next_node = &all_health_addresses[(party_id + 1) % 3];
-        let prev_node = &all_health_addresses[(party_id + 2) % 3];
-        let mut last_response = [String::default(), String::default()];
-        let mut connected = [false, false];
-        let mut retries = [0, 0];
-
-        loop {
-            for (i, host) in [next_node, prev_node].iter().enumerate() {
-                let res = reqwest::get(host.as_str()).await;
-                if res.is_err() || !res.as_ref().unwrap().status().is_success() {
-                    // If it's the first time after startup, we allow a few retries to let the other
-                    // nodes start up as well.
-                    if last_response[i] == String::default()
-                        && retries[i] < heartbeat_initial_retries
-                    {
-                        retries[i] += 1;
-                        tracing::warn!("Node {} did not respond with success, retrying...", host);
-                        continue;
-                    }
-                    tracing::info!(
-                        "Node {} did not respond with success, starting graceful shutdown",
-                        host
-                    );
-                    // if the nodes are still starting up and they get a failure - we can panic and
-                    // not start graceful shutdown
-                    if last_response[i] == String::default() {
-                        panic!(
-                            "Node {} did not respond with success during heartbeat init phase, \
-                             killing server...",
-                            host
-                        );
-                    }
-
-                    if !heartbeat_shutdown_handler.is_shutting_down() {
-                        heartbeat_shutdown_handler.trigger_manual_shutdown();
-                        tracing::error!(
-                            "Node {} has not completed health check, therefore graceful shutdown \
-                             has been triggered",
-                            host
-                        );
-                    } else {
-                        tracing::info!("Node {} has already started graceful shutdown.", host);
-                    }
-                    continue;
-                }
-
-                let probe_response = res
-                    .unwrap()
-                    .json::<ReadyProbeResponse>()
-                    .await
-                    .expect("Deserialization of probe response failed");
-                if probe_response.image_name != image_name {
-                    // Do not create a panic as we still can continue to process before its
-                    // updated
-                    tracing::error!(
-                        "Host {} is using image {} which differs from current node image: {}",
-                        host,
-                        probe_response.image_name.clone(),
-                        image_name
-                    );
-                }
-                if last_response[i] == String::default() {
-                    last_response[i] = probe_response.uuid;
-                    connected[i] = true;
-
-                    // If all nodes are connected, notify the main thread.
-                    if connected.iter().all(|&c| c) {
-                        if let Some(tx) = heartbeat_tx.take() {
-                            tx.send(()).unwrap();
-                        }
-                    }
-                } else if probe_response.uuid != last_response[i] {
-                    // If the UUID response is different, the node has restarted without us
-                    // noticing. Our main NCCL connections cannot recover from
-                    // this, so we panic.
-                    panic!("Node {} seems to have restarted, killing server...", host);
-                } else if probe_response.shutting_down {
-                    tracing::info!("Node {} has starting graceful shutdown", host);
-
-                    if !heartbeat_shutdown_handler.is_shutting_down() {
-                        heartbeat_shutdown_handler.trigger_manual_shutdown();
-                        tracing::error!(
-                            "Node {} has starting graceful shutdown, therefore triggering \
-                             graceful shutdown",
-                            host
-                        );
-                    }
-                } else {
-                    tracing::info!("Heartbeat: Node {} is healthy", host);
-                }
-            }
-
-            tokio::time::sleep(Duration::from_secs(heartbeat_interval_secs)).await;
-        }
-    });
-
-    tracing::info!("Heartbeat starting...");
-    heartbeat_rx.await?;
-    tracing::info!("Heartbeat on all nodes started.");
-
-    Ok(())
-}
-
-/// Retrieves synchronization state of other MPC nodes.  This data is
-/// used to ensure that all nodes are in a consistent state prior
-/// to starting MPC operations.
-async fn get_others_sync_state(config: &Config, my_state: &SyncState) -> Result<SyncResult> {
-    tracing::info!("⚓️ ANCHOR: Syncing latest node state");
-
-    let all_startup_sync_addresses = get_check_addresses(
-        config.node_hostnames.clone(),
-        config.healthcheck_ports.clone(),
-        "startup-sync",
-    );
-
-    let next_node = &all_startup_sync_addresses[(config.party_id + 1) % 3];
-    let prev_node = &all_startup_sync_addresses[(config.party_id + 2) % 3];
-
-    tracing::info!("Database store length is: {}", my_state.db_len);
-    let mut states = vec![my_state.clone()];
-    for host in [next_node, prev_node].iter() {
-        let res = reqwest::get(host.as_str()).await;
-        match res {
-            Ok(res) => {
-                let state: SyncState = match res.json().await {
-                    Ok(state) => state,
-                    Err(e) => {
-                        tracing::error!("Failed to parse sync state from party {}: {:?}", host, e);
-                        panic!(
-                            "could not get sync state from party {}, trying to restart",
-                            host
-                        );
-                    }
-                };
-                states.push(state);
-            }
-            Err(e) => {
-                tracing::error!("Failed to fetch sync state from party {}: {:?}", host, e);
-                panic!(
-                    "could not get sync state from party {}, trying to restart",
-                    host
-                );
-            }
-        }
-    }
-    Ok(SyncResult::new(my_state.clone(), states))
-}
-
-=======
->>>>>>> c6d6abf5
 /// If enabled in `config.enable_sync_queues_on_sns_sequence_number`, delete stale
 /// SQS messages in requests queue with sequence number older than the most
 /// recent sequence number seen by any MPC party.
@@ -957,71 +628,6 @@
     Ok(tx)
 }
 
-<<<<<<< HEAD
-/// Toggle `is_ready_flag` to `true` to signal to other nodes that this node
-/// is ready to execute the main server loop.
-fn set_node_ready(is_ready_flag: Arc<AtomicBool>) {
-    tracing::info!("⚓️ ANCHOR: Enable readiness and check all nodes");
-
-    // Set readiness flag to true, i.e. ensure readiness server returns a 200 status code.
-    is_ready_flag.store(true, Ordering::SeqCst);
-}
-
-/// Awaits until other MPC nodes respond to "ready" queries
-/// indicating readiness to execute the main server loop.
-async fn wait_for_others_ready(config: &Config) -> Result<()> {
-    // Check other nodes and wait until all nodes are ready.
-    let all_readiness_addresses = get_check_addresses(
-        config.node_hostnames.clone(),
-        config.healthcheck_ports.clone(),
-        "ready",
-    );
-
-    let party_id = config.party_id;
-    let ready_check = tokio::spawn(async move {
-        let next_node = &all_readiness_addresses[(party_id + 1) % 3];
-        let prev_node = &all_readiness_addresses[(party_id + 2) % 3];
-        let mut connected = [false, false];
-
-        loop {
-            for (i, host) in [next_node, prev_node].iter().enumerate() {
-                let res = reqwest::get(host.as_str()).await;
-
-                if res.is_ok() && res.as_ref().unwrap().status().is_success() {
-                    connected[i] = true;
-                    // If all nodes are connected, notify the main thread.
-                    if connected.iter().all(|&c| c) {
-                        return;
-                    }
-                }
-            }
-
-            tokio::time::sleep(Duration::from_secs(1)).await;
-        }
-    });
-
-    tracing::info!("Waiting for all nodes to be ready...");
-    match tokio::time::timeout(
-        Duration::from_secs(config.startup_sync_timeout_secs),
-        ready_check,
-    )
-    .await
-    {
-        Ok(res) => {
-            res?;
-        }
-        Err(_) => {
-            tracing::error!("Timeout waiting for all nodes to be ready.");
-            bail!("Timeout waiting for all nodes to be ready.");
-        }
-    }
-    tracing::info!("All nodes are ready.");
-
-    Ok(())
-}
-
-=======
->>>>>>> c6d6abf5
 /// Runs main processing loop in this thread.  Batches of requests are read
 /// from the SQS input queue, and are passed to a `HawkHandle` processer task,
 /// which distributes tasks among different threads and gRPC network sessions
