pub mod utils;

use crate::server::utils::get_check_addresses;
use crate::services::aws::clients::AwsClients;
use crate::services::processors::batch::receive_batch_stream;
use crate::services::processors::job::process_job_result;
use crate::services::processors::process_identity_deletions;
use crate::services::processors::result_message::send_results_to_sns;
use crate::services::store::{load_db, S3LoaderParams};
use aws_sdk_sns::types::MessageAttributeValue;
use axum::http::StatusCode;
use axum::response::IntoResponse;
use axum::routing::get;
use axum::Router;
use eyre::{bail, eyre, Error, Report, Result, WrapErr};
use iris_mpc_common::config::{CommonConfig, Config, ModeOfCompute, ModeOfDeployment};
use iris_mpc_common::helpers::inmemory_store::InMemoryStore;
use iris_mpc_common::helpers::key_pair::SharesEncryptionKeyPairs;
use iris_mpc_common::helpers::shutdown_handler::ShutdownHandler;
use iris_mpc_common::helpers::smpc_request::{
    ANONYMIZED_STATISTICS_MESSAGE_TYPE, IDENTITY_DELETION_MESSAGE_TYPE, REAUTH_MESSAGE_TYPE,
    UNIQUENESS_MESSAGE_TYPE,
};
use iris_mpc_common::helpers::smpc_response::create_message_type_attribute_map;
use iris_mpc_common::helpers::sqs::{delete_messages_until_sequence_num, get_next_sns_seq_num};
use iris_mpc_common::helpers::sync::{SyncResult, SyncState};
use iris_mpc_common::helpers::task_monitor::TaskMonitor;
use iris_mpc_common::iris_db::get_dummy_shares_for_deletion;
use iris_mpc_common::job::JobSubmissionHandle;
use iris_mpc_common::postgres::{AccessMode, PostgresClient};
use iris_mpc_cpu::execution::hawk_main::{
    GraphStore, HawkActor, HawkArgs, HawkHandle, ServerJobResult,
};
use iris_mpc_cpu::genesis::GenesisBatchGenerator;
use iris_mpc_cpu::hawkers::aby3::aby3_store::Aby3Store;
use iris_mpc_cpu::hnsw::graph::graph_store::GraphPg;
use iris_mpc_store::{S3Store, Store};
use serde::{Deserialize, Serialize};
<<<<<<< HEAD
use std::collections::HashMap;
use std::mem;
=======
>>>>>>> 24780da0
use std::sync::atomic::{AtomicBool, Ordering};
use std::sync::{Arc, LazyLock, Mutex};
use std::time::{Duration, Instant};
use tokio::sync::mpsc::Sender;
use tokio::sync::{mpsc, oneshot};
use tokio::time::timeout;

const RNG_SEED_INIT_DB: u64 = 42;
pub const SQS_POLLING_INTERVAL: Duration = Duration::from_secs(1);
pub const MAX_CONCURRENT_REQUESTS: usize = 32;
pub static CURRENT_BATCH_SIZE: LazyLock<Mutex<usize>> = LazyLock::new(|| Mutex::new(0));

/// Main logic for initialization and execution of AMPC iris uniqueness server
/// nodes.
pub async fn server_main(config: Config) -> Result<()> {
    let shutdown_handler = init_shutdown_handler(&config).await;

    process_config(&config);

    let (iris_store, graph_store) = prepare_stores(&config).await?;

    let aws_clients = init_aws_services(&config).await?;
    let shares_encryption_key_pair = get_shares_encryption_key_pair(&config, &aws_clients).await?;
    let sns_attributes_maps = init_sns(&config, &aws_clients, &iris_store).await?;

    maybe_seed_random_shares(&config, &iris_store).await?;
    check_store_consistency(&config, &iris_store).await?;
    let my_state = build_sync_state(&config, &aws_clients, &iris_store).await?;

    let mut background_tasks = init_task_monitor();

    let is_ready_flag =
        start_coordination_server(&config, &mut background_tasks, &shutdown_handler, &my_state)
            .await;

    background_tasks.check_tasks();

    wait_for_others_unready(&config).await?;
    init_heartbeat_task(&config, &mut background_tasks, &shutdown_handler).await?;

    background_tasks.check_tasks();

    let sync_result = get_others_sync_state(&config, &my_state).await?;
    sync_result.check_common_config()?;

    maybe_sync_sqs_queues(&config, &sync_result, &aws_clients).await?;
    sync_dbs_rollback(&config, &sync_result, &iris_store).await?;

    if shutdown_handler.is_shutting_down() {
        tracing::warn!("Shutting down has been triggered");
        return Ok(());
    }

    let mut hawk_actor = init_hawk_actor(&config).await?;

    load_database(
        &config,
        &iris_store,
        &graph_store,
        &aws_clients,
        &shutdown_handler,
        &mut hawk_actor,
    )
    .await?;

    background_tasks.check_tasks();

    let tx_results = start_results_thread(
        &config,
        &iris_store,
        graph_store,
        &aws_clients,
        &mut background_tasks,
        &shutdown_handler,
        sns_attributes_maps,
    )
    .await?;

    background_tasks.check_tasks();

    set_node_ready(is_ready_flag);
    wait_for_others_ready(&config).await?;

    background_tasks.check_tasks();

    run_main_server_loop(
        &config,
        &iris_store,
        &aws_clients,
        shares_encryption_key_pair,
        &sync_result,
        background_tasks,
        &shutdown_handler,
        hawk_actor,
        tx_results,
    )
    .await?;

    Ok(())
}

/// Initializes shutdown handler, which waits for shutdown signals or function
/// calls and provides a light mechanism for gracefully finishing ongoing query
/// batches before exiting.
async fn init_shutdown_handler(config: &Config) -> Arc<ShutdownHandler> {
    let shutdown_handler = Arc::new(ShutdownHandler::new(
        config.shutdown_last_results_sync_timeout_secs,
    ));
    shutdown_handler.wait_for_shutdown_signal().await;

    shutdown_handler
}

/// Validates server config and initializes associated static state.
fn process_config(config: &Config) {
    // Validate modes of compute/deployment.
    if config.mode_of_compute != ModeOfCompute::Cpu {
        panic!(
            "Invalid config setting: compute_mode: actual: {:?} :: expected: ModeOfCompute::CPU",
            config.mode_of_compute
        );
    } else {
        tracing::info!("Mode of compute: {:?}", config.mode_of_compute);
        tracing::info!("Mode of deployment: {:?}", config.mode_of_deployment);
    }

    // Make sure the configuration is in correct state, to avoid complex handling of ReadOnly
    // during ShadowReadOnly deployment we panic if the base store persistence is enabled.
    if config.mode_of_deployment == ModeOfDeployment::ShadowReadOnly && !config.disable_persistence
    {
        panic!(
            "The system cannot start securely in ShadowReadOnly mode with enabled base persistence flag!"
        )
    }

    // Load batch_size config
    *CURRENT_BATCH_SIZE.lock().unwrap() = config.max_batch_size;
    tracing::info!("Set batch size to {}", config.max_batch_size);
}

/// Returns computed maximum sync lookback size.
fn max_sync_lookback(config: &Config) -> usize {
    config.max_batch_size * 2
}

/// Returns computed maximum rollback size.
fn max_rollback(config: &Config) -> usize {
    config.max_batch_size * 2
}

/// Returnes initialized PostgreSQL clients for interacting
/// with iris share and HNSW graph stores.
async fn prepare_stores(config: &Config) -> Result<(Store, GraphPg<Aby3Store>), Report> {
    let schema_name = format!(
        "{}_{}_{}",
        config.app_name, config.environment, config.party_id
    );

    match config.mode_of_deployment {
        // use the hawk db for both stores
        ModeOfDeployment::ShadowIsolation => {
            // This mode uses only Hawk DB
            let hawk_db_config = config
                .cpu_database
                .as_ref()
                .ok_or(eyre!("Missing CPU database config in ShadowIsolation"))?;
            let hawk_postgres_client =
                PostgresClient::new(&hawk_db_config.url, &schema_name, AccessMode::ReadWrite)
                    .await?;

            // Store -> CPU
            tracing::info!(
                "Creating new iris store from: {:?} in mode {:?}",
                hawk_db_config,
                config.mode_of_deployment
            );
            let iris_store = Store::new(&hawk_postgres_client).await?;

            // Graph -> CPU
            tracing::info!(
                "Creating new graph store from: {:?} in mode {:?}",
                hawk_db_config,
                config.mode_of_deployment
            );
            let graph_store = GraphStore::new(&hawk_postgres_client).await?;

            Ok((iris_store, graph_store))
        }

        // use base db for iris store and hawk db for graph store
        ModeOfDeployment::ShadowReadOnly => {
            let db_config = config
                .database
                .as_ref()
                .ok_or(eyre!("Missing database config"))?;

            let postgres_client =
                PostgresClient::new(&db_config.url, &schema_name, AccessMode::ReadOnly).await?;

            tracing::info!(
                "Creating new iris store from: {:?} in mode {:?}",
                db_config,
                config.mode_of_deployment
            );

            let iris_store = Store::new(&postgres_client).await?;

            let hawk_db_config = config
                .cpu_database
                .as_ref()
                .ok_or(eyre!("Missing CPU database config in ShadowReadOnly"))?;
            let hawk_postgres_client =
                PostgresClient::new(&hawk_db_config.url, &schema_name, AccessMode::ReadWrite)
                    .await?;

            tracing::info!(
                "Creating new graph store from: {:?} in mode {:?}",
                hawk_db_config,
                config.mode_of_deployment
            );
            let graph_store = GraphStore::new(&hawk_postgres_client).await?;

            Ok((iris_store, graph_store))
        }

        // use the base db for both stores
        _ => {
            let db_config = config
                .database
                .as_ref()
                .ok_or(eyre!("Missing database config"))?;

            let postgres_client =
                PostgresClient::new(&db_config.url, &schema_name, AccessMode::ReadWrite).await?;

            tracing::info!(
                "Creating new iris store from: {:?} in mode {:?}",
                db_config,
                config.mode_of_deployment
            );
            let iris_store = Store::new(&postgres_client).await?;

            tracing::info!(
                "Creating new graph store from: {:?} in mode {:?}",
                db_config,
                config.mode_of_deployment
            );
            let graph_store = GraphStore::new(&postgres_client).await?;

            Ok((iris_store, graph_store))
        }
    }
}

/// Returns AWS service clients for SQS, SNS, S3, and Secrets Manager.
async fn init_aws_services(config: &Config) -> Result<AwsClients> {
    tracing::info!("Initialising AWS services");
    AwsClients::new(config).await
}

/// Returns a party's keypair used to decrypt iris code secret shares from SQS input queue.
async fn get_shares_encryption_key_pair(
    config: &Config,
    aws_clients: &AwsClients,
) -> Result<SharesEncryptionKeyPairs> {
    let key_pair_result = SharesEncryptionKeyPairs::from_storage(
        aws_clients.secrets_manager_client.clone(),
        &config.environment,
        &config.party_id,
    )
    .await;

    if let Err(e) = &key_pair_result {
        tracing::error!("Failed to initialize shares encryption key pairs: {:?}", e);
    }

    Ok(key_pair_result?)
}

struct SnsAttributesMaps {
    uniqueness_result_attributes: HashMap<String, MessageAttributeValue>,
    reauth_result_attributes: HashMap<String, MessageAttributeValue>,
    anonymized_statistics_attributes: HashMap<String, MessageAttributeValue>,
    identity_deletion_result_attributes: HashMap<String, MessageAttributeValue>,
}

/// Returns a set of attribute maps used to interact with AWS SNS.
///
/// Also replays recent SNS results to ensure delivery occurred in case of previous server failure.
async fn init_sns(
    config: &Config,
    aws_clients: &AwsClients,
    store: &Store,
) -> Result<SnsAttributesMaps> {
    let uniqueness_result_attributes = create_message_type_attribute_map(UNIQUENESS_MESSAGE_TYPE);
    let reauth_result_attributes = create_message_type_attribute_map(REAUTH_MESSAGE_TYPE);
    let anonymized_statistics_attributes =
        create_message_type_attribute_map(ANONYMIZED_STATISTICS_MESSAGE_TYPE);
    let identity_deletion_result_attributes =
        create_message_type_attribute_map(IDENTITY_DELETION_MESSAGE_TYPE);

    tracing::info!("Replaying results");
    send_results_to_sns(
        store.last_results(max_sync_lookback(config)).await?,
        &Vec::new(),
        &aws_clients.sns_client,
        config,
        &uniqueness_result_attributes,
        UNIQUENESS_MESSAGE_TYPE,
    )
    .await?;

    Ok(SnsAttributesMaps {
        uniqueness_result_attributes,
        reauth_result_attributes,
        anonymized_statistics_attributes,
        identity_deletion_result_attributes,
    })
}

/// Seeds iris dB with random shares.
///
/// Note: seeds only if store length is 0 and `config.init_db_size` > 0.
async fn maybe_seed_random_shares(config: &Config, iris_store: &Store) -> Result<()> {
    let store_len = iris_store.count_irises().await?;
    if store_len == 0 && config.init_db_size > 0 {
        tracing::info!(
            "Initialize persistent iris DB with {} randomly generated shares",
            config.init_db_size
        );
        tracing::info!("Resetting the db: {}", config.clear_db_before_init);
        iris_store
            .init_db_with_random_shares(
                RNG_SEED_INIT_DB,
                config.party_id,
                config.init_db_size,
                config.clear_db_before_init,
            )
            .await?
    }

    Ok(())
}

/// Conducts consistency checks on iris shares store.
async fn check_store_consistency(config: &Config, iris_store: &Store) -> Result<()> {
    let store_len = iris_store.count_irises().await?;
    tracing::info!("Size of the database after init: {}", store_len);

    // Check if the sequence id is consistent with the number of irises
    let max_serial_id = iris_store.get_max_serial_id().await?;
    if max_serial_id != store_len {
        tracing::error!(
            "Detected inconsistency between max serial id {} and db size {}.",
            max_serial_id,
            store_len
        );

        bail!(
            "Detected inconsistency between max serial id {} and db size {}.",
            max_serial_id,
            store_len
        );
    }

    if store_len > config.max_db_size {
        tracing::error!("Database size exceeds maximum allowed size: {}", store_len);
        bail!("Database size exceeds maximum allowed size: {}", store_len);
    }

    Ok(())
}

// Returns a new task monitor.
fn init_task_monitor() -> TaskMonitor {
    tracing::info!("Preparing task monitor");
    TaskMonitor::new()
}

/// Build this node's synchronization state, which is compared against the
/// states provided by the other MPC nodes to reconstruct a consistent initial
/// state for MPC operation.
async fn build_sync_state(
    config: &Config,
    aws_clients: &AwsClients,
    store: &Store,
) -> Result<SyncState> {
    let db_len = store.count_irises().await? as u64;
    let deleted_request_ids = store
        .last_deleted_requests(max_sync_lookback(config))
        .await?;
    let modifications = store.last_modifications(max_sync_lookback(config)).await?;
    let next_sns_sequence_num = get_next_sns_seq_num(config, &aws_clients.sqs_client).await?;
    let common_config = CommonConfig::from(config.clone());

    Ok(SyncState {
        db_len,
        deleted_request_ids,
        modifications,
        next_sns_sequence_num,
        common_config,
    })
}

#[derive(Debug, Serialize, Deserialize, Clone)]
struct ReadyProbeResponse {
    image_name: String,
    uuid: String,
    shutting_down: bool,
}

/// Initializes and starts HTTP server for coordinating healthcheck, readiness,
/// and synchronization between MPC nodes.
///
/// Note: returns a reference to a readiness flag, an `AtomicBool`, which can later
/// be set to indicate to other MPC nodes that this server is ready for operation.
async fn start_coordination_server(
    config: &Config,
    task_monitor: &mut TaskMonitor,
    shutdown_handler: &Arc<ShutdownHandler>,
    my_state: &SyncState,
) -> Arc<AtomicBool> {
    tracing::info!("⚓️ ANCHOR: Starting Healthcheck, Readiness and Sync server");

    let is_ready_flag = Arc::new(AtomicBool::new(false));

    let health_shutdown_handler = Arc::clone(shutdown_handler);
    let health_check_port = config.hawk_server_healthcheck_port;

    let _health_check_abort = task_monitor.spawn({
        let uuid = uuid::Uuid::new_v4().to_string();
        let is_ready_flag = Arc::clone(&is_ready_flag);
        let ready_probe_response = ReadyProbeResponse {
            image_name: config.image_name.clone(),
            shutting_down: false,
            uuid: uuid.clone(),
        };
        let ready_probe_response_shutdown = ReadyProbeResponse {
            image_name: config.image_name.clone(),
            shutting_down: true,
            uuid: uuid.clone(),
        };
        let serialized_response = serde_json::to_string(&ready_probe_response)
            .expect("Serialization to JSON to probe response failed");
        let serialized_response_shutdown = serde_json::to_string(&ready_probe_response_shutdown)
            .expect("Serialization to JSON to probe response failed");
        tracing::info!("Healthcheck probe response: {}", serialized_response);
        let my_state = my_state.clone();
        async move {
            // Generate a random UUID for each run.
            let app = Router::new()
                .route(
                    "/health",
                    get(move || {
                        let shutdown_handler_clone = Arc::clone(&health_shutdown_handler);
                        async move {
                            if shutdown_handler_clone.is_shutting_down() {
                                serialized_response_shutdown.clone()
                            } else {
                                serialized_response.clone()
                            }
                        }
                    }),
                )
                .route(
                    "/ready",
                    get({
                        // We are only ready once this flag is set to true.
                        let is_ready_flag = Arc::clone(&is_ready_flag);
                        move || async move {
                            if is_ready_flag.load(Ordering::SeqCst) {
                                "ready".into_response()
                            } else {
                                StatusCode::SERVICE_UNAVAILABLE.into_response()
                            }
                        }
                    }),
                )
                .route(
                    "/startup-sync",
                    get(move || async move { serde_json::to_string(&my_state).unwrap() }),
                );
            let listener = tokio::net::TcpListener::bind(format!("0.0.0.0:{}", health_check_port))
                .await
                .wrap_err("healthcheck listener bind error")?;
            axum::serve(listener, app)
                .await
                .wrap_err("healthcheck listener server launch error")?;

            Ok::<(), Error>(())
        }
    });

    tracing::info!(
        "Healthcheck and Readiness server running on port {}.",
        health_check_port.clone()
    );

    is_ready_flag
}

/// Awaits until other MPC nodes respond to "ready" queries
/// indicating that their coordination servers are running.
///
/// Note: The response to this query is expected initially to be `503 Service Unavailable`.
async fn wait_for_others_unready(config: &Config) -> Result<()> {
    tracing::info!("⚓️ ANCHOR: Waiting for other servers to be un-ready (syncing on startup)");
    // Check other nodes and wait until all nodes are ready.
    let all_readiness_addresses = get_check_addresses(
        config.node_hostnames.clone(),
        config.healthcheck_ports.clone(),
        "ready",
    );

    let party_id = config.party_id;

    let unready_check = tokio::spawn(async move {
        let next_node = &all_readiness_addresses[(party_id + 1) % 3];
        let prev_node = &all_readiness_addresses[(party_id + 2) % 3];
        let mut connected_but_unready = [false, false];

        loop {
            for (i, host) in [next_node, prev_node].iter().enumerate() {
                let res = reqwest::get(host.as_str()).await;

                if res.is_ok() && res.unwrap().status() == StatusCode::SERVICE_UNAVAILABLE {
                    connected_but_unready[i] = true;
                    // If all nodes are connected, notify the main thread.
                    if connected_but_unready.iter().all(|&c| c) {
                        return;
                    }
                }
            }

            tokio::time::sleep(Duration::from_secs(1)).await;
        }
    });

    tracing::info!("Waiting for all nodes to be unready...");
    match tokio::time::timeout(
        Duration::from_secs(config.startup_sync_timeout_secs),
        unready_check,
    )
    .await
    {
        Ok(res) => {
            res?;
        }
        Err(_) => {
            tracing::error!("Timeout waiting for all nodes to be unready.");
            return Err(eyre!("Timeout waiting for all nodes to be unready."));
        }
    };
    tracing::info!("All nodes are starting up.");

    Ok(())
}

/// Starts a heartbeat task which periodically polls the "health" endpoints of
/// all other MPC nodes to ensure that the other nodes are still running and
/// responding to network requests.
async fn init_heartbeat_task(
    config: &Config,
    task_monitor: &mut TaskMonitor,
    shutdown_handler: &Arc<ShutdownHandler>,
) -> Result<()> {
    let (heartbeat_tx, heartbeat_rx) = oneshot::channel();
    let mut heartbeat_tx = Some(heartbeat_tx);

    let all_health_addresses = get_check_addresses(
        config.node_hostnames.clone(),
        config.healthcheck_ports.clone(),
        "health",
    );

    let party_id = config.party_id;
    let image_name = config.image_name.clone();
    let heartbeat_initial_retries = config.heartbeat_initial_retries;
    let heartbeat_interval_secs = config.heartbeat_interval_secs;

    let heartbeat_shutdown_handler = Arc::clone(shutdown_handler);
    let _heartbeat = task_monitor.spawn(async move {
        let next_node = &all_health_addresses[(party_id + 1) % 3];
        let prev_node = &all_health_addresses[(party_id + 2) % 3];
        let mut last_response = [String::default(), String::default()];
        let mut connected = [false, false];
        let mut retries = [0, 0];

        loop {
            for (i, host) in [next_node, prev_node].iter().enumerate() {
                let res = reqwest::get(host.as_str()).await;
                if res.is_err() || !res.as_ref().unwrap().status().is_success() {
                    // If it's the first time after startup, we allow a few retries to let the other
                    // nodes start up as well.
                    if last_response[i] == String::default()
                        && retries[i] < heartbeat_initial_retries
                    {
                        retries[i] += 1;
                        tracing::warn!("Node {} did not respond with success, retrying...", host);
                        continue;
                    }
                    tracing::info!(
                        "Node {} did not respond with success, starting graceful shutdown",
                        host
                    );
                    // if the nodes are still starting up and they get a failure - we can panic and
                    // not start graceful shutdown
                    if last_response[i] == String::default() {
                        panic!(
                            "Node {} did not respond with success during heartbeat init phase, \
                             killing server...",
                            host
                        );
                    }

                    if !heartbeat_shutdown_handler.is_shutting_down() {
                        heartbeat_shutdown_handler.trigger_manual_shutdown();
                        tracing::error!(
                            "Node {} has not completed health check, therefore graceful shutdown \
                             has been triggered",
                            host
                        );
                    } else {
                        tracing::info!("Node {} has already started graceful shutdown.", host);
                    }
                    continue;
                }

                let probe_response = res
                    .unwrap()
                    .json::<ReadyProbeResponse>()
                    .await
                    .expect("Deserialization of probe response failed");
                if probe_response.image_name != image_name {
                    // Do not create a panic as we still can continue to process before its
                    // updated
                    tracing::error!(
                        "Host {} is using image {} which differs from current node image: {}",
                        host,
                        probe_response.image_name.clone(),
                        image_name
                    );
                }
                if last_response[i] == String::default() {
                    last_response[i] = probe_response.uuid;
                    connected[i] = true;

                    // If all nodes are connected, notify the main thread.
                    if connected.iter().all(|&c| c) {
                        if let Some(tx) = heartbeat_tx.take() {
                            tx.send(()).unwrap();
                        }
                    }
                } else if probe_response.uuid != last_response[i] {
                    // If the UUID response is different, the node has restarted without us
                    // noticing. Our main NCCL connections cannot recover from
                    // this, so we panic.
                    panic!("Node {} seems to have restarted, killing server...", host);
                } else if probe_response.shutting_down {
                    tracing::info!("Node {} has starting graceful shutdown", host);

                    if !heartbeat_shutdown_handler.is_shutting_down() {
                        heartbeat_shutdown_handler.trigger_manual_shutdown();
                        tracing::error!(
                            "Node {} has starting graceful shutdown, therefore triggering \
                             graceful shutdown",
                            host
                        );
                    }
                } else {
                    tracing::info!("Heartbeat: Node {} is healthy", host);
                }
            }

            tokio::time::sleep(Duration::from_secs(heartbeat_interval_secs)).await;
        }
    });

    tracing::info!("Heartbeat starting...");
    heartbeat_rx.await?;
    tracing::info!("Heartbeat on all nodes started.");

    Ok(())
}

/// Retrieves synchronization state of other MPC nodes.  This data is
/// used to ensure that all nodes are in a consistent state prior
/// to starting MPC operations.
async fn get_others_sync_state(config: &Config, my_state: &SyncState) -> Result<SyncResult> {
    tracing::info!("⚓️ ANCHOR: Syncing latest node state");

    let all_startup_sync_addresses = get_check_addresses(
        config.node_hostnames.clone(),
        config.healthcheck_ports.clone(),
        "startup-sync",
    );

    let next_node = &all_startup_sync_addresses[(config.party_id + 1) % 3];
    let prev_node = &all_startup_sync_addresses[(config.party_id + 2) % 3];

    tracing::info!("Database store length is: {}", my_state.db_len);
    let mut states = vec![my_state.clone()];
    for host in [next_node, prev_node].iter() {
        let res = reqwest::get(host.as_str()).await;
        match res {
            Ok(res) => {
                let state: SyncState = match res.json().await {
                    Ok(state) => state,
                    Err(e) => {
                        tracing::error!("Failed to parse sync state from party {}: {:?}", host, e);
                        panic!(
                            "could not get sync state from party {}, trying to restart",
                            host
                        );
                    }
                };
                states.push(state);
            }
            Err(e) => {
                tracing::error!("Failed to fetch sync state from party {}: {:?}", host, e);
                panic!(
                    "could not get sync state from party {}, trying to restart",
                    host
                );
            }
        }
    }
    Ok(SyncResult::new(my_state.clone(), states))
}

/// If enabled in `config.enable_sync_queues_on_sns_sequence_number`, delete stale
/// SQS messages in requests queue with sequence number older than the most
/// recent sequence number seen by any MPC party.
async fn maybe_sync_sqs_queues(
    config: &Config,
    sync_result: &SyncResult,
    aws_clients: &AwsClients,
) -> Result<()> {
    if config.enable_sync_queues_on_sns_sequence_number {
        let max_sqs_sequence_num = sync_result.max_sns_sequence_num();
        delete_messages_until_sequence_num(
            config,
            &aws_clients.sqs_client,
            sync_result.my_state.next_sns_sequence_num,
            max_sqs_sequence_num,
        )
        .await?;
    }

    Ok(())
}

/// Synchronize iris databases if needed by rolling back to smallest height
/// among the MPC parties.  Rollback fails if number of rolled back entries
/// is greater than a fixed maximum rollback amount determined by the
/// configuration parameters.
async fn sync_dbs_rollback(
    config: &Config,
    sync_result: &SyncResult,
    iris_store: &Store,
) -> Result<()> {
    let my_db_len = iris_store.count_irises().await?;

    if let Some(min_db_len) = sync_result.must_rollback_storage() {
        tracing::error!("Databases are out-of-sync: {:?}", sync_result);
        if min_db_len + max_rollback(config) < my_db_len {
            return Err(eyre!(
                "Refusing to rollback so much (from {} to {})",
                my_db_len,
                min_db_len,
            ));
        }
        tracing::warn!(
            "Rolling back from database length {} to other nodes length {}",
            my_db_len,
            min_db_len
        );
        iris_store.rollback(min_db_len).await?;
        metrics::counter!("db.sync.rollback").increment(1);
    }

    // refetch store_len in case we rolled back
    let store_len = iris_store.count_irises().await?;
    tracing::info!("Size of the database after sync: {}", store_len);

    Ok(())
}

/// Initialize main Hawk actor process for handling query batches using HNSW
/// approximate k-nearest neighbors graph search.
async fn init_hawk_actor(config: &Config) -> Result<HawkActor> {
    let node_addresses: Vec<String> = config
        .node_hostnames
        .iter()
        .zip(config.service_ports.iter())
        .map(|(host, port)| format!("{}:{}", host, port))
        .collect();

    let hawk_args = HawkArgs {
        party_index: config.party_id,
        addresses: node_addresses.clone(),
        request_parallelism: config.hawk_request_parallelism,
        connection_parallelism: config.hawk_connection_parallelism,
        hnsw_prng_seed: config.hawk_prng_seed,
        disable_persistence: config.cpu_disable_persistence,
        match_distances_buffer_size: config.match_distances_buffer_size,
        n_buckets: config.n_buckets,
    };

    tracing::info!(
        "Initializing HawkActor with args: party_index: {}, addresses: {:?}",
        hawk_args.party_index,
        node_addresses
    );

    HawkActor::from_cli(&hawk_args).await
}

/// Loads iris code shares & HNSW graph from Postgres and/or S3.
async fn load_database(
    config: &Config,
    iris_store: &Store,
    graph_store: &GraphPg<Aby3Store>,
    aws_clients: &AwsClients,
    shutdown_handler: &Arc<ShutdownHandler>,
    hawk_actor: &mut HawkActor,
) -> Result<()> {
    // ANCHOR: Load the database
    tracing::info!("⚓️ ANCHOR: Load the database");
    let (mut iris_loader, graph_loader) = hawk_actor.as_iris_loader().await;

    // TODO: not needed?
    if config.fake_db_size > 0 {
        iris_loader.fake_db(config.fake_db_size);
        return Ok(());
    }

    let parallelism = config
        .database
        .as_ref()
        .ok_or(eyre!("Missing database config"))?
        .load_parallelism;

    tracing::info!(
        "Initialize iris db: Loading from DB (parallelism: {})",
        parallelism
    );
    let download_shutdown_handler = Arc::clone(shutdown_handler);

    let store_len = iris_store.count_irises().await?;

    let s3_loader_params = S3LoaderParams {
        db_chunks_s3_store: S3Store::new(
            aws_clients.db_chunks_s3_client.clone(),
            config.db_chunks_bucket_name.clone(),
        ),
        db_chunks_s3_client: aws_clients.db_chunks_s3_client.clone(),
        s3_chunks_folder_name: config.db_chunks_folder_name.clone(),
        s3_chunks_bucket_name: config.db_chunks_bucket_name.clone(),
        s3_load_parallelism: config.load_chunks_parallelism,
        s3_load_max_retries: config.load_chunks_max_retries,
        s3_load_initial_backoff_ms: config.load_chunks_initial_backoff_ms,
    };

    load_db(
        &mut iris_loader,
        iris_store,
        store_len,
        parallelism,
        config,
        Some(s3_loader_params),
        download_shutdown_handler,
    )
    .await
    .expect("Failed to load DB");

<<<<<<< HEAD
    graph_loader.load_graph_store(graph_store).await?;
=======
    let skip_request_ids = sync_result.deleted_request_ids();
>>>>>>> 24780da0

    Ok(())
}

/// Spawns thread responsible for communicating back results from batch query processing.
async fn start_results_thread(
    config: &Config,
    iris_store: &Store,
    graph_store: GraphPg<Aby3Store>,
    aws_clients: &AwsClients,
    task_monitor: &mut TaskMonitor,
    shutdown_handler: &Arc<ShutdownHandler>,
    sns_attributes_maps: SnsAttributesMaps,
) -> Result<Sender<ServerJobResult>> {
    let (tx, mut rx) = mpsc::channel::<ServerJobResult>(32); // TODO: pick some buffer value
    let sns_client_bg = aws_clients.sns_client.clone();
    let config_bg = config.clone();
    let store_bg = iris_store.clone();
    let shutdown_handler_bg = Arc::clone(shutdown_handler);
    let party_id = config.party_id;
    let _result_sender_abort = task_monitor.spawn(async move {
        while let Some(job_result) = rx.recv().await {
            if let Err(e) = process_job_result(
                job_result,
                party_id,
                &store_bg,
                &graph_store,
                &sns_client_bg,
                &config_bg,
                &sns_attributes_maps.uniqueness_result_attributes,
                &sns_attributes_maps.reauth_result_attributes,
                &sns_attributes_maps.identity_deletion_result_attributes,
                &sns_attributes_maps.anonymized_statistics_attributes,
                &shutdown_handler_bg,
            )
            .await
            {
                tracing::error!("Error processing job result: {:?}", e);
            }
        }

        Ok(())
    });

    Ok(tx)
}

/// Toggle `is_ready_flag` to `true` to signal to other nodes that this node
/// is ready to execute the main server loop.
fn set_node_ready(is_ready_flag: Arc<AtomicBool>) {
    tracing::info!("⚓️ ANCHOR: Enable readiness and check all nodes");

    // Set readiness flag to true, i.e. ensure readiness server returns a 200 status code.
    is_ready_flag.store(true, Ordering::SeqCst);
}

/// Awaits until other MPC nodes respond to "ready" queries
/// indicating readiness to execute the main server loop.
async fn wait_for_others_ready(config: &Config) -> Result<()> {
    // Check other nodes and wait until all nodes are ready.
    let all_readiness_addresses = get_check_addresses(
        config.node_hostnames.clone(),
        config.healthcheck_ports.clone(),
        "ready",
    );

    let party_id = config.party_id;
    let ready_check = tokio::spawn(async move {
        let next_node = &all_readiness_addresses[(party_id + 1) % 3];
        let prev_node = &all_readiness_addresses[(party_id + 2) % 3];
        let mut connected = [false, false];

        loop {
            for (i, host) in [next_node, prev_node].iter().enumerate() {
                let res = reqwest::get(host.as_str()).await;

                if res.is_ok() && res.as_ref().unwrap().status().is_success() {
                    connected[i] = true;
                    // If all nodes are connected, notify the main thread.
                    if connected.iter().all(|&c| c) {
                        return;
                    }
                }
            }

            tokio::time::sleep(Duration::from_secs(1)).await;
        }
    });

    tracing::info!("Waiting for all nodes to be ready...");
    match tokio::time::timeout(
        Duration::from_secs(config.startup_sync_timeout_secs),
        ready_check,
    )
    .await
    {
        Ok(res) => {
            res?;
        }
        Err(_) => {
            tracing::error!("Timeout waiting for all nodes to be ready.");
            return Err(eyre!("Timeout waiting for all nodes to be ready."));
        }
    }
    tracing::info!("All nodes are ready.");

    Ok(())
}

/// Runs main processing loop in this thread.  Batches of requests are read
/// from the SQS input queue, and are passed to a `HawkHandle` processer task,
/// which distributes tasks among different threads and gRPC network sessions
/// to execute appropriate computations via MPC.  Once a batch is processed,
/// the results are passed to the results processing thread to be finalized
/// and communicated out.
#[allow(clippy::too_many_arguments)]
async fn run_main_server_loop(
    config: &Config,
    iris_store: &Store,
    aws_clients: &AwsClients,
    shares_encryption_key_pair: SharesEncryptionKeyPairs,
    sync_result: &SyncResult,
    mut task_monitor: TaskMonitor,
    shutdown_handler: &Arc<ShutdownHandler>,
    hawk_actor: HawkActor,
    tx_results: Sender<ServerJobResult>,
) -> Result<()> {
    // --------------------------------------------------------------------------
    // ANCHOR: Start the main loop
    // --------------------------------------------------------------------------
    tracing::info!("⚓️ ANCHOR: Start the main loop");

    let mut hawk_handle = HawkHandle::new(hawk_actor).await?;

    let mut skip_request_ids = sync_result.deleted_request_ids();

    let party_id = config.party_id;

    let processing_timeout = Duration::from_secs(config.processing_timeout_secs);
    let uniqueness_error_result_attribute =
        create_message_type_attribute_map(UNIQUENESS_MESSAGE_TYPE);
    let reauth_error_result_attribute = create_message_type_attribute_map(REAUTH_MESSAGE_TYPE);
    let res: Result<()> = async {
        tracing::info!("Entering main loop");

<<<<<<< HEAD
        // Skip requests based on the startup sync, only in the first iteration.
        let skip_request_ids = mem::take(&mut skip_request_ids);

=======
        let shares_encryption_key_pair = shares_encryption_key_pair.clone();
>>>>>>> 24780da0
        // This batch can consist of N sets of iris_share + mask
        // It also includes a vector of request ids, mapping to the sets above

        let mut batch_stream = receive_batch_stream(
            party_id,
<<<<<<< HEAD
            &aws_clients.sqs_client,
            &aws_clients.sns_client,
            &aws_clients.s3_client,
            config,
            iris_store,
            &skip_request_ids,
            shares_encryption_key_pair.clone(),
            shutdown_handler,
            &uniqueness_error_result_attribute,
            &reauth_error_result_attribute,
=======
            aws_clients.sqs_client.clone(),
            aws_clients.sns_client.clone(),
            aws_clients.s3_client.clone(),
            config.clone(),
            store.clone(),
            skip_request_ids,
            shares_encryption_key_pair.clone(),
            shutdown_handler.clone(),
            uniqueness_error_result_attribute.clone(),
            reauth_error_result_attribute.clone(),
>>>>>>> 24780da0
        );

        let dummy_shares_for_deletions = get_dummy_shares_for_deletion(party_id);

        loop {
            let now = Instant::now();

            let batch = match batch_stream.recv().await {
                Some(Ok(None)) | None => {
                    tracing::info!("No more batches to process, exiting main loop");
                    return Ok(());
                }
                Some(Err(e)) => {
                    return Err(e.into());
                }
                Some(Ok(Some(batch))) => batch,
            };

            // start trace span - with single TraceId and single ParentTraceID
            tracing::info!("Received batch in {:?}", now.elapsed());

            metrics::histogram!("receive_batch_duration").record(now.elapsed().as_secs_f64());

            process_identity_deletions(
                &batch,
                iris_store,
                &dummy_shares_for_deletions.0,
                &dummy_shares_for_deletions.1,
            )
            .await?;

            // Iterate over a list of tracing payloads, and create logs with mappings to
            // payloads Log at least a "start" event using a log with trace.id and
            // parent.trace.id
            for tracing_payload in batch.metadata.iter() {
                tracing::info!(
                    node_id = tracing_payload.node_id,
                    dd.trace_id = tracing_payload.trace_id,
                    dd.span_id = tracing_payload.span_id,
                    "Started processing share",
                );
            }

            task_monitor.check_tasks();

            let result_future = hawk_handle.submit_batch_query(batch.clone());

<<<<<<< HEAD
            next_batch = receive_batch(
                party_id,
                &aws_clients.sqs_client,
                &aws_clients.sns_client,
                &aws_clients.s3_client,
                config,
                iris_store,
                &skip_request_ids,
                shares_encryption_key_pair.clone(),
                shutdown_handler,
                &uniqueness_error_result_attribute,
                &reauth_error_result_attribute,
            );

=======
>>>>>>> 24780da0
            // await the result
            let result = timeout(processing_timeout, result_future.await)
                .await
                .map_err(|e| eyre!("HawkActor processing timeout: {:?}", e))??;

            tx_results.send(result).await?;

            shutdown_handler.increment_batches_pending_completion()
            // wrap up tracing span context
        }
    }
    .await;

    match res {
        Ok(_) => {
            tracing::info!(
                "Main loop exited normally. Waiting for last batch results to be processed before \
                 shutting down..."
            );

            shutdown_handler.wait_for_pending_batches_completion().await;
        }
        Err(e) => {
            tracing::error!("HawkActor processing error: {:?}", e);
            // drop actor handle to initiate shutdown
            drop(hawk_handle);

            // Clean up server tasks, then wait for them to finish
            task_monitor.abort_all();
            tokio::time::sleep(Duration::from_secs(5)).await;

            // Check for background task hangs and shutdown panics
            task_monitor.check_tasks_finished();
        }
    }
    Ok(())
}

/// Main logic for initialization and execution of server nodes for genesis
/// indexing.  This setup builds a new HNSW graph via MPC insertion of secret
/// shared iris codes in a database snapshot.  In particular, this indexer
/// mode does not make use of AWS services, instead processing entries from
/// an isolated database snapshot of previously validated unique iris shares.
pub async fn server_main_genesis(config: Config) -> Result<()> {
    let shutdown_handler = init_shutdown_handler(&config).await;

    process_config(&config);

    let (iris_store, graph_store) = prepare_stores(&config).await?;
    let aws_clients = init_aws_services(&config).await?;

    // skip: init_aws_services
    // skip: get_shares_encryption_key_pair
    // skip: init_sns

    maybe_seed_random_shares(&config, &iris_store).await?;
    check_store_consistency(&config, &iris_store).await?;
    let my_state = build_genesis_sync_state(&config, &iris_store).await?;

    let mut background_tasks = init_task_monitor();

    let is_ready_flag =
        start_coordination_server(&config, &mut background_tasks, &shutdown_handler, &my_state)
            .await;

    background_tasks.check_tasks();

    wait_for_others_unready(&config).await?;
    init_heartbeat_task(&config, &mut background_tasks, &shutdown_handler).await?;

    background_tasks.check_tasks();

    let sync_result = get_others_sync_state(&config, &my_state).await?;
    sync_result.check_common_config()?;

    // skip: maybe_sync_sqs_queues
    sync_dbs_genesis(&config, &sync_result, &iris_store).await?;

    if shutdown_handler.is_shutting_down() {
        tracing::warn!("Shutting down has been triggered");
        return Ok(());
    }

    let mut hawk_actor = init_hawk_actor(&config).await?;

    load_database_genesis(
        &config,
        &iris_store,
        &graph_store,
        &shutdown_handler,
        &mut hawk_actor,
    )
    .await?;

    background_tasks.check_tasks();

    // skip: start_results_thread

    set_node_ready(is_ready_flag);
    wait_for_others_ready(&config).await?;

    background_tasks.check_tasks();

    run_genesis_main_server_loop(
        &config,
        &iris_store,
        &graph_store,
        &aws_clients,
        &sync_result,
        background_tasks,
        &shutdown_handler,
        hawk_actor,
    )
    .await?;

    Ok(())
}

/// Build this node's synchronization state, which is compared against the
/// states provided by the other MPC nodes to reconstruct a consistent initial
/// state for MPC operation.
async fn build_genesis_sync_state(config: &Config, store: &Store) -> Result<SyncState> {
    let db_len = store.count_irises().await? as u64;
    let common_config = CommonConfig::from(config.clone());

    // TODO are any of these meaningful, or should they be given empty values?
    let deleted_request_ids = store
        .last_deleted_requests(max_sync_lookback(config))
        .await?;
    let modifications = store.last_modifications(max_sync_lookback(config)).await?;

    let next_sns_sequence_num = None;

    Ok(SyncState {
        db_len,
        deleted_request_ids,
        modifications,
        next_sns_sequence_num,
        common_config,
    })
}

async fn sync_dbs_genesis(
    _config: &Config,
    _sync_result: &SyncResult,
    _iris_store: &Store,
) -> Result<()> {
    todo!();
}

async fn load_database_genesis(
    config: &Config,
    iris_store: &Store,
    graph_store: &GraphPg<Aby3Store>,
    shutdown_handler: &Arc<ShutdownHandler>,
    hawk_actor: &mut HawkActor,
) -> Result<()> {
    // ANCHOR: Load the database
    tracing::info!("⚓️ ANCHOR: Load the database");
    let (mut iris_loader, graph_loader) = hawk_actor.as_iris_loader().await;

    let parallelism = config
        .database
        .as_ref()
        .ok_or(eyre!("Missing database config"))?
        .load_parallelism;

    tracing::info!(
        "Initialize iris db: Loading from DB (parallelism: {})",
        parallelism
    );
    let download_shutdown_handler = Arc::clone(shutdown_handler);

    // -------------------------------------------------------------------
    // TODO: use the number of currently processed entries for the amount
    //       to read into memory
    // -------------------------------------------------------------------
    let store_len = iris_store.count_irises().await?;

    load_db::<S3Store>(
        &mut iris_loader,
        iris_store,
        store_len,
        parallelism,
        config,
        None,
        download_shutdown_handler,
    )
    .await
    .expect("Failed to load DB");

    graph_loader.load_graph_store(graph_store).await?;

    Ok(())
}

#[allow(clippy::too_many_arguments)]
async fn run_genesis_main_server_loop(
    config: &Config,
    iris_store: &Store,
    graph_store: &GraphPg<Aby3Store>,
    aws_clients: &AwsClients,
    _sync_result: &SyncResult,
    mut _task_monitor: TaskMonitor,
    _shutdown_handler: &Arc<ShutdownHandler>,
    _hawk_actor: HawkActor,
) -> Result<()> {
    // Initialise Iris batch generator.
    let mut batch_generator = GenesisBatchGenerator::new(config.max_batch_size);
    batch_generator
        .init(iris_store, graph_store, &aws_clients.s3_client)
        .await?;

    // Index until generator is exhausted.
    // TODO: implement outer loop.
    let _ = batch_generator.next_batch(iris_store).await?;

    todo!()
}

// TODO genesis "num_processed" state flag

// TODO genesis results produced in large batches, update written to temporary
// table, then update applied to graph

// DB sync possibly should support limited rollback?

// DB loading should use num_processed value to choose number of entries to load<|MERGE_RESOLUTION|>--- conflicted
+++ resolved
@@ -36,11 +36,8 @@
 use iris_mpc_cpu::hnsw::graph::graph_store::GraphPg;
 use iris_mpc_store::{S3Store, Store};
 use serde::{Deserialize, Serialize};
-<<<<<<< HEAD
 use std::collections::HashMap;
 use std::mem;
-=======
->>>>>>> 24780da0
 use std::sync::atomic::{AtomicBool, Ordering};
 use std::sync::{Arc, LazyLock, Mutex};
 use std::time::{Duration, Instant};
@@ -917,11 +914,7 @@
     .await
     .expect("Failed to load DB");
 
-<<<<<<< HEAD
     graph_loader.load_graph_store(graph_store).await?;
-=======
-    let skip_request_ids = sync_result.deleted_request_ids();
->>>>>>> 24780da0
 
     Ok(())
 }
@@ -1067,41 +1060,24 @@
     let res: Result<()> = async {
         tracing::info!("Entering main loop");
 
-<<<<<<< HEAD
         // Skip requests based on the startup sync, only in the first iteration.
         let skip_request_ids = mem::take(&mut skip_request_ids);
 
-=======
-        let shares_encryption_key_pair = shares_encryption_key_pair.clone();
->>>>>>> 24780da0
         // This batch can consist of N sets of iris_share + mask
         // It also includes a vector of request ids, mapping to the sets above
 
         let mut batch_stream = receive_batch_stream(
             party_id,
-<<<<<<< HEAD
-            &aws_clients.sqs_client,
-            &aws_clients.sns_client,
-            &aws_clients.s3_client,
-            config,
-            iris_store,
-            &skip_request_ids,
-            shares_encryption_key_pair.clone(),
-            shutdown_handler,
-            &uniqueness_error_result_attribute,
-            &reauth_error_result_attribute,
-=======
             aws_clients.sqs_client.clone(),
             aws_clients.sns_client.clone(),
             aws_clients.s3_client.clone(),
             config.clone(),
-            store.clone(),
+            iris_store.clone(),
             skip_request_ids,
             shares_encryption_key_pair.clone(),
             shutdown_handler.clone(),
             uniqueness_error_result_attribute.clone(),
             reauth_error_result_attribute.clone(),
->>>>>>> 24780da0
         );
 
         let dummy_shares_for_deletions = get_dummy_shares_for_deletion(party_id);
@@ -1149,23 +1125,6 @@
 
             let result_future = hawk_handle.submit_batch_query(batch.clone());
 
-<<<<<<< HEAD
-            next_batch = receive_batch(
-                party_id,
-                &aws_clients.sqs_client,
-                &aws_clients.sns_client,
-                &aws_clients.s3_client,
-                config,
-                iris_store,
-                &skip_request_ids,
-                shares_encryption_key_pair.clone(),
-                shutdown_handler,
-                &uniqueness_error_result_attribute,
-                &reauth_error_result_attribute,
-            );
-
-=======
->>>>>>> 24780da0
             // await the result
             let result = timeout(processing_timeout, result_future.await)
                 .await
