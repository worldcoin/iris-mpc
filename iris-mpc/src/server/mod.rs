use crate::services::aws::clients::AwsClients;
use crate::services::processors::batch::receive_batch_stream;
use crate::services::processors::job::process_job_result;
use crate::services::processors::process_identity_deletions;
use crate::services::processors::result_message::send_results_to_sns;
use crate::services::store::{load_db, S3LoaderParams};
use aws_sdk_sns::types::MessageAttributeValue;

use eyre::{bail, eyre, Report, Result};
use iris_mpc_common::config::{CommonConfig, Config, ModeOfCompute, ModeOfDeployment};
use iris_mpc_common::helpers::batch_sync::get_own_batch_sync_state;
use iris_mpc_common::helpers::inmemory_store::InMemoryStore;
use iris_mpc_common::helpers::key_pair::SharesEncryptionKeyPairs;
use iris_mpc_common::helpers::shutdown_handler::ShutdownHandler;
use iris_mpc_common::helpers::smpc_request::{
    ANONYMIZED_STATISTICS_MESSAGE_TYPE, IDENTITY_DELETION_MESSAGE_TYPE, REAUTH_MESSAGE_TYPE,
    UNIQUENESS_MESSAGE_TYPE,
};
use iris_mpc_common::helpers::smpc_response::create_message_type_attribute_map;
use iris_mpc_common::helpers::sqs::{delete_messages_until_sequence_num, get_next_sns_seq_num};
use iris_mpc_common::helpers::sync::{SyncResult, SyncState};
use iris_mpc_common::helpers::task_monitor::TaskMonitor;
use iris_mpc_common::helpers::utils::get_check_addresses;
use iris_mpc_common::iris_db::get_dummy_shares_for_deletion;
use iris_mpc_common::job::JobSubmissionHandle;
use iris_mpc_common::postgres::{AccessMode, PostgresClient};
use iris_mpc_common::server_coordination::{
    get_others_sync_state, init_heartbeat_task, init_task_monitor, set_node_ready,
    start_coordination_server, wait_for_others_ready, wait_for_others_unready,
};
use iris_mpc_cpu::execution::hawk_main::{
    GraphStore, HawkActor, HawkArgs, HawkHandle, ServerJobResult,
};
use iris_mpc_cpu::hawkers::aby3::aby3_store::Aby3Store;
use iris_mpc_cpu::hnsw::graph::graph_store::GraphPg;
use iris_mpc_store::{S3Store, Store};
use std::collections::HashMap;
use std::mem;
<<<<<<< HEAD
use std::sync::atomic::{AtomicBool, Ordering};
use std::sync::Arc;
=======
use std::sync::{Arc, LazyLock, Mutex};
>>>>>>> 2269fb79
use std::time::{Duration, Instant};
use tokio::sync::mpsc;
use tokio::sync::mpsc::Sender;
use tokio::time::timeout;

const RNG_SEED_INIT_DB: u64 = 42;
pub const SQS_POLLING_INTERVAL: Duration = Duration::from_secs(1);
pub const MAX_CONCURRENT_REQUESTS: usize = 32;

/// Main logic for initialization and execution of AMPC iris uniqueness server
/// nodes.
pub async fn server_main(config: Config) -> Result<()> {
    let shutdown_handler = init_shutdown_handler(&config).await;

    process_config(&config);

    let (iris_store, graph_store) = prepare_stores(&config).await?;

    let aws_clients = init_aws_services(&config).await?;
    let shares_encryption_key_pair = get_shares_encryption_key_pair(&config, &aws_clients).await?;
    let sns_attributes_maps = init_sns(&config, &aws_clients, &iris_store).await?;

    maybe_seed_random_shares(&config, &iris_store).await?;
    check_store_consistency(&config, &iris_store).await?;
    let my_state = build_sync_state(&config, &aws_clients, &iris_store).await?;

    let mut background_tasks = init_task_monitor();

    let is_ready_flag =
        start_coordination_server(&config, &mut background_tasks, &shutdown_handler, &my_state)
            .await;

    background_tasks.check_tasks();

    wait_for_others_unready(&config).await?;
    init_heartbeat_task(&config, &mut background_tasks, &shutdown_handler).await?;

    background_tasks.check_tasks();

    let sync_result = get_others_sync_state(&config, &my_state).await?;
    sync_result.check_common_config()?;

    maybe_sync_sqs_queues(&config, &sync_result, &aws_clients).await?;
    sync_dbs_rollback(&config, &sync_result, &iris_store).await?;

    if shutdown_handler.is_shutting_down() {
        tracing::warn!("Shutting down has been triggered");
        return Ok(());
    }

    let mut hawk_actor = init_hawk_actor(&config).await?;

    load_database(
        &config,
        &iris_store,
        &graph_store,
        &aws_clients,
        &shutdown_handler,
        &mut hawk_actor,
    )
    .await?;

    background_tasks.check_tasks();

    let tx_results = start_results_thread(
        &config,
        &iris_store,
        graph_store,
        &aws_clients,
        &mut background_tasks,
        &shutdown_handler,
        sns_attributes_maps,
    )
    .await?;

    background_tasks.check_tasks();

    set_node_ready(is_ready_flag);
    wait_for_others_ready(&config).await?;

    background_tasks.check_tasks();

    run_main_server_loop(
        &config,
        &iris_store,
        &aws_clients,
        shares_encryption_key_pair,
        &sync_result,
        background_tasks,
        &shutdown_handler,
        hawk_actor,
        tx_results,
    )
    .await?;

    Ok(())
}

/// Initializes shutdown handler, which waits for shutdown signals or function
/// calls and provides a light mechanism for gracefully finishing ongoing query
/// batches before exiting.
async fn init_shutdown_handler(config: &Config) -> Arc<ShutdownHandler> {
    let shutdown_handler = Arc::new(ShutdownHandler::new(
        config.shutdown_last_results_sync_timeout_secs,
    ));
    shutdown_handler.wait_for_shutdown_signal().await;

    shutdown_handler
}

/// Validates server config and initializes associated static state.
fn process_config(config: &Config) {
    // Validate modes of compute/deployment.
    if config.mode_of_compute != ModeOfCompute::Cpu {
        panic!(
            "Invalid config setting: compute_mode: actual: {:?} :: expected: ModeOfCompute::CPU",
            config.mode_of_compute
        );
    } else {
        tracing::info!("Mode of compute: {:?}", config.mode_of_compute);
        tracing::info!("Mode of deployment: {:?}", config.mode_of_deployment);
    }

    // Make sure the configuration is in correct state, to avoid complex handling of ReadOnly
    // during ShadowReadOnly deployment we panic if the base store persistence is enabled.
    if config.mode_of_deployment == ModeOfDeployment::ShadowReadOnly && !config.disable_persistence
    {
        panic!(
            "The system cannot start securely in ShadowReadOnly mode with enabled base persistence flag!"
        )
    }

    // Load batch_size config
<<<<<<< HEAD
    let max_sync_lookback: usize = config.max_batch_size * 2;
    let max_rollback: usize = config.max_batch_size * 2;
=======
    *CURRENT_BATCH_SIZE.lock().unwrap() = config.max_batch_size;
>>>>>>> 2269fb79
    tracing::info!("Set batch size to {}", config.max_batch_size);
}

/// Returns computed maximum sync lookback size.
fn max_sync_lookback(config: &Config) -> usize {
    config.max_batch_size * 2
}

/// Returns computed maximum rollback size.
fn max_rollback(config: &Config) -> usize {
    config.max_batch_size * 2
}

/// Returnes initialized PostgreSQL clients for interacting
/// with iris share and HNSW graph stores.
async fn prepare_stores(config: &Config) -> Result<(Store, GraphPg<Aby3Store>), Report> {
    let schema_name = format!(
        "{}_{}_{}",
        config.app_name, config.environment, config.party_id
    );

    match config.mode_of_deployment {
        // use the hawk db for both stores
        ModeOfDeployment::ShadowIsolation => {
            // This mode uses only Hawk DB
            let hawk_db_config = config
                .cpu_database
                .as_ref()
                .ok_or(eyre!("Missing CPU database config in ShadowIsolation"))?;
            let hawk_postgres_client =
                PostgresClient::new(&hawk_db_config.url, &schema_name, AccessMode::ReadWrite)
                    .await?;

            // Store -> CPU
            tracing::info!(
                "Creating new iris store from: {:?} in mode {:?}",
                hawk_db_config,
                config.mode_of_deployment
            );
            let iris_store = Store::new(&hawk_postgres_client).await?;

            // Graph -> CPU
            tracing::info!(
                "Creating new graph store from: {:?} in mode {:?}",
                hawk_db_config,
                config.mode_of_deployment
            );
            let graph_store = GraphStore::new(&hawk_postgres_client).await?;

            Ok((iris_store, graph_store))
        }

        // use base db for iris store and hawk db for graph store
        ModeOfDeployment::ShadowReadOnly => {
            let db_config = config
                .database
                .as_ref()
                .ok_or(eyre!("Missing database config"))?;

            let postgres_client =
                PostgresClient::new(&db_config.url, &schema_name, AccessMode::ReadOnly).await?;

            tracing::info!(
                "Creating new iris store from: {:?} in mode {:?}",
                db_config,
                config.mode_of_deployment
            );

            let iris_store = Store::new(&postgres_client).await?;

            let hawk_db_config = config
                .cpu_database
                .as_ref()
                .ok_or(eyre!("Missing CPU database config in ShadowReadOnly"))?;
            let hawk_postgres_client =
                PostgresClient::new(&hawk_db_config.url, &schema_name, AccessMode::ReadWrite)
                    .await?;

            tracing::info!(
                "Creating new graph store from: {:?} in mode {:?}",
                hawk_db_config,
                config.mode_of_deployment
            );
            let graph_store = GraphStore::new(&hawk_postgres_client).await?;

            Ok((iris_store, graph_store))
        }

        // use the base db for both stores
        _ => {
            let db_config = config
                .database
                .as_ref()
                .ok_or(eyre!("Missing database config"))?;

            let postgres_client =
                PostgresClient::new(&db_config.url, &schema_name, AccessMode::ReadWrite).await?;

            tracing::info!(
                "Creating new iris store from: {:?} in mode {:?}",
                db_config,
                config.mode_of_deployment
            );
            let iris_store = Store::new(&postgres_client).await?;

            tracing::info!(
                "Creating new graph store from: {:?} in mode {:?}",
                db_config,
                config.mode_of_deployment
            );
            let graph_store = GraphStore::new(&postgres_client).await?;

            Ok((iris_store, graph_store))
        }
    }
}

/// Returns AWS service clients for SQS, SNS, S3, and Secrets Manager.
async fn init_aws_services(config: &Config) -> Result<AwsClients> {
    tracing::info!("Initialising AWS services");
    AwsClients::new(config).await
}

/// Returns a party's keypair used to decrypt iris code secret shares from SQS input queue.
async fn get_shares_encryption_key_pair(
    config: &Config,
    aws_clients: &AwsClients,
) -> Result<SharesEncryptionKeyPairs> {
    let key_pair_result = SharesEncryptionKeyPairs::from_storage(
        aws_clients.secrets_manager_client.clone(),
        &config.environment,
        &config.party_id,
    )
    .await;

    if let Err(e) = &key_pair_result {
        tracing::error!("Failed to initialize shares encryption key pairs: {:?}", e);
    }

    Ok(key_pair_result?)
}

struct SnsAttributesMaps {
    uniqueness_result_attributes: HashMap<String, MessageAttributeValue>,
    reauth_result_attributes: HashMap<String, MessageAttributeValue>,
    anonymized_statistics_attributes: HashMap<String, MessageAttributeValue>,
    identity_deletion_result_attributes: HashMap<String, MessageAttributeValue>,
}

/// Returns a set of attribute maps used to interact with AWS SNS.
///
/// Also replays recent SNS results to ensure delivery occurred in case of previous server failure.
async fn init_sns(
    config: &Config,
    aws_clients: &AwsClients,
    store: &Store,
) -> Result<SnsAttributesMaps> {
    let uniqueness_result_attributes = create_message_type_attribute_map(UNIQUENESS_MESSAGE_TYPE);
    let reauth_result_attributes = create_message_type_attribute_map(REAUTH_MESSAGE_TYPE);
    let anonymized_statistics_attributes =
        create_message_type_attribute_map(ANONYMIZED_STATISTICS_MESSAGE_TYPE);
    let identity_deletion_result_attributes =
        create_message_type_attribute_map(IDENTITY_DELETION_MESSAGE_TYPE);

    tracing::info!("Replaying results");
    send_results_to_sns(
        store.last_results(max_sync_lookback(config)).await?,
        &Vec::new(),
        &aws_clients.sns_client,
        config,
        &uniqueness_result_attributes,
        UNIQUENESS_MESSAGE_TYPE,
    )
    .await?;

    Ok(SnsAttributesMaps {
        uniqueness_result_attributes,
        reauth_result_attributes,
        anonymized_statistics_attributes,
        identity_deletion_result_attributes,
    })
}

/// Seeds iris dB with random shares.
///
/// Note: seeds only if store length is 0 and `config.init_db_size` > 0.
async fn maybe_seed_random_shares(config: &Config, iris_store: &Store) -> Result<()> {
    let store_len = iris_store.count_irises().await?;
    if store_len == 0 && config.init_db_size > 0 {
        tracing::info!(
            "Initialize persistent iris DB with {} randomly generated shares",
            config.init_db_size
        );
        tracing::info!("Resetting the db: {}", config.clear_db_before_init);
        iris_store
            .init_db_with_random_shares(
                RNG_SEED_INIT_DB,
                config.party_id,
                config.init_db_size,
                config.clear_db_before_init,
            )
            .await?
    }

    Ok(())
}

/// Conducts consistency checks on iris shares store.
async fn check_store_consistency(config: &Config, iris_store: &Store) -> Result<()> {
    let store_len = iris_store.count_irises().await?;
    tracing::info!("Size of the database after init: {}", store_len);

    // Check if the sequence id is consistent with the number of irises
    let max_serial_id = iris_store.get_max_serial_id().await?;
    if max_serial_id != store_len {
        tracing::error!(
            "Detected inconsistency between max serial id {} and db size {}.",
            max_serial_id,
            store_len
        );

        bail!(
            "Detected inconsistency between max serial id {} and db size {}.",
            max_serial_id,
            store_len
        );
    }

    if store_len > config.max_db_size {
        tracing::error!("Database size exceeds maximum allowed size: {}", store_len);
        bail!("Database size exceeds maximum allowed size: {}", store_len);
    }

<<<<<<< HEAD
    tracing::info!("Preparing task monitor");
    let mut background_tasks = TaskMonitor::new();

    // --------------------------------------------------------------------------
    // ANCHOR: Starting Healthcheck, Readiness and Sync server
    // --------------------------------------------------------------------------
    tracing::info!("⚓️ ANCHOR: Starting Healthcheck, Readiness and Sync server");

    let is_ready_flag = Arc::new(AtomicBool::new(false));
    let is_ready_flag_cloned = Arc::clone(&is_ready_flag);

    let my_state = SyncState {
        db_len: store_len as u64,
        deleted_request_ids: store.last_deleted_requests(max_sync_lookback).await?,
        modifications: store.last_modifications(max_sync_lookback).await?,
        next_sns_sequence_num: next_sns_seq_number_future.await?,
        common_config: CommonConfig::from(config.clone()),
    };

    #[derive(Debug, Serialize, Deserialize, Clone)]
    struct ReadyProbeResponse {
        image_name: String,
        uuid: String,
        shutting_down: bool,
    }

    let health_shutdown_handler = Arc::clone(&shutdown_handler);
    let health_check_port = config.hawk_server_healthcheck_port;

    let _health_check_abort = background_tasks.spawn({
        let uuid = uuid::Uuid::new_v4().to_string();
        let ready_probe_response = ReadyProbeResponse {
            image_name: config.image_name.clone(),
            shutting_down: false,
            uuid: uuid.clone(),
        };
        let ready_probe_response_shutdown = ReadyProbeResponse {
            image_name: config.image_name.clone(),
            shutting_down: true,
            uuid: uuid.clone(),
        };
        let serialized_response = serde_json::to_string(&ready_probe_response)
            .expect("Serialization to JSON to probe response failed");
        let serialized_response_shutdown = serde_json::to_string(&ready_probe_response_shutdown)
            .expect("Serialization to JSON to probe response failed");
        tracing::info!("Healthcheck probe response: {}", serialized_response);
        let my_state = my_state.clone();
        let sqs_client = aws_clients.sqs_client.clone();
        let config = config.clone();
        async move {
            // Generate a random UUID for each run.
            let app = Router::new()
                .route(
                    "/health",
                    get(move || {
                        let shutdown_handler_clone = Arc::clone(&health_shutdown_handler);
                        async move {
                            if shutdown_handler_clone.is_shutting_down() {
                                serialized_response_shutdown.clone()
                            } else {
                                serialized_response.clone()
                            }
                        }
                    }),
                )
                .route(
                    "/ready",
                    get({
                        // We are only ready once this flag is set to true.
                        let is_ready_flag = Arc::clone(&is_ready_flag);
                        move || async move {
                            if is_ready_flag.load(Ordering::SeqCst) {
                                "ready".into_response()
                            } else {
                                StatusCode::SERVICE_UNAVAILABLE.into_response()
                            }
                        }
                    }),
                )
                .route(
                    "/startup-sync",
                    get(move || async move { serde_json::to_string(&my_state).unwrap() }),
                )
                .route(
                    "/batch-sync-state",
                    get(move || async move {
                        let batch_sync_state = get_own_batch_sync_state(&config, &sqs_client)
                            .await
                            .unwrap();
                        serde_json::to_string(&batch_sync_state).unwrap()
                    }),
                );

            let listener = tokio::net::TcpListener::bind(format!("0.0.0.0:{}", health_check_port))
                .await
                .wrap_err("healthcheck listener bind error")?;
            axum::serve(listener, app)
                .await
                .wrap_err("healthcheck listener server launch error")?;

            Ok::<(), eyre::Error>(())
        }
    });

    background_tasks.check_tasks();
    tracing::info!(
        "Healthcheck and Readiness server running on port {}.",
        health_check_port.clone()
    );

    tracing::info!("⚓️ ANCHOR: Waiting for other servers to be un-ready (syncing on startup)");
    // Check other nodes and wait until all nodes are ready.
    let all_readiness_addresses = get_check_addresses(
        config.node_hostnames.clone(),
        config.healthcheck_ports.clone(),
        "ready",
    );

    let unready_check = tokio::spawn(async move {
        let next_node = &all_readiness_addresses[(config.party_id + 1) % 3];
        let prev_node = &all_readiness_addresses[(config.party_id + 2) % 3];
        let mut connected_but_unready = [false, false];

        loop {
            for (i, host) in [next_node, prev_node].iter().enumerate() {
                let res = reqwest::get(host.as_str()).await;

                if res.is_ok() && res.unwrap().status() == StatusCode::SERVICE_UNAVAILABLE {
                    connected_but_unready[i] = true;
                    // If all nodes are connected, notify the main thread.
                    if connected_but_unready.iter().all(|&c| c) {
                        return;
                    }
                }
            }

            tokio::time::sleep(Duration::from_secs(1)).await;
        }
    });

    tracing::info!("Waiting for all nodes to be unready...");
    match tokio::time::timeout(
        Duration::from_secs(config.startup_sync_timeout_secs),
        unready_check,
    )
    .await
    {
        Ok(res) => {
            res?;
        }
        Err(_) => {
            tracing::error!("Timeout waiting for all nodes to be unready.");
            return Err(eyre!("Timeout waiting for all nodes to be unready."));
        }
    };
    tracing::info!("All nodes are starting up.");

    let (heartbeat_tx, heartbeat_rx) = oneshot::channel();
    let mut heartbeat_tx = Some(heartbeat_tx);

    let all_health_addresses = get_check_addresses(
        config.node_hostnames.clone(),
        config.healthcheck_ports.clone(),
        "health",
    );

    let image_name = config.image_name.clone();
    let heartbeat_shutdown_handler = Arc::clone(&shutdown_handler);
    let _heartbeat = background_tasks.spawn(async move {
        let next_node = &all_health_addresses[(config.party_id + 1) % 3];
        let prev_node = &all_health_addresses[(config.party_id + 2) % 3];
        let mut last_response = [String::default(), String::default()];
        let mut connected = [false, false];
        let mut retries = [0, 0];

        loop {
            for (i, host) in [next_node, prev_node].iter().enumerate() {
                let res = reqwest::get(host.as_str()).await;
                if res.is_err() || !res.as_ref().unwrap().status().is_success() {
                    // If it's the first time after startup, we allow a few retries to let the other
                    // nodes start up as well.
                    if last_response[i] == String::default()
                        && retries[i] < config.heartbeat_initial_retries
                    {
                        retries[i] += 1;
                        tracing::warn!("Node {} did not respond with success, retrying...", host);
                        continue;
                    }
                    tracing::info!(
                        "Node {} did not respond with success, starting graceful shutdown",
                        host
                    );
                    // if the nodes are still starting up and they get a failure - we can panic and
                    // not start graceful shutdown
                    if last_response[i] == String::default() {
                        panic!(
                            "Node {} did not respond with success during heartbeat init phase, \
                             killing server...",
                            host
                        );
                    }

                    if !heartbeat_shutdown_handler.is_shutting_down() {
                        heartbeat_shutdown_handler.trigger_manual_shutdown();
                        tracing::error!(
                            "Node {} has not completed health check, therefore graceful shutdown \
                             has been triggered",
                            host
                        );
                    } else {
                        tracing::info!("Node {} has already started graceful shutdown.", host);
                    }
                    continue;
                }

                let probe_response = res
                    .unwrap()
                    .json::<ReadyProbeResponse>()
                    .await
                    .expect("Deserialization of probe response failed");
                if probe_response.image_name != image_name {
                    // Do not create a panic as we still can continue to process before its
                    // updated
                    tracing::error!(
                        "Host {} is using image {} which differs from current node image: {}",
                        host,
                        probe_response.image_name.clone(),
                        image_name
                    );
                }
                if last_response[i] == String::default() {
                    last_response[i] = probe_response.uuid;
                    connected[i] = true;

                    // If all nodes are connected, notify the main thread.
                    if connected.iter().all(|&c| c) {
                        if let Some(tx) = heartbeat_tx.take() {
                            tx.send(()).unwrap();
                        }
                    }
                } else if probe_response.uuid != last_response[i] {
                    // If the UUID response is different, the node has restarted without us
                    // noticing. Our main NCCL connections cannot recover from
                    // this, so we panic.
                    panic!("Node {} seems to have restarted, killing server...", host);
                } else if probe_response.shutting_down {
                    tracing::info!("Node {} has starting graceful shutdown", host);

                    if !heartbeat_shutdown_handler.is_shutting_down() {
                        heartbeat_shutdown_handler.trigger_manual_shutdown();
                        tracing::error!(
                            "Node {} has starting graceful shutdown, therefore triggering \
                             graceful shutdown",
                            host
                        );
                    }
                } else {
                    tracing::info!("Heartbeat: Node {} is healthy", host);
                }
            }

            tokio::time::sleep(Duration::from_secs(config.heartbeat_interval_secs)).await;
        }
    });

    tracing::info!("Heartbeat starting...");
    heartbeat_rx.await?;
    tracing::info!("Heartbeat on all nodes started.");
    let download_shutdown_handler = Arc::clone(&shutdown_handler);

    background_tasks.check_tasks();

    // Start the actor in separate task.
    // A bit convoluted, but we need to create the actor on the thread already,
    // since it blocks a lot and is `!Send`, we get back the handle via the oneshot
    // channel
    let parallelism = config
        .database
        .as_ref()
        .ok_or(eyre!("Missing database config"))?
        .load_parallelism;

    let s3_load_parallelism = config.load_chunks_parallelism;
    let s3_chunks_bucket_name = config.db_chunks_bucket_name.clone();
    let s3_chunks_folder_name = config.db_chunks_folder_name.clone();
    let s3_load_max_retries = config.load_chunks_max_retries;
    let s3_load_initial_backoff_ms = config.load_chunks_initial_backoff_ms;

    // --------------------------------------------------------------------------
    // ANCHOR: Syncing latest node state
    // --------------------------------------------------------------------------
    tracing::info!("⚓️ ANCHOR: Syncing latest node state");

    let all_startup_sync_addresses = get_check_addresses(
        config.node_hostnames.clone(),
        config.healthcheck_ports.clone(),
        "startup-sync",
    );

    let next_node = &all_startup_sync_addresses[(config.party_id + 1) % 3];
    let prev_node = &all_startup_sync_addresses[(config.party_id + 2) % 3];

    tracing::info!("Database store length is: {}", store_len);
    let mut states = vec![my_state.clone()];
    for host in [next_node, prev_node].iter() {
        let res = reqwest::get(host.as_str()).await;
        match res {
            Ok(res) => {
                let state: SyncState = match res.json().await {
                    Ok(state) => state,
                    Err(e) => {
                        tracing::error!("Failed to parse sync state from party {}: {:?}", host, e);
                        panic!(
                            "could not get sync state from party {}, trying to restart",
                            host
                        );
                    }
                };
                states.push(state);
            }
            Err(e) => {
                tracing::error!("Failed to fetch sync state from party {}: {:?}", host, e);
                panic!(
                    "could not get sync state from party {}, trying to restart",
                    host
                );
            }
        }
    }
    let sync_result = SyncResult::new(my_state.clone(), states);
=======
    Ok(())
}
>>>>>>> 2269fb79

/// Build this node's synchronization state, which is compared against the
/// states provided by the other MPC nodes to reconstruct a consistent initial
/// state for MPC operation.
async fn build_sync_state(
    config: &Config,
    aws_clients: &AwsClients,
    store: &Store,
) -> Result<SyncState> {
    let db_len = store.count_irises().await? as u64;
    let deleted_request_ids = store
        .last_deleted_requests(max_sync_lookback(config))
        .await?;
    let modifications = store.last_modifications(max_sync_lookback(config)).await?;
    let next_sns_sequence_num = get_next_sns_seq_num(config, &aws_clients.sqs_client).await?;
    let common_config = CommonConfig::from(config.clone());

    Ok(SyncState {
        db_len,
        deleted_request_ids,
        modifications,
        next_sns_sequence_num,
        common_config,
    })
}

/// If enabled in `config.enable_sync_queues_on_sns_sequence_number`, delete stale
/// SQS messages in requests queue with sequence number older than the most
/// recent sequence number seen by any MPC party.
async fn maybe_sync_sqs_queues(
    config: &Config,
    sync_result: &SyncResult,
    aws_clients: &AwsClients,
) -> Result<()> {
    if config.enable_sync_queues_on_sns_sequence_number {
        let max_sqs_sequence_num = sync_result.max_sns_sequence_num();
        delete_messages_until_sequence_num(
            config,
            &aws_clients.sqs_client,
            sync_result.my_state.next_sns_sequence_num,
            max_sqs_sequence_num,
        )
        .await?;
    }

    Ok(())
}

/// Synchronize iris databases if needed by rolling back to smallest height
/// among the MPC parties.  Rollback fails if number of rolled back entries
/// is greater than a fixed maximum rollback amount determined by the
/// configuration parameters.
async fn sync_dbs_rollback(
    config: &Config,
    sync_result: &SyncResult,
    iris_store: &Store,
) -> Result<()> {
    let my_db_len = iris_store.count_irises().await?;

    if let Some(min_db_len) = sync_result.must_rollback_storage() {
        tracing::error!("Databases are out-of-sync: {:?}", sync_result);
        if min_db_len + max_rollback(config) < my_db_len {
            bail!(
                "Refusing to rollback so much (from {} to {})",
                my_db_len,
                min_db_len,
            );
        }
        tracing::warn!(
            "Rolling back from database length {} to other nodes length {}",
            my_db_len,
            min_db_len
        );
        iris_store.rollback(min_db_len).await?;
        metrics::counter!("db.sync.rollback").increment(1);
    }

    // refetch store_len in case we rolled back
    let store_len = iris_store.count_irises().await?;
    tracing::info!("Size of the database after sync: {}", store_len);

    Ok(())
}

/// Initialize main Hawk actor process for handling query batches using HNSW
/// approximate k-nearest neighbors graph search.
async fn init_hawk_actor(config: &Config) -> Result<HawkActor> {
    let node_addresses: Vec<String> = config
        .node_hostnames
        .iter()
        .zip(config.service_ports.iter())
        .map(|(host, port)| format!("{}:{}", host, port))
        .collect();

    let hawk_args = HawkArgs {
        party_index: config.party_id,
        addresses: node_addresses.clone(),
        request_parallelism: config.hawk_request_parallelism,
        connection_parallelism: config.hawk_connection_parallelism,
        hnsw_param_ef_constr: config.hnsw_param_ef_constr,
        hnsw_param_M: config.hnsw_param_M,
        hnsw_param_ef_search: config.hnsw_param_ef_search,
        hnsw_prng_seed: config.hawk_prng_seed,
        disable_persistence: config.cpu_disable_persistence,
        match_distances_buffer_size: config.match_distances_buffer_size,
        n_buckets: config.n_buckets,
    };

    tracing::info!(
        "Initializing HawkActor with args: party_index: {}, addresses: {:?}",
        hawk_args.party_index,
        node_addresses
    );

    HawkActor::from_cli(&hawk_args).await
}

/// Loads iris code shares & HNSW graph from Postgres and/or S3.
async fn load_database(
    config: &Config,
    iris_store: &Store,
    graph_store: &GraphPg<Aby3Store>,
    aws_clients: &AwsClients,
    shutdown_handler: &Arc<ShutdownHandler>,
    hawk_actor: &mut HawkActor,
) -> Result<()> {
    // ANCHOR: Load the database
    tracing::info!("⚓️ ANCHOR: Load the database");
    let (mut iris_loader, graph_loader) = hawk_actor.as_iris_loader().await;

    // TODO: not needed?
    if config.fake_db_size > 0 {
        iris_loader.fake_db(config.fake_db_size);
        return Ok(());
    }

    let parallelism = config
        .database
        .as_ref()
        .ok_or(eyre!("Missing database config"))?
        .load_parallelism;

    tracing::info!(
        "Initialize iris db: Loading from DB (parallelism: {})",
        parallelism
    );
    let download_shutdown_handler = Arc::clone(shutdown_handler);

    let store_len = iris_store.count_irises().await?;

    let s3_loader_params = S3LoaderParams {
        db_chunks_s3_store: S3Store::new(
            aws_clients.db_chunks_s3_client.clone(),
            config.db_chunks_bucket_name.clone(),
        ),
        db_chunks_s3_client: aws_clients.db_chunks_s3_client.clone(),
        s3_chunks_folder_name: config.db_chunks_folder_name.clone(),
        s3_chunks_bucket_name: config.db_chunks_bucket_name.clone(),
        s3_load_parallelism: config.load_chunks_parallelism,
        s3_load_max_retries: config.load_chunks_max_retries,
        s3_load_initial_backoff_ms: config.load_chunks_initial_backoff_ms,
    };

    load_db(
        &mut iris_loader,
        iris_store,
        store_len,
        parallelism,
        config,
        Some(s3_loader_params),
        download_shutdown_handler,
    )
    .await
    .expect("Failed to load DB");

    graph_loader.load_graph_store(graph_store).await?;

    Ok(())
}

/// Spawns thread responsible for communicating back results from batch query processing.
async fn start_results_thread(
    config: &Config,
    iris_store: &Store,
    graph_store: GraphPg<Aby3Store>,
    aws_clients: &AwsClients,
    task_monitor: &mut TaskMonitor,
    shutdown_handler: &Arc<ShutdownHandler>,
    sns_attributes_maps: SnsAttributesMaps,
) -> Result<Sender<ServerJobResult>> {
    let (tx, mut rx) = mpsc::channel::<ServerJobResult>(32); // TODO: pick some buffer value
    let sns_client_bg = aws_clients.sns_client.clone();
    let config_bg = config.clone();
    let store_bg = iris_store.clone();
    let shutdown_handler_bg = Arc::clone(shutdown_handler);
    let party_id = config.party_id;
    let _result_sender_abort = task_monitor.spawn(async move {
        while let Some(job_result) = rx.recv().await {
            if let Err(e) = process_job_result(
                job_result,
                party_id,
                &store_bg,
                &graph_store,
                &sns_client_bg,
                &config_bg,
                &sns_attributes_maps.uniqueness_result_attributes,
                &sns_attributes_maps.reauth_result_attributes,
                &sns_attributes_maps.identity_deletion_result_attributes,
                &sns_attributes_maps.anonymized_statistics_attributes,
                &shutdown_handler_bg,
            )
            .await
            {
                tracing::error!("Error processing job result: {:?}", e);
            }
        }

        Ok(())
    });

    Ok(tx)
}

/// Runs main processing loop in this thread.  Batches of requests are read
/// from the SQS input queue, and are passed to a `HawkHandle` processer task,
/// which distributes tasks among different threads and gRPC network sessions
/// to execute appropriate computations via MPC.  Once a batch is processed,
/// the results are passed to the results processing thread to be finalized
/// and communicated out.
#[allow(clippy::too_many_arguments)]
async fn run_main_server_loop(
    config: &Config,
    iris_store: &Store,
    aws_clients: &AwsClients,
    shares_encryption_key_pair: SharesEncryptionKeyPairs,
    sync_result: &SyncResult,
    mut task_monitor: TaskMonitor,
    shutdown_handler: &Arc<ShutdownHandler>,
    hawk_actor: HawkActor,
    tx_results: Sender<ServerJobResult>,
) -> Result<()> {
    // --------------------------------------------------------------------------
    // ANCHOR: Start the main loop
    // --------------------------------------------------------------------------
    tracing::info!("⚓️ ANCHOR: Start the main loop");

    let mut hawk_handle = HawkHandle::new(hawk_actor).await?;

    let mut skip_request_ids = sync_result.deleted_request_ids();

    let party_id = config.party_id;

    let processing_timeout = Duration::from_secs(config.processing_timeout_secs);
    let uniqueness_error_result_attribute =
        create_message_type_attribute_map(UNIQUENESS_MESSAGE_TYPE);
    let reauth_error_result_attribute = create_message_type_attribute_map(REAUTH_MESSAGE_TYPE);
    let res: Result<()> = async {
        tracing::info!("Entering main loop");

        // Skip requests based on the startup sync, only in the first iteration.
        let skip_request_ids = mem::take(&mut skip_request_ids);

        // This batch can consist of N sets of iris_share + mask
        // It also includes a vector of request ids, mapping to the sets above

        let mut batch_stream = receive_batch_stream(
            party_id,
            aws_clients.sqs_client.clone(),
            aws_clients.sns_client.clone(),
            aws_clients.s3_client.clone(),
            config.clone(),
            iris_store.clone(),
            skip_request_ids,
            shares_encryption_key_pair.clone(),
            shutdown_handler.clone(),
            uniqueness_error_result_attribute.clone(),
            reauth_error_result_attribute.clone(),
        );

        let dummy_shares_for_deletions = get_dummy_shares_for_deletion(party_id);

        loop {
            let now = Instant::now();

            let batch = match batch_stream.recv().await {
                Some(Ok(None)) | None => {
                    tracing::info!("No more batches to process, exiting main loop");
                    return Ok(());
                }
                Some(Err(e)) => {
                    return Err(e.into());
                }
                Some(Ok(Some(batch))) => batch,
            };

            // start trace span - with single TraceId and single ParentTraceID
            tracing::info!("Received batch in {:?}", now.elapsed());

            metrics::histogram!("receive_batch_duration").record(now.elapsed().as_secs_f64());
            metrics::gauge!("batch_size").set(batch.request_types.len() as f64);

            process_identity_deletions(
                &batch,
                iris_store,
                &dummy_shares_for_deletions.0,
                &dummy_shares_for_deletions.1,
            )
            .await?;

            // Iterate over a list of tracing payloads, and create logs with mappings to
            // payloads Log at least a "start" event using a log with trace.id and
            // parent.trace.id
            for tracing_payload in batch.metadata.iter() {
                tracing::info!(
                    node_id = tracing_payload.node_id,
                    dd.trace_id = tracing_payload.trace_id,
                    dd.span_id = tracing_payload.span_id,
                    "Started processing share",
                );
            }

            task_monitor.check_tasks();

            let result_future = hawk_handle.submit_batch_query(batch.clone());

            // await the result
            let result = timeout(processing_timeout, result_future.await)
                .await
                .map_err(|e| eyre!("HawkActor processing timeout: {:?}", e))??;

            tx_results.send(result).await?;

            shutdown_handler.increment_batches_pending_completion()
            // wrap up tracing span context
        }
    }
    .await;

    match res {
        Ok(_) => {
            tracing::info!(
                "Main loop exited normally. Waiting for last batch results to be processed before \
                 shutting down..."
            );

            shutdown_handler.wait_for_pending_batches_completion().await;
        }
        Err(e) => {
            tracing::error!("HawkActor processing error: {:?}", e);
            // drop actor handle to initiate shutdown
            drop(hawk_handle);

            // Clean up server tasks, then wait for them to finish
            task_monitor.abort_all();
            tokio::time::sleep(Duration::from_secs(5)).await;

            // Check for background task hangs and shutdown panics
            task_monitor.check_tasks_finished();
        }
    }
    Ok(())
}<|MERGE_RESOLUTION|>--- conflicted
+++ resolved
@@ -36,12 +36,9 @@
 use iris_mpc_store::{S3Store, Store};
 use std::collections::HashMap;
 use std::mem;
-<<<<<<< HEAD
+use std::sync::{Arc, LazyLock, Mutex};
 use std::sync::atomic::{AtomicBool, Ordering};
 use std::sync::Arc;
-=======
-use std::sync::{Arc, LazyLock, Mutex};
->>>>>>> 2269fb79
 use std::time::{Duration, Instant};
 use tokio::sync::mpsc;
 use tokio::sync::mpsc::Sender;
@@ -175,12 +172,8 @@
     }
 
     // Load batch_size config
-<<<<<<< HEAD
     let max_sync_lookback: usize = config.max_batch_size * 2;
     let max_rollback: usize = config.max_batch_size * 2;
-=======
-    *CURRENT_BATCH_SIZE.lock().unwrap() = config.max_batch_size;
->>>>>>> 2269fb79
     tracing::info!("Set batch size to {}", config.max_batch_size);
 }
 
@@ -414,341 +407,8 @@
         bail!("Database size exceeds maximum allowed size: {}", store_len);
     }
 
-<<<<<<< HEAD
-    tracing::info!("Preparing task monitor");
-    let mut background_tasks = TaskMonitor::new();
-
-    // --------------------------------------------------------------------------
-    // ANCHOR: Starting Healthcheck, Readiness and Sync server
-    // --------------------------------------------------------------------------
-    tracing::info!("⚓️ ANCHOR: Starting Healthcheck, Readiness and Sync server");
-
-    let is_ready_flag = Arc::new(AtomicBool::new(false));
-    let is_ready_flag_cloned = Arc::clone(&is_ready_flag);
-
-    let my_state = SyncState {
-        db_len: store_len as u64,
-        deleted_request_ids: store.last_deleted_requests(max_sync_lookback).await?,
-        modifications: store.last_modifications(max_sync_lookback).await?,
-        next_sns_sequence_num: next_sns_seq_number_future.await?,
-        common_config: CommonConfig::from(config.clone()),
-    };
-
-    #[derive(Debug, Serialize, Deserialize, Clone)]
-    struct ReadyProbeResponse {
-        image_name: String,
-        uuid: String,
-        shutting_down: bool,
-    }
-
-    let health_shutdown_handler = Arc::clone(&shutdown_handler);
-    let health_check_port = config.hawk_server_healthcheck_port;
-
-    let _health_check_abort = background_tasks.spawn({
-        let uuid = uuid::Uuid::new_v4().to_string();
-        let ready_probe_response = ReadyProbeResponse {
-            image_name: config.image_name.clone(),
-            shutting_down: false,
-            uuid: uuid.clone(),
-        };
-        let ready_probe_response_shutdown = ReadyProbeResponse {
-            image_name: config.image_name.clone(),
-            shutting_down: true,
-            uuid: uuid.clone(),
-        };
-        let serialized_response = serde_json::to_string(&ready_probe_response)
-            .expect("Serialization to JSON to probe response failed");
-        let serialized_response_shutdown = serde_json::to_string(&ready_probe_response_shutdown)
-            .expect("Serialization to JSON to probe response failed");
-        tracing::info!("Healthcheck probe response: {}", serialized_response);
-        let my_state = my_state.clone();
-        let sqs_client = aws_clients.sqs_client.clone();
-        let config = config.clone();
-        async move {
-            // Generate a random UUID for each run.
-            let app = Router::new()
-                .route(
-                    "/health",
-                    get(move || {
-                        let shutdown_handler_clone = Arc::clone(&health_shutdown_handler);
-                        async move {
-                            if shutdown_handler_clone.is_shutting_down() {
-                                serialized_response_shutdown.clone()
-                            } else {
-                                serialized_response.clone()
-                            }
-                        }
-                    }),
-                )
-                .route(
-                    "/ready",
-                    get({
-                        // We are only ready once this flag is set to true.
-                        let is_ready_flag = Arc::clone(&is_ready_flag);
-                        move || async move {
-                            if is_ready_flag.load(Ordering::SeqCst) {
-                                "ready".into_response()
-                            } else {
-                                StatusCode::SERVICE_UNAVAILABLE.into_response()
-                            }
-                        }
-                    }),
-                )
-                .route(
-                    "/startup-sync",
-                    get(move || async move { serde_json::to_string(&my_state).unwrap() }),
-                )
-                .route(
-                    "/batch-sync-state",
-                    get(move || async move {
-                        let batch_sync_state = get_own_batch_sync_state(&config, &sqs_client)
-                            .await
-                            .unwrap();
-                        serde_json::to_string(&batch_sync_state).unwrap()
-                    }),
-                );
-
-            let listener = tokio::net::TcpListener::bind(format!("0.0.0.0:{}", health_check_port))
-                .await
-                .wrap_err("healthcheck listener bind error")?;
-            axum::serve(listener, app)
-                .await
-                .wrap_err("healthcheck listener server launch error")?;
-
-            Ok::<(), eyre::Error>(())
-        }
-    });
-
-    background_tasks.check_tasks();
-    tracing::info!(
-        "Healthcheck and Readiness server running on port {}.",
-        health_check_port.clone()
-    );
-
-    tracing::info!("⚓️ ANCHOR: Waiting for other servers to be un-ready (syncing on startup)");
-    // Check other nodes and wait until all nodes are ready.
-    let all_readiness_addresses = get_check_addresses(
-        config.node_hostnames.clone(),
-        config.healthcheck_ports.clone(),
-        "ready",
-    );
-
-    let unready_check = tokio::spawn(async move {
-        let next_node = &all_readiness_addresses[(config.party_id + 1) % 3];
-        let prev_node = &all_readiness_addresses[(config.party_id + 2) % 3];
-        let mut connected_but_unready = [false, false];
-
-        loop {
-            for (i, host) in [next_node, prev_node].iter().enumerate() {
-                let res = reqwest::get(host.as_str()).await;
-
-                if res.is_ok() && res.unwrap().status() == StatusCode::SERVICE_UNAVAILABLE {
-                    connected_but_unready[i] = true;
-                    // If all nodes are connected, notify the main thread.
-                    if connected_but_unready.iter().all(|&c| c) {
-                        return;
-                    }
-                }
-            }
-
-            tokio::time::sleep(Duration::from_secs(1)).await;
-        }
-    });
-
-    tracing::info!("Waiting for all nodes to be unready...");
-    match tokio::time::timeout(
-        Duration::from_secs(config.startup_sync_timeout_secs),
-        unready_check,
-    )
-    .await
-    {
-        Ok(res) => {
-            res?;
-        }
-        Err(_) => {
-            tracing::error!("Timeout waiting for all nodes to be unready.");
-            return Err(eyre!("Timeout waiting for all nodes to be unready."));
-        }
-    };
-    tracing::info!("All nodes are starting up.");
-
-    let (heartbeat_tx, heartbeat_rx) = oneshot::channel();
-    let mut heartbeat_tx = Some(heartbeat_tx);
-
-    let all_health_addresses = get_check_addresses(
-        config.node_hostnames.clone(),
-        config.healthcheck_ports.clone(),
-        "health",
-    );
-
-    let image_name = config.image_name.clone();
-    let heartbeat_shutdown_handler = Arc::clone(&shutdown_handler);
-    let _heartbeat = background_tasks.spawn(async move {
-        let next_node = &all_health_addresses[(config.party_id + 1) % 3];
-        let prev_node = &all_health_addresses[(config.party_id + 2) % 3];
-        let mut last_response = [String::default(), String::default()];
-        let mut connected = [false, false];
-        let mut retries = [0, 0];
-
-        loop {
-            for (i, host) in [next_node, prev_node].iter().enumerate() {
-                let res = reqwest::get(host.as_str()).await;
-                if res.is_err() || !res.as_ref().unwrap().status().is_success() {
-                    // If it's the first time after startup, we allow a few retries to let the other
-                    // nodes start up as well.
-                    if last_response[i] == String::default()
-                        && retries[i] < config.heartbeat_initial_retries
-                    {
-                        retries[i] += 1;
-                        tracing::warn!("Node {} did not respond with success, retrying...", host);
-                        continue;
-                    }
-                    tracing::info!(
-                        "Node {} did not respond with success, starting graceful shutdown",
-                        host
-                    );
-                    // if the nodes are still starting up and they get a failure - we can panic and
-                    // not start graceful shutdown
-                    if last_response[i] == String::default() {
-                        panic!(
-                            "Node {} did not respond with success during heartbeat init phase, \
-                             killing server...",
-                            host
-                        );
-                    }
-
-                    if !heartbeat_shutdown_handler.is_shutting_down() {
-                        heartbeat_shutdown_handler.trigger_manual_shutdown();
-                        tracing::error!(
-                            "Node {} has not completed health check, therefore graceful shutdown \
-                             has been triggered",
-                            host
-                        );
-                    } else {
-                        tracing::info!("Node {} has already started graceful shutdown.", host);
-                    }
-                    continue;
-                }
-
-                let probe_response = res
-                    .unwrap()
-                    .json::<ReadyProbeResponse>()
-                    .await
-                    .expect("Deserialization of probe response failed");
-                if probe_response.image_name != image_name {
-                    // Do not create a panic as we still can continue to process before its
-                    // updated
-                    tracing::error!(
-                        "Host {} is using image {} which differs from current node image: {}",
-                        host,
-                        probe_response.image_name.clone(),
-                        image_name
-                    );
-                }
-                if last_response[i] == String::default() {
-                    last_response[i] = probe_response.uuid;
-                    connected[i] = true;
-
-                    // If all nodes are connected, notify the main thread.
-                    if connected.iter().all(|&c| c) {
-                        if let Some(tx) = heartbeat_tx.take() {
-                            tx.send(()).unwrap();
-                        }
-                    }
-                } else if probe_response.uuid != last_response[i] {
-                    // If the UUID response is different, the node has restarted without us
-                    // noticing. Our main NCCL connections cannot recover from
-                    // this, so we panic.
-                    panic!("Node {} seems to have restarted, killing server...", host);
-                } else if probe_response.shutting_down {
-                    tracing::info!("Node {} has starting graceful shutdown", host);
-
-                    if !heartbeat_shutdown_handler.is_shutting_down() {
-                        heartbeat_shutdown_handler.trigger_manual_shutdown();
-                        tracing::error!(
-                            "Node {} has starting graceful shutdown, therefore triggering \
-                             graceful shutdown",
-                            host
-                        );
-                    }
-                } else {
-                    tracing::info!("Heartbeat: Node {} is healthy", host);
-                }
-            }
-
-            tokio::time::sleep(Duration::from_secs(config.heartbeat_interval_secs)).await;
-        }
-    });
-
-    tracing::info!("Heartbeat starting...");
-    heartbeat_rx.await?;
-    tracing::info!("Heartbeat on all nodes started.");
-    let download_shutdown_handler = Arc::clone(&shutdown_handler);
-
-    background_tasks.check_tasks();
-
-    // Start the actor in separate task.
-    // A bit convoluted, but we need to create the actor on the thread already,
-    // since it blocks a lot and is `!Send`, we get back the handle via the oneshot
-    // channel
-    let parallelism = config
-        .database
-        .as_ref()
-        .ok_or(eyre!("Missing database config"))?
-        .load_parallelism;
-
-    let s3_load_parallelism = config.load_chunks_parallelism;
-    let s3_chunks_bucket_name = config.db_chunks_bucket_name.clone();
-    let s3_chunks_folder_name = config.db_chunks_folder_name.clone();
-    let s3_load_max_retries = config.load_chunks_max_retries;
-    let s3_load_initial_backoff_ms = config.load_chunks_initial_backoff_ms;
-
-    // --------------------------------------------------------------------------
-    // ANCHOR: Syncing latest node state
-    // --------------------------------------------------------------------------
-    tracing::info!("⚓️ ANCHOR: Syncing latest node state");
-
-    let all_startup_sync_addresses = get_check_addresses(
-        config.node_hostnames.clone(),
-        config.healthcheck_ports.clone(),
-        "startup-sync",
-    );
-
-    let next_node = &all_startup_sync_addresses[(config.party_id + 1) % 3];
-    let prev_node = &all_startup_sync_addresses[(config.party_id + 2) % 3];
-
-    tracing::info!("Database store length is: {}", store_len);
-    let mut states = vec![my_state.clone()];
-    for host in [next_node, prev_node].iter() {
-        let res = reqwest::get(host.as_str()).await;
-        match res {
-            Ok(res) => {
-                let state: SyncState = match res.json().await {
-                    Ok(state) => state,
-                    Err(e) => {
-                        tracing::error!("Failed to parse sync state from party {}: {:?}", host, e);
-                        panic!(
-                            "could not get sync state from party {}, trying to restart",
-                            host
-                        );
-                    }
-                };
-                states.push(state);
-            }
-            Err(e) => {
-                tracing::error!("Failed to fetch sync state from party {}: {:?}", host, e);
-                panic!(
-                    "could not get sync state from party {}, trying to restart",
-                    host
-                );
-            }
-        }
-    }
-    let sync_result = SyncResult::new(my_state.clone(), states);
-=======
     Ok(())
 }
->>>>>>> 2269fb79
 
 /// Build this node's synchronization state, which is compared against the
 /// states provided by the other MPC nodes to reconstruct a consistent initial
