use crate::services::aws::clients::AwsClients;
use crate::services::processors::batch::receive_batch;
use crate::services::processors::job::process_job_result;
use crate::services::processors::process_identity_deletions;
use crate::services::processors::result_message::send_results_to_sns;
use crate::services::store::load_db;
use axum::http::StatusCode;
use axum::response::IntoResponse;
use axum::routing::get;
use axum::Router;
use eyre::{eyre, Report, WrapErr};
use iris_mpc_common::config::{CommonConfig, Config, ModeOfCompute, ModeOfDeployment};
use iris_mpc_common::helpers::inmemory_store::InMemoryStore;
use iris_mpc_common::helpers::key_pair::SharesEncryptionKeyPairs;
use iris_mpc_common::helpers::shutdown_handler::ShutdownHandler;
use iris_mpc_common::helpers::smpc_request::{
    ANONYMIZED_STATISTICS_MESSAGE_TYPE, IDENTITY_DELETION_MESSAGE_TYPE, REAUTH_MESSAGE_TYPE,
    UNIQUENESS_MESSAGE_TYPE,
};
use iris_mpc_common::helpers::smpc_response::create_message_type_attribute_map;
use iris_mpc_common::helpers::sqs::{delete_messages_until_sequence_num, get_next_sns_seq_num};
use iris_mpc_common::helpers::sync::{SyncResult, SyncState};
use iris_mpc_common::helpers::task_monitor::TaskMonitor;
use iris_mpc_common::iris_db::get_dummy_shares_for_deletion;
use iris_mpc_common::job::JobSubmissionHandle;
use iris_mpc_common::postgres::{AccessMode, PostgresClient};
use iris_mpc_cpu::execution::hawk_main::{
    GraphStore, HawkActor, HawkArgs, HawkHandle, ServerJobResult,
};
use iris_mpc_cpu::hawkers::aby3::aby3_store::Aby3Store;
use iris_mpc_cpu::hnsw::graph::graph_store::GraphPg;
use iris_mpc_store::{S3Store, Store};
use serde::{Deserialize, Serialize};
use std::mem;
use std::sync::atomic::{AtomicBool, Ordering};
use std::sync::{Arc, LazyLock, Mutex};
use std::time::{Duration, Instant};
use tokio::sync::{mpsc, oneshot};
use tokio::time::timeout;

const RNG_SEED_INIT_DB: u64 = 42;
pub const SQS_POLLING_INTERVAL: Duration = Duration::from_secs(1);
pub const MAX_CONCURRENT_REQUESTS: usize = 32;
pub static CURRENT_BATCH_SIZE: LazyLock<Mutex<usize>> = LazyLock::new(|| Mutex::new(0));

pub async fn server_main(config: Config) -> eyre::Result<()> {
    let shutdown_handler = Arc::new(ShutdownHandler::new(
        config.shutdown_last_results_sync_timeout_secs,
    ));
    shutdown_handler.wait_for_shutdown_signal().await;

    // Validate modes of compute/deployment.
    if config.mode_of_compute != ModeOfCompute::Cpu {
        panic!(
            "Invalid config setting: compute_mode: actual: {:?} :: expected: ModeOfCompute::CPU",
            config.mode_of_compute
        );
    } else {
        tracing::info!("Mode of compute: {:?}", config.mode_of_compute);
        tracing::info!("Mode of deployment: {:?}", config.mode_of_deployment);
    }

    // Make sure the configuration is in correct state, to avoid complex handling of ReadOnly
    // during ShadowReadOnly deployment we panic if the base store persistence is enabled.
    if config.mode_of_deployment == ModeOfDeployment::ShadowReadOnly && !config.disable_persistence
    {
        panic!(
            "The system cannot start securely in ShadowReadOnly mode with enabled base persistence flag!"
        )
    }

    // Load batch_size config
    *CURRENT_BATCH_SIZE.lock().unwrap() = config.max_batch_size;
    let max_sync_lookback: usize = config.max_batch_size * 2;
    let max_rollback: usize = config.max_batch_size * 2;
    tracing::info!("Set batch size to {}", config.max_batch_size);

    let (store, graph_store) = prepare_stores(&config).await?;

    tracing::info!("Initialising AWS services");
    let aws_clients = AwsClients::new(&config.clone()).await?;
    let next_sns_seq_number_future = get_next_sns_seq_num(&config, &aws_clients.sqs_client);

    let shares_encryption_key_pair = match SharesEncryptionKeyPairs::from_storage(
        aws_clients.secrets_manager_client,
        &config.environment,
        &config.party_id,
    )
    .await
    {
        Ok(key_pair) => key_pair,
        Err(e) => {
            tracing::error!("Failed to initialize shares encryption key pairs: {:?}", e);
            return Ok(());
        }
    };

    let party_id = config.party_id;
    let uniqueness_result_attributes = create_message_type_attribute_map(UNIQUENESS_MESSAGE_TYPE);
    let reauth_result_attributes = create_message_type_attribute_map(REAUTH_MESSAGE_TYPE);
    let anonymized_statistics_attributes =
        create_message_type_attribute_map(ANONYMIZED_STATISTICS_MESSAGE_TYPE);
    let identity_deletion_result_attributes =
        create_message_type_attribute_map(IDENTITY_DELETION_MESSAGE_TYPE);
    tracing::info!("Replaying results");
    send_results_to_sns(
        store.last_results(max_sync_lookback).await?,
        &Vec::new(),
        &aws_clients.sns_client,
        &config,
        &uniqueness_result_attributes,
        UNIQUENESS_MESSAGE_TYPE,
    )
    .await?;

    let store_len = store.count_irises().await?;

    tracing::info!("Size of the database before init: {}", store_len);

    // Seed the persistent storage with random shares if configured and db is still
    // empty.
    if store_len == 0 && config.init_db_size > 0 {
        tracing::info!(
            "Initialize persistent iris DB with {} randomly generated shares",
            config.init_db_size
        );
        tracing::info!("Resetting the db: {}", config.clear_db_before_init);
        store
            .init_db_with_random_shares(
                RNG_SEED_INIT_DB,
                party_id,
                config.init_db_size,
                config.clear_db_before_init,
            )
            .await?;
    }

    // Fetch again in case we've just initialized the DB
    let store_len = store.count_irises().await?;

    tracing::info!("Size of the database after init: {}", store_len);

    // Check if the sequence id is consistent with the number of irises
    let max_serial_id = store.get_max_serial_id().await?;
    if max_serial_id != store_len {
        tracing::error!(
            "Detected inconsistency between max serial id {} and db size {}.",
            max_serial_id,
            store_len
        );

        eyre::bail!(
            "Detected inconsistency between max serial id {} and db size {}.",
            max_serial_id,
            store_len
        );
    }

    if store_len > config.max_db_size {
        tracing::error!("Database size exceeds maximum allowed size: {}", store_len);
        eyre::bail!("Database size exceeds maximum allowed size: {}", store_len);
    }

    tracing::info!("Preparing task monitor");
    let mut background_tasks = TaskMonitor::new();

    // --------------------------------------------------------------------------
    // ANCHOR: Starting Healthcheck, Readiness and Sync server
    // --------------------------------------------------------------------------
    tracing::info!("⚓️ ANCHOR: Starting Healthcheck, Readiness and Sync server");

    let is_ready_flag = Arc::new(AtomicBool::new(false));
    let is_ready_flag_cloned = Arc::clone(&is_ready_flag);

    let my_state = SyncState {
        db_len: store_len as u64,
        deleted_request_ids: store.last_deleted_requests(max_sync_lookback).await?,
        modifications: store.last_modifications(max_sync_lookback).await?,
        next_sns_sequence_num: next_sns_seq_number_future.await?,
        common_config: CommonConfig::from(config.clone()),
    };

    #[derive(Debug, Serialize, Deserialize, Clone)]
    struct ReadyProbeResponse {
        image_name: String,
        uuid: String,
        shutting_down: bool,
    }

    let health_shutdown_handler = Arc::clone(&shutdown_handler);
    let health_check_port = config.hawk_server_healthcheck_port;

    let _health_check_abort = background_tasks.spawn({
        let uuid = uuid::Uuid::new_v4().to_string();
        let ready_probe_response = ReadyProbeResponse {
            image_name: config.image_name.clone(),
            shutting_down: false,
            uuid: uuid.clone(),
        };
        let ready_probe_response_shutdown = ReadyProbeResponse {
            image_name: config.image_name.clone(),
            shutting_down: true,
            uuid: uuid.clone(),
        };
        let serialized_response = serde_json::to_string(&ready_probe_response)
            .expect("Serialization to JSON to probe response failed");
        let serialized_response_shutdown = serde_json::to_string(&ready_probe_response_shutdown)
            .expect("Serialization to JSON to probe response failed");
        tracing::info!("Healthcheck probe response: {}", serialized_response);
        let my_state = my_state.clone();
        async move {
            // Generate a random UUID for each run.
            let app = Router::new()
                .route(
                    "/health",
                    get(move || {
                        let shutdown_handler_clone = Arc::clone(&health_shutdown_handler);
                        async move {
                            if shutdown_handler_clone.is_shutting_down() {
                                serialized_response_shutdown.clone()
                            } else {
                                serialized_response.clone()
                            }
                        }
                    }),
                )
                .route(
                    "/ready",
                    get({
                        // We are only ready once this flag is set to true.
                        let is_ready_flag = Arc::clone(&is_ready_flag);
                        move || async move {
                            if is_ready_flag.load(Ordering::SeqCst) {
                                "ready".into_response()
                            } else {
                                StatusCode::SERVICE_UNAVAILABLE.into_response()
                            }
                        }
                    }),
                )
                .route(
                    "/startup-sync",
                    get(move || async move { serde_json::to_string(&my_state).unwrap() }),
                );
            let listener = tokio::net::TcpListener::bind(format!("0.0.0.0:{}", health_check_port))
                .await
                .wrap_err("healthcheck listener bind error")?;
            axum::serve(listener, app)
                .await
                .wrap_err("healthcheck listener server launch error")?;

            Ok::<(), eyre::Error>(())
        }
    });

    background_tasks.check_tasks();
    tracing::info!(
        "Healthcheck and Readiness server running on port {}.",
        health_check_port.clone()
    );

    tracing::info!("⚓️ ANCHOR: Waiting for other servers to be un-ready (syncing on startup)");
    // Check other nodes and wait until all nodes are ready.
    let all_readiness_addresses = get_check_addresses(
        config.node_hostnames.clone(),
        config.healthcheck_ports.clone(),
        "ready",
    );

    let unready_check = tokio::spawn(async move {
        let next_node = &all_readiness_addresses[(config.party_id + 1) % 3];
        let prev_node = &all_readiness_addresses[(config.party_id + 2) % 3];
        let mut connected_but_unready = [false, false];

        loop {
            for (i, host) in [next_node, prev_node].iter().enumerate() {
                let res = reqwest::get(host.as_str()).await;

                if res.is_ok() && res.unwrap().status() == StatusCode::SERVICE_UNAVAILABLE {
                    connected_but_unready[i] = true;
                    // If all nodes are connected, notify the main thread.
                    if connected_but_unready.iter().all(|&c| c) {
                        return;
                    }
                }
            }

            tokio::time::sleep(Duration::from_secs(1)).await;
        }
    });

    tracing::info!("Waiting for all nodes to be unready...");
    match tokio::time::timeout(
        Duration::from_secs(config.startup_sync_timeout_secs),
        unready_check,
    )
    .await
    {
        Ok(res) => {
            res?;
        }
        Err(_) => {
            tracing::error!("Timeout waiting for all nodes to be unready.");
            return Err(eyre!("Timeout waiting for all nodes to be unready."));
        }
    };
    tracing::info!("All nodes are starting up.");

    let (heartbeat_tx, heartbeat_rx) = oneshot::channel();
    let mut heartbeat_tx = Some(heartbeat_tx);

    let all_health_addresses = get_check_addresses(
        config.node_hostnames.clone(),
        config.healthcheck_ports.clone(),
        "health",
    );

    let image_name = config.image_name.clone();
    let heartbeat_shutdown_handler = Arc::clone(&shutdown_handler);
    let _heartbeat = background_tasks.spawn(async move {
        let next_node = &all_health_addresses[(config.party_id + 1) % 3];
        let prev_node = &all_health_addresses[(config.party_id + 2) % 3];
        let mut last_response = [String::default(), String::default()];
        let mut connected = [false, false];
        let mut retries = [0, 0];

        loop {
            for (i, host) in [next_node, prev_node].iter().enumerate() {
                let res = reqwest::get(host.as_str()).await;
                if res.is_err() || !res.as_ref().unwrap().status().is_success() {
                    // If it's the first time after startup, we allow a few retries to let the other
                    // nodes start up as well.
                    if last_response[i] == String::default()
                        && retries[i] < config.heartbeat_initial_retries
                    {
                        retries[i] += 1;
                        tracing::warn!("Node {} did not respond with success, retrying...", host);
                        continue;
                    }
                    tracing::info!(
                        "Node {} did not respond with success, starting graceful shutdown",
                        host
                    );
                    // if the nodes are still starting up and they get a failure - we can panic and
                    // not start graceful shutdown
                    if last_response[i] == String::default() {
                        panic!(
                            "Node {} did not respond with success during heartbeat init phase, \
                             killing server...",
                            host
                        );
                    }

                    if !heartbeat_shutdown_handler.is_shutting_down() {
                        heartbeat_shutdown_handler.trigger_manual_shutdown();
                        tracing::error!(
                            "Node {} has not completed health check, therefore graceful shutdown \
                             has been triggered",
                            host
                        );
                    } else {
                        tracing::info!("Node {} has already started graceful shutdown.", host);
                    }
                    continue;
                }

                let probe_response = res
                    .unwrap()
                    .json::<ReadyProbeResponse>()
                    .await
                    .expect("Deserialization of probe response failed");
                if probe_response.image_name != image_name {
                    // Do not create a panic as we still can continue to process before its
                    // updated
                    tracing::error!(
                        "Host {} is using image {} which differs from current node image: {}",
                        host,
                        probe_response.image_name.clone(),
                        image_name
                    );
                }
                if last_response[i] == String::default() {
                    last_response[i] = probe_response.uuid;
                    connected[i] = true;

                    // If all nodes are connected, notify the main thread.
                    if connected.iter().all(|&c| c) {
                        if let Some(tx) = heartbeat_tx.take() {
                            tx.send(()).unwrap();
                        }
                    }
                } else if probe_response.uuid != last_response[i] {
                    // If the UUID response is different, the node has restarted without us
                    // noticing. Our main NCCL connections cannot recover from
                    // this, so we panic.
                    panic!("Node {} seems to have restarted, killing server...", host);
                } else if probe_response.shutting_down {
                    tracing::info!("Node {} has starting graceful shutdown", host);

                    if !heartbeat_shutdown_handler.is_shutting_down() {
                        heartbeat_shutdown_handler.trigger_manual_shutdown();
                        tracing::error!(
                            "Node {} has starting graceful shutdown, therefore triggering \
                             graceful shutdown",
                            host
                        );
                    }
                } else {
                    tracing::info!("Heartbeat: Node {} is healthy", host);
                }
            }

            tokio::time::sleep(Duration::from_secs(config.heartbeat_interval_secs)).await;
        }
    });

    tracing::info!("Heartbeat starting...");
    heartbeat_rx.await?;
    tracing::info!("Heartbeat on all nodes started.");
    let download_shutdown_handler = Arc::clone(&shutdown_handler);

    background_tasks.check_tasks();

    // Start the actor in separate task.
    // A bit convoluted, but we need to create the actor on the thread already,
    // since it blocks a lot and is `!Send`, we get back the handle via the oneshot
    // channel
    let parallelism = config
        .database
        .as_ref()
        .ok_or(eyre!("Missing database config"))?
        .load_parallelism;

    let s3_load_parallelism = config.load_chunks_parallelism;
    let s3_chunks_bucket_name = config.db_chunks_bucket_name.clone();
    let s3_chunks_folder_name = config.db_chunks_folder_name.clone();
    let s3_load_max_retries = config.load_chunks_max_retries;
    let s3_load_initial_backoff_ms = config.load_chunks_initial_backoff_ms;

    // --------------------------------------------------------------------------
    // ANCHOR: Syncing latest node state
    // --------------------------------------------------------------------------
    tracing::info!("⚓️ ANCHOR: Syncing latest node state");

    let all_startup_sync_addresses = get_check_addresses(
        config.node_hostnames.clone(),
        config.healthcheck_ports.clone(),
        "startup-sync",
    );

    let next_node = &all_startup_sync_addresses[(config.party_id + 1) % 3];
    let prev_node = &all_startup_sync_addresses[(config.party_id + 2) % 3];

    tracing::info!("Database store length is: {}", store_len);
    let mut states = vec![my_state.clone()];
    for host in [next_node, prev_node].iter() {
        let res = reqwest::get(host.as_str()).await;
        match res {
            Ok(res) => {
                let state: SyncState = match res.json().await {
                    Ok(state) => state,
                    Err(e) => {
                        tracing::error!("Failed to parse sync state from party {}: {:?}", host, e);
                        panic!(
                            "could not get sync state from party {}, trying to restart",
                            host
                        );
                    }
                };
                states.push(state);
            }
            Err(e) => {
                tracing::error!("Failed to fetch sync state from party {}: {:?}", host, e);
                panic!(
                    "could not get sync state from party {}, trying to restart",
                    host
                );
            }
        }
    }
    let sync_result = SyncResult::new(my_state.clone(), states);

    // check if common part of the config is the same across all nodes
    sync_result.check_common_config()?;

    // sync the queues
    if config.enable_sync_queues_on_sns_sequence_number {
        let max_sqs_sequence_num = sync_result.max_sns_sequence_num();
        delete_messages_until_sequence_num(
            &config,
            &aws_clients.sqs_client,
            my_state.next_sns_sequence_num,
            max_sqs_sequence_num,
        )
        .await?;
    }

    if let Some(db_len) = sync_result.must_rollback_storage() {
        tracing::error!("Databases are out-of-sync: {:?}", sync_result);
        if db_len + max_rollback < store_len {
            return Err(eyre!(
                "Refusing to rollback so much (from {} to {})",
                store_len,
                db_len,
            ));
        }
        tracing::warn!(
            "Rolling back from database length {} to other nodes length {}",
            store_len,
            db_len
        );
        store.rollback(db_len).await?;
        metrics::counter!("db.sync.rollback").increment(1);
    }

    if download_shutdown_handler.is_shutting_down() {
        tracing::warn!("Shutting down has been triggered");
        return Ok(());
    }

    // refetch store_len in case we rolled back
    let store_len = store.count_irises().await?;
    tracing::info!("Database store length after sync: {}", store_len);

    let node_addresses: Vec<String> = config
        .node_hostnames
        .iter()
        .zip(config.service_ports.iter())
        .map(|(host, port)| format!("{}:{}", host, port))
        .collect();

    let hawk_args = HawkArgs {
        party_index: config.party_id,
        addresses: node_addresses.clone(),
        request_parallelism: config.hawk_request_parallelism,
        connection_parallelism: config.hawk_connection_parallelism,
        disable_persistence: config.cpu_disable_persistence,
        match_distances_buffer_size: config.match_distances_buffer_size,
        n_buckets: config.n_buckets,
    };

    tracing::info!(
        "Initializing HawkActor with args: party_index: {}, addresses: {:?}",
        hawk_args.party_index,
        node_addresses
    );

    let mut hawk_actor = HawkActor::from_cli(&hawk_args).await?;

    {
        // ANCHOR: Load the database
        tracing::info!("⚓️ ANCHOR: Load the database");
        let (mut iris_loader, graph_loader) = hawk_actor.as_iris_loader().await;

        if config.fake_db_size > 0 {
            // TODO: not needed?
            iris_loader.fake_db(config.fake_db_size);
        } else {
            tracing::info!(
                "Initialize iris db: Loading from DB (parallelism: {})",
                parallelism
            );
            let download_shutdown_handler = Arc::clone(&download_shutdown_handler);
            let db_chunks_s3_store = S3Store::new(
                aws_clients.db_chunks_s3_client.clone(),
                s3_chunks_bucket_name.clone(),
            );

            load_db(
                &mut iris_loader,
                &store,
                store_len,
                parallelism,
                &config,
                db_chunks_s3_store,
                aws_clients.db_chunks_s3_client,
                s3_chunks_folder_name,
                s3_chunks_bucket_name,
                s3_load_parallelism,
                s3_load_max_retries,
                s3_load_initial_backoff_ms,
                download_shutdown_handler,
            )
            .await
            .expect("Failed to load DB");

            graph_loader.load_graph_store(&graph_store).await?;
        }
    }

    let mut hawk_handle = HawkHandle::new(hawk_actor, 10).await?;

    let mut skip_request_ids = sync_result.deleted_request_ids();

    background_tasks.check_tasks();

    // Start thread that will be responsible for communicating back the results
    let (tx, mut rx) = mpsc::channel::<ServerJobResult>(32); // TODO: pick some buffer value
    let sns_client_bg = aws_clients.sns_client.clone();
    let config_bg = config.clone();
    let store_bg = store.clone();
    let shutdown_handler_bg = Arc::clone(&shutdown_handler);
    let _result_sender_abort = background_tasks.spawn(async move {
        while let Some(job_result) = rx.recv().await {
            if let Err(e) = process_job_result(
                job_result,
                party_id,
                &store_bg,
                &graph_store,
                &sns_client_bg,
                &config_bg,
                &uniqueness_result_attributes,
                &reauth_result_attributes,
                &identity_deletion_result_attributes,
                &anonymized_statistics_attributes,
                &shutdown_handler_bg,
            )
            .await
            {
                tracing::error!("Error processing job result: {:?}", e);
            }
        }

        Ok(())
    });
    background_tasks.check_tasks();

    // --------------------------------------------------------------------------
    // ANCHOR: Enable readiness and check all nodes
    // --------------------------------------------------------------------------
    tracing::info!("⚓️ ANCHOR: Enable readiness and check all nodes");

    // Set the readiness flag to true, which will make the readiness server return a
    // 200 status code.
    is_ready_flag_cloned.store(true, Ordering::SeqCst);

    // Check other nodes and wait until all nodes are ready.
    let all_readiness_addresses = get_check_addresses(
        config.node_hostnames.clone(),
        config.healthcheck_ports.clone(),
        "ready",
    );

    let ready_check = tokio::spawn(async move {
        let next_node = &all_readiness_addresses[(config.party_id + 1) % 3];
        let prev_node = &all_readiness_addresses[(config.party_id + 2) % 3];
        let mut connected = [false, false];

        loop {
            for (i, host) in [next_node, prev_node].iter().enumerate() {
                let res = reqwest::get(host.as_str()).await;

                if res.is_ok() && res.as_ref().unwrap().status().is_success() {
                    connected[i] = true;
                    // If all nodes are connected, notify the main thread.
                    if connected.iter().all(|&c| c) {
                        return;
                    }
                }
            }

            tokio::time::sleep(Duration::from_secs(1)).await;
        }
    });

    tracing::info!("Waiting for all nodes to be ready...");
    match tokio::time::timeout(
        Duration::from_secs(config.startup_sync_timeout_secs),
        ready_check,
    )
    .await
    {
        Ok(res) => {
            res?;
        }
        Err(_) => {
            tracing::error!("Timeout waiting for all nodes to be ready.");
            return Err(eyre!("Timeout waiting for all nodes to be ready."));
        }
    }
    tracing::info!("All nodes are ready.");
    background_tasks.check_tasks();

    // --------------------------------------------------------------------------
    // ANCHOR: Start the main loop
    // --------------------------------------------------------------------------
    tracing::info!("⚓️ ANCHOR: Start the main loop");

    let processing_timeout = Duration::from_secs(config.processing_timeout_secs);
    let uniqueness_error_result_attribute =
        create_message_type_attribute_map(UNIQUENESS_MESSAGE_TYPE);
    let reauth_error_result_attribute = create_message_type_attribute_map(REAUTH_MESSAGE_TYPE);
    let res: eyre::Result<()> = async {
        tracing::info!("Entering main loop");
        // **Tensor format of queries**
        //
        // The functions `receive_batch` and `prepare_query_shares` will prepare the
        // _query_ variables as `Vec<Vec<u8>>` formatted as follows:
        //
        // - The inner Vec is a flattening of these dimensions (inner to outer):
        //   - One u8 limb of one iris bit.
        //   - One code: 12800 coefficients.
        //   - One query: all rotated variants of a code.
        //   - One batch: many queries.
        // - The outer Vec is the dimension of the Galois Ring (2):
        //   - A decomposition of each iris bit into two u8 limbs.

        // Skip requests based on the startup sync, only in the first iteration.
        let skip_request_ids = mem::take(&mut skip_request_ids);
        let shares_encryption_key_pair = shares_encryption_key_pair.clone();
        // This batch can consist of N sets of iris_share + mask
        // It also includes a vector of request ids, mapping to the sets above

        let mut next_batch = receive_batch(
            party_id,
            &aws_clients.sqs_client,
            &aws_clients.sns_client,
            &aws_clients.s3_client,
            &config,
            &store,
            &skip_request_ids,
            shares_encryption_key_pair.clone(),
            &shutdown_handler,
            &uniqueness_error_result_attribute,
            &reauth_error_result_attribute,
        );

        let dummy_shares_for_deletions = get_dummy_shares_for_deletion(party_id);

        loop {
            let now = Instant::now();

            let _batch = next_batch.await?;
            if _batch.is_none() {
                tracing::info!("No more batches to process, exiting main loop");
                return Ok(());
            }
            let batch = _batch.unwrap();

            // start trace span - with single TraceId and single ParentTraceID
            tracing::info!("Received batch in {:?}", now.elapsed());

            metrics::histogram!("receive_batch_duration").record(now.elapsed().as_secs_f64());

            process_identity_deletions(
                &batch,
                &store,
                &dummy_shares_for_deletions.0,
                &dummy_shares_for_deletions.1,
            )
            .await?;

            // Iterate over a list of tracing payloads, and create logs with mappings to
            // payloads Log at least a "start" event using a log with trace.id and
            // parent.trace.id
            for tracing_payload in batch.metadata.iter() {
                tracing::info!(
                    node_id = tracing_payload.node_id,
                    dd.trace_id = tracing_payload.trace_id,
                    dd.span_id = tracing_payload.span_id,
                    "Started processing share",
                );
            }

            background_tasks.check_tasks();

            let result_future = hawk_handle.submit_batch_query(batch.clone());

            next_batch = receive_batch(
                party_id,
                &aws_clients.sqs_client,
                &aws_clients.sns_client,
                &aws_clients.s3_client,
                &config,
                &store,
                &skip_request_ids,
                shares_encryption_key_pair.clone(),
                &shutdown_handler,
                &uniqueness_error_result_attribute,
                &reauth_error_result_attribute,
            );

            // await the result
            let result = timeout(processing_timeout, result_future.await)
                .await
                .map_err(|e| eyre!("ServerActor processing timeout: {:?}", e))?;

            tx.send(result).await?;

            shutdown_handler.increment_batches_pending_completion()
            // wrap up span context
        }
    }
    .await;

    match res {
        Ok(_) => {
            tracing::info!(
                "Main loop exited normally. Waiting for last batch results to be processed before \
                 shutting down..."
            );

            shutdown_handler.wait_for_pending_batches_completion().await;
        }
        Err(e) => {
            tracing::error!("ServerActor processing error: {:?}", e);
            // drop actor handle to initiate shutdown
            drop(hawk_handle);

            // Clean up server tasks, then wait for them to finish
            background_tasks.abort_all();
            tokio::time::sleep(Duration::from_secs(5)).await;

            // Check for background task hangs and shutdown panics
            background_tasks.check_tasks_finished();
        }
    }
    Ok(())
}

<<<<<<< HEAD
fn get_check_addresses(hostnames: Vec<String>, ports: Vec<String>, endpoint: &str) -> Vec<String> {
    hostnames
        .iter()
        .zip(ports.iter())
        .map(|(host, port)| format!("http://{}:{}/{}", host, port, endpoint))
        .collect::<Vec<String>>()
=======
async fn prepare_stores(config: &Config) -> Result<(Store, GraphPg<Aby3Store>), Report> {
    let schema_name = format!(
        "{}_{}_{}",
        config.app_name, config.environment, config.party_id
    );

    match config.mode_of_deployment {
        // use the hawk db for both stores
        ModeOfDeployment::ShadowIsolation => {
            // This mode uses only Hawk DB
            let hawk_db_config = config
                .cpu_database
                .as_ref()
                .ok_or(eyre!("Missing CPU database config in ShadowIsolation"))?;
            let hawk_postgres_client =
                PostgresClient::new(&hawk_db_config.url, &schema_name, AccessMode::ReadWrite)
                    .await?;

            // Store -> CPU
            tracing::info!(
                "Creating new iris store from: {:?} in mode {:?}",
                hawk_db_config,
                config.mode_of_deployment
            );
            let store = Store::new(&hawk_postgres_client).await?;

            // Graph -> CPU
            tracing::info!(
                "Creating new graph store from: {:?} in mode {:?}",
                hawk_db_config,
                config.mode_of_deployment
            );
            let graph_store = GraphStore::new(&hawk_postgres_client).await?;

            Ok((store, graph_store))
        }

        // use base db for iris store and hawk db for graph store
        ModeOfDeployment::ShadowReadOnly => {
            let db_config = config
                .database
                .as_ref()
                .ok_or(eyre!("Missing database config"))?;

            let postgres_client =
                PostgresClient::new(&db_config.url, &schema_name, AccessMode::ReadOnly).await?;

            tracing::info!(
                "Creating new iris store from: {:?} in mode {:?}",
                db_config,
                config.mode_of_deployment
            );

            let store = Store::new(&postgres_client).await?;

            let hawk_db_config = config
                .cpu_database
                .as_ref()
                .ok_or(eyre!("Missing CPU database config in ShadowReadOnly"))?;
            let hawk_postgres_client =
                PostgresClient::new(&hawk_db_config.url, &schema_name, AccessMode::ReadWrite)
                    .await?;

            tracing::info!(
                "Creating new graph store from: {:?} in mode {:?}",
                hawk_db_config,
                config.mode_of_deployment
            );
            let graph_store = GraphStore::new(&hawk_postgres_client).await?;

            Ok((store, graph_store))
        }

        // use the base db for both stores
        _ => {
            let db_config = config
                .database
                .as_ref()
                .ok_or(eyre!("Missing database config"))?;

            let postgres_client =
                PostgresClient::new(&db_config.url, &schema_name, AccessMode::ReadWrite).await?;

            tracing::info!(
                "Creating new iris store from: {:?} in mode {:?}",
                db_config,
                config.mode_of_deployment
            );
            let store = Store::new(&postgres_client).await?;

            tracing::info!(
                "Creating new graph store from: {:?} in mode {:?}",
                db_config,
                config.mode_of_deployment
            );
            let graph_store = GraphStore::new(&postgres_client).await?;

            Ok((store, graph_store))
        }
    }
>>>>>>> 06f74e08
}<|MERGE_RESOLUTION|>--- conflicted
+++ resolved
@@ -1,3 +1,6 @@
+mod utils;
+
+use crate::server::utils::get_check_addresses;
 use crate::services::aws::clients::AwsClients;
 use crate::services::processors::batch::receive_batch;
 use crate::services::processors::job::process_job_result;
@@ -818,14 +821,6 @@
     Ok(())
 }
 
-<<<<<<< HEAD
-fn get_check_addresses(hostnames: Vec<String>, ports: Vec<String>, endpoint: &str) -> Vec<String> {
-    hostnames
-        .iter()
-        .zip(ports.iter())
-        .map(|(host, port)| format!("http://{}:{}/{}", host, port, endpoint))
-        .collect::<Vec<String>>()
-=======
 async fn prepare_stores(config: &Config) -> Result<(Store, GraphPg<Aby3Store>), Report> {
     let schema_name = format!(
         "{}_{}_{}",
@@ -926,5 +921,4 @@
             Ok((store, graph_store))
         }
     }
->>>>>>> 06f74e08
 }