#![allow(clippy::needless_range_loop)]

use aws_config::{retry::RetryConfig, timeout::TimeoutConfig};
use aws_sdk_s3::{
    config::{Builder as S3ConfigBuilder, StalledStreamProtectionConfig},
    Client as S3Client,
};
use aws_sdk_sns::{types::MessageAttributeValue, Client as SNSClient};
use aws_sdk_sqs::{config::Region, Client};
use axum::{response::IntoResponse, routing::get, Router};
use clap::Parser;
use eyre::{eyre, Context, Report};
use futures::{stream::BoxStream, StreamExt};
use iris_mpc_common::{
    config::{Config, Opt},
    galois_engine::degree4::{GaloisRingIrisCodeShare, GaloisRingTrimmedMaskCodeShare},
    helpers::{
        aws::{
            construct_message_attributes, SPAN_ID_MESSAGE_ATTRIBUTE_NAME,
            TRACE_ID_MESSAGE_ATTRIBUTE_NAME,
        },
        key_pair::SharesEncryptionKeyPairs,
        kms_dh::derive_shared_secret,
        shutdown_handler::ShutdownHandler,
        smpc_request::{
            decrypt_iris_share, get_iris_data_by_party_id, validate_iris_share,
            CircuitBreakerRequest, IdentityDeletionRequest, ReAuthRequest, ReceiveRequestError,
            SQSMessage, UniquenessRequest, ANONYMIZED_STATISTICS_MESSAGE_TYPE,
            CIRCUIT_BREAKER_MESSAGE_TYPE, IDENTITY_DELETION_MESSAGE_TYPE, REAUTH_MESSAGE_TYPE,
            UNIQUENESS_MESSAGE_TYPE,
        },
        smpc_response::{
            create_message_type_attribute_map, IdentityDeletionResult, UniquenessResult,
            ERROR_FAILED_TO_PROCESS_IRIS_SHARES, ERROR_SKIPPED_REQUEST_PREVIOUS_NODE_BATCH,
            SMPC_MESSAGE_TYPE_ATTRIBUTE,
        },
        sync::SyncState,
        task_monitor::TaskMonitor,
    },
    IRIS_CODE_LENGTH, MASK_CODE_LENGTH,
};
use iris_mpc_gpu::{
    helpers::{device_manager::DeviceManager, register_host_memory},
    server::{
        get_dummy_shares_for_deletion, sync_nccl, BatchMetadata, BatchQuery,
        BatchQueryEntriesPreprocessed, ServerActor, ServerJobResult,
    },
};
use iris_mpc_store::{
    fetch_and_parse_chunks, last_snapshot_timestamp, DbStoredIris, S3Store, S3StoredIris, Store,
    StoredIrisRef,
};
use metrics_exporter_statsd::StatsdBuilder;
use reqwest::StatusCode;
use serde::{Deserialize, Serialize};
use std::{
    backtrace::Backtrace,
    collections::{HashMap, HashSet},
    fmt::Debug,
    mem, panic,
    sync::{
        atomic::{AtomicBool, Ordering},
        Arc, LazyLock, Mutex,
    },
    time::{Duration, Instant},
};
use telemetry_batteries::tracing::{datadog::DatadogBattery, TracingShutdownHandle};
use tokio::{
    sync::{mpsc, oneshot, Semaphore},
    task::{spawn_blocking, JoinHandle},
    time::timeout,
};
use tracing_subscriber::{layer::SubscriberExt, util::SubscriberInitExt};

const REGION: &str = "eu-north-1";
const RNG_SEED_INIT_DB: u64 = 42;
const SQS_POLLING_INTERVAL: Duration = Duration::from_secs(1);
const MAX_CONCURRENT_REQUESTS: usize = 32;

static CURRENT_BATCH_SIZE: LazyLock<Mutex<usize>> = LazyLock::new(|| Mutex::new(0));

type GaloisShares = (
    GaloisRingIrisCodeShare,
    GaloisRingTrimmedMaskCodeShare,
    Vec<GaloisRingIrisCodeShare>,
    Vec<GaloisRingTrimmedMaskCodeShare>,
    Vec<GaloisRingIrisCodeShare>,
    Vec<GaloisRingTrimmedMaskCodeShare>,
);
type ParseSharesTaskResult = Result<(GaloisShares, GaloisShares), Report>;

fn decode_iris_message_shares(
    code_share: String,
    mask_share: String,
) -> eyre::Result<(GaloisRingIrisCodeShare, GaloisRingTrimmedMaskCodeShare)> {
    let iris_share = GaloisRingIrisCodeShare::from_base64(&code_share)
        .context("Failed to base64 parse iris code")?;
    let mask_share: GaloisRingTrimmedMaskCodeShare =
        GaloisRingIrisCodeShare::from_base64(&mask_share)
            .context("Failed to base64 parse iris mask")?
            .into();

    Ok((iris_share, mask_share))
}

fn preprocess_iris_message_shares(
    code_share: GaloisRingIrisCodeShare,
    mask_share: GaloisRingTrimmedMaskCodeShare,
) -> eyre::Result<GaloisShares> {
    let mut code_share = code_share;
    let mut mask_share = mask_share;

    // Original for storage.
    let store_iris_shares = code_share.clone();
    let store_mask_shares = mask_share.clone();

    // With rotations for in-memory database.
    let db_iris_shares = code_share.all_rotations();
    let db_mask_shares = mask_share.all_rotations();

    // With Lagrange interpolation.
    GaloisRingIrisCodeShare::preprocess_iris_code_query_share(&mut code_share);
    GaloisRingTrimmedMaskCodeShare::preprocess_mask_code_query_share(&mut mask_share);

    Ok((
        store_iris_shares,
        store_mask_shares,
        db_iris_shares,
        db_mask_shares,
        code_share.all_rotations(),
        mask_share.all_rotations(),
    ))
}

#[allow(clippy::too_many_arguments)]
async fn receive_batch(
    party_id: usize,
    client: &Client,
    sns_client: &SNSClient,
    s3_client: &Arc<S3Client>,
    config: &Config,
    store: &Store,
    skip_request_ids: &[String],
    shares_encryption_key_pairs: SharesEncryptionKeyPairs,
    shutdown_handler: &ShutdownHandler,
<<<<<<< HEAD
    error_result_attributes: &HashMap<String, MessageAttributeValue>,
    store_len: usize,
=======
    uniqueness_error_result_attributes: &HashMap<String, MessageAttributeValue>,
    reauth_error_result_attributes: &HashMap<String, MessageAttributeValue>,
>>>>>>> 74ec18bc
) -> eyre::Result<Option<BatchQuery>, ReceiveRequestError> {
    let max_batch_size = config.clone().max_batch_size;
    let queue_url = &config.clone().requests_queue_url;
    if shutdown_handler.is_shutting_down() {
        tracing::info!("Stopping batch receive due to shutdown signal...");
        return Ok(None);
    }

    let mut batch_query = BatchQuery::default();

    let semaphore = Arc::new(Semaphore::new(MAX_CONCURRENT_REQUESTS));
    let mut handles = vec![];
    let mut msg_counter = 0;

    while msg_counter < *CURRENT_BATCH_SIZE.lock().unwrap() {
        let rcv_message_output = client
            .receive_message()
            .max_number_of_messages(1)
            .queue_url(queue_url)
            .send()
            .await
            .map_err(ReceiveRequestError::FailedToReadFromSQS)?;

        if let Some(messages) = rcv_message_output.messages {
            for sqs_message in messages {
                let message: SQSMessage = serde_json::from_str(sqs_message.body().unwrap())
                    .map_err(|e| ReceiveRequestError::json_parse_error("SQS body", e))?;

                // messages arrive to SQS through SNS. So, all the attributes set in SNS are
                // moved into the SQS body.
                let message_attributes = message.message_attributes;

                let mut batch_metadata = BatchMetadata::default();

                if let Some(trace_id) = message_attributes.get(TRACE_ID_MESSAGE_ATTRIBUTE_NAME) {
                    let trace_id = trace_id.string_value().unwrap();
                    batch_metadata.trace_id = trace_id.to_string();
                }
                if let Some(span_id) = message_attributes.get(SPAN_ID_MESSAGE_ATTRIBUTE_NAME) {
                    let span_id = span_id.string_value().unwrap();
                    batch_metadata.span_id = span_id.to_string();
                }

                let request_type = message_attributes
                    .get(SMPC_MESSAGE_TYPE_ATTRIBUTE)
                    .ok_or(ReceiveRequestError::NoMessageTypeAttribute)?
                    .string_value()
                    .ok_or(ReceiveRequestError::NoMessageTypeAttribute)?;

                match request_type {
                    CIRCUIT_BREAKER_MESSAGE_TYPE => {
                        let circuit_breaker_request: CircuitBreakerRequest =
                            serde_json::from_str(&message.message).map_err(|e| {
                                ReceiveRequestError::json_parse_error("circuit_breaker_request", e)
                            })?;
                        metrics::counter!("request.received", "type" => "circuit_breaker")
                            .increment(1);
                        client
                            .delete_message()
                            .queue_url(queue_url)
                            .receipt_handle(sqs_message.receipt_handle.unwrap())
                            .send()
                            .await
                            .map_err(ReceiveRequestError::FailedToDeleteFromSQS)?;
                        if let Some(batch_size) = circuit_breaker_request.batch_size {
                            // Updating the batch size to ensure we process the messages in the next
                            // loop
                            *CURRENT_BATCH_SIZE.lock().unwrap() =
                                batch_size.clamp(1, max_batch_size);
                            tracing::info!(
                                "Updating batch size to {} due to circuit breaker message",
                                batch_size
                            );
                        }
                    }

                    IDENTITY_DELETION_MESSAGE_TYPE => {
                        // If it's a deletion request, we just store the serial_id and continue.
                        // Deletion will take place when batch process starts.
                        let identity_deletion_request: IdentityDeletionRequest =
                            serde_json::from_str(&message.message).map_err(|e| {
                                ReceiveRequestError::json_parse_error(
                                    "Identity deletion request",
                                    e,
                                )
                            })?;
                        metrics::counter!("request.received", "type" => "identity_deletion")
                            .increment(1);
                        batch_query
                            .deletion_requests_indices
                            .push(identity_deletion_request.serial_id - 1); // serial_id is 1-indexed
                        batch_query.deletion_requests_metadata.push(batch_metadata);
                        client
                            .delete_message()
                            .queue_url(queue_url)
                            .receipt_handle(sqs_message.receipt_handle.unwrap())
                            .send()
                            .await
                            .map_err(ReceiveRequestError::FailedToDeleteFromSQS)?;
                    }

                    UNIQUENESS_MESSAGE_TYPE => {
                        msg_counter += 1;

                        let shares_encryption_key_pairs = shares_encryption_key_pairs.clone();

                        let uniqueness_request: UniquenessRequest =
                            serde_json::from_str(&message.message).map_err(|e| {
                                ReceiveRequestError::json_parse_error("Uniqueness request", e)
                            })?;
                        metrics::counter!("request.received", "type" => "uniqueness_verification")
                            .increment(1);
                        store
                            .mark_requests_deleted(&[uniqueness_request.signup_id.clone()])
                            .await
                            .map_err(ReceiveRequestError::FailedToMarkRequestAsDeleted)?;

                        client
                            .delete_message()
                            .queue_url(queue_url)
                            .receipt_handle(sqs_message.receipt_handle.unwrap())
                            .send()
                            .await
                            .map_err(ReceiveRequestError::FailedToDeleteFromSQS)?;

                        if skip_request_ids.contains(&uniqueness_request.signup_id) {
                            // Some party (maybe us) already meant to delete this request, so we
                            // skip it. Ignore this message when calculating the batch size.
                            msg_counter -= 1;
                            metrics::counter!("skip.request.deleted.sqs.request").increment(1);
                            tracing::warn!(
                                "Skipping request due to it being from synced deleted ids: {}",
                                uniqueness_request.signup_id
                            );
                            // shares
                            send_error_results_to_sns(
                                uniqueness_request.signup_id,
                                &batch_metadata,
                                sns_client,
                                config,
                                uniqueness_error_result_attributes,
                                UNIQUENESS_MESSAGE_TYPE,
                                ERROR_SKIPPED_REQUEST_PREVIOUS_NODE_BATCH,
                            )
                            .await?;
                            continue;
                        }

                        if let Some(batch_size) = uniqueness_request.batch_size {
                            // Updating the batch size instantly makes it a bit unpredictable, since
                            // if we're already above the new limit, we'll still process the current
                            // batch at the higher limit. On the other
                            // hand, updating it after the batch is
                            // processed would not let us "unblock" the protocol if we're stuck with
                            // low throughput.
                            *CURRENT_BATCH_SIZE.lock().unwrap() =
                                batch_size.clamp(1, max_batch_size);
                            tracing::info!("Updating batch size to {}", batch_size);
                        }
                        if config.luc_enabled {
                            if config.luc_lookback_records > 0 {
                                batch_query.or_rule_serial_ids.push(
                                    ((store_len as u32 - config.luc_lookback_records as u32)
                                        ..store_len as u32)
                                        .collect::<Vec<u32>>(),
                                );
                            }
                            if config.luc_serial_ids_from_smpc_request {
                                if let Some(serial_ids) = smpc_request.or_rule_serial_ids.clone() {
                                    batch_query.or_rule_serial_ids.push(serial_ids);
                                } else {
                                    tracing::error!(
                                        "Received a uniqueness request without serial_ids"
                                    );
                                }
                            }
                        }

                        batch_query
                            .request_ids
                            .push(uniqueness_request.signup_id.clone());
                        batch_query
                            .request_types
                            .push(UNIQUENESS_MESSAGE_TYPE.to_string());
                        batch_query.metadata.push(batch_metadata);

                        let semaphore = Arc::clone(&semaphore);
                        let s3_client_arc = Arc::clone(s3_client);
                        let bucket_name = config.shares_bucket_name.clone();
                        let s3_key = uniqueness_request.s3_key.clone();
                        let iris_shares_file_hashes = uniqueness_request.iris_shares_file_hashes;
                        let handle = get_iris_shares_parse_task(
                            party_id,
                            shares_encryption_key_pairs,
                            semaphore,
                            s3_client_arc,
                            bucket_name,
                            s3_key,
                            iris_shares_file_hashes,
                        )?;

                        handles.push(handle);
                    }

                    REAUTH_MESSAGE_TYPE => {
                        let shares_encryption_key_pairs = shares_encryption_key_pairs.clone();

                        let reauth_request: ReAuthRequest = serde_json::from_str(&message.message)
                            .map_err(|e| {
                                ReceiveRequestError::json_parse_error("Reauth request", e)
                            })?;
                        metrics::counter!("request.received", "type" => "reauth").increment(1);

                        tracing::debug!("Received reauth request: {:?}", reauth_request);

                        // TODO: populate sync mechanism table (TBD: rollback or rollforward)

                        client
                            .delete_message()
                            .queue_url(queue_url)
                            .receipt_handle(sqs_message.receipt_handle.unwrap())
                            .send()
                            .await
                            .map_err(ReceiveRequestError::FailedToDeleteFromSQS)?;

                        if config.enable_reauth {
                            msg_counter += 1;

                            if let Some(batch_size) = reauth_request.batch_size {
                                // Updating the batch size instantly makes it a bit unpredictable,
                                // since if we're already above the
                                // new limit, we'll still process the current
                                // batch at the higher limit. On the other
                                // hand, updating it after the batch is
                                // processed would not let us "unblock" the protocol if we're stuck
                                // with low throughput.
                                *CURRENT_BATCH_SIZE.lock().unwrap() =
                                    batch_size.clamp(1, max_batch_size);
                                tracing::info!("Updating batch size to {}", batch_size);
                            }

                            batch_query
                                .request_ids
                                .push(reauth_request.reauth_id.clone());
                            batch_query
                                .request_types
                                .push(REAUTH_MESSAGE_TYPE.to_string());
                            batch_query.metadata.push(batch_metadata);
                            batch_query.reauth_target_indices.insert(
                                reauth_request.reauth_id.clone(),
                                reauth_request.serial_id - 1,
                            );

                            let semaphore = Arc::clone(&semaphore);
                            let s3_client_arc = Arc::clone(s3_client);
                            let bucket_name = config.shares_bucket_name.clone();
                            let s3_key = reauth_request.s3_key.clone();
                            let iris_shares_file_hashes = reauth_request.iris_shares_file_hashes;
                            let handle = get_iris_shares_parse_task(
                                party_id,
                                shares_encryption_key_pairs,
                                semaphore,
                                s3_client_arc,
                                bucket_name,
                                s3_key,
                                iris_shares_file_hashes,
                            )?;

                            handles.push(handle);
                        } else {
                            tracing::warn!("Reauth is disabled, skipping reauth request");
                        }
                    }

                    _ => {
                        client
                            .delete_message()
                            .queue_url(queue_url)
                            .receipt_handle(sqs_message.receipt_handle.unwrap())
                            .send()
                            .await
                            .map_err(ReceiveRequestError::FailedToDeleteFromSQS)?;
                        tracing::error!("Error: {}", ReceiveRequestError::InvalidMessageType);
                    }
                }
            }
        } else {
            tokio::time::sleep(SQS_POLLING_INTERVAL).await;
        }
    }
    for (index, handle) in handles.into_iter().enumerate() {
        let (
            (
                (
                    store_iris_shares_left,
                    store_mask_shares_left,
                    db_iris_shares_left,
                    db_mask_shares_left,
                    iris_shares_left,
                    mask_shares_left,
                ),
                (
                    store_iris_shares_right,
                    store_mask_shares_right,
                    db_iris_shares_right,
                    db_mask_shares_right,
                    iris_shares_right,
                    mask_shares_right,
                ),
            ),
            valid_entry,
        ) = match handle
            .await
            .map_err(ReceiveRequestError::FailedToJoinHandle)?
        {
            Ok(res) => (res, true),
            Err(e) => {
                tracing::error!("Failed to process iris shares: {:?}", e);
                // Return error message back to the signup-service if failed to process iris
                // shares
                let result_attributes = match batch_query.request_types[index].as_str() {
                    UNIQUENESS_MESSAGE_TYPE => uniqueness_error_result_attributes,
                    REAUTH_MESSAGE_TYPE => reauth_error_result_attributes,
                    _ => unreachable!(), // we don't push a handle for unknown message types
                };
                send_error_results_to_sns(
                    batch_query.request_ids[index].clone(),
                    &batch_query.metadata[index],
                    sns_client,
                    config,
                    result_attributes,
                    batch_query.request_types[index].as_str(),
                    ERROR_FAILED_TO_PROCESS_IRIS_SHARES,
                )
                .await?;
                // If we failed to process the iris shares, we include a dummy entry in the
                // batch in order to keep the same order across nodes
                let dummy_code_share = GaloisRingIrisCodeShare::default_for_party(party_id);
                let dummy_mask_share = GaloisRingTrimmedMaskCodeShare::default_for_party(party_id);
                (
                    (
                        (
                            dummy_code_share.clone(),
                            dummy_mask_share.clone(),
                            dummy_code_share.clone().all_rotations(),
                            dummy_mask_share.clone().all_rotations(),
                            dummy_code_share.clone().all_rotations(),
                            dummy_mask_share.clone().all_rotations(),
                        ),
                        (
                            dummy_code_share.clone(),
                            dummy_mask_share.clone(),
                            dummy_code_share.clone().all_rotations(),
                            dummy_mask_share.clone().all_rotations(),
                            dummy_code_share.clone().all_rotations(),
                            dummy_mask_share.clone().all_rotations(),
                        ),
                    ),
                    false,
                )
            }
        };

        batch_query.valid_entries.push(valid_entry);

        batch_query.store_left.code.push(store_iris_shares_left);
        batch_query.store_left.mask.push(store_mask_shares_left);
        batch_query.db_left.code.extend(db_iris_shares_left);
        batch_query.db_left.mask.extend(db_mask_shares_left);
        batch_query.query_left.code.extend(iris_shares_left);
        batch_query.query_left.mask.extend(mask_shares_left);

        batch_query.store_right.code.push(store_iris_shares_right);
        batch_query.store_right.mask.push(store_mask_shares_right);
        batch_query.db_right.code.extend(db_iris_shares_right);
        batch_query.db_right.mask.extend(db_mask_shares_right);
        batch_query.query_right.code.extend(iris_shares_right);
        batch_query.query_right.mask.extend(mask_shares_right);
    }

    tracing::info!(
        "Batch requests: {:?}",
        batch_query
            .request_ids
            .iter()
            .zip(batch_query.request_types.iter())
            .collect::<Vec<_>>()
    );

    // Preprocess query shares here already to avoid blocking the actor
    batch_query.query_left_preprocessed =
        BatchQueryEntriesPreprocessed::from(batch_query.query_left.clone());
    batch_query.query_right_preprocessed =
        BatchQueryEntriesPreprocessed::from(batch_query.query_right.clone());
    batch_query.db_left_preprocessed =
        BatchQueryEntriesPreprocessed::from(batch_query.db_left.clone());
    batch_query.db_right_preprocessed =
        BatchQueryEntriesPreprocessed::from(batch_query.db_right.clone());

    Ok(Some(batch_query))
}

fn get_iris_shares_parse_task(
    party_id: usize,
    shares_encryption_key_pairs: SharesEncryptionKeyPairs,
    semaphore: Arc<Semaphore>,
    s3_client_arc: Arc<S3Client>,
    bucket_name: String,
    s3_key: String,
    iris_shares_file_hashes: [String; 3],
) -> Result<JoinHandle<ParseSharesTaskResult>, ReceiveRequestError> {
    let handle =
        tokio::spawn(async move {
            let _ = semaphore.acquire().await?;

            let base_64_encoded_message_payload =
                match get_iris_data_by_party_id(&s3_key, party_id, &bucket_name, &s3_client_arc)
                    .await
                {
                    Ok(iris_message_share) => iris_message_share,
                    Err(e) => {
                        tracing::error!("Failed to get iris shares: {:?}", e);
                        eyre::bail!("Failed to get iris shares: {:?}", e);
                    }
                };

            let iris_message_share = match decrypt_iris_share(
                base_64_encoded_message_payload,
                shares_encryption_key_pairs.clone(),
            ) {
                Ok(iris_data) => iris_data,
                Err(e) => {
                    tracing::error!("Failed to decrypt iris shares: {:?}", e);
                    eyre::bail!("Failed to decrypt iris shares: {:?}", e);
                }
            };

            match validate_iris_share(
                iris_shares_file_hashes,
                party_id,
                iris_message_share.clone(),
            ) {
                Ok(_) => {}
                Err(e) => {
                    tracing::error!("Failed to validate iris shares: {:?}", e);
                    eyre::bail!("Failed to validate iris shares: {:?}", e);
                }
            }

            let (left_code, left_mask) = decode_iris_message_shares(
                iris_message_share.left_iris_code_shares,
                iris_message_share.left_mask_code_shares,
            )?;

            let (right_code, right_mask) = decode_iris_message_shares(
                iris_message_share.right_iris_code_shares,
                iris_message_share.right_mask_code_shares,
            )?;

            // Preprocess shares for left eye.
            let left_future =
                spawn_blocking(move || preprocess_iris_message_shares(left_code, left_mask));

            // Preprocess shares for right eye.
            let right_future =
                spawn_blocking(move || preprocess_iris_message_shares(right_code, right_mask));

            let (left_result, right_result) = tokio::join!(left_future, right_future);

            Ok((
                left_result.context("while processing left iris shares")??,
                right_result.context("while processing right iris shares")??,
            ))
        });
    Ok(handle)
}

fn initialize_tracing(config: &Config) -> eyre::Result<TracingShutdownHandle> {
    if let Some(service) = &config.service {
        let tracing_shutdown_handle = DatadogBattery::init(
            service.traces_endpoint.as_deref(),
            &service.service_name,
            None,
            true,
        );

        if let Some(metrics_config) = &service.metrics {
            let recorder = StatsdBuilder::from(&metrics_config.host, metrics_config.port)
                .with_queue_size(metrics_config.queue_size)
                .with_buffer_size(metrics_config.buffer_size)
                .histogram_is_distribution()
                .build(Some(&metrics_config.prefix))?;
            metrics::set_global_recorder(recorder)?;
        }

        // Set a custom panic hook to print backtraces on one line
        panic::set_hook(Box::new(|panic_info| {
            let message = match panic_info.payload().downcast_ref::<&str>() {
                Some(s) => *s,
                None => match panic_info.payload().downcast_ref::<String>() {
                    Some(s) => s.as_str(),
                    None => "Unknown panic message",
                },
            };
            let location = if let Some(location) = panic_info.location() {
                format!(
                    "{}:{}:{}",
                    location.file(),
                    location.line(),
                    location.column()
                )
            } else {
                "Unknown location".to_string()
            };

            let backtrace = Backtrace::capture();
            let backtrace_string = format!("{:?}", backtrace);

            let backtrace_single_line = backtrace_string.replace('\n', " | ");

            tracing::error!(
                { backtrace = %backtrace_single_line, location = %location},
                "Panic occurred with message: {}",
                message
            );
        }));
        Ok(tracing_shutdown_handle)
    } else {
        tracing_subscriber::registry()
            .with(tracing_subscriber::fmt::layer().pretty().compact())
            .with(
                tracing_subscriber::EnvFilter::try_from_default_env()
                    .unwrap_or_else(|_| "info".into()),
            )
            .init();

        Ok(TracingShutdownHandle {})
    }
}

async fn initialize_chacha_seeds(config: Config) -> eyre::Result<([u32; 8], [u32; 8])> {
    // Init RNGs
    let own_key_arn = config
        .kms_key_arns
        .0
        .get(config.party_id)
        .expect("Expected value not found in kms_key_arns");
    let dh_pairs = match config.party_id {
        0 => (1usize, 2usize),
        1 => (2usize, 0usize),
        2 => (0usize, 1usize),
        _ => unimplemented!(),
    };

    let dh_pair_0: &str = config
        .kms_key_arns
        .0
        .get(dh_pairs.0)
        .expect("Expected value not found in kms_key_arns");
    let dh_pair_1: &str = config
        .kms_key_arns
        .0
        .get(dh_pairs.1)
        .expect("Expected value not found in kms_key_arns");

    // To be used only for e2e testing where we use localstack. There's a bug in
    // localstack's implementation of `derive_shared_secret`. See: https://github.com/localstack/localstack/pull/12071
    let chacha_seeds: ([u32; 8], [u32; 8]) = if config.fixed_shared_secrets {
        ([0u32; 8], [0u32; 8])
    } else {
        (
            bytemuck::cast(derive_shared_secret(own_key_arn, dh_pair_0).await?),
            bytemuck::cast(derive_shared_secret(own_key_arn, dh_pair_1).await?),
        )
    };

    Ok(chacha_seeds)
}

async fn send_error_results_to_sns(
    signup_id: String,
    metadata: &BatchMetadata,
    sns_client: &SNSClient,
    config: &Config,
    base_message_attributes: &HashMap<String, MessageAttributeValue>,
    message_type: &str,
    error_reason: &str,
) -> eyre::Result<()> {
    let message: UniquenessResult = UniquenessResult {
        node_id: config.party_id,
        serial_id: None,
        is_match: false,
        signup_id,
        matched_serial_ids: None,
        matched_serial_ids_left: None,
        matched_serial_ids_right: None,
        matched_batch_request_ids: None,
        error: Some(true),
        error_reason: Some(String::from(error_reason)),
    };
    let message_serialised = serde_json::to_string(&message)?;
    let mut message_attributes = base_message_attributes.clone();
    let trace_attributes = construct_message_attributes(&metadata.trace_id, &metadata.span_id)?;
    message_attributes.extend(trace_attributes);
    sns_client
        .publish()
        .topic_arn(&config.results_topic_arn)
        .message(message_serialised)
        .message_group_id(format!("party-id-{}", config.party_id))
        .set_message_attributes(Some(message_attributes))
        .send()
        .await?;
    metrics::counter!("result.sent", "type" => message_type.to_owned()+"_error").increment(1);

    Ok(())
}
async fn send_results_to_sns(
    result_events: Vec<String>,
    metadata: &[BatchMetadata],
    sns_client: &SNSClient,
    config: &Config,
    base_message_attributes: &HashMap<String, MessageAttributeValue>,
    message_type: &str,
) -> eyre::Result<()> {
    for (i, result_event) in result_events.iter().enumerate() {
        let mut message_attributes = base_message_attributes.clone();
        if metadata.len() > i {
            let trace_attributes =
                construct_message_attributes(&metadata[i].trace_id, &metadata[i].span_id)?;
            message_attributes.extend(trace_attributes);
        }
        sns_client
            .publish()
            .topic_arn(&config.results_topic_arn)
            .message(result_event)
            .message_group_id(format!("party-id-{}", config.party_id))
            .set_message_attributes(Some(message_attributes))
            .send()
            .await?;
        metrics::counter!("result.sent", "type" => message_type.to_owned()).increment(1);
    }
    Ok(())
}

#[tokio::main]
async fn main() -> eyre::Result<()> {
    dotenvy::dotenv().ok();

    println!("Init config");
    let mut config: Config = Config::load_config("SMPC").unwrap();
    config.overwrite_defaults_with_cli_args(Opt::parse());

    println!("Init tracing");
    let _tracing_shutdown_handle = match initialize_tracing(&config) {
        Ok(handle) => handle,
        Err(e) => {
            eprintln!("Failed to initialize tracing: {:?}", e);
            return Err(e);
        }
    };

    match server_main(config).await {
        Ok(_) => {
            tracing::info!("Server exited normally");
        }
        Err(e) => {
            tracing::error!("Server exited with error: {:?}", e);
            return Err(e);
        }
    }
    Ok(())
}

async fn server_main(config: Config) -> eyre::Result<()> {
    let shutdown_handler = Arc::new(ShutdownHandler::new(
        config.shutdown_last_results_sync_timeout_secs,
    ));
    shutdown_handler.wait_for_shutdown_signal().await;

    // Load batch_size config
    *CURRENT_BATCH_SIZE.lock().unwrap() = config.max_batch_size;
    let max_sync_lookback: usize = config.max_batch_size * 2;
    let max_rollback: usize = config.max_batch_size * 2;
    assert!(max_sync_lookback <= sync_nccl::MAX_REQUESTS);
    tracing::info!("Set batch size to {}", config.max_batch_size);

    tracing::info!("Creating new storage from: {:?}", config);
    let store = Store::new_from_config(&config).await?;

    tracing::info!("Initialising AWS services");

    // TODO: probably move into separate function
    let region_provider = Region::new(REGION);
    let shared_config = aws_config::from_env().region(region_provider).load().await;
    let sqs_client = Client::new(&shared_config);
    let sns_client = SNSClient::new(&shared_config);

    // Increase S3 retries to 5
    let retry_config = RetryConfig::standard().with_max_attempts(5);

    // Increase S3 connect timeouts to 10s
    let timeout_config = TimeoutConfig::builder()
        .connect_timeout(Duration::from_secs(10))
        .build();

    let s3_config = S3ConfigBuilder::from(&shared_config)
        .retry_config(retry_config.clone())
        .build();

    let db_chunks_s3_config = S3ConfigBuilder::from(&shared_config)
        // disable stalled stream protection to avoid panics during s3 import
        .stalled_stream_protection(StalledStreamProtectionConfig::disabled())
        .retry_config(retry_config)
        .timeout_config(timeout_config)
        .build();

    let s3_client = Arc::new(S3Client::from_conf(s3_config));
    let db_chunks_s3_client = Arc::new(S3Client::from_conf(db_chunks_s3_config));
    let shares_encryption_key_pair =
        match SharesEncryptionKeyPairs::from_storage(config.clone()).await {
            Ok(key_pair) => key_pair,
            Err(e) => {
                tracing::error!("Failed to initialize shares encryption key pairs: {:?}", e);
                return Ok(());
            }
        };

    let party_id = config.party_id;
    tracing::info!("Deriving shared secrets");
    let chacha_seeds = initialize_chacha_seeds(config.clone()).await?;

    let uniqueness_result_attributes = create_message_type_attribute_map(UNIQUENESS_MESSAGE_TYPE);
    let anonymized_statistics_attributes =
        create_message_type_attribute_map(ANONYMIZED_STATISTICS_MESSAGE_TYPE);
    let identity_deletion_result_attributes =
        create_message_type_attribute_map(IDENTITY_DELETION_MESSAGE_TYPE);
    tracing::info!("Replaying results");
    send_results_to_sns(
        store.last_results(max_sync_lookback).await?,
        &Vec::new(),
        &sns_client,
        &config,
        &uniqueness_result_attributes,
        UNIQUENESS_MESSAGE_TYPE,
    )
    .await?;

    let store_len = store.count_irises().await?;

    tracing::info!("Size of the database before init: {}", store_len);

    // Seed the persistent storage with random shares if configured and db is still
    // empty.
    if store_len == 0 && config.init_db_size > 0 {
        tracing::info!(
            "Initialize persistent iris DB with {} randomly generated shares",
            config.init_db_size
        );
        tracing::info!("Resetting the db: {}", config.clear_db_before_init);
        store
            .init_db_with_random_shares(
                RNG_SEED_INIT_DB,
                party_id,
                config.init_db_size,
                config.clear_db_before_init,
            )
            .await?;
    }

    // Fetch again in case we've just initialized the DB
    let store_len = store.count_irises().await?;

    tracing::info!("Size of the database after init: {}", store_len);

    // Check if the sequence id is consistent with the number of irises
    let max_serial_id = store.get_max_serial_id().await?;
    if max_serial_id != store_len {
        tracing::error!(
            "Detected inconsistency between max serial id {} and db size {}.",
            max_serial_id,
            store_len
        );

        eyre::bail!(
            "Detected inconsistency between max serial id {} and db size {}.",
            max_serial_id,
            store_len
        );
    }

    if store_len > config.max_db_size {
        tracing::error!("Database size exceeds maximum allowed size: {}", store_len);
        eyre::bail!("Database size exceeds maximum allowed size: {}", store_len);
    }

    tracing::info!("Preparing task monitor");
    let mut background_tasks = TaskMonitor::new();

    // --------------------------------------------------------------------------
    // ANCHOR: Starting Healthcheck and Readiness server
    // --------------------------------------------------------------------------
    tracing::info!("⚓️ ANCHOR: Starting Healthcheck and Readiness server");

    let is_ready_flag = Arc::new(AtomicBool::new(false));
    let is_ready_flag_cloned = Arc::clone(&is_ready_flag);

    #[derive(Debug, Serialize, Deserialize, Clone)]
    struct ReadyProbeResponse {
        image_name:    String,
        uuid:          String,
        shutting_down: bool,
    }

    let health_shutdown_handler = Arc::clone(&shutdown_handler);

    let _health_check_abort = background_tasks.spawn({
        let uuid = uuid::Uuid::new_v4().to_string();
        let ready_probe_response = ReadyProbeResponse {
            image_name:    config.image_name.clone(),
            shutting_down: false,
            uuid:          uuid.clone(),
        };
        let ready_probe_response_shutdown = ReadyProbeResponse {
            image_name:    config.image_name.clone(),
            shutting_down: true,
            uuid:          uuid.clone(),
        };
        let serialized_response = serde_json::to_string(&ready_probe_response)
            .expect("Serialization to JSON to probe response failed");
        let serialized_response_shutdown = serde_json::to_string(&ready_probe_response_shutdown)
            .expect("Serialization to JSON to probe response failed");
        tracing::info!("Healthcheck probe response: {}", serialized_response);
        async move {
            // Generate a random UUID for each run.
            let app = Router::new()
                .route(
                    "/health",
                    get(move || {
                        let shutdown_handler_clone = Arc::clone(&health_shutdown_handler);
                        async move {
                            if shutdown_handler_clone.is_shutting_down() {
                                serialized_response_shutdown.clone()
                            } else {
                                serialized_response.clone()
                            }
                        }
                    }),
                )
                .route(
                    "/ready",
                    get({
                        // We are only ready once this flag is set to true.
                        let is_ready_flag = Arc::clone(&is_ready_flag);
                        move || async move {
                            if is_ready_flag.load(Ordering::SeqCst) {
                                "ready".into_response()
                            } else {
                                StatusCode::SERVICE_UNAVAILABLE.into_response()
                            }
                        }
                    }),
                );
            let listener = tokio::net::TcpListener::bind("0.0.0.0:3000")
                .await
                .wrap_err("healthcheck listener bind error")?;
            axum::serve(listener, app)
                .await
                .wrap_err("healthcheck listener server launch error")?;

            Ok::<(), eyre::Error>(())
        }
    });

    background_tasks.check_tasks();
    tracing::info!("Healthcheck and Readiness server running on port 3000.");

    let (heartbeat_tx, heartbeat_rx) = oneshot::channel();
    let mut heartbeat_tx = Some(heartbeat_tx);
    let all_nodes = config.node_hostnames.clone();
    let image_name = config.image_name.clone();
    let heartbeat_shutdown_handler = Arc::clone(&shutdown_handler);
    let _heartbeat = background_tasks.spawn(async move {
        let next_node = &all_nodes[(config.party_id + 1) % 3];
        let prev_node = &all_nodes[(config.party_id + 2) % 3];
        let mut last_response = [String::default(), String::default()];
        let mut connected = [false, false];
        let mut retries = [0, 0];

        loop {
            for (i, host) in [next_node, prev_node].iter().enumerate() {
                let res = reqwest::get(format!("http://{}:3000/health", host)).await;
                if res.is_err() || !res.as_ref().unwrap().status().is_success() {
                    // If it's the first time after startup, we allow a few retries to let the other
                    // nodes start up as well.
                    if last_response[i] == String::default()
                        && retries[i] < config.heartbeat_initial_retries
                    {
                        retries[i] += 1;
                        tracing::warn!("Node {} did not respond with success, retrying...", host);
                        continue;
                    }
                    tracing::info!(
                        "Node {} did not respond with success, starting graceful shutdown",
                        host
                    );
                    // if the nodes are still starting up and they get a failure - we can panic and
                    // not start graceful shutdown
                    if last_response[i] == String::default() {
                        panic!(
                            "Node {} did not respond with success during heartbeat init phase, \
                             killing server...",
                            host
                        );
                    }

                    if !heartbeat_shutdown_handler.is_shutting_down() {
                        heartbeat_shutdown_handler.trigger_manual_shutdown();
                        tracing::error!(
                            "Node {} has not completed health check, therefore graceful shutdown \
                             has been triggered",
                            host
                        );
                    } else {
                        tracing::info!("Node {} has already started graceful shutdown.", host);
                    }
                    continue;
                }

                let probe_response = res
                    .unwrap()
                    .json::<ReadyProbeResponse>()
                    .await
                    .expect("Deserialization of probe response failed");
                if probe_response.image_name != image_name {
                    // Do not create a panic as we still can continue to process before its
                    // updated
                    tracing::error!(
                        "Host {} is using image {} which differs from current node image: {}",
                        host,
                        probe_response.image_name.clone(),
                        image_name
                    );
                }
                if last_response[i] == String::default() {
                    last_response[i] = probe_response.uuid;
                    connected[i] = true;

                    // If all nodes are connected, notify the main thread.
                    if connected.iter().all(|&c| c) {
                        if let Some(tx) = heartbeat_tx.take() {
                            tx.send(()).unwrap();
                        }
                    }
                } else if probe_response.uuid != last_response[i] {
                    // If the UUID response is different, the node has restarted without us
                    // noticing. Our main NCCL connections cannot recover from
                    // this, so we panic.
                    panic!("Node {} seems to have restarted, killing server...", host);
                } else if probe_response.shutting_down {
                    tracing::info!("Node {} has starting graceful shutdown", host);

                    if !heartbeat_shutdown_handler.is_shutting_down() {
                        heartbeat_shutdown_handler.trigger_manual_shutdown();
                        tracing::error!(
                            "Node {} has starting graceful shutdown, therefore triggering \
                             graceful shutdown",
                            host
                        );
                    }
                } else {
                    tracing::info!("Heartbeat: Node {} is healthy", host);
                }
            }

            tokio::time::sleep(Duration::from_secs(config.heartbeat_interval_secs)).await;
        }
    });

    tracing::info!("Heartbeat starting...");
    heartbeat_rx.await?;
    tracing::info!("Heartbeat on all nodes started.");
    let download_shutdown_handler = Arc::clone(&shutdown_handler);

    background_tasks.check_tasks();

    let my_state = SyncState {
        db_len:              store_len as u64,
        deleted_request_ids: store.last_deleted_requests(max_sync_lookback).await?,
    };

    // Start the actor in separate task.
    // A bit convoluted, but we need to create the actor on the thread already,
    // since it blocks a lot and is `!Send`, we get back the handle via the oneshot
    // channel
    let parallelism = config
        .database
        .as_ref()
        .ok_or(eyre!("Missing database config"))?
        .load_parallelism;

    let s3_load_parallelism = config.load_chunks_parallelism;
    let s3_chunks_bucket_name = config.db_chunks_bucket_name.clone();
    let s3_chunks_folder_name = config.db_chunks_folder_name.clone();
    let s3_load_max_retries = config.load_chunks_max_retries;
    let s3_load_initial_backoff_ms = config.load_chunks_initial_backoff_ms;

    let (tx, rx) = oneshot::channel();
    background_tasks.spawn_blocking(move || {
        let device_manager = Arc::new(DeviceManager::init());
        let ids = device_manager.get_ids_from_magic(0);

        // --------------------------------------------------------------------------
        // ANCHOR: Starting NCCL
        // --------------------------------------------------------------------------
        tracing::info!("⚓️ ANCHOR: Starting NCCL");
        let comms = device_manager.instantiate_network_from_ids(config.party_id, &ids)?;
        // FYI: If any of the nodes die after this, all connections are broken.

        // --------------------------------------------------------------------------
        // ANCHOR: Syncing latest node state
        // --------------------------------------------------------------------------
        tracing::info!("⚓️ ANCHOR: Syncing latest node state");
        let sync_result = match sync_nccl::sync(&comms[0], &my_state) {
            Ok(res) => res,
            Err(e) => {
                tx.send(Err(e)).unwrap();
                return Ok(());
            }
        };
        tracing::info!("Database store length is: {}", store_len);

        if let Some(db_len) = sync_result.must_rollback_storage() {
            tracing::error!("Databases are out-of-sync: {:?}", sync_result);
            if db_len + max_rollback < store_len {
                return Err(eyre!(
                    "Refusing to rollback so much (from {} to {})",
                    store_len,
                    db_len,
                ));
            }
            tracing::warn!(
                "Rolling back from database length {} to other nodes length {}",
                store_len,
                db_len
            );
            tokio::runtime::Handle::current().block_on(async { store.rollback(db_len).await })?;
            metrics::counter!("db.sync.rollback").increment(1);
        }

        if download_shutdown_handler.is_shutting_down() {
            tracing::warn!("Shutting down has been triggered");
            return Ok(());
        }

        // --------------------------------------------------------------------------
        // ANCHOR: Load the database
        // --------------------------------------------------------------------------
        tracing::info!("⚓️ ANCHOR: Load the database");

        tracing::info!("Starting server actor");
        match ServerActor::new_with_device_manager_and_comms(
            config.party_id,
            chacha_seeds,
            device_manager,
            comms,
            8,
            config.max_db_size,
            config.max_batch_size,
            config.match_distances_buffer_size,
            config.match_distances_buffer_size_extra_percent,
            config.n_buckets,
            config.return_partial_results,
            config.disable_persistence,
            config.enable_debug_timing,
        ) {
            Ok((mut actor, handle)) => {
                let res = if config.fake_db_size > 0 {
                    tracing::warn!(
                        "Faking db with {} entries, returned results will be random.",
                        config.fake_db_size
                    );
                    actor.set_current_db_sizes(vec![
                        config.fake_db_size
                            / actor.current_db_sizes().len();
                        actor.current_db_sizes().len()
                    ]);
                    Ok(())
                } else {
                    tracing::info!(
                        "Initialize iris db: Loading from DB (parallelism: {})",
                        parallelism
                    );
                    let download_shutdown_handler = Arc::clone(&download_shutdown_handler);
                    let db_chunks_s3_store =
                        S3Store::new(db_chunks_s3_client.clone(), s3_chunks_bucket_name.clone());

                    tokio::runtime::Handle::current().block_on(async {
                        let total_load_time = Instant::now();
                        let now = Instant::now();

                        let mut record_counter = 0;
                        let mut all_serial_ids: HashSet<i64> =
                            HashSet::from_iter(1..=(store_len as i64));

                        if config.enable_s3_importer {
                            tracing::info!("S3 importer enabled. Fetching from s3 + db");

                            // First fetch last snapshot from S3
                            let last_snapshot_details = last_snapshot_timestamp(
                                &db_chunks_s3_store,
                                s3_chunks_folder_name.clone(),
                            )
                            .await?;

                            let min_last_modified_at = last_snapshot_details.timestamp
                                - config.db_load_safety_overlap_seconds;
                            tracing::info!(
                                "Last snapshot timestamp: {}, min_last_modified_at: {}",
                                last_snapshot_details.timestamp,
                                min_last_modified_at
                            );

                            let s3_store = S3Store::new(db_chunks_s3_client, s3_chunks_bucket_name);
                            let s3_arc = Arc::new(s3_store);

                            let (tx, mut rx) =
                                mpsc::channel::<S3StoredIris>(config.load_chunks_buffer_size);

                            tokio::spawn(async move {
                                fetch_and_parse_chunks(
                                    s3_arc,
                                    s3_load_parallelism,
                                    s3_chunks_folder_name,
                                    last_snapshot_details,
                                    tx.clone(),
                                    s3_load_max_retries,
                                    s3_load_initial_backoff_ms,
                                )
                                .await
                                .expect("Couldn't fetch and parse chunks from s3");
                            });

                            let mut time_waiting_for_stream = Duration::from_secs(0);
                            let mut time_loading_into_memory = Duration::from_secs(0);
                            let mut load_summary_ts = Instant::now();
                            while let Some(iris) = rx.recv().await {
                                time_waiting_for_stream += load_summary_ts.elapsed();
                                load_summary_ts = Instant::now();
                                let index = iris.index();

                                if index == 0 {
                                    tracing::error!("Invalid iris index {}", index);
                                    return Err(eyre!("Invalid iris index {}", index));
                                } else if index > store_len {
                                    tracing::warn!(
                                        "Skip loading rolled back item: index {} > store_len {}",
                                        index,
                                        store_len
                                    );
                                    continue;
                                } else if !all_serial_ids.contains(&(index as i64)) {
                                    tracing::warn!("Skip loading s3 retried item: index {}", index);
                                    continue;
                                }

                                actor.load_single_record_from_s3(
                                    iris.index() - 1,
                                    iris.left_code_odd(),
                                    iris.left_code_even(),
                                    iris.right_code_odd(),
                                    iris.right_code_even(),
                                    iris.left_mask_odd(),
                                    iris.left_mask_even(),
                                    iris.right_mask_odd(),
                                    iris.right_mask_even(),
                                );
                                actor.increment_db_size(index - 1);

                                if record_counter % 100_000 == 0 {
                                    let elapsed = now.elapsed();
                                    tracing::info!(
                                        "Loaded {} records into memory in {:?} ({:.2} entries/s)",
                                        record_counter,
                                        elapsed,
                                        record_counter as f64 / elapsed.as_secs_f64()
                                    );
                                    if download_shutdown_handler.is_shutting_down() {
                                        tracing::warn!("Shutdown requested by shutdown_handler.");
                                        return Err(eyre::eyre!("Shutdown requested"));
                                    }
                                }

                                time_loading_into_memory += load_summary_ts.elapsed();
                                load_summary_ts = Instant::now();

                                all_serial_ids.remove(&(index as i64));
                                record_counter += 1;
                            }
                            tracing::info!(
                                "S3 Loading summary => Loaded {:?} items. Waited for stream: \
                                 {:?}, Loaded into memory: {:?}.",
                                record_counter,
                                time_waiting_for_stream,
                                time_loading_into_memory,
                            );

                            let stream_db = store
                                .stream_irises_par(Some(min_last_modified_at), parallelism)
                                .await
                                .boxed();
                            load_db_records(
                                &mut actor,
                                record_counter,
                                &mut all_serial_ids,
                                stream_db,
                            )
                            .await;
                        } else {
                            tracing::info!("S3 importer disabled. Fetching only from db");
                            let stream_db =
                                store.stream_irises_par(None, parallelism).await.boxed();
                            load_db_records(
                                &mut actor,
                                record_counter,
                                &mut all_serial_ids,
                                stream_db,
                            )
                            .await;
                        }

                        if !all_serial_ids.is_empty() {
                            tracing::error!("Not all serial_ids were loaded: {:?}", all_serial_ids);
                            return Err(eyre!(
                                "Not all serial_ids were loaded: {:?}",
                                all_serial_ids
                            ));
                        }

                        tracing::info!("Starting page lock");

                        let left_codes = actor.left_code_db_slices.code_gr.clone();
                        let right_codes = actor.right_code_db_slices.code_gr.clone();
                        let left_masks = actor.left_mask_db_slices.code_gr.clone();
                        let right_masks = actor.right_mask_db_slices.code_gr.clone();
                        let page_lock_ts = Instant::now();
                        for db in [&left_codes, &right_codes] {
                            register_host_memory(
                                actor.device_manager.clone(),
                                db,
                                config.max_db_size,
                                IRIS_CODE_LENGTH,
                            );
                            tracing::info!("Page locking completed for code slice");
                        }

                        for db in [&left_masks, &right_masks] {
                            register_host_memory(
                                actor.device_manager.clone(),
                                db,
                                config.max_db_size,
                                MASK_CODE_LENGTH,
                            );
                            tracing::info!("Page locking completed for mask slice");
                        }
                        tracing::info!("Page locking completed in {:?}", page_lock_ts.elapsed());

                        tracing::info!("Preprocessing db");
                        actor.preprocess_db();

                        tracing::info!(
                            "Loaded {} records from db into memory in {:?} [DB sizes: {:?}]",
                            record_counter,
                            total_load_time.elapsed(),
                            actor.current_db_sizes()
                        );

                        eyre::Ok(())
                    })
                };

                match res {
                    Ok(_) => {
                        tx.send(Ok((handle, sync_result, store))).unwrap();
                    }
                    Err(e) => {
                        tx.send(Err(e)).unwrap();
                        return Ok(());
                    }
                }

                actor.run(); // forever
            }
            Err(e) => {
                tx.send(Err(e)).unwrap();
                return Ok(());
            }
        };
        Ok(())
    });

    let (mut handle, sync_result, store) = rx.await??;

    let mut skip_request_ids = sync_result.deleted_request_ids();

    background_tasks.check_tasks();

    // Start thread that will be responsible for communicating back the results
    let (tx, mut rx) = mpsc::channel::<ServerJobResult>(32); // TODO: pick some buffer value
    let sns_client_bg = sns_client.clone();
    let config_bg = config.clone();
    let store_bg = store.clone();
    let shutdown_handler_bg = Arc::clone(&shutdown_handler);
    let _result_sender_abort = background_tasks.spawn(async move {
        while let Some(ServerJobResult {
            merged_results,
            request_ids,
            metadata,
            matches,
            match_ids,
            partial_match_ids_left,
            partial_match_ids_right,
            store_left,
            store_right,
            deleted_ids,
            matched_batch_request_ids,
            anonymized_bucket_statistics_left,
            anonymized_bucket_statistics_right,
        }) = rx.recv().await
        {
            // returned serial_ids are 0 indexed, but we want them to be 1 indexed
            let uniqueness_results = merged_results
                .iter()
                .enumerate()
                .map(|(i, &idx_result)| {
                    let result_event = UniquenessResult::new(
                        party_id,
                        match matches[i] {
                            true => None,
                            false => Some(idx_result + 1),
                        },
                        matches[i],
                        request_ids[i].clone(),
                        match matches[i] {
                            true => Some(match_ids[i].iter().map(|x| x + 1).collect::<Vec<_>>()),
                            false => None,
                        },
                        match partial_match_ids_left[i].is_empty() {
                            false => Some(
                                partial_match_ids_left[i]
                                    .iter()
                                    .map(|x| x + 1)
                                    .collect::<Vec<_>>(),
                            ),
                            true => None,
                        },
                        match partial_match_ids_right[i].is_empty() {
                            false => Some(
                                partial_match_ids_right[i]
                                    .iter()
                                    .map(|x| x + 1)
                                    .collect::<Vec<_>>(),
                            ),
                            true => None,
                        },
                        Some(matched_batch_request_ids[i].clone()),
                    );

                    serde_json::to_string(&result_event).wrap_err("failed to serialize result")
                })
                .collect::<eyre::Result<Vec<_>>>()?;

            // Insert non-matching queries into the persistent store.
            let (memory_serial_ids, codes_and_masks): (Vec<i64>, Vec<StoredIrisRef>) = matches
                .iter()
                .enumerate()
                .filter_map(
                    // Find the indices of non-matching queries in the batch.
                    |(query_idx, is_match)| if !is_match { Some(query_idx) } else { None },
                )
                .map(|query_idx| {
                    let serial_id = (merged_results[query_idx] + 1) as i64;
                    // Get the original vectors from `receive_batch`.
                    (serial_id, StoredIrisRef {
                        id:         serial_id,
                        left_code:  &store_left.code[query_idx].coefs[..],
                        left_mask:  &store_left.mask[query_idx].coefs[..],
                        right_code: &store_right.code[query_idx].coefs[..],
                        right_mask: &store_right.mask[query_idx].coefs[..],
                    })
                })
                .unzip();

            let mut tx = store_bg.tx().await?;

            store_bg
                .insert_results(&mut tx, &uniqueness_results)
                .await?;

            if !codes_and_masks.is_empty() && !config_bg.disable_persistence {
                let db_serial_ids = store_bg.insert_irises(&mut tx, &codes_and_masks).await?;

                // Check if the serial_ids match between memory and db.
                if memory_serial_ids != db_serial_ids {
                    tracing::error!(
                        "Serial IDs do not match between memory and db: {:?} != {:?}",
                        memory_serial_ids,
                        db_serial_ids
                    );
                    return Err(eyre!(
                        "Serial IDs do not match between memory and db: {:?} != {:?}",
                        memory_serial_ids,
                        db_serial_ids
                    ));
                }
            }

            tx.commit().await?;

            for memory_serial_id in memory_serial_ids {
                tracing::info!("Inserted serial_id: {}", memory_serial_id);
                metrics::gauge!("results_inserted.latest_serial_id").set(memory_serial_id as f64);
            }

            tracing::info!("Sending {} uniqueness results", uniqueness_results.len());
            send_results_to_sns(
                uniqueness_results,
                &metadata,
                &sns_client_bg,
                &config_bg,
                &uniqueness_result_attributes,
                UNIQUENESS_MESSAGE_TYPE,
            )
            .await?;

            // handling identity deletion results
            let identity_deletion_results = deleted_ids
                .iter()
                .map(|&serial_id| {
                    let result_event = IdentityDeletionResult::new(party_id, serial_id + 1, true);
                    serde_json::to_string(&result_event)
                        .wrap_err("failed to serialize identity deletion result")
                })
                .collect::<eyre::Result<Vec<_>>>()?;

            tracing::info!(
                "Sending {} identity deletion results",
                identity_deletion_results.len()
            );
            send_results_to_sns(
                identity_deletion_results,
                &metadata,
                &sns_client_bg,
                &config_bg,
                &identity_deletion_result_attributes,
                IDENTITY_DELETION_MESSAGE_TYPE,
            )
            .await?;

            if (config_bg.enable_sending_anonymized_stats_message)
                && (!anonymized_bucket_statistics_left.buckets.is_empty()
                    || !anonymized_bucket_statistics_right.buckets.is_empty())
            {
                tracing::info!("Sending anonymized stats results");
                let anonymized_statistics_results = [
                    anonymized_bucket_statistics_left,
                    anonymized_bucket_statistics_right,
                ];
                // transform to vector of string ands remove None values
                let anonymized_statistics_results = anonymized_statistics_results
                    .iter()
                    .map(|anonymized_bucket_statistics| {
                        serde_json::to_string(anonymized_bucket_statistics)
                            .wrap_err("failed to serialize anonymized statistics result")
                    })
                    .collect::<eyre::Result<Vec<_>>>()?;

                send_results_to_sns(
                    anonymized_statistics_results,
                    &metadata,
                    &sns_client_bg,
                    &config_bg,
                    &anonymized_statistics_attributes,
                    ANONYMIZED_STATISTICS_MESSAGE_TYPE,
                )
                .await?;
            }

            shutdown_handler_bg.decrement_batches_pending_completion();
        }

        Ok(())
    });
    background_tasks.check_tasks();

    // --------------------------------------------------------------------------
    // ANCHOR: Enable readiness and check all nodes
    // --------------------------------------------------------------------------
    tracing::info!("⚓️ ANCHOR: Enable readiness and check all nodes");

    // Set the readiness flag to true, which will make the readiness server return a
    // 200 status code.
    is_ready_flag_cloned.store(true, std::sync::atomic::Ordering::SeqCst);

    // Check other nodes and wait until all nodes are ready.
    let (readiness_tx, readiness_rx) = oneshot::channel();
    let mut readiness_tx = Some(readiness_tx);
    let all_nodes = config.node_hostnames.clone();
    let _heartbeat = background_tasks.spawn(async move {
        let next_node = &all_nodes[(config.party_id + 1) % 3];
        let prev_node = &all_nodes[(config.party_id + 2) % 3];
        let mut connected = [false, false];

        loop {
            for (i, host) in [next_node, prev_node].iter().enumerate() {
                let res = reqwest::get(format!("http://{}:3000/ready", host)).await;

                if res.is_ok() && res.as_ref().unwrap().status().is_success() {
                    connected[i] = true;
                    // If all nodes are connected, notify the main thread.
                    if connected.iter().all(|&c| c) {
                        if let Some(tx) = readiness_tx.take() {
                            tx.send(()).unwrap();
                        }
                    }
                }
            }

            tokio::time::sleep(Duration::from_secs(1)).await;
        }
    });

    tracing::info!("Waiting for all nodes to be ready...");
    readiness_rx.await?;
    tracing::info!("All nodes are ready.");
    background_tasks.check_tasks();

    // --------------------------------------------------------------------------
    // ANCHOR: Start the main loop
    // --------------------------------------------------------------------------
    tracing::info!("⚓️ ANCHOR: Start the main loop");

    let processing_timeout = Duration::from_secs(config.processing_timeout_secs);
    let uniqueness_error_result_attribute =
        create_message_type_attribute_map(UNIQUENESS_MESSAGE_TYPE);
    let reauth_error_result_attribute = create_message_type_attribute_map(REAUTH_MESSAGE_TYPE);
    let res: eyre::Result<()> = async {
        tracing::info!("Entering main loop");
        // **Tensor format of queries**
        //
        // The functions `receive_batch` and `prepare_query_shares` will prepare the
        // _query_ variables as `Vec<Vec<u8>>` formatted as follows:
        //
        // - The inner Vec is a flattening of these dimensions (inner to outer):
        //   - One u8 limb of one iris bit.
        //   - One code: 12800 coefficients.
        //   - One query: all rotated variants of a code.
        //   - One batch: many queries.
        // - The outer Vec is the dimension of the Galois Ring (2):
        //   - A decomposition of each iris bit into two u8 limbs.

        // Skip requests based on the startup sync, only in the first iteration.
        let skip_request_ids = mem::take(&mut skip_request_ids);
        let shares_encryption_key_pair = shares_encryption_key_pair.clone();
        // This batch can consist of N sets of iris_share + mask
        // It also includes a vector of request ids, mapping to the sets above
        let mut next_batch = receive_batch(
            party_id,
            &sqs_client,
            &sns_client,
            &s3_client,
            &config,
            &store,
            &skip_request_ids,
            shares_encryption_key_pair.clone(),
            &shutdown_handler,
<<<<<<< HEAD
            &error_result_attribute,
            store_len,
=======
            &uniqueness_error_result_attribute,
            &reauth_error_result_attribute,
>>>>>>> 74ec18bc
        );

        let dummy_shares_for_deletions = get_dummy_shares_for_deletion(party_id);

        loop {
            let now = Instant::now();

            let _batch = next_batch.await?;
            if _batch.is_none() {
                tracing::info!("No more batches to process, exiting main loop");
                return Ok(());
            }
            let batch = _batch.unwrap();

            // start trace span - with single TraceId and single ParentTraceID
            tracing::info!("Received batch in {:?}", now.elapsed());

            metrics::histogram!("receive_batch_duration").record(now.elapsed().as_secs_f64());

            process_identity_deletions(
                &batch,
                &store,
                &dummy_shares_for_deletions.0,
                &dummy_shares_for_deletions.1,
            )
            .await?;

            // Iterate over a list of tracing payloads, and create logs with mappings to
            // payloads Log at least a "start" event using a log with trace.id and
            // parent.trace.id
            for tracing_payload in batch.metadata.iter() {
                tracing::info!(
                    node_id = tracing_payload.node_id,
                    dd.trace_id = tracing_payload.trace_id,
                    dd.span_id = tracing_payload.span_id,
                    "Started processing share",
                );
            }

            background_tasks.check_tasks();

            let result_future = handle.submit_batch_query(batch);

            next_batch = receive_batch(
                party_id,
                &sqs_client,
                &sns_client,
                &s3_client,
                &config,
                &store,
                &skip_request_ids,
                shares_encryption_key_pair.clone(),
                &shutdown_handler,
<<<<<<< HEAD
                &error_result_attribute,
                store_len,
=======
                &uniqueness_error_result_attribute,
                &reauth_error_result_attribute,
>>>>>>> 74ec18bc
            );

            // await the result
            let result = timeout(processing_timeout, result_future.await)
                .await
                .map_err(|e| eyre!("ServerActor processing timeout: {:?}", e))?;

            tx.send(result).await?;

            shutdown_handler.increment_batches_pending_completion()
            // wrap up span context
        }
    }
    .await;

    match res {
        Ok(_) => {
            tracing::info!(
                "Main loop exited normally. Waiting for last batch results to be processed before \
                 shutting down..."
            );

            shutdown_handler.wait_for_pending_batches_completion().await;
        }
        Err(e) => {
            tracing::error!("ServerActor processing error: {:?}", e);
            // drop actor handle to initiate shutdown
            drop(handle);

            // Clean up server tasks, then wait for them to finish
            background_tasks.abort_all();
            tokio::time::sleep(Duration::from_secs(5)).await;

            // Check for background task hangs and shutdown panics
            background_tasks.check_tasks_finished();
        }
    }

    Ok(())
}

// Helper function to load Aurora db records from the stream into memory
async fn load_db_records<'a>(
    actor: &mut ServerActor,
    mut record_counter: i32,
    all_serial_ids: &mut HashSet<i64>,
    mut stream_db: BoxStream<'a, eyre::Result<DbStoredIris>>,
) {
    let mut load_summary_ts = Instant::now();
    let mut time_waiting_for_stream = Duration::from_secs(0);
    let mut time_loading_into_memory = Duration::from_secs(0);
    let n_loaded_via_s3 = record_counter;
    while let Some(iris) = stream_db.next().await {
        // Update time waiting for the stream
        time_waiting_for_stream += load_summary_ts.elapsed();
        load_summary_ts = Instant::now();

        let iris = iris.unwrap();

        actor.load_single_record_from_db(
            iris.index() - 1,
            iris.left_code(),
            iris.left_mask(),
            iris.right_code(),
            iris.right_mask(),
        );

        // Only increment db size if record has not been loaded via s3 before
        if all_serial_ids.contains(&(iris.index() as i64)) {
            actor.increment_db_size(iris.index() - 1);
            all_serial_ids.remove(&(iris.index() as i64));
            record_counter += 1;
        }

        // Update time spent loading into memory
        time_loading_into_memory += load_summary_ts.elapsed();
        load_summary_ts = Instant::now();
    }

    tracing::info!(
        "Aurora Loading summary => Loaded {:?} items. Waited for stream: {:?}, Loaded into \
         memory: {:?}",
        record_counter - n_loaded_via_s3,
        time_waiting_for_stream,
        time_loading_into_memory,
    );
}

async fn process_identity_deletions(
    batch: &BatchQuery,
    store: &Store,
    dummy_iris_share: &GaloisRingIrisCodeShare,
    dummy_mask_share: &GaloisRingTrimmedMaskCodeShare,
) -> eyre::Result<()> {
    if batch.deletion_requests_indices.is_empty() {
        return Ok(());
    }

    for (&entry_idx, tracing_payload) in batch
        .deletion_requests_indices
        .iter()
        .zip(batch.deletion_requests_metadata.iter())
    {
        let serial_id = entry_idx + 1; // DB serial_id is 1-indexed
        tracing::info!(
            node_id = tracing_payload.node_id,
            dd.trace_id = tracing_payload.trace_id,
            dd.span_id = tracing_payload.span_id,
            "Started processing deletion request",
        );

        // overwrite postgres db with dummy values.
        // note that both serial_id and postgres db are 1-indexed.
        store
            .update_iris(
                serial_id as i64,
                dummy_iris_share,
                dummy_mask_share,
                dummy_iris_share,
                dummy_mask_share,
            )
            .await?;

        tracing::info!(
            node_id = tracing_payload.node_id,
            dd.trace_id = tracing_payload.trace_id,
            dd.span_id = tracing_payload.span_id,
            "Deleted identity with serial id {}",
            serial_id,
        );
    }

    Ok(())
}<|MERGE_RESOLUTION|>--- conflicted
+++ resolved
@@ -143,13 +143,9 @@
     skip_request_ids: &[String],
     shares_encryption_key_pairs: SharesEncryptionKeyPairs,
     shutdown_handler: &ShutdownHandler,
-<<<<<<< HEAD
-    error_result_attributes: &HashMap<String, MessageAttributeValue>,
-    store_len: usize,
-=======
     uniqueness_error_result_attributes: &HashMap<String, MessageAttributeValue>,
     reauth_error_result_attributes: &HashMap<String, MessageAttributeValue>,
->>>>>>> 74ec18bc
+    store_len: usize,
 ) -> eyre::Result<Option<BatchQuery>, ReceiveRequestError> {
     let max_batch_size = config.clone().max_batch_size;
     let queue_url = &config.clone().requests_queue_url;
@@ -318,7 +314,7 @@
                                 );
                             }
                             if config.luc_serial_ids_from_smpc_request {
-                                if let Some(serial_ids) = smpc_request.or_rule_serial_ids.clone() {
+                                if let Some(serial_ids) = uniqueness_request.or_rule_serial_ids.clone() {
                                     batch_query.or_rule_serial_ids.push(serial_ids);
                                 } else {
                                     tracing::error!(
@@ -1725,13 +1721,9 @@
             &skip_request_ids,
             shares_encryption_key_pair.clone(),
             &shutdown_handler,
-<<<<<<< HEAD
-            &error_result_attribute,
-            store_len,
-=======
             &uniqueness_error_result_attribute,
             &reauth_error_result_attribute,
->>>>>>> 74ec18bc
+            store_len,
         );
 
         let dummy_shares_for_deletions = get_dummy_shares_for_deletion(party_id);
@@ -1785,13 +1777,9 @@
                 &skip_request_ids,
                 shares_encryption_key_pair.clone(),
                 &shutdown_handler,
-<<<<<<< HEAD
-                &error_result_attribute,
-                store_len,
-=======
                 &uniqueness_error_result_attribute,
                 &reauth_error_result_attribute,
->>>>>>> 74ec18bc
+                store_len,
             );
 
             // await the result
