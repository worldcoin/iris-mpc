--- conflicted
+++ resolved
@@ -32,11 +32,7 @@
     },
 };
 use iris_mpc_store::{Store, StoredIrisRef};
-<<<<<<< HEAD
-=======
 use rand::{rngs::StdRng, SeedableRng};
-use static_assertions::const_assert;
->>>>>>> 51acff54
 use std::{
     mem,
     sync::{Arc, LazyLock, Mutex},
