#![allow(clippy::needless_range_loop)]

use aws_sdk_sns::Client as SNSClient;
use aws_sdk_sqs::{config::Region, Client};
use axum::{routing::get, Router};
use clap::Parser;
use eyre::{eyre, Context};
use futures::TryStreamExt;
use iris_mpc_common::{
    config::{json_wrapper::JsonStrWrapper, Config, Opt},
    galois_engine::degree4::GaloisRingIrisCodeShare,
    helpers::{
        aws::{SPAN_ID_MESSAGE_ATTRIBUTE_NAME, TRACE_ID_MESSAGE_ATTRIBUTE_NAME},
        key_pair::SharesEncryptionKeyPair,
        kms_dh::derive_shared_secret,
        smpc_request::{ResultEvent, SMPCRequest, SQSMessage},
        sync::SyncState,
        task_monitor::TaskMonitor,
    },
    iris_db::db::IrisDB,
    IrisCodeDb, IRIS_CODE_LENGTH,
};
use iris_mpc_gpu::{
    dot::ROTATIONS,
    helpers::device_manager::DeviceManager,
    server::{sync_nccl, BatchMetadata, BatchQuery, ServerActor, ServerJobResult, MAX_BATCH_SIZE},
};
use iris_mpc_store::{Store, StoredIrisRef};
use rand::{rngs::StdRng, SeedableRng};
use static_assertions::const_assert;
use std::{
    mem,
    sync::{Arc, LazyLock, Mutex},
    time::{Duration, Instant},
};
use telemetry_batteries::{
    metrics::statsd::StatsdBattery,
    tracing::{datadog::DatadogBattery, TracingShutdownHandle},
};
use tokio::{
    sync::{mpsc, oneshot},
    task::spawn_blocking,
    time::timeout,
};
use tracing_subscriber::{layer::SubscriberExt, util::SubscriberInitExt};

const REGION: &str = "eu-north-1";
const DB_SIZE: usize = 8 * 1_000;
const DB_BUFFER: usize = 8 * 1_000;
const RNG_SEED: u64 = 42;
const SYNC_RESULTS: usize = MAX_BATCH_SIZE * 2;
const SYNC_QUERIES: usize = MAX_BATCH_SIZE * 2;
const_assert!(SYNC_QUERIES <= sync_nccl::MAX_REQUESTS);
const MAX_ROLLBACK: usize = MAX_BATCH_SIZE * 2;
const SQS_POLLING_INTERVAL: Duration = Duration::from_secs(1);

static CURRENT_BATCH_SIZE: LazyLock<Mutex<usize>> = LazyLock::new(|| Mutex::new(MAX_BATCH_SIZE));

async fn receive_batch(
    party_id: usize,
    client: &Client,
    queue_url: &String,
    store: &Store,
<<<<<<< HEAD
    skip_request_ids: Vec<String>,
    shares_encryption_key_pair: SharesEncryptionKeyPair,
=======
    skip_request_ids: &[String],
>>>>>>> 74859513
) -> eyre::Result<BatchQuery> {
    let mut batch_query = BatchQuery::default();

    while batch_query.db_left.code.len() < *CURRENT_BATCH_SIZE.lock().unwrap() * ROTATIONS {
        let rcv_message_output = client
            .receive_message()
            .max_number_of_messages(1)
            .queue_url(queue_url)
            .send()
            .await
            .context("while calling `receive_message` on SQS client")?;

        if let Some(messages) = rcv_message_output.messages {
            for sqs_message in messages {
                let shares_encryption_key_pair = shares_encryption_key_pair.clone();
                let message: SQSMessage = serde_json::from_str(sqs_message.body().unwrap())
                    .context("while trying to parse SQSMessage")?;

                let smpc_request: SMPCRequest = serde_json::from_str(&message.message)
                    .context("while trying to parse SMPCRequest")?;

                store
                    .mark_requests_deleted(&[smpc_request.signup_id.clone()])
                    .await
                    .context("while marking requests as deleted")?;

                client
                    .delete_message()
                    .queue_url(queue_url)
                    .receipt_handle(sqs_message.receipt_handle.unwrap())
                    .send()
                    .await
                    .context("while calling `delete_message` on SQS client")?;

                if skip_request_ids.contains(&smpc_request.signup_id) {
                    // Some party (maybe us) already meant to delete this request, so we skip it.
                    continue;
                }

                if let Some(batch_size) = smpc_request.batch_size {
                    // Updating the batch size instantly makes it a bit unpredictable, since
                    // if we're already above the new limit, we'll still process the current batch
                    // at the higher limit. On the other hand, updating it after the batch is
                    // processed would not let us "unblock" the protocol if we're stuck with low
                    // throughput.
                    *CURRENT_BATCH_SIZE.lock().unwrap() = batch_size.clamp(1, MAX_BATCH_SIZE);
                    tracing::info!("Updating batch size to {}", batch_size);
                }

                let message_attributes = sqs_message.message_attributes.unwrap_or_default();

                let mut batch_metadata = BatchMetadata::default();

                if let Some(trace_id) = message_attributes.get(TRACE_ID_MESSAGE_ATTRIBUTE_NAME) {
                    let trace_id = trace_id.string_value().unwrap();
                    batch_metadata.trace_id = trace_id.to_string();
                }
                if let Some(span_id) = message_attributes.get(SPAN_ID_MESSAGE_ATTRIBUTE_NAME) {
                    let span_id = span_id.string_value().unwrap();
                    batch_metadata.span_id = span_id.to_string();
                }

                batch_query.request_ids.push(smpc_request.signup_id.clone());
                batch_query.metadata.push(batch_metadata);

                let base_64_encoded_message_payload =
                    match smpc_request.get_iris_data_by_party_id(party_id).await {
                        Ok(iris_message_share) => iris_message_share,
                        Err(e) => {
                            tracing::error!("Failed to get iris shares: {:?}", e);
                            continue;
                        }
                    };

                let iris_message_share = match smpc_request.decrypt_iris_share(
                    base_64_encoded_message_payload,
                    shares_encryption_key_pair.clone(),
                ) {
                    Ok(iris_data) => iris_data,
                    Err(e) => {
                        tracing::error!("Failed to decrypt iris shares: {:?}", e);
                        continue;
                    }
                };

                let (
                    store_iris_shares,
                    store_mask_shares,
                    db_iris_shares,
                    db_mask_shares,
                    iris_shares,
                    mask_shares,
                ) = spawn_blocking(move || {
                    let mut iris_share = match GaloisRingIrisCodeShare::from_base64(
                        party_id + 1,
                        iris_message_share.right_iris_code.as_ref(),
                    ) {
                        Ok(iris_share) => iris_share,
                        Err(e) => {
                            tracing::error!("Failed to parse iris share: {:?}", e);
                            return Err(e);
                        }
                    };
                    let mut mask_share = match GaloisRingIrisCodeShare::from_base64(
                        party_id + 1,
                        iris_message_share.right_iris_mask.as_ref(),
                    ) {
                        Ok(iris_share) => iris_share,
                        Err(e) => {
                            tracing::error!("Failed to parse iris mask: {:?}", e);
                            return Err(e);
                        }
                    };

                    // Original for storage.
                    let store_iris_shares = iris_share.clone();
                    let store_mask_shares = mask_share.clone();

                    // With rotations for in-memory database.
                    let db_iris_shares = iris_share.all_rotations();
                    let db_mask_shares = mask_share.all_rotations();

                    // With Lagrange interpolation.
                    GaloisRingIrisCodeShare::preprocess_iris_code_query_share(&mut iris_share);
                    GaloisRingIrisCodeShare::preprocess_iris_code_query_share(&mut mask_share);

                    Ok((
                        store_iris_shares,
                        store_mask_shares,
                        db_iris_shares,
                        db_mask_shares,
                        iris_share.all_rotations(),
                        mask_share.all_rotations(),
                    ))
                })
                .await
                .context("while pre-processing iris code query")??;

                batch_query.store_left.code.push(store_iris_shares);
                batch_query.store_left.mask.push(store_mask_shares);
                batch_query.db_left.code.extend(db_iris_shares);
                batch_query.db_left.mask.extend(db_mask_shares);
                batch_query.query_left.code.extend(iris_shares);
                batch_query.query_left.mask.extend(mask_shares);
            }
        } else {
            tokio::time::sleep(SQS_POLLING_INTERVAL).await;
        }
    }
    // TODO: also grab the right side from the batch once it is sent, ATM just
    // duplicate left eye
    batch_query.store_right = batch_query.store_left.clone();
    batch_query.db_right = batch_query.db_left.clone();
    batch_query.query_right = batch_query.query_left.clone();

    Ok(batch_query)
}

fn initialize_tracing(config: &Config) -> eyre::Result<TracingShutdownHandle> {
    if let Some(service) = &config.service {
        let tracing_shutdown_handle = DatadogBattery::init(
            service.traces_endpoint.as_deref(),
            &service.service_name,
            None,
            true,
        );

        if let Some(metrics_config) = &service.metrics {
            StatsdBattery::init(
                &metrics_config.host,
                metrics_config.port,
                metrics_config.queue_size,
                metrics_config.buffer_size,
                Some(&metrics_config.prefix),
            )?;
        }

        Ok(tracing_shutdown_handle)
    } else {
        tracing_subscriber::registry()
            .with(tracing_subscriber::fmt::layer().pretty().compact())
            .with(
                tracing_subscriber::EnvFilter::try_from_default_env()
                    .unwrap_or_else(|_| "info".into()),
            )
            .init();

        Ok(TracingShutdownHandle)
    }
}

async fn initialize_chacha_seeds(
    kms_key_arns: &JsonStrWrapper<Vec<String>>,
    party_id: usize,
) -> eyre::Result<([u32; 8], [u32; 8])> {
    // Init RNGs
    let own_key_arn = kms_key_arns
        .0
        .get(party_id)
        .expect("Expected value not found in kms_key_arns");
    let dh_pairs = match party_id {
        0 => (1usize, 2usize),
        1 => (2usize, 0usize),
        2 => (0usize, 1usize),
        _ => unimplemented!(),
    };

    let dh_pair_0: &str = kms_key_arns
        .0
        .get(dh_pairs.0)
        .expect("Expected value not found in kms_key_arns");
    let dh_pair_1: &str = kms_key_arns
        .0
        .get(dh_pairs.1)
        .expect("Expected value not found in kms_key_arns");

    let chacha_seeds = (
        bytemuck::cast(derive_shared_secret(own_key_arn, dh_pair_0).await?),
        bytemuck::cast(derive_shared_secret(own_key_arn, dh_pair_1).await?),
    );

    Ok(chacha_seeds)
}

async fn initialize_iris_dbs(
    party_id: usize,
    store: &Store,
    config: &Config,
) -> eyre::Result<(IrisCodeDb, IrisCodeDb, usize)> {
    // Generate or load DB
    let (mut left_codes_db, mut left_masks_db) = {
        let mut rng = StdRng::seed_from_u64(RNG_SEED);
        let db = IrisDB::new_random_par(DB_SIZE, &mut rng);

        let codes_db = db
            .db
            .iter()
            .flat_map(|iris| {
                GaloisRingIrisCodeShare::encode_iris_code(
                    &iris.code,
                    &iris.mask,
                    &mut StdRng::seed_from_u64(RNG_SEED),
                )[party_id]
                    .coefs
            })
            .collect::<Vec<_>>();

        let masks_db = db
            .db
            .iter()
            .flat_map(|iris| {
                GaloisRingIrisCodeShare::encode_mask_code(
                    &iris.mask,
                    &mut StdRng::seed_from_u64(RNG_SEED),
                )[party_id]
                    .coefs
            })
            .collect::<Vec<_>>();

        (codes_db, masks_db)
    };
    let (mut right_codes_db, mut right_masks_db) = (left_codes_db.clone(), left_masks_db.clone());
    let fake_len = left_codes_db.len();

    let count_irises = store.count_irises().await?;
    left_codes_db.resize(fake_len + count_irises * IRIS_CODE_LENGTH, 0);
    left_masks_db.resize(fake_len + count_irises * IRIS_CODE_LENGTH, 0);
    right_codes_db.resize(fake_len + count_irises * IRIS_CODE_LENGTH, 0);
    right_masks_db.resize(fake_len + count_irises * IRIS_CODE_LENGTH, 0);

    let parallelism = config
        .database
        .as_ref()
        .ok_or(eyre!("Missing database config"))?
        .load_parallelism;

    tracing::info!(
        "Initialize iris db: Loading from DB (parallelism: {})",
        parallelism
    );
    // Load DB from persistent storage.
    let mut store_len = 0;
    let mut stream = store.stream_irises_par(parallelism).await;
    while let Some(iris) = stream.try_next().await? {
        if iris.index() >= count_irises {
            return Err(eyre!("Inconsistent iris index {}", iris.index()));
        }

        let start = fake_len + iris.index() * IRIS_CODE_LENGTH;
        left_codes_db[start..start + IRIS_CODE_LENGTH].copy_from_slice(iris.left_code());
        left_masks_db[start..start + IRIS_CODE_LENGTH].copy_from_slice(iris.left_mask());
        right_codes_db[start..start + IRIS_CODE_LENGTH].copy_from_slice(iris.right_code());
        right_masks_db[start..start + IRIS_CODE_LENGTH].copy_from_slice(iris.right_mask());

        store_len += 1;
        if (store_len % 10000) == 0 {
            tracing::info!("Initialize iris db: Loaded {} entries from DB", store_len);
        }
    }

    Ok((
        (left_codes_db, left_masks_db),
        (right_codes_db, right_masks_db),
        count_irises,
    ))
}

async fn send_result_events(
    result_events: Vec<String>,
    sns_client: &SNSClient,
    config: &Config,
) -> eyre::Result<()> {
    for result_event in result_events {
        sns_client
            .publish()
            .topic_arn(&config.results_topic_arn)
            .message(result_event)
            .message_group_id(format!("party-id-{}", config.party_id))
            .send()
            .await?;
    }
    Ok(())
}

#[tokio::main]
async fn main() -> eyre::Result<()> {
    dotenvy::dotenv().ok();

    println!("Init config");
    let mut config: Config = Config::load_config("SMPC").unwrap();
    config.overwrite_defaults_with_cli_args(Opt::parse());

    println!("Init tracing");
    let _tracing_shutdown_handle = match initialize_tracing(&config) {
        Ok(handle) => handle,
        Err(e) => {
            eprintln!("Failed to initialize tracing: {:?}", e);
            return Err(e);
        }
    };

    match server_main(config).await {
        Ok(_) => {
            tracing::info!("Server exited normally");
        }
        Err(e) => {
            tracing::error!("Server exited with error: {:?}", e);
            return Err(e);
        }
    }
    Ok(())
}

async fn server_main(config: Config) -> eyre::Result<()> {
    tracing::info!("Creating new storage from: {:?}", config);
    let store = Store::new_from_config(&config).await?;

    tracing::info!("Initialising AWS services");
    // TODO: probably move into separate function
    let region_provider = Region::new(REGION);
    let shared_config = aws_config::from_env().region(region_provider).load().await;
    let sqs_client = Client::new(&shared_config);
    let sns_client = SNSClient::new(&shared_config);
    let shares_encryption_key_pair =
        match SharesEncryptionKeyPair::from_storage(config.clone()).await {
            Ok(key_pair) => key_pair,
            Err(e) => {
                tracing::error!("Failed to initialize shares encryption key pair: {:?}", e);
                return Ok(());
            }
        };

    let party_id = config.party_id;
    tracing::info!("Deriving shared secrets");
    let chacha_seeds = initialize_chacha_seeds(&config.kms_key_arns, party_id).await?;
    let _ = config.enable_processing_encrypted_shares;

    tracing::info!("Replaying results");
    send_result_events(
        store.last_results(SYNC_RESULTS).await?,
        &sns_client,
        &config,
    )
    .await?;

    tracing::info!("Initialize iris db");
    let (mut left_iris_db, mut right_iris_db, store_len) =
        initialize_iris_dbs(party_id, &store, &config).await?;

    let my_state = SyncState {
        db_len:              store_len as u64,
        deleted_request_ids: store.last_deleted_requests(SYNC_QUERIES).await?,
    };

    tracing::info!("Preparing task monitor");
    let mut background_tasks = TaskMonitor::new();
    // a bit convoluted, but we need to create the actor on the thread already,
    // since it blocks a lot and is `!Send`, we get back the handle via the oneshot
    // channel
    let (tx, rx) = oneshot::channel();
    background_tasks.spawn_blocking(move || {
        let device_manager = Arc::new(DeviceManager::init());
        let ids = device_manager.get_ids_from_magic(0);
        let comms = device_manager.instantiate_network_from_ids(config.party_id, ids);

        let sync_result = match sync_nccl::sync(&comms[0], &my_state) {
            Ok(res) => res,
            Err(e) => {
                tx.send(Err(e)).unwrap();
                return Ok(());
            }
        };

        if let Some(db_len) = sync_result.must_rollback_storage() {
            tracing::warn!(
                "Databases are out-of-sync, rolling back (current len: {}, new len: {})",
                store_len,
                db_len
            );
            // Rollback the data that we have already loaded.
            let bit_len = db_len * IRIS_CODE_LENGTH;
            // TODO: remove the line below if you removed fake data.
            let bit_len = bit_len + (left_iris_db.0.len() - store_len * IRIS_CODE_LENGTH);
            left_iris_db.0.truncate(bit_len);
            left_iris_db.1.truncate(bit_len);
            right_iris_db.0.truncate(bit_len);
            right_iris_db.1.truncate(bit_len);
        }

        tracing::info!("Starting server actor");
        match ServerActor::new_with_device_manager_and_comms(
            config.party_id,
            chacha_seeds,
            (&left_iris_db.0, &left_iris_db.1),
            (&right_iris_db.0, &right_iris_db.1),
            device_manager,
            comms,
            8,
            store_len + DB_SIZE, // TODO: remove DB_SIZE you removed fake data.
            DB_BUFFER,
        ) {
            Ok((actor, handle)) => {
                tx.send(Ok((handle, sync_result))).unwrap();
                actor.run(); // forever
            }
            Err(e) => {
                tx.send(Err(e)).unwrap();
                return Ok(());
            }
        };
        Ok(())
    });

    let (mut handle, sync_result) = rx.await??;

    if let Some(db_len) = sync_result.must_rollback_storage() {
        tracing::error!("Databases are out-of-sync: {:?}", sync_result);
        if db_len + MAX_ROLLBACK < store_len {
            return Err(eyre!(
                "Refusing to rollback so much (from {} to {})",
                store_len,
                db_len,
            ));
        }
        store.rollback(db_len).await?;
        tracing::error!("Rolled back to db_len={}", db_len);
    }

    let mut skip_request_ids = sync_result.deleted_request_ids();

    background_tasks.check_tasks();

    // Start thread that will be responsible for communicating back the results
    let (tx, mut rx) = mpsc::channel::<ServerJobResult>(32); // TODO: pick some buffer value
    let sns_client_bg = sns_client.clone();
    let config_bg = config.clone();
    let store_bg = store.clone();
    let _result_sender_abort = background_tasks.spawn(async move {
        while let Some(ServerJobResult {
            merged_results,
            request_ids,
            matches,
            match_ids,
            store_left,
            store_right,
        }) = rx.recv().await
        {
            let result_events = merged_results
                .iter()
                .enumerate()
                .map(|(i, &idx_result)| {
                    let result_event = ResultEvent::new(
                        party_id,
                        match matches[i] {
                            true => None,
                            false => Some(idx_result),
                        },
                        matches[i],
                        request_ids[i].clone(),
                        match matches[i] {
                            true => Some(match_ids[i].clone()),
                            false => None,
                        },
                    );

                    serde_json::to_string(&result_event).wrap_err("failed to serialize result")
                })
                .collect::<eyre::Result<Vec<_>>>()?;

            // Insert non-matching queries into the persistent store.
            let codes_and_masks: Vec<StoredIrisRef> = matches
                .iter()
                .enumerate()
                .filter_map(
                    // Find the indices of non-matching queries in the batch.
                    |(query_idx, is_match)| if !is_match { Some(query_idx) } else { None },
                )
                .map(|query_idx| {
                    // Get the original vectors from `receive_batch`.
                    StoredIrisRef {
                        left_code:  &store_left.code[query_idx].coefs[..],
                        left_mask:  &store_left.mask[query_idx].coefs[..],
                        right_code: &store_right.code[query_idx].coefs[..],
                        right_mask: &store_right.mask[query_idx].coefs[..],
                    }
                })
                .collect();

            let mut tx = store_bg.tx().await?;

            store_bg.insert_results(&mut tx, &result_events).await?;

            if !codes_and_masks.is_empty() {
                store_bg
                    .insert_irises(&mut tx, &codes_and_masks)
                    .await
                    .wrap_err("failed to persist queries")?;
            }

            tx.commit().await?;

            tracing::info!("Sending {} results", result_events.len());
            send_result_events(result_events, &sns_client_bg, &config_bg).await?;
        }

        Ok(())
    });
    background_tasks.check_tasks();

    tracing::info!("All systems ready.");
    tracing::info!("Starting healthcheck server.");

    let _health_check_abort = background_tasks.spawn(async move {
        let app = Router::new().route("/health", get(|| async {})); // implicit 200 return
        let listener = tokio::net::TcpListener::bind("0.0.0.0:3000")
            .await
            .wrap_err("healthcheck listener bind error")?;
        axum::serve(listener, app)
            .await
            .wrap_err("healthcheck listener server launch error")?;

        Ok(())
    });
    background_tasks.check_tasks();
    tracing::info!("Healthcheck server running on port 3000.");

    let processing_timeout = Duration::from_secs(config.processing_timeout_secs);

    // Main loop
    let res: eyre::Result<()> = async {
        // **Tensor format of queries**
        //
        // The functions `receive_batch` and `prepare_query_shares` will prepare the
        // _query_ variables as `Vec<Vec<u8>>` formatted as follows:
        //
        // - The inner Vec is a flattening of these dimensions (inner to outer):
        //   - One u8 limb of one iris bit.
        //   - One code: 12800 coefficients.
        //   - One query: all rotated variants of a code.
        //   - One batch: many queries.
        // - The outer Vec is the dimension of the Galois Ring (2):
        //   - A decomposition of each iris bit into two u8 limbs.

        // This batch can consist of N sets of iris_share + mask
        // It also includes a vector of request ids, mapping to the sets above
        // Skip requests based on the startup sync, only in the first iteration.
        let skip_request_ids = mem::take(&mut skip_request_ids);
        let mut next_batch = receive_batch(
            party_id,
            &sqs_client,
            &config.requests_queue_url,
            &store,
            &skip_request_ids,
        );

        loop {
            let now = Instant::now();

<<<<<<< HEAD
            // Skip requests based on the startup sync, only in the first iteration.
            let skip_request_ids = mem::take(&mut skip_request_ids);

            let shares_encryption_key_pair = shares_encryption_key_pair.clone();
            // This batch can consist of N sets of iris_share + mask
            // It also includes a vector of request ids, mapping to the sets above
            let batch = receive_batch(
                party_id,
                &sqs_client,
                &config.requests_queue_url,
                &store,
                skip_request_ids,
                shares_encryption_key_pair,
            )
            .await
            .context("while receiving batches from SQS")?;
=======
            let batch = next_batch.await?;
>>>>>>> 74859513

            // Iterate over a list of tracing payloads, and create logs with mappings to
            // payloads Log at least a "start" event using a log with trace.id and
            // parent.trace.id
            for tracing_payload in batch.metadata.iter() {
                tracing::info!(
                    node_id = tracing_payload.node_id,
                    dd.trace_id = tracing_payload.trace_id,
                    dd.span_id = tracing_payload.span_id,
                    "Started processing share",
                );
            }

            // start trace span - with single TraceId and single ParentTraceID
            tracing::info!("Received batch in {:?}", now.elapsed());
            background_tasks.check_tasks();

            let result_future = handle.submit_batch_query(batch);

            next_batch = receive_batch(
                party_id,
                &sqs_client,
                &config.requests_queue_url,
                &store,
                &skip_request_ids,
            );

            // await the result
            let result = timeout(processing_timeout, result_future.await)
                .await
                .map_err(|e| eyre!("ServerActor processing timeout: {:?}", e))?;

            tx.send(result).await?;

            // wrap up span context
        }
    }
    .await;

    match res {
        Ok(_) => {}
        Err(e) => {
            tracing::error!("ServerActor processing error: {:?}", e);
            // drop actor handle to initiate shutdown
            drop(handle);

            // Clean up server tasks, then wait for them to finish
            background_tasks.abort_all();
            tokio::time::sleep(Duration::from_secs(5)).await;

            // Check for background task hangs and shutdown panics
            background_tasks.check_tasks_finished();
        }
    }

    Ok(())
}<|MERGE_RESOLUTION|>--- conflicted
+++ resolved
@@ -61,12 +61,8 @@
     client: &Client,
     queue_url: &String,
     store: &Store,
-<<<<<<< HEAD
-    skip_request_ids: Vec<String>,
+    skip_request_ids: &[String],
     shares_encryption_key_pair: SharesEncryptionKeyPair,
-=======
-    skip_request_ids: &[String],
->>>>>>> 74859513
 ) -> eyre::Result<BatchQuery> {
     let mut batch_query = BatchQuery::default();
 
@@ -650,41 +646,23 @@
         // - The outer Vec is the dimension of the Galois Ring (2):
         //   - A decomposition of each iris bit into two u8 limbs.
 
+        // Skip requests based on the startup sync, only in the first iteration.
+        let skip_request_ids = mem::take(&mut skip_request_ids);
+        let shares_encryption_key_pair = shares_encryption_key_pair.clone();
         // This batch can consist of N sets of iris_share + mask
         // It also includes a vector of request ids, mapping to the sets above
-        // Skip requests based on the startup sync, only in the first iteration.
-        let skip_request_ids = mem::take(&mut skip_request_ids);
         let mut next_batch = receive_batch(
             party_id,
             &sqs_client,
             &config.requests_queue_url,
             &store,
-            &skip_request_ids,
+            skip_request_ids,
+            shares_encryption_key_pair,
         );
-
         loop {
             let now = Instant::now();
 
-<<<<<<< HEAD
-            // Skip requests based on the startup sync, only in the first iteration.
-            let skip_request_ids = mem::take(&mut skip_request_ids);
-
-            let shares_encryption_key_pair = shares_encryption_key_pair.clone();
-            // This batch can consist of N sets of iris_share + mask
-            // It also includes a vector of request ids, mapping to the sets above
-            let batch = receive_batch(
-                party_id,
-                &sqs_client,
-                &config.requests_queue_url,
-                &store,
-                skip_request_ids,
-                shares_encryption_key_pair,
-            )
-            .await
-            .context("while receiving batches from SQS")?;
-=======
             let batch = next_batch.await?;
->>>>>>> 74859513
 
             // Iterate over a list of tracing payloads, and create logs with mappings to
             // payloads Log at least a "start" event using a log with trace.id and
@@ -720,9 +698,9 @@
             tx.send(result).await?;
 
             // wrap up span context
-        }
-    }
-    .await;
+            }
+        }
+        .await;
 
     match res {
         Ok(_) => {}
