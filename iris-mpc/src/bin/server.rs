--- conflicted
+++ resolved
@@ -75,15 +75,10 @@
 )> {
     let mut iris_share = GaloisRingIrisCodeShare::from_base64(&code_shares)
         .context("Failed to base64 parse iris code")?;
-<<<<<<< HEAD
     let mut mask_share: GaloisRingTrimmedMaskCodeShare =
-        GaloisRingIrisCodeShare::from_base64(party_id + 1, &mask_shares)
+        GaloisRingIrisCodeShare::from_base64(&mask_shares)
             .context("Failed to base64 parse iris mask")?
             .into();
-=======
-    let mut mask_share = GaloisRingIrisCodeShare::from_base64(&mask_shares)
-        .context("Failed to base64 parse iris mask")?;
->>>>>>> 7b1922ae
 
     // Original for storage.
     let store_iris_shares = iris_share.clone();
