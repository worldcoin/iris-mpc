--- conflicted
+++ resolved
@@ -1194,10 +1194,7 @@
     let s3_chunks_folder_name = config.db_chunks_folder_name.clone();
     let s3_load_max_retries = config.load_chunks_max_retries;
     let s3_load_initial_backoff_ms = config.load_chunks_initial_backoff_ms;
-    let device_manager_init = Arc::new(DeviceManager::init());
-    let device_manager = Arc::clone(&device_manager_init);
-
-<<<<<<< HEAD
+
     // --------------------------------------------------------------------------
     // ANCHOR: Syncing latest node state
     // --------------------------------------------------------------------------
@@ -1223,28 +1220,6 @@
                     }
                 };
                 states.push(state);
-=======
-    let (tx, rx) = oneshot::channel();
-    background_tasks.spawn_blocking(move || {
-        let ids = device_manager.get_ids_from_magic(0);
-
-        // --------------------------------------------------------------------------
-        // ANCHOR: Starting NCCL
-        // --------------------------------------------------------------------------
-        tracing::info!("⚓️ ANCHOR: Starting NCCL");
-        let comms = device_manager.instantiate_network_from_ids(config.party_id, &ids)?;
-        // FYI: If any of the nodes die after this, all connections are broken.
-
-        // --------------------------------------------------------------------------
-        // ANCHOR: Syncing latest node state
-        // --------------------------------------------------------------------------
-        tracing::info!("⚓️ ANCHOR: Syncing latest node state");
-        let sync_result = match sync_nccl::sync(&comms[0], &my_state) {
-            Ok(res) => res,
-            Err(e) => {
-                tx.send(Err(e)).unwrap();
-                return Ok(());
->>>>>>> 84a0b3ef
             }
             Err(e) => {
                 tracing::error!("Failed to fetch sync state from party {}: {:?}", host, e);
@@ -1907,7 +1882,6 @@
             background_tasks.check_tasks_finished();
         }
     }
-    drop(device_manager_init);
     Ok(())
 }
 
