[package]
name = "iris-mpc"
version = "0.1.0"
publish = false

edition.workspace = true
license.workspace = true
repository.workspace = true

[dependencies]
aws-config.workspace = true
aws-sdk-sns.workspace = true
aws-sdk-sqs.workspace = true
aws-sdk-s3.workspace = true
aws-sdk-secretsmanager.workspace = true
tokio.workspace = true
tracing.workspace = true
serde_json.workspace = true
eyre.workspace = true
clap.workspace = true
bytemuck.workspace = true
rand.workspace = true
base64.workspace = true
uuid.workspace = true
sodiumoxide.workspace = true
iris-mpc-common = { path = "../iris-mpc-common" }
iris-mpc-store = { path = "../iris-mpc-store" }
itertools.workspace = true
metrics.workspace = true
serde = { version = "1.0.214", features = ["derive"] }
iris-mpc-cpu.workspace = true
chrono.workspace = true
sqlx.workspace = true
bincode.workspace = true
pprof = { version = "0.15.0", features = ["flamegraph", "prost-codec"] }
<<<<<<< HEAD
ampc-anon-stats.workspace = true
=======
ampc-server-utils.workspace = true
>>>>>>> dfe8166e

[features]
default = []<|MERGE_RESOLUTION|>--- conflicted
+++ resolved
@@ -33,11 +33,8 @@
 sqlx.workspace = true
 bincode.workspace = true
 pprof = { version = "0.15.0", features = ["flamegraph", "prost-codec"] }
-<<<<<<< HEAD
 ampc-anon-stats.workspace = true
-=======
 ampc-server-utils.workspace = true
->>>>>>> dfe8166e
 
 [features]
 default = []