/target
*.db
.vscode/
.idea/
.env
.envrc
<<<<<<< HEAD
gpu-iris-mpc.iml
=======
*.iml
>>>>>>> 74859513
<|MERGE_RESOLUTION|>--- conflicted
+++ resolved
@@ -4,8 +4,4 @@
 .idea/
 .env
 .envrc
-<<<<<<< HEAD
-gpu-iris-mpc.iml
-=======
-*.iml
->>>>>>> 74859513
+*.iml