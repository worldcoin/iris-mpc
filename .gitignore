/target
<<<<<<< HEAD
*.db
=======
.vscode/
>>>>>>> 7816f25e
<|MERGE_RESOLUTION|>--- conflicted
+++ resolved
@@ -1,6 +1,3 @@
 /target
-<<<<<<< HEAD
 *.db
-=======
-.vscode/
->>>>>>> 7816f25e
+.vscode/