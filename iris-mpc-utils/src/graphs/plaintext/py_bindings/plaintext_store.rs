--- conflicted
+++ resolved
@@ -1,13 +1,5 @@
-<<<<<<< HEAD
-use crate::misc::limited_iterator;
-use iris_mpc_common::{
-    iris_db::iris::{IrisCode, IrisCodeArray},
-    IrisVectorId,
-};
-=======
 use crate::{misc::limited_iterator, types::IrisCodeBase64};
 use iris_mpc_common::IrisVectorId;
->>>>>>> 954cdb2d
 use iris_mpc_cpu::hawkers::plaintext_store::PlaintextStore;
 use std::{
     fs::File,
@@ -20,11 +12,7 @@
     let reader = BufReader::new(file);
 
     // Create an iterator over deserialized objects
-<<<<<<< HEAD
-    let stream = serde_json::Deserializer::from_reader(reader).into_iter::<Base64IrisCode>();
-=======
     let stream = serde_json::Deserializer::from_reader(reader).into_iter::<IrisCodeBase64>();
->>>>>>> 954cdb2d
     let stream = limited_iterator(stream, len);
 
     // Iterate over each deserialized object
