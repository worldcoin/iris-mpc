--- conflicted
+++ resolved
@@ -1,20 +1,8 @@
 use super::constants::N_PARTIES;
 use iris_mpc_common::{config::Config as NodeConfig, iris_db::iris::IrisCode};
 use iris_mpc_cpu::execution::hawk_main::BothEyes;
-<<<<<<< HEAD
-use iris_mpc_cpu::protocol::shared_iris::GaloisRingSharedIris;
 use std::path::Path;
 
-// Pair of Iris shares associated with left/right eyes.
-pub type GaloisRingSharedIrisPair = (GaloisRingSharedIris, GaloisRingSharedIris);
-
-// Set of pairs of Iris shares associated with left/right eyes.
-pub type GaloisRingSharedIrisPairSet = [GaloisRingSharedIrisPair; N_PARTIES];
-
-=======
-use std::path::Path;
-
->>>>>>> a9c68ccd
 // Pair of Iris codes aassociated with left/right eyes.
 pub type IrisCodePair = BothEyes<IrisCode>;
 
