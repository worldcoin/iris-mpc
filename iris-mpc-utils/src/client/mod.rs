use rand::{CryptoRng, Rng};

use iris_mpc_common::IrisSerialId;

use crate::aws::{AwsClient, AwsClientConfig};

use components::{
    DataUploader, RequestEnqueuer, RequestGenerator, ResponseCorrelator, ResponseDequeuer,
};
pub use typeset::{
    ClientError, Initialize, ProcessRequestBatch, Request, RequestBatch, RequestBatchKind,
    RequestBatchSize,
};

mod components;
mod typeset;

/// A utility for enqueuing system requests & correlating with system responses.
#[derive(Debug)]
pub struct ServiceClient<R: Rng + CryptoRng + Send> {
    // Component that uploads data to services prior to request processing.
    data_uploader: DataUploader<R>,

    // Component that enqueues system requests upon system ingress queues.
    request_enqueuer: RequestEnqueuer,

    // Component that generates system requests.
    request_generator: RequestGenerator,

    // Component that correlates system requests & responses.
    #[allow(dead_code)]
    response_correlator: ResponseCorrelator,

    // Component that dequeues system responses from system egress queues.
    #[allow(dead_code)]
    response_dequeuer: ResponseDequeuer,
}

impl<R: Rng + CryptoRng + Send> ServiceClient<R> {
    pub async fn new(
        aws_client_config: AwsClientConfig,
        batch_count: usize,
        batch_kind: RequestBatchKind,
        batch_size: RequestBatchSize,
        known_iris_serial_id: Option<IrisSerialId>,
        rng_seed: R,
    ) -> Self {
        let aws_client = AwsClient::new(aws_client_config);

        Self {
            data_uploader: DataUploader::new(aws_client.clone(), rng_seed),
            request_enqueuer: RequestEnqueuer::new(aws_client.clone()),
<<<<<<< HEAD
            request_generator: RequestGenerator::new(batch_count, batch_kind, batch_size),
=======
            request_generator: RequestGenerator::new(
                batch_count,
                batch_kind,
                batch_size,
                known_iris_serial_id,
            ),
>>>>>>> f82049de
            response_correlator: ResponseCorrelator::new(aws_client.clone()),
            response_dequeuer: ResponseDequeuer::new(aws_client.clone()),
        }
    }

    pub async fn exec(&mut self) -> Result<(), ClientError> {
<<<<<<< HEAD
        while let Some(mut batch) = self.request_generator.next().await.unwrap() {
            self.data_uploader.process_batch(&mut batch).await?;
            while batch.can_enqueue() {
                self.request_enqueuer.process_batch(&mut batch).await?;
                self.response_dequeuer.process_batch(&mut batch).await?;
                self.response_correlator.process_batch(&mut batch).await?;
            }
=======
        tracing::info!("Executing ...");
        while let Some(batch) = self.request_generator.next().await.unwrap() {
            self.data_uploader.process_batch(&batch).await?;
            self.request_enqueuer.process_batch(&batch).await?;
            self.response_dequeuer.process_batch(&batch).await?;
>>>>>>> f82049de
        }

        Ok(())
    }

    pub async fn init(&mut self) -> Result<(), ClientError> {
<<<<<<< HEAD
=======
        tracing::info!("Initializing ...");
>>>>>>> f82049de
        for initializer in [self.data_uploader.init(), self.response_correlator.init()] {
            initializer.await.map_err(|e| {
                tracing::error!("Service client: component initialisation failed: {}", e);
                ClientError::InitialisationError(e.to_string())
            })?;
        }

        Ok(())
    }
}<|MERGE_RESOLUTION|>--- conflicted
+++ resolved
@@ -50,23 +50,13 @@
         Self {
             data_uploader: DataUploader::new(aws_client.clone(), rng_seed),
             request_enqueuer: RequestEnqueuer::new(aws_client.clone()),
-<<<<<<< HEAD
             request_generator: RequestGenerator::new(batch_count, batch_kind, batch_size),
-=======
-            request_generator: RequestGenerator::new(
-                batch_count,
-                batch_kind,
-                batch_size,
-                known_iris_serial_id,
-            ),
->>>>>>> f82049de
             response_correlator: ResponseCorrelator::new(aws_client.clone()),
             response_dequeuer: ResponseDequeuer::new(aws_client.clone()),
         }
     }
 
     pub async fn exec(&mut self) -> Result<(), ClientError> {
-<<<<<<< HEAD
         while let Some(mut batch) = self.request_generator.next().await.unwrap() {
             self.data_uploader.process_batch(&mut batch).await?;
             while batch.can_enqueue() {
@@ -74,23 +64,12 @@
                 self.response_dequeuer.process_batch(&mut batch).await?;
                 self.response_correlator.process_batch(&mut batch).await?;
             }
-=======
-        tracing::info!("Executing ...");
-        while let Some(batch) = self.request_generator.next().await.unwrap() {
-            self.data_uploader.process_batch(&batch).await?;
-            self.request_enqueuer.process_batch(&batch).await?;
-            self.response_dequeuer.process_batch(&batch).await?;
->>>>>>> f82049de
         }
 
         Ok(())
     }
 
     pub async fn init(&mut self) -> Result<(), ClientError> {
-<<<<<<< HEAD
-=======
-        tracing::info!("Initializing ...");
->>>>>>> f82049de
         for initializer in [self.data_uploader.init(), self.response_correlator.init()] {
             initializer.await.map_err(|e| {
                 tracing::error!("Service client: component initialisation failed: {}", e);
