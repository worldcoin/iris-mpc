[package]
name = "iris-mpc-utils"
version = "0.1.0"
edition.workspace = true
license.workspace = true
repository.workspace = true

[dependencies]
aes-prng = { git = "https://github.com/tf-encrypted/aes-prng.git", branch = "dragos/display" }
async-trait.workspace = true
aws-config.workspace = true
aws-sdk-rds.workspace = true
aws-sdk-sqs.workspace = true
aws-sdk-s3.workspace = true
aws-sdk-secretsmanager.workspace = true
base64.workspace = true
bincode.workspace = true
bytemuck.workspace = true
chrono = "0.4.38"
clap.workspace = true
dotenvy.workspace = true
eyre.workspace = true
futures.workspace = true
itertools.workspace = true
iris-mpc = { path = "../iris-mpc" }
iris-mpc-common = { path = "../iris-mpc-common" }
iris-mpc-cpu = { path = "../iris-mpc-cpu" }
iris-mpc-store = { path = "../iris-mpc-store" }
metrics = "0.22.1"
metrics-exporter-statsd = "0.7"
rand.workspace = true
reqwest.workspace = true
serde = { version = "1.0.214", features = ["derive"] }
serde_json.workspace = true
sodiumoxide = "0.2.7"
static_assertions.workspace = true
sqlx.workspace = true
telemetry-batteries.workspace = true
tokio.workspace = true
toml = { version = "0.8.23", features = ["preserve_order"] }
tracing.workspace = true
tracing-subscriber.workspace = true
tracing-test = "0.2.5"
uuid.workspace = true

[[bin]]
<<<<<<< HEAD
name = "graph-mem-cli"
path = "bin/graph_mem_cli.rs"
=======
name = "initialise-test-dbs"
path = "bin/initialise_test_dbs.rs"
>>>>>>> af3c9212

[[bin]]
name = "write-node-config-toml"
path = "bin/write_node_config_toml.rs"<|MERGE_RESOLUTION|>--- conflicted
+++ resolved
@@ -44,13 +44,10 @@
 uuid.workspace = true
 
 [[bin]]
-<<<<<<< HEAD
 name = "graph-mem-cli"
 path = "bin/graph_mem_cli.rs"
-=======
 name = "initialise-test-dbs"
 path = "bin/initialise_test_dbs.rs"
->>>>>>> af3c9212
 
 [[bin]]
 name = "write-node-config-toml"
