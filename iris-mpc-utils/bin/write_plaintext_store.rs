use aes_prng::AesRng;
use clap::Parser;
use iris_mpc_cpu::{
    hawkers::plaintext_store::PlaintextStore,
    hnsw::{HnswParams, HnswSearcher},
};
use iris_mpc_utils::{self as utils, types::IrisCodeBase64};
use rand::SeedableRng;
use std::{
    error::Error,
    fs::File,
    io::{BufWriter, Write},
    path::{Path, PathBuf},
};

#[derive(Parser)]
#[allow(non_snake_case)]
struct Args {
    /// HNSW param: `M` parameter for HNSW insertion.
    ///
    /// Specifies the base size of graph neighborhoods for newly inserted nodes in the graph.
    #[clap(long("hnsw-m"), default_value = "256")]
    hnsw_M: usize,

    /// HNSW param: `ef_construction` parameter for HNSW insertion.
    ///
    /// Specifies size of active search neighborhood for insertion layers during the HNSW insertion process.
    #[clap(long("hnsw-ef-construction"), default_value = "320")]
    hnsw_ef_construction: usize,

    /// HNSW param: `ef_search` parameter for HNSW insertion.
    ///
    /// Specifies exploration factor `ef` during search.
    #[clap(long("hnsw-ef-search"), default_value = "256")]
    hnsw_ef_search: usize,

    /// Path to output directory.  Default=crate data sub-directory.
    #[clap(short, long("output-dir"))]
    output_dir: Option<String>,

    /// Random number generator seed.
    #[clap(long("seed"), default_value = "0")]
    rng_seed: u64,

    /// Size of plaintext Iris code store to generate.
    #[clap(long("size"), default_value = "1000")]
    store_size: usize,
}

// Convertor: Args -> HnswSearcher.
impl From<&Args> for HnswSearcher {
    fn from(args: &Args) -> Self {
        HnswSearcher {
            params: HnswParams::new(args.hnsw_ef_construction, args.hnsw_ef_search, args.hnsw_M),
        }
    }
}

#[tokio::main]
async fn main() -> Result<(), Box<dyn Error>> {
    tracing_subscriber::fmt().init();
    tracing::info!("Initialized tracing subscriber");

    // Parse args.
    let args = Args::parse();
    assert!(utils::constants::GRAPH_SIZE_RANGE.contains(&args.store_size));
    let output_dir = match args.output_dir {
        Some(ref path) => {
            let path = PathBuf::from(path);
            assert!(path.exists());
            path
        }
        None => {
            // Default to local data directory.
            let path = get_path_to_outdir("data/iris-codes-plaintext");
            std::fs::create_dir_all(&path).unwrap();
            path
        }
    };

    // Write plaintext store.
    let out_file = output_dir.join("store.ndjson");
    tracing::info!(
<<<<<<< HEAD
        "Writing plaintext store of {} irises -> {:?}/store.ndjson",
=======
        "Writing plaintext store of {} irises -> {:?}",
>>>>>>> 954cdb2d
        args.store_size,
        out_file
    );
    let mut rng = AesRng::seed_from_u64(args.rng_seed);
    let mut store = PlaintextStore::new_random(&mut rng, args.store_size);
    write_plaintext_store(&store, &out_file)?;

    // Write graphs.
    let searcher = HnswSearcher::from(&args);
    for graph_size in utils::constants::GRAPH_SIZE_RANGE {
        if graph_size > args.store_size {
            break;
        }
        tracing::info!(
            "Writing graph with {graph_size} vertices -> {:?}/graph_{graph_size}.dat",
            output_dir
        );
        let graph = store
            .generate_graph(&mut rng, graph_size, &searcher)
            .await?;
        let out_file = output_dir.join(format!("graph_{graph_size}.dat"));
        utils::misc::write_bin(&graph, &out_file)?;
    }

    Ok(())
}

/// Returns path to sub-directory.
fn get_path_to_outdir(name: &str) -> PathBuf {
    Path::new(&env!("CARGO_MANIFEST_DIR").to_string()).join(name)
}

/// Writes an ndjson file of plaintext Iris codes.
fn write_plaintext_store(vector: &PlaintextStore, path_to_ndjson: &Path) -> std::io::Result<()> {
    // Set serial identifiers.
    let serial_ids: Vec<_> = vector.storage.get_sorted_serial_ids();

    // Write Iris codes only - ensures files are backwards compatible.
    let handle = File::create(path_to_ndjson)?;
    let mut writer = BufWriter::new(handle);
    for serial_id in serial_ids {
        let pt = vector
            .storage
            .get_vector_by_serial_id(serial_id)
            .expect("key not found in store");
        let json_pt: IrisCodeBase64 = (&**pt).into();
        serde_json::to_writer(&mut writer, &json_pt)?;
        writer.write_all(b"\n")?; // Write a newline after each JSON object
    }
    writer.flush()?;

    Ok(())
}<|MERGE_RESOLUTION|>--- conflicted
+++ resolved
@@ -81,11 +81,7 @@
     // Write plaintext store.
     let out_file = output_dir.join("store.ndjson");
     tracing::info!(
-<<<<<<< HEAD
-        "Writing plaintext store of {} irises -> {:?}/store.ndjson",
-=======
         "Writing plaintext store of {} irises -> {:?}",
->>>>>>> 954cdb2d
         args.store_size,
         out_file
     );
