--- conflicted
+++ resolved
@@ -34,8 +34,6 @@
 
   - name: SMPC__MAX_DB_SIZE
     value: "2000000"
-<<<<<<< HEAD
-=======
 
   - name: SMPC__MAX_BATCH_SIZE
     value: "32"
@@ -51,7 +49,6 @@
 
   - name: SMPC__HAWK_STREAM_PARALLELISM
     value: "32"
->>>>>>> 94e83986
 
   - name: SMPC__OVERRIDE_MAX_BATCH_SIZE
     value: "false"
@@ -60,11 +57,7 @@
     value: "false"
 
   - name: SMPC__MATCH_DISTANCES_BUFFER_SIZE
-<<<<<<< HEAD
-    value: "3200"
-=======
     value: "10000"
->>>>>>> 94e83986
 
   - name: SMPC__N_BUCKETS
     value: "10"
@@ -120,20 +113,8 @@
         key: KMS_KEYS
         name: application
 
-  - name: SMPC__MAX_BATCH_SIZE
-    value: "64"
-
   - name: SMPC__PROCESSING_TIMEOUT_SECS
     value: "1240"
-
-  - name: SMPC__HAWK_REQUEST_PARALLELISM
-    value: "1024"
-
-  - name: SMPC__HAWK_CONNECTION_PARALLELISM
-    value: "8"
-
-  - name: SMPC__HAWK_STREAM_PARALLELISM
-    value: "32"
 
   - name: SMPC__HEARTBEAT_INITIAL_RETRIES
     value: "65"
