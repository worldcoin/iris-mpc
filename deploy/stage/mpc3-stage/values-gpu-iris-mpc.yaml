--- conflicted
+++ resolved
@@ -62,13 +62,11 @@
   - name: SMPC__PARTY_ID
     value: "2"
 
-<<<<<<< HEAD
   - name: SMPC__PUBLIC_KEY_BASE_URL
     value: "https://d24uxaabh702ht.cloudfront.net"
 
   - name: SMPC__ENABLE_PROCESSING_ENCRYPTED_SHARES
     value: "false"
-=======
+
   - name: SMPC__PUBLIC_KEY_BUCKET_NAME
-    value: "wf-smpcv2-stage-public-keys"
->>>>>>> 74859513
+    value: "wf-smpcv2-stage-public-keys"