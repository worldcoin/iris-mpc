--- conflicted
+++ resolved
@@ -1,8 +1,4 @@
-<<<<<<< HEAD
 image: "ghcr.io/worldcoin/iris-mpc-cpu:086951f0bd1338a8b96e39f829fa0a95d952de32"
-=======
-image: "ghcr.io/worldcoin/iris-mpc-cpu:3c309f9a5e04ef5b7c10bac0d45c5e655b4f183a"
->>>>>>> 781f45a6
 
 environment: stage
 replicaCount: 1
@@ -37,11 +33,6 @@
   - containerPort: 4102
     name: tcp-4102
     protocol: TCP
-<<<<<<< HEAD
-
-hostNetwork: false
-=======
->>>>>>> 781f45a6
 
 livenessProbe:
   httpGet:
