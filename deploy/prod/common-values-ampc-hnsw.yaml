image: "ghcr.io/worldcoin/iris-mpc-cpu:c5eb540e0a8a6d6998bd397dbe3ff7c161f35cd7"

environment: prod
replicaCount: 1

strategy:
  type: Recreate

datadog:
  enabled: true

hostNetwork: false

ports:
  - containerPort: 3000
    name: health
    protocol: TCP
  - containerPort: 4000
    name: tcp-4000
    protocol: TCP
  - containerPort: 4001
    name: tcp-4001
    protocol: TCP
  - containerPort: 4002
    name: tcp-4002
    protocol: TCP
  - containerPort: 4100
    name: tcp-4100
    protocol: TCP
  - containerPort: 4101
    name: tcp-4101
    protocol: TCP
  - containerPort: 4102
    name: tcp-4102
    protocol: TCP

livenessProbe:
  httpGet:
    path: /health
    port: health

readinessProbe:
  periodSeconds: 30
  httpGet:
    path: /ready
    port: health

startupProbe:
  initialDelaySeconds: 60
  failureThreshold: 120
  periodSeconds: 30
  httpGet:
    path: /ready
    port: health

resources:
  limits:
    cpu: 124
    memory: 3720Gi
  requests:
    cpu: 124
    memory: 3720Gi

imagePullSecrets:
  - name: github-secret

podAnnotations:
  karpenter.sh/do-not-disrupt: "true"

nodeSelector:
  kubernetes.io/arch: amd64
  karpenter.sh/capacity-type: on-demand
  node.kubernetes.io/instance-type: "x2iedn.32xlarge"

podSecurityContext:
  runAsUser: 65534
  runAsGroup: 65534

preStop:
  # preStop.sleepPeriod specifies the time spent in Terminating state before SIGTERM is sent
  sleepPeriod: 10

# terminationGracePeriodSeconds specifies the grace time between SIGTERM and SIGKILL
# long enough to allow for graceful shutdown to safely process 2 batches
# single batch timeout in stage is 240 seconds
terminationGracePeriodSeconds: 500

mountSSLCerts:
  enabled: true
  mountPath: /etc/ssl/private
<<<<<<< HEAD

nginxSidecar:
  enabled: true
  port: 6443
  ports:
    - containerPort: 4100
      name: tcp-4000
      protocol: TCP
    - containerPort: 4101
      name: tcp-4001
      protocol: TCP
    - containerPort: 4102
      name: tcp-4002
      protocol: TCP
  secrets:
    enabled: true
    volumeMount:
      - name: nginx-certs
        mountPath: /etc/nginx/cert
    volume:
      - name: nginx-certs
        secret:
          secretName: application
          items:
            - key: certificate.crt
              path: certificate.crt
            - key: key.pem
              path: key.pem
          optional: false
  config:
    nginx.conf: |
      # Run nginx as non-root user - use /tmp for PID file
      pid /tmp/nginx.pid;
      worker_processes  auto;

      # Send error logs to stderr
      error_log /dev/stderr info;

      events {
          worker_connections 1024;
      }

      stream {
          # Define a custom log format for stream context
          log_format basic '$remote_addr [$time_local] '
                          '$protocol $status $bytes_sent $bytes_received '
                          '$session_time';

          # Send access logs to stdout with custom format
          access_log /dev/stdout basic;

          ssl_certificate /etc/nginx/cert/certificate.crt;
          ssl_certificate_key /etc/nginx/cert/key.pem;
          ssl_protocols       TLSv1.3;
          ssl_ciphers         HIGH:!aNULL:!MD5;

          # TCP listener for port 4000
          server {
              listen 4100 ssl;
              proxy_pass 127.0.0.1:4000;
          }

          # TCP listener for port 4001
          server {
              listen 4101 ssl;
              proxy_pass 127.0.0.1:4001;
          }

          # TCP listener for port 4002
          server {
              listen 4102 ssl;
              proxy_pass 127.0.0.1:4002;
          }
      }
=======
>>>>>>> a9c68ccd
<|MERGE_RESOLUTION|>--- conflicted
+++ resolved
@@ -88,80 +88,3 @@
 mountSSLCerts:
   enabled: true
   mountPath: /etc/ssl/private
-<<<<<<< HEAD
-
-nginxSidecar:
-  enabled: true
-  port: 6443
-  ports:
-    - containerPort: 4100
-      name: tcp-4000
-      protocol: TCP
-    - containerPort: 4101
-      name: tcp-4001
-      protocol: TCP
-    - containerPort: 4102
-      name: tcp-4002
-      protocol: TCP
-  secrets:
-    enabled: true
-    volumeMount:
-      - name: nginx-certs
-        mountPath: /etc/nginx/cert
-    volume:
-      - name: nginx-certs
-        secret:
-          secretName: application
-          items:
-            - key: certificate.crt
-              path: certificate.crt
-            - key: key.pem
-              path: key.pem
-          optional: false
-  config:
-    nginx.conf: |
-      # Run nginx as non-root user - use /tmp for PID file
-      pid /tmp/nginx.pid;
-      worker_processes  auto;
-
-      # Send error logs to stderr
-      error_log /dev/stderr info;
-
-      events {
-          worker_connections 1024;
-      }
-
-      stream {
-          # Define a custom log format for stream context
-          log_format basic '$remote_addr [$time_local] '
-                          '$protocol $status $bytes_sent $bytes_received '
-                          '$session_time';
-
-          # Send access logs to stdout with custom format
-          access_log /dev/stdout basic;
-
-          ssl_certificate /etc/nginx/cert/certificate.crt;
-          ssl_certificate_key /etc/nginx/cert/key.pem;
-          ssl_protocols       TLSv1.3;
-          ssl_ciphers         HIGH:!aNULL:!MD5;
-
-          # TCP listener for port 4000
-          server {
-              listen 4100 ssl;
-              proxy_pass 127.0.0.1:4000;
-          }
-
-          # TCP listener for port 4001
-          server {
-              listen 4101 ssl;
-              proxy_pass 127.0.0.1:4001;
-          }
-
-          # TCP listener for port 4002
-          server {
-              listen 4102 ssl;
-              proxy_pass 127.0.0.1:4002;
-          }
-      }
-=======
->>>>>>> a9c68ccd
