--- conflicted
+++ resolved
@@ -7,10 +7,6 @@
         galois_engine::degree4::GaloisRingIrisCodeShare,
         iris_db::{db::IrisDB, iris::IrisCode},
     },
-<<<<<<< HEAD
-    store::sync::{SyncState, Syncer},
-=======
->>>>>>> b2b2c1dc
 };
 use rand::{rngs::StdRng, thread_rng, Rng, SeedableRng};
 use std::{collections::HashMap, env, sync::Arc};
@@ -64,53 +60,6 @@
         .init();
 }
 
-<<<<<<< HEAD
-// Simulate a sync between all parties by running each party in its own thread.
-async fn simulate_sync(
-    configs: &[&ServersConfig],
-    device_managers: &[&Arc<DeviceManager>],
-    dbs: &[&(Vec<u16>, Vec<u16>)],
-) -> Result<()> {
-    let sync_task =
-        |party_id, config: ServersConfig, device_manager: Arc<DeviceManager>, db_len| {
-            move || {
-                // Each party sends and receives the state.
-                let mut syncer = Syncer::new(
-                    party_id,
-                    config.bootstrap_url,
-                    config.sync_port,
-                    device_manager.device(0),
-                );
-
-                let my_state = SyncState {
-                    db_len:              db_len as u64,
-                    deleted_request_ids: vec!["some_request".to_string()],
-                };
-                let result = syncer.sync(&my_state).unwrap();
-                syncer.stop();
-                result
-            }
-        };
-
-    // Run parties in parallel.
-    let mut tasks = JoinSet::new();
-    for i in 0..configs.len() {
-        tasks.spawn_blocking(sync_task(
-            i,
-            configs[i].clone(),
-            device_managers[i].clone(),
-            dbs[i].0.len(),
-        ));
-    }
-    while let Some(result) = tasks.join_next().await {
-        assert_eq!(result?.must_rollback_storage(), None);
-    }
-
-    Ok(())
-}
-
-=======
->>>>>>> b2b2c1dc
 #[tokio::test]
 async fn e2e_test() -> Result<()> {
     install_tracing();
