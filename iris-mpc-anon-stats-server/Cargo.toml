--- conflicted
+++ resolved
@@ -22,12 +22,7 @@
 serde.workspace = true
 serde_json.workspace = true
 config = "0.14.0"
-<<<<<<< HEAD
-serde = { version = "1.0.214", features = ["derive"] }
 dotenvy = "0.15.7"
 sqlx.workspace = true
 siphasher = "1"
-rand.workspace = true
-=======
-dotenvy = "0.15.7"
->>>>>>> b6f97940
+rand.workspace = true