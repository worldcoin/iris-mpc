[package]
name = "iris-mpc-bins"
version = "0.1.0"
edition.workspace = true
license.workspace = true
repository.workspace = true

[features]
default = ["helpers"]
helpers = [
  "dep:aws-config",
  "dep:aws-sdk-kms",
  "dep:aws-sdk-sns",
  "dep:aws-sdk-sqs",
  "dep:aws-sdk-secretsmanager",
  "dep:reqwest",
]

[dependencies]
aes-prng = { git = "https://github.com/tf-encrypted/aes-prng.git", branch = "dragos/display" }
axum.workspace = true
aws-config = { workspace = true, optional = true }
aws-sdk-kms = { workspace = true, optional = true }
aws-sdk-sns = { workspace = true, optional = true }
aws-sdk-sqs = { workspace = true, optional = true }
aws-sdk-s3 = { workspace = true }
aws-sdk-secretsmanager = { workspace = true, optional = true }
base64.workspace = true
cudarc.workspace = true
chrono.workspace = true
clap.workspace = true
data-encoding.workspace = true
dotenvy.workspace = true
eyre.workspace = true
futures.workspace = true
hkdf.workspace = true
itertools.workspace = true
rand.workspace = true
reqwest = { workspace = true, optional = true, features = ["blocking", "json"] }
ring.workspace = true
rustls.workspace = true
serde.workspace = true
serde_json.workspace = true
sha2.workspace = true
sodiumoxide = "0.2.7"
sqlx.workspace = true
tokio.workspace = true
tokio-util.workspace = true
toml.workspace = true
tonic = "0.12.3"
metrics.workspace = true
metrics-exporter-statsd.workspace = true
tracing.workspace = true
tracing-forest = { git = "https://github.com/QnnOkabayashi/tracing-forest.git", rev = "5683eba", features = [
  "uuid",
  "chrono",
  "smallvec",
  "tokio",
  "serde",
  "env-filter",
] }
tracing-subscriber.workspace = true
uuid.workspace = true

iris-mpc = { path = "../iris-mpc" }
iris-mpc-common = { path = "../iris-mpc-common" }
iris-mpc-cpu = { path = "../iris-mpc-cpu" }
iris-mpc-gpu = { path = "../iris-mpc-gpu" }
iris-mpc-upgrade = { path = "../iris-mpc-upgrade" }
iris-mpc-store = { path = "../iris-mpc-store" }
iris-mpc-upgrade-hawk = { path = "../iris-mpc-upgrade-hawk" }
iris-mpc-anon-stats-server = { path = "../iris-mpc-anon-stats-server" }
blake3 = "1.8.2"
<<<<<<< HEAD
log = "0.4.22"
=======
aws-smithy-types = "1.2.9"
>>>>>>> 8b242c67


# ---------------------
# binaries for iris-mpc
# ---------------------

[[bin]]
name = "iris-mpc-gpu"
path = "bin/iris-mpc/server.rs"

[[bin]]
name = "iris-mpc-hawk"
path = "bin/iris-mpc/server/iris_mpc_hawk.rs"

[[bin]]
name = "client"
path = "bin/iris-mpc/client/client.rs"

# ---------------------
# binaries for iris-mpc-common
# ---------------------

[[bin]]
name = "key-manager"
path = "bin/iris-mpc-common/key_manager.rs"
required-features = ["helpers"]

[[bin]]
name = "shares-encoding"
path = "bin/iris-mpc-common/shares_encoding.rs"

[[bin]]
name = "migrator"
path = "bin/iris-mpc-common/migrator.rs"

[[bin]]
name = "e2e-input-transform"
path = "bin/iris-mpc-common/e2e_input_transform.rs"

# ---------------------
# binaries for iris-mpc-cpu
# ---------------------

[[bin]]
name = "generate-benchmark-data"
path = "bin/iris-mpc-cpu/generate_benchmark_data.rs"

[[bin]]
name = "graph-mem-cli"
path = "bin/iris-mpc-cpu/graph_mem_cli.rs"

[[bin]]
name = "hawk_main"
path = "bin/iris-mpc-cpu/hawk_main.rs"

[[bin]]
name = "hnsw_algorithm_metrics"
path = "bin/iris-mpc-cpu/hnsw_algorithm_metrics.rs"

[[bin]]
name = "hnsw_network_stats_example"
path = "bin/iris-mpc-cpu/hnsw_network_stats_example.rs"

[[bin]]
name = "init-test-dbs"
path = "bin/iris-mpc-cpu/init_test_dbs.rs"

[[bin]]
name = "local_hnsw"
path = "bin/iris-mpc-cpu/local_hnsw.rs"

[[bin]]
name = "generate_ideal_neighborhoods"
path = "bin/iris-mpc-cpu/generate_ideal_neighborhoods.rs"

[[bin]]
name = "construct-graph-ptxt"
path = "bin/iris-mpc-cpu/construct_graph_ptxt.rs"

# ---------------------
# binaries for iris-mpc-gpu
# ---------------------

[[bin]]
name = "nccl"
path = "bin/iris-mpc-gpu/nccl.rs"

# ---------------------
# binaries for iris-mpc-upgrade
# ---------------------

[[bin]]
name = "seed-v2-dbs"
path = "bin/iris-mpc-upgrade/seed_v2_dbs.rs"

[[bin]]
name = "reshare-server"
path = "bin/iris-mpc-upgrade/reshare-server.rs"

[[bin]]
name = "reshare-client"
path = "bin/iris-mpc-upgrade/reshare-client.rs"

[[bin]]
name = "rerandomize-db"
path = "bin/iris-mpc-upgrade/rerandomize_db.rs"


# ---------------------
# binaries for iris-mpc-upgrade-hawk
# ---------------------

[[bin]]
name = "iris-mpc-hawk-genesis"
path = "bin/iris-mpc-upgrade-hawk/iris_mpc_hawk_genesis.rs"

# ---------------------
# binaries for iris-mpc-utils
# ---------------------

[[bin]]
name = "write-node-config-toml"
path = "bin/iris-mpc-utils/write_node_config_toml.rs"

# ---------------------
# binaries for iris-mpc-anon-stats-server
# ---------------------

[[bin]]
name = "iris-mpc-anon-stats-server"
path = "bin/iris-mpc-anon-stats-server/main.rs"<|MERGE_RESOLUTION|>--- conflicted
+++ resolved
@@ -71,11 +71,7 @@
 iris-mpc-upgrade-hawk = { path = "../iris-mpc-upgrade-hawk" }
 iris-mpc-anon-stats-server = { path = "../iris-mpc-anon-stats-server" }
 blake3 = "1.8.2"
-<<<<<<< HEAD
-log = "0.4.22"
-=======
 aws-smithy-types = "1.2.9"
->>>>>>> 8b242c67
 
 
 # ---------------------
