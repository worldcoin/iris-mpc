--- conflicted
+++ resolved
@@ -38,13 +38,6 @@
       - name: Install Rust nightly
         run: rustup toolchain install nightly-2024-07-10
       - name: Set Rust nightly as default
-<<<<<<< HEAD
         run: rustup default nightly-2024-07-10
       - name: Build All Targets
-        run: cargo build --release --all-features --all-targets
-=======
-        run: rustup default nightly
-      # Docker CI already builds binaries in release mode, so we can run faster by building in dev mode here
-      - name: Build Binaries
-        run: cargo build --all-features --lib --bins --benches --examples
->>>>>>> 983f1d8a
+        run: cargo build --all-features --lib --bins --benches --examples