--- conflicted
+++ resolved
@@ -17,10 +17,7 @@
       labels: ubuntu-22.04-16core
     permissions:
       contents: read
-<<<<<<< HEAD
-=======
       id-token: write
->>>>>>> a9c68ccd
     steps:
       - uses: actions/checkout@08c6903cd8c0fde910a37f88322edcfb5dd907a8
 
