name: Branch - Hawk Build and push docker image

on:
  push:
    branches:
<<<<<<< HEAD
      - "chore/test-tls-in-stage"
=======
      - "leonidas/custom-image-debug-printing"
>>>>>>> 781f45a6

concurrency:
  group: "${{ github.workflow }} @ ${{ github.event.pull_request.head.label || github.head_ref || github.ref }}"
  cancel-in-progress: true

env:
  REGISTRY: ghcr.io
  IMAGE_NAME: ${{ github.repository }}-cpu

jobs:
  docker:
    timeout-minutes: 40
    runs-on:
      labels: ubuntu-22.04-16core
    permissions:
      packages: write
      contents: read
      attestations: write
      id-token: write
    steps:
      - name: Checkout
        uses: actions/checkout@11bd71901bbe5b1630ceea73d27597364c9af683
      - name: Set up QEMU
        uses: docker/setup-qemu-action@29109295f81e9208d7d86ff1c6c12d2833863392
      - name: Set up Docker Buildx
        uses: docker/setup-buildx-action@b5ca514318bd6ebac0fb2aedd5d36ec1b5c232a2
      - name: Log in to the Container registry
        uses: docker/login-action@74a5d142397b4f367a81961eba4e8cd7edddf772
        with:
          registry: ${{ env.REGISTRY }}
          username: ${{ github.repository_owner }}
          password: ${{ secrets.GITHUB_TOKEN }}
      - name: Build and Push
        uses: docker/build-push-action@471d1dc4e07e5cdedd4c2171150001c434f0b7a4
        with:
          context: .
          push: true
          tags: |
            ${{ env.REGISTRY }}/${{ env.IMAGE_NAME }}:${{ github.sha }}
          platforms: linux/amd64
          cache-from: type=gha
          cache-to: type=gha,mode=max
          file: Dockerfile.hawk<|MERGE_RESOLUTION|>--- conflicted
+++ resolved
@@ -3,11 +3,7 @@
 on:
   push:
     branches:
-<<<<<<< HEAD
       - "chore/test-tls-in-stage"
-=======
-      - "leonidas/custom-image-debug-printing"
->>>>>>> 781f45a6
 
 concurrency:
   group: "${{ github.workflow }} @ ${{ github.event.pull_request.head.label || github.head_ref || github.ref }}"
