name: Check Cargo Dependencies
on:
  push:
    branches:
      - main
  pull_request:

jobs:
  cargo-deny:
    runs-on: ubuntu-24.04
    permissions:
      contents: read
    steps:
      - uses: actions/checkout@8e8c483db84b4bee98b60c0593521ed34d9990e8 # pin@v6.0.1
<<<<<<< HEAD
      - uses: EmbarkStudios/cargo-deny-action@f2ba7abc2abebaf185c833c3961145a3c275caad
=======
      - uses: EmbarkStudios/cargo-deny-action@76cd80eb775d7bbbd2d80292136d74d39e1b4918
>>>>>>> c00fceb1
        with:
          log-level: "error"
          rust-version: "1.89.0"<|MERGE_RESOLUTION|>--- conflicted
+++ resolved
@@ -12,11 +12,7 @@
       contents: read
     steps:
       - uses: actions/checkout@8e8c483db84b4bee98b60c0593521ed34d9990e8 # pin@v6.0.1
-<<<<<<< HEAD
-      - uses: EmbarkStudios/cargo-deny-action@f2ba7abc2abebaf185c833c3961145a3c275caad
-=======
       - uses: EmbarkStudios/cargo-deny-action@76cd80eb775d7bbbd2d80292136d74d39e1b4918
->>>>>>> c00fceb1
         with:
           log-level: "error"
           rust-version: "1.89.0"