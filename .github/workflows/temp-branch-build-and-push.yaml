--- conflicted
+++ resolved
@@ -3,14 +3,10 @@
 on:
   push:
     branches:
-<<<<<<< HEAD
       - "dk/sync_over_http"
-=======
-      - "POP-2067/handle-conn-reset-during-s3-load"
->>>>>>> 08724a00
 
 concurrency:
-  group: '${{ github.workflow }} @ ${{ github.event.pull_request.head.label || github.head_ref || github.ref }}'
+  group: "${{ github.workflow }} @ ${{ github.event.pull_request.head.label || github.head_ref || github.ref }}"
   cancel-in-progress: true
 
 env:
