--- conflicted
+++ resolved
@@ -4,11 +4,8 @@
   push:
     branches:
       - "dev"
-<<<<<<< HEAD
       - "feat/anon_stats_service"
-=======
       - "refactor/use-ampc-common"
->>>>>>> 2ea46792
     paths-ignore:
       - "deploy/**"
 
