--- conflicted
+++ resolved
@@ -10,11 +10,8 @@
     { id = "RUSTSEC-2024-0384", reason = "waiting for `web-time` crate to remove the dependency" },
     { id = "RUSTSEC-2024-0388", reason = "waiting for `mongodb` crate to remove the deprecated dependency" },
     { id = "RUSTSEC-2024-0402", reason = "wating for `index-map` crate to remove the dependency" },
-<<<<<<< HEAD
     { id = "RUSTSEC-2024-0421", reason = "wating for `mongodb` crate to remove the dependency" },
-=======
     { id = "RUSTSEC-2024-0421", reason = "waiting for `mongodb` crate to remove the deprecated dependency" },
->>>>>>> a659204c
 ]
 
 [sources]
