--- conflicted
+++ resolved
@@ -1,11 +1,7 @@
 use cudarc::nccl::Comm;
 use eyre::{eyre, Result};
-<<<<<<< HEAD
 use itertools::Itertools;
 use serde::{Deserialize, Serialize};
-use std::{sync::Arc, time::Duration};
-=======
->>>>>>> b2b2c1dc
 
 #[derive(Debug, Clone, PartialEq, Eq, Serialize, Deserialize)]
 pub struct SyncState {
