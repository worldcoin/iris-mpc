--- conflicted
+++ resolved
@@ -62,14 +62,11 @@
     pub right_mask: &'a [u16],
 }
 
-<<<<<<< HEAD
-=======
 #[derive(sqlx::FromRow, Debug, Default)]
 struct StoredState {
     request_id: String,
 }
 
->>>>>>> 7ccebb59
 #[derive(Clone)]
 pub struct Store {
     pool: PgPool,
@@ -137,49 +134,6 @@
         Ok(())
     }
 
-    pub async fn rollback(&self, db_len: usize) -> Result<()> {
-        sqlx::query("DELETE FROM irises WHERE id >= $1")
-            .bind(db_len as i64)
-            .execute(&self.pool)
-            .await?;
-        Ok(())
-    }
-
-    pub async fn insert_results(
-        &self,
-        tx: &mut Transaction<'_, Postgres>,
-        result_events: &[String],
-    ) -> Result<()> {
-        let mut query = sqlx::QueryBuilder::new("INSERT INTO results (result_event)");
-        query.push_values(result_events, |mut query, result| {
-            query.push_bind(result);
-        });
-
-        query.build().execute(tx.deref_mut()).await?;
-        Ok(())
-    }
-
-    pub async fn last_results(&self, count: usize) -> Result<Vec<String>> {
-        let mut result_events: Vec<String> =
-            sqlx::query_scalar("SELECT result_event FROM results ORDER BY id DESC LIMIT $1")
-                .bind(count as i64)
-                .fetch_all(&self.pool)
-                .await?;
-        result_events.reverse();
-        Ok(result_events)
-    }
-
-    pub async fn mark_requests_deleted(&self, request_ids: &[String]) -> Result<()> {
-        // Insert request_ids that are deleted from the queue.
-        let mut query = sqlx::QueryBuilder::new("INSERT INTO sync (request_id)");
-        query.push_values(request_ids, |mut query, request_id| {
-            query.push_bind(request_id);
-        });
-        query.build().execute(&self.pool).await?;
-        Ok(())
-    }
-
-<<<<<<< HEAD
     pub async fn insert_or_update_left_iris(
         &self,
         id: i64,
@@ -204,6 +158,7 @@
         tx.commit().await?;
         Ok(())
     }
+
     pub async fn insert_or_update_right_iris(
         &self,
         id: i64,
@@ -227,14 +182,56 @@
         query.execute(&mut *tx).await?;
         tx.commit().await?;
         Ok(())
-=======
+    }
+
+    pub async fn rollback(&self, db_len: usize) -> Result<()> {
+        sqlx::query("DELETE FROM irises WHERE id >= $1")
+            .bind(db_len as i64)
+            .execute(&self.pool)
+            .await?;
+        Ok(())
+    }
+
+    pub async fn insert_results(
+        &self,
+        tx: &mut Transaction<'_, Postgres>,
+        result_events: &[String],
+    ) -> Result<()> {
+        let mut query = sqlx::QueryBuilder::new("INSERT INTO results (result_event)");
+        query.push_values(result_events, |mut query, result| {
+            query.push_bind(result);
+        });
+
+        query.build().execute(tx.deref_mut()).await?;
+        Ok(())
+    }
+
+    pub async fn last_results(&self, count: usize) -> Result<Vec<String>> {
+        let mut result_events: Vec<String> =
+            sqlx::query_scalar("SELECT result_event FROM results ORDER BY id DESC LIMIT $1")
+                .bind(count as i64)
+                .fetch_all(&self.pool)
+                .await?;
+        result_events.reverse();
+        Ok(result_events)
+    }
+
+    pub async fn mark_requests_deleted(&self, request_ids: &[String]) -> Result<()> {
+        // Insert request_ids that are deleted from the queue.
+        let mut query = sqlx::QueryBuilder::new("INSERT INTO sync (request_id)");
+        query.push_values(request_ids, |mut query, request_id| {
+            query.push_bind(request_id);
+        });
+        query.build().execute(&self.pool).await?;
+        Ok(())
+    }
+
     pub async fn last_deleted_requests(&self, count: usize) -> Result<Vec<String>> {
         let rows = sqlx::query_as::<_, StoredState>("SELECT * FROM sync ORDER BY id DESC LIMIT $1")
             .bind(count as i64)
             .fetch_all(&self.pool)
             .await?;
         Ok(rows.into_iter().rev().map(|r| r.request_id).collect())
->>>>>>> 7ccebb59
     }
 }
 
