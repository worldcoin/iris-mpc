--- conflicted
+++ resolved
@@ -139,7 +139,6 @@
         Ok(())
     }
 
-<<<<<<< HEAD
     pub async fn insert_results(
         &self,
         tx: &mut Transaction<'_, Postgres>,
@@ -162,7 +161,8 @@
                 .await?;
         result_events.reverse();
         Ok(result_events)
-=======
+    }
+
     pub async fn mark_requests_deleted(&self, request_ids: &[String]) -> Result<()> {
         // Insert request_ids that are deleted from the queue.
         let mut query = sqlx::QueryBuilder::new("INSERT INTO sync (request_id)");
@@ -179,7 +179,6 @@
             .fetch_all(&self.pool)
             .await?;
         Ok(rows.into_iter().rev().map(|r| r.request_id).collect())
->>>>>>> f5e09dd5
     }
 }
 
@@ -320,7 +319,6 @@
     }
 
     #[tokio::test]
-<<<<<<< HEAD
     async fn test_results() -> Result<()> {
         let schema_name = temporary_name();
         let store = Store::new(&test_db_url()?, &schema_name).await?;
@@ -333,7 +331,12 @@
 
         let got = store.last_results(2).await?;
         assert_eq!(got, vec!["event1", "event2"]);
-=======
+
+        cleanup(&store, &schema_name).await?;
+        Ok(())
+    }
+
+    #[tokio::test]
     async fn test_mark_requests_deleted() -> Result<()> {
         let schema_name = temporary_name();
         let store = Store::new(&test_db_url()?, &schema_name).await?;
@@ -349,7 +352,6 @@
             let got = store.last_deleted_requests(2).await?;
             assert_eq!(got, request_ids);
         }
->>>>>>> f5e09dd5
 
         cleanup(&store, &schema_name).await?;
         Ok(())
