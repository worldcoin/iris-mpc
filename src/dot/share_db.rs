--- conflicted
+++ resolved
@@ -491,13 +491,10 @@
             })
             .collect::<Vec<_>>();
 
-<<<<<<< HEAD
         for dev in self.device_manager.devices() {
             dev.synchronize().unwrap();
         }
 
-        ((db0, db1), (db0_sums, db1_sums))
-=======
         SlicedProcessedDatabase {
             code_gr:      CudaVec2DSlicerI8 {
                 limb_0: db0,
@@ -508,7 +505,6 @@
                 limb_1: db1_sums,
             },
         }
->>>>>>> 35bae90f
     }
 
     pub fn query_sums(
@@ -594,16 +590,10 @@
 
     pub fn dot<T, U>(
         &mut self,
-<<<<<<< HEAD
-        query_ptrs: &(Vec<CUdeviceptr>, Vec<CUdeviceptr>),
-        db: &(Vec<CUdeviceptr>, Vec<CUdeviceptr>),
+        queries: &CudaVec2DSlicer<T>,
+        db: &CudaVec2DSlicer<U>,
         chunk_sizes: &[usize],
         offset: usize,
-=======
-        queries: &CudaVec2DSlicer<T>,
-        db: &CudaVec2DSlicer<U>,
-        db_sizes: &[usize],
->>>>>>> 35bae90f
         streams: &[CudaStream],
         blass: &[CudaBlas],
     ) {
@@ -645,16 +635,10 @@
 
     pub fn dot_reduce(
         &mut self,
-<<<<<<< HEAD
-        query_sums: &(Vec<CUdeviceptr>, Vec<CUdeviceptr>),
-        db_sums: &(Vec<CUdeviceptr>, Vec<CUdeviceptr>),
+        query_sums: &CudaVec2DSlicerU32,
+        db_sums: &CudaVec2DSlicerU32,
         chunk_sizes: &[usize],
         offset: usize,
-=======
-        query_sums: &CudaVec2DSlicerU32,
-        db_sums: &CudaVec2DSlicerU32,
-        db_sizes: &[usize],
->>>>>>> 35bae90f
         streams: &[CudaStream],
     ) {
         for idx in 0..self.device_manager.device_count() {
@@ -680,22 +664,13 @@
                         (
                             &self.intermediate_results[idx],
                             &mut self.results[idx],
-<<<<<<< HEAD
-                            db_sums.0[idx],
-                            db_sums.1[idx],
-                            query_sums.0[idx],
-                            query_sums.1[idx],
-                            chunk_sizes[idx] as u64,
-                            (chunk_sizes[idx] * self.query_length) as u64,
-                            offset as u64,
-=======
                             *db_sums.limb_0[idx].device_ptr(),
                             *db_sums.limb_1[idx].device_ptr(),
                             *query_sums.limb_0[idx].device_ptr(),
                             *query_sums.limb_1[idx].device_ptr(),
-                            db_sizes[idx] as u64,
-                            (db_sizes[idx] * self.query_length) as u64,
->>>>>>> 35bae90f
+                            chunk_sizes[idx] as u64,
+                            (chunk_sizes[idx] * self.query_length) as u64,
+                            offset as u64,
                             self.rngs[idx].0.cuda_slice().unwrap(),
                             self.rngs[idx].1.cuda_slice().unwrap(),
                         ),
@@ -974,17 +949,7 @@
             &streams,
             &blass,
         );
-<<<<<<< HEAD
-        engine.dot_reduce(
-            &query_sums,
-            &(device_ptrs(&db_slices.1 .0), device_ptrs(&db_slices.1 .1)),
-            &db_sizes,
-            0,
-            &streams,
-        );
-=======
-        engine.dot_reduce(&query_sums, &db_slices.code_sums_gr, &db_sizes, &streams);
->>>>>>> 35bae90f
+        engine.dot_reduce(&query_sums, &db_slices.code_sums_gr, &db_sizes, 0, &streams);
         device_manager.await_streams(&streams);
 
         let a_nda = random_ndarray::<u16>(db.clone(), DB_SIZE, WIDTH);
@@ -1086,17 +1051,7 @@
                 &streams,
                 &blass,
             );
-<<<<<<< HEAD
-            engine.dot_reduce(
-                &query_sums,
-                &(device_ptrs(&db_slices.1 .0), device_ptrs(&db_slices.1 .1)),
-                &db_sizes,
-                0,
-                &streams,
-            );
-=======
-            engine.dot_reduce(&query_sums, &db_slices.code_sums_gr, &db_sizes, &streams);
->>>>>>> 35bae90f
+            engine.dot_reduce(&query_sums, &db_slices.code_sums_gr, &db_sizes, 0, &streams);
             device_manager.await_streams(&streams);
             engine.fetch_results(&mut gpu_result[i], &db_sizes, 0);
         }
