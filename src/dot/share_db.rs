use super::{device_manager::DeviceManager, IRIS_CODE_LENGTH};
use crate::{
    helpers::id_wrapper::{http_root, IdWrapper},
    rng,
};
use axum::{routing::get, Router};
use cudarc::{
    cublas::{result::gemm_ex, sys, CudaBlas},
    driver::{
        result::malloc_async, CudaFunction, CudaSlice, CudaStream, DevicePtr, LaunchAsync,
        LaunchConfig,
    },
    nccl::{
        self,
        result::{self, send},
        Comm, Id, NcclType,
    },
    nvrtc::compile_ptx,
};
use rayon::prelude::*;
use rng::chacha_field::ChaChaCudaFeRng;
<<<<<<< HEAD

use crate::{
    helpers::id_wrapper::{http_root, IdWrapper},
    rng::{self, chacha::ChaChaCudaRng},
};

use super::{device_manager::DeviceManager, IRIS_CODE_LENGTH};
=======
use std::{ffi::c_void, mem, ptr, rc::Rc, str::FromStr, thread, time::Duration};
>>>>>>> 0f5ee644

const PTX_SRC: &str = include_str!("kernel.cu");
const CHACHA_BUFFER_SIZE: usize = 1000;
// const MATCH_RATIO: f64 = 0.375;
const LIMBS: usize = 2;
const MATMUL_FUNCTION_NAME: &str = "matmul";

pub fn preprocess_query(query: &[u16]) -> Vec<Vec<u8>> {
    let mut result = vec![];
    for _ in 0..LIMBS {
        result.push(vec![0u8; query.len()]);
    }

    for (idx, &entry) in query.iter().enumerate() {
        for i in 0..LIMBS {
            let tmp = (entry as u32 >> (i * 8)) as u8;
            result[i][idx] = (tmp as i32 - 128) as u8;
        }
    }

    result.to_vec()
}

#[allow(clippy::too_many_arguments)]
pub fn gemm(
    handle: &CudaBlas,
    a: u64,
    b: u64,
    c: u64,
    a_offset: u64,
    b_offset: u64,
    c_offset: u64,
    m: usize,
    n: usize,
    k: usize,
    alpha: i32,
    beta: i32,
) {
    unsafe {
        gemm_ex(
            *handle.handle(),
            sys::cublasOperation_t::CUBLAS_OP_T,
            sys::cublasOperation_t::CUBLAS_OP_N,
            m as i32,
            n as i32,
            k as i32,
            &alpha as *const i32 as *const c_void,
            (a + a_offset) as *const _,
            sys::cublasDataType_t::CUDA_R_8I,
            k as i32,
            (b + b_offset) as *const _,
            sys::cublasDataType_t::CUDA_R_8I,
            k as i32,
            &beta as *const i32 as *const c_void,
            (c + c_offset) as *mut _,
            sys::cublasDataType_t::CUDA_R_32I,
            m as i32,
            sys::cublasComputeType_t::CUBLAS_COMPUTE_32I_PEDANTIC,
            sys::cublasGemmAlgo_t::CUBLAS_GEMM_DEFAULT,
        )
        .unwrap();
    }
}

fn broadcast_stream<T: NcclType>(
    sendbuff: &Option<&CudaSlice<T>>,
    recvbuff: &mut CudaSlice<T>,
    root: i32,
    len: usize,
    comm: &Comm,
    stream: &CudaStream,
) -> Result<result::NcclStatus, result::NcclError> {
    unsafe {
        let send_ptr = match sendbuff {
            Some(buffer) => *buffer.device_ptr() as *const _,
            None => ptr::null(),
        };
        result::broadcast(
            send_ptr,
            *recvbuff.device_ptr() as *mut c_void,
            len,
            T::as_nccl_type(),
            root,
            comm.comm.0,
<<<<<<< HEAD
            stream.stream as *mut _,
        )
    }
}

fn send_stream<T: NcclType>(
    sendbuff: &CudaSlice<T>,
    len: usize,
    peer: usize,
    comm: &Comm,
    stream: &CudaStream,
) -> Result<result::NcclStatus, result::NcclError> {
    unsafe {
        result::send(
            *sendbuff.device_ptr() as *mut _,
            len,
            T::as_nccl_type(),
            peer as i32,
            comm.comm.0,
            stream.stream as *mut _,
        )
    }
}

fn receive_stream<T: NcclType>(
    recvbuff: &mut CudaSlice<T>,
    len: usize,
    peer: usize,
    comm: &Comm,
    stream: &CudaStream,
) -> Result<result::NcclStatus, result::NcclError> {
    unsafe {
        result::recv(
            *recvbuff.device_ptr() as *mut _,
            len,
            T::as_nccl_type(),
            peer as i32,
            comm.comm.0,
=======
>>>>>>> 0f5ee644
            stream.stream as *mut _,
        )
    }
}

pub struct ShareDB {
<<<<<<< HEAD
    peer_id: usize,
    is_remote: bool,
    query_length: usize,
    device_manager: DeviceManager,
    kernels: Vec<CudaFunction>,
    rngs: Vec<(ChaChaCudaRng, ChaChaCudaRng)>,
    comms: Vec<Arc<Comm>>,
    ones: Vec<CudaSlice<u8>>,
    intermediate_results: Vec<CudaSlice<i32>>,
    pub results: Vec<CudaSlice<u8>>,
    pub results_peer: Vec<CudaSlice<u8>>,
=======
    is_remote:            bool,
    lagrange_coeff:       u16,
    query_length:         usize,
    device_manager:       DeviceManager,
    kernels:              Vec<CudaFunction>,
    rngs:                 Vec<(ChaChaCudaFeRng, ChaChaCudaFeRng)>,
    comms:                Vec<Rc<Comm>>,
    ones:                 Vec<CudaSlice<u8>>,
    intermediate_results: Vec<CudaSlice<i32>>,
    pub results:          Vec<CudaSlice<u8>>,
    pub results_peers:    Vec<Vec<CudaSlice<u8>>>,
>>>>>>> 0f5ee644
}

impl ShareDB {
    #[allow(clippy::too_many_arguments)]
    pub fn init(
        peer_id: usize,
        device_manager: DeviceManager,
        max_db_length: usize,
        query_length: usize,
        chacha_seeds: ([u32; 8], [u32; 8]),
        peer_url: Option<String>,
        is_remote: Option<bool>,
        server_port: Option<u16>,
    ) -> Self {
        let n_devices = device_manager.device_count();
        let ptx = compile_ptx(PTX_SRC).unwrap();
        let is_remote = is_remote.unwrap_or(false);

        let mut kernels = Vec::new();

        for i in 0..n_devices {
            let dev = device_manager.device(i);
            dev.load_ptx(ptx.clone(), MATMUL_FUNCTION_NAME, &[MATMUL_FUNCTION_NAME])
                .unwrap();
            let function = dev
                .get_func(MATMUL_FUNCTION_NAME, MATMUL_FUNCTION_NAME)
                .unwrap();

            kernels.push(function);
        }

        let ones = vec![1u8; IRIS_CODE_LENGTH];
        let ones = (0..n_devices)
            .map(|idx| device_manager.device(idx).htod_sync_copy(&ones).unwrap())
            .collect::<Vec<_>>();

        // TODO: depending on the batch size, intermediate_results can get quite big, we
        // can perform the gemm in chunks to limit this
        let mut intermediate_results = vec![];
        let mut results = vec![];
        let mut results_peer = vec![];
        let results_len = max_db_length / n_devices * query_length;

        for idx in 0..n_devices {
            unsafe {
                intermediate_results
                    .push(device_manager.device(idx).alloc(results_len * 4).unwrap());
                results.push(device_manager.device(idx).alloc(results_len * 2).unwrap());
                results_peer.push(device_manager.device(idx).alloc(results_len * 2).unwrap());
            }
        }

        // Init RNGs
        let rng_buf_size: usize = (max_db_length / n_devices * query_length).div_ceil(64) * 64;
        let mut rngs = vec![];
        for idx in 0..n_devices {
            let (seed0, seed1) = chacha_seeds;
            let mut chacha1 =
                ChaChaCudaRng::init(rng_buf_size, device_manager.device(idx).clone(), seed0);
            chacha1.get_mut_chacha().set_nonce(idx as u64);
            let mut chacha2 =
                ChaChaCudaRng::init(rng_buf_size, device_manager.device(idx).clone(), seed1);
            chacha2.get_mut_chacha().set_nonce(idx as u64);
            rngs.push((chacha1, chacha2));
        }

        // Init NCCL comms
        let mut comms = vec![];
        if is_remote {
            let mut ids = vec![];
            for _ in 0..n_devices {
                ids.push(Id::new().unwrap());
            }

            // Start HTTP server to exchange NCCL commIds
            if peer_id == 0 {
                let ids = ids.clone();
                tokio::spawn(async move {
                    println!("Starting server on port {}...", server_port.unwrap());
                    let app =
                        Router::new().route("/:device_id", get(move |req| http_root(ids, req)));
                    let listener =
                        tokio::net::TcpListener::bind(format!("0.0.0.0:{}", server_port.unwrap()))
                            .await
                            .unwrap();
                    axum::serve(listener, app).await.unwrap();
                });
            } else {
                thread::sleep(Duration::from_secs(10));
            }

            for i in 0..n_devices {
                let id = if peer_id == 0 {
                    ids[i]
                } else {
                    let res = reqwest::blocking::get(format!(
                        "http://{}:{}/{}",
                        peer_url.clone().unwrap(),
                        server_port.unwrap(),
                        i
                    ))
                    .unwrap();
                    IdWrapper::from_str(&res.text().unwrap()).unwrap().0
                };
                ids.push(id);

                // Bind to thread (important!)
                device_manager.device(i).bind_to_thread().unwrap();
                comms.push(Rc::new(
                    Comm::from_rank(device_manager.device(i), peer_id, 3, id).unwrap(),
                ));
            }
        }

        Self {
            peer_id,
            is_remote,
            query_length,
            device_manager,
            kernels,
            rngs,
            comms,
            intermediate_results,
            ones,
            results,
            results_peer,
        }
    }

    #[allow(clippy::type_complexity)]
    pub fn load_db(
        &self,
        db_entries: &[u16],
        db_length: usize, // TODO: should handle different sizes for each device
        max_db_length: usize,
    ) -> (
        (Vec<CudaSlice<i8>>, Vec<CudaSlice<i8>>),
        (Vec<CudaSlice<u32>>, Vec<CudaSlice<u32>>),
    ) {
        let mut a1_host = db_entries
            .par_iter()
            .map(|&x: &u16| (x >> 8) as i8)
            .collect::<Vec<_>>();
        let mut a0_host = db_entries.par_iter().map(|&x| x as i8).collect::<Vec<_>>();

        // TODO: maybe use gemm here already to speed up loading (we'll need to correct
        // the results as well)
        a1_host
            .par_iter_mut()
            .for_each(|x| *x = (*x as i32 - 128) as i8);

        a0_host
            .par_iter_mut()
            .for_each(|x| *x = (*x as i32 - 128) as i8);

        let a1_sums: Vec<u32> = a1_host
            .par_chunks(IRIS_CODE_LENGTH)
            .map(|row| row.par_iter().map(|&x| x as u32).sum::<u32>())
            .collect();

        let a0_sums: Vec<u32> = a0_host
            .par_chunks(IRIS_CODE_LENGTH)
            .map(|row| row.par_iter().map(|&x| x as u32).sum::<u32>())
            .collect();

        // Split up db and load to all devices
        let chunk_size = db_length / self.device_manager.device_count();
        let max_size = max_db_length / self.device_manager.device_count();

        let db1_sums = a1_sums
            .chunks(chunk_size)
            .enumerate()
            .map(|(idx, chunk)| {
                let mut slice = unsafe { self.device_manager.device(idx).alloc(max_size).unwrap() };
                self.device_manager
                    .htod_copy_into(chunk.to_vec(), &mut slice, idx)
                    .unwrap();
                slice
            })
            .collect::<Vec<_>>();
        let db0_sums = a0_sums
            .chunks(chunk_size)
            .enumerate()
            .map(|(idx, chunk)| {
                let mut slice = unsafe { self.device_manager.device(idx).alloc(max_size).unwrap() };
                self.device_manager
                    .htod_copy_into(chunk.to_vec(), &mut slice, idx)
                    .unwrap();
                slice
            })
            .collect::<Vec<_>>();

        let db1 = a1_host
            .chunks(chunk_size * IRIS_CODE_LENGTH)
            .enumerate()
            .map(|(idx, chunk)| {
                let mut slice = unsafe {
                    self.device_manager
                        .device(idx)
                        .alloc(max_size * IRIS_CODE_LENGTH)
                        .unwrap()
                };
                self.device_manager
                    .htod_copy_into(chunk.to_vec(), &mut slice, idx)
                    .unwrap();
                slice
            })
            .collect::<Vec<_>>();
        let db0 = a0_host
            .chunks(chunk_size * IRIS_CODE_LENGTH)
            .enumerate()
            .map(|(idx, chunk)| {
                let mut slice = unsafe {
                    self.device_manager
                        .device(idx)
                        .alloc(max_size * IRIS_CODE_LENGTH)
                        .unwrap()
                };
                self.device_manager
                    .htod_copy_into(chunk.to_vec(), &mut slice, idx)
                    .unwrap();
                slice
            })
            .collect::<Vec<_>>();

        ((db0, db1), (db0_sums, db1_sums))
    }

    pub fn query_sums(
        &self,
        query_ptrs: &(Vec<u64>, Vec<u64>),
        streams: &[CudaStream],
        blass: &[CudaBlas],
    ) -> (Vec<u64>, Vec<u64>) {
        let mut query1_sums = vec![];
        let mut query0_sums = vec![];

        for idx in 0..self.device_manager.device_count() {
            self.device_manager.device(idx).bind_to_thread().unwrap();

            let query0 = query_ptrs.0[idx];
            let query1 = query_ptrs.1[idx];

            let query0_sum = unsafe {
                malloc_async(
                    streams[idx].stream,
                    self.query_length * mem::size_of::<u32>(),
                )
                .unwrap()
            };

            let query1_sum = unsafe {
                malloc_async(
                    streams[idx].stream,
                    self.query_length * mem::size_of::<u32>(),
                )
                .unwrap()
            };

            gemm(
                &blass[idx],
                query0,
                *self.ones[idx].device_ptr(),
                query0_sum,
                0,
                0,
                0,
                self.query_length,
                1,
                IRIS_CODE_LENGTH,
                1,
                0,
            );
            gemm(
                &blass[idx],
                query1,
                *self.ones[idx].device_ptr(),
                query1_sum,
                0,
                0,
                0,
                self.query_length,
                1,
                IRIS_CODE_LENGTH,
                1,
                0,
            );

            query0_sums.push(query0_sum);
            query1_sums.push(query1_sum);
        }
        (query0_sums, query1_sums)
    }

    pub fn dot(
        &mut self,
        query_ptrs: &(Vec<u64>, Vec<u64>),
        db: &(Vec<u64>, Vec<u64>),
        db_sizes: &[usize],
        streams: &[CudaStream],
        blass: &[CudaBlas],
    ) {
        for idx in 0..self.device_manager.device_count() {
            self.device_manager.device(idx).bind_to_thread().unwrap();
            let query0 = query_ptrs.0[idx];
            let query1 = query_ptrs.1[idx];

            // Prepare randomness to mask results
            if self.is_remote {
                let len: usize = (db_sizes[idx] * self.query_length).div_ceil(64) * 64;
                self.rngs[idx].0.fill_rng_no_host_copy(len, &streams[idx]);
                self.rngs[idx].1.fill_rng_no_host_copy(len, &streams[idx]);
            }

            for (i, d) in [db.0[idx], db.1[idx]].iter().enumerate() {
                for (j, q) in [query0, query1].iter().enumerate() {
                    gemm(
                        &blass[idx],
                        *d,
                        *q,
                        *self.intermediate_results[idx].device_ptr(),
                        0,
                        0,
                        (db_sizes[idx] * self.query_length * 4 * (i * 2 + j)) as u64,
                        db_sizes[idx],
                        self.query_length,
                        IRIS_CODE_LENGTH,
                        1,
                        0,
                    );
                }
            }
        }
    }

    pub fn dot_reduce(
        &mut self,
        query_sums: &(Vec<u64>, Vec<u64>),
        db_sums: &(Vec<u64>, Vec<u64>),
        db_sizes: &[usize],
        streams: &[CudaStream],
    ) {
        for idx in 0..self.device_manager.device_count() {
            assert!(
                self.rngs[idx].0.cuda_slice().is_some() && self.rngs[idx].1.cuda_slice().is_some()
            );

            let num_elements = db_sizes[idx] * self.query_length;
            let threads_per_block = 256;
            let blocks_per_grid = num_elements.div_ceil(threads_per_block);
            let cfg = LaunchConfig {
                block_dim:        (threads_per_block as u32, 1, 1),
                grid_dim:         (blocks_per_grid as u32, 1, 1),
                shared_mem_bytes: 0,
            };

            unsafe {
                self.kernels[idx]
                    .clone()
                    .launch_on_stream(
                        &streams[idx],
                        cfg,
                        (
                            &self.intermediate_results[idx],
                            &mut self.results[idx],
                            db_sums.0[idx],
                            db_sums.1[idx],
                            query_sums.0[idx],
                            query_sums.1[idx],
                            db_sizes[idx] as u64,
                            (db_sizes[idx] * self.query_length) as u64,
                            IRIS_CODE_LENGTH as u64,
                            self.rngs[idx].0.cuda_slice().unwrap(),
                            self.rngs[idx].1.cuda_slice().unwrap(),
                        ),
                    )
                    .unwrap();
            }
        }
    }

<<<<<<< HEAD
    pub fn reshare_results(&mut self, db_sizes: &Vec<usize>, streams: &Vec<CudaStream>) {
        let next_peer = (self.peer_id + 1) % 3;
        let prev_peer = (self.peer_id + 2) % 3;

        nccl::group_start().unwrap();
=======
    /// Broadcasts the results to all other peers.
    /// Calls are async to host, but sync to device.
    pub fn exchange_results(&mut self, db_sizes: &[usize], streams: &[CudaStream]) {
>>>>>>> 0f5ee644
        for idx in 0..self.device_manager.device_count() {
            send_stream(
                &self.results[idx],
                db_sizes[idx] * self.query_length * 2,
                next_peer,
                &self.comms[idx],
                &streams[idx],
            )
            .unwrap();

            receive_stream(
                &mut self.results_peer[idx],
                db_sizes[idx] * self.query_length * 2,
                prev_peer,
                &self.comms[idx],
                &streams[idx],
            )
            .unwrap();
        }
        nccl::group_end().unwrap();
    }

    pub fn fetch_results(&self, results: &mut [u16], db_sizes: &[usize], device_id: usize) {
        unsafe {
            let res_trans =
                self.results[device_id].transmute(db_sizes[device_id] * self.query_length);

            self.device_manager
                .device(device_id)
                .dtoh_sync_copy_into(&res_trans.unwrap(), results)
                .unwrap();
        }
    }
<<<<<<< HEAD
=======

    pub fn fetch_results_peer(
        &self,
        results: &mut [u16],
        db_sizes: &[usize],
        device_id: usize,
        peer_id: usize,
    ) {
        unsafe {
            let res_trans = self.results_peers[device_id][peer_id]
                .transmute(db_sizes[device_id] * self.query_length);

            self.device_manager
                .device(device_id)
                .dtoh_sync_copy_into(&res_trans.unwrap(), results)
                .unwrap();
        }
    }
>>>>>>> 0f5ee644
}

#[cfg(test)]
mod tests {
    use super::{preprocess_query, ShareDB};
    use crate::{
        dot::device_manager::DeviceManager,
        helpers::device_ptrs,
        setup::{
            galois_engine::degree2::GaloisRingIrisCodeShare,
            id::PartyID,
            iris_db::{db::IrisDB, shamir_db::ShamirIrisDB, shamir_iris::ShamirIris},
            shamir::Shamir,
        },
    };
    use float_eq::assert_float_eq;
    use ndarray::Array2;
    use num_traits::FromPrimitive;
    use rand::{rngs::StdRng, Rng, SeedableRng};
    const WIDTH: usize = 12_800;
    const QUERY_SIZE: usize = 31;
    const DB_SIZE: usize = 8 * 1000;
    const RNG_SEED: u64 = 42;
    const N_DEVICES: usize = 8;

    /// Helper to generate random ndarray
    fn random_ndarray<T>(array: Vec<u16>, n: usize, m: usize) -> Array2<T>
    where
        T: FromPrimitive,
    {
        Array2::from_shape_vec(
            (n, m),
            array
                .into_iter()
                .map(|x| T::from_u16(x).unwrap())
                .collect::<Vec<_>>(),
        )
        .unwrap()
    }

    /// Helper to generate random vec
    fn random_vec(n: usize, m: usize, max_value: u32) -> Vec<u16> {
        let mut rng = StdRng::seed_from_u64(RNG_SEED);
        (0..n * m)
            .map(|_| rng.gen_range(0..max_value) as u16)
            .collect()
    }

    /// Test to verify the matmul operation for random matrices in the field
    #[test]
    fn check_matmul() {
        let db = random_vec(DB_SIZE, WIDTH, u16::MAX as u32);
        let query = random_vec(QUERY_SIZE, WIDTH, u16::MAX as u32);
        let mut gpu_result = vec![0u16; DB_SIZE / N_DEVICES * QUERY_SIZE];
        let device_manager = DeviceManager::init();
        let db_sizes = vec![DB_SIZE / device_manager.device_count(); device_manager.device_count()];

        let mut engine = ShareDB::init(
            0,
            device_manager.clone(),
            DB_SIZE,
            QUERY_SIZE,
            ([0u32; 8], [0u32; 8]),
            None,
            None,
            None,
        );
        let preprocessed_query = preprocess_query(&query);
        let streams = device_manager.fork_streams();
        let blass = device_manager.create_cublas(&streams);
        let preprocessed_query = device_manager.htod_transfer_query(&preprocessed_query, &streams);
        let query_sums = engine.query_sums(&preprocessed_query, &streams, &blass);
        let db_slices = engine.load_db(&db, DB_SIZE, DB_SIZE);

        engine.dot(
            &preprocessed_query,
            &(device_ptrs(&db_slices.0 .0), device_ptrs(&db_slices.0 .1)),
            &db_sizes,
            &streams,
            &blass,
        );
        engine.dot_reduce(
            &query_sums,
            &(device_ptrs(&db_slices.1 .0), device_ptrs(&db_slices.1 .1)),
            &db_sizes,
            &streams,
        );
        device_manager.await_streams(&streams);

        let a_nda = random_ndarray::<u64>(db.clone(), DB_SIZE, WIDTH);
        let b_nda = random_ndarray::<u64>(query.clone(), QUERY_SIZE, WIDTH);
        let c_nda = a_nda.dot(&b_nda.t());

        let mut vec_column_major: Vec<u16> = Vec::new();
        for col in 0..c_nda.ncols() {
            for row in c_nda.column(col) {
                vec_column_major.push(*row as u16);
            }
        }

        for device_idx in 0..N_DEVICES {
            engine.fetch_results(&mut gpu_result, &db_sizes, device_idx);
            let selected_elements: Vec<u16> = vec_column_major
                .chunks(DB_SIZE)
                .flat_map(|chunk| {
                    chunk
                        .iter()
                        .skip(DB_SIZE / N_DEVICES * device_idx)
                        .take(DB_SIZE / N_DEVICES)
                })
                .cloned()
                .collect();

            assert_eq!(selected_elements, gpu_result);
        }
    }

    /// Checks that the result of a matmul of the original data equals the
    /// reconstructed result of individual matmuls on the shamir shares.
    #[test]
    fn check_shared_matmul() {
        let mut rng = StdRng::seed_from_u64(RNG_SEED);
<<<<<<< HEAD

        let db = IrisDB::new_random_par(DB_SIZE, &mut rng);

        let mut gpu_result = vec![
=======
        let db = random_vec(DB_SIZE, WIDTH, P as u32);
        let query = random_vec(QUERY_SIZE, WIDTH, P as u32);
        let mut gpu_result = [
>>>>>>> 0f5ee644
            vec![0u16; DB_SIZE * QUERY_SIZE / N_DEVICES],
            vec![0u16; DB_SIZE * QUERY_SIZE / N_DEVICES],
            vec![0u16; DB_SIZE * QUERY_SIZE / N_DEVICES],
        ];

<<<<<<< HEAD
        let db_sizes = vec![DB_SIZE / N_DEVICES; N_DEVICES];
=======
        // Calculate non-shared
        let a_nda = random_ndarray::<u64>(db.clone(), DB_SIZE, WIDTH);
        let b_nda = random_ndarray::<u64>(query.clone(), QUERY_SIZE, WIDTH);
        let c_nda = a_nda.dot(&b_nda.t());

        let mut vec_column_major: Vec<u16> = Vec::new();
        for col in 0..c_nda.ncols() {
            for row in c_nda.column(col) {
                vec_column_major.push((*row % (P as u64)) as u16);
            }
        }

        let mut dbs = [vec![], vec![], vec![]];
        let mut querys = [vec![], vec![], vec![]];

        // Calculate shared
        for i in 0..db.len() {
            let shares = Shamir::share_d1(db[i], &mut rng);
            dbs[0].push(shares[0]);
            dbs[1].push(shares[1]);
            dbs[2].push(shares[2]);
        }

        for i in 0..query.len() {
            let shares = Shamir::share_d1(query[i], &mut rng);
            querys[0].push(shares[0]);
            querys[1].push(shares[1]);
            querys[2].push(shares[2]);
        }
>>>>>>> 0f5ee644

        for i in 0..3 {
            let device_manager = DeviceManager::init();

            let codes_db = db
                .db
                .iter()
                .map(|iris| {
                    GaloisRingIrisCodeShare::encode_mask_code(
                        &iris.mask,
                        &mut StdRng::seed_from_u64(RNG_SEED),
                    )[i]
                        .coefs
                })
                .flatten()
                .collect::<Vec<_>>();

            let querys = db.db[0..QUERY_SIZE]
                .iter()
                .map(|iris| {
                    let shares = GaloisRingIrisCodeShare::encode_mask_code(
                        &iris.mask,
                        &mut StdRng::seed_from_u64(RNG_SEED),
                    );
                    GaloisRingIrisCodeShare::preprocess_iris_code_query_shares(shares)[i].coefs
                })
                .flatten()
                .collect::<Vec<_>>();

            let mut engine = ShareDB::init(
                0,
                device_manager.clone(),
                DB_SIZE,
                QUERY_SIZE,
                ([0u32; 8], [0u32; 8]),
                None,
                None,
                None,
            );
            let preprocessed_query = preprocess_query(&querys);
            let streams = device_manager.fork_streams();
            let blass = device_manager.create_cublas(&streams);
            let preprocessed_query =
                device_manager.htod_transfer_query(&preprocessed_query, &streams);
            let query_sums = engine.query_sums(&preprocessed_query, &streams, &blass);
            let db_slices = engine.load_db(&codes_db, DB_SIZE, DB_SIZE);
            engine.dot(
                &preprocessed_query,
                &(device_ptrs(&db_slices.0 .0), device_ptrs(&db_slices.0 .1)),
                &db_sizes,
                &streams,
                &blass,
            );
            engine.dot_reduce(
                &query_sums,
                &(device_ptrs(&db_slices.1 .0), device_ptrs(&db_slices.1 .1)),
                &db_sizes,
                &streams,
            );
            device_manager.await_streams(&streams);
            engine.fetch_results(&mut gpu_result[i], &db_sizes, 0);
        }

        for i in 0..DB_SIZE * QUERY_SIZE / N_DEVICES {
            assert_eq!(
                (gpu_result[0][i] + gpu_result[1][i] + gpu_result[2][i]),
                (db.db[i / (DB_SIZE / N_DEVICES)].mask & db.db[i % (DB_SIZE / N_DEVICES)].mask)
                    .count_ones() as u16
            );
        }
    }

    /// Calculates the distances between a query and a shamir secret shared db
    /// and checks the result against reference plain implementation.
    #[test]
    fn check_shared_distances() {
        let mut rng = StdRng::seed_from_u64(RNG_SEED);

        let db = IrisDB::new_random_par(DB_SIZE, &mut rng);

<<<<<<< HEAD
        let db_sizes = vec![DB_SIZE / N_DEVICES; N_DEVICES];
=======
        // Prepare query
        let query_template = db.db[0].get_similar_iris(&mut rng);
        let random_query = ShamirIris::share_iris(&query_template, &mut rng);
        let mut code_queries = [vec![], vec![], vec![]];
        let mut mask_queries = [vec![], vec![], vec![]];

        for _i in 0..QUERY_SIZE {
            // TODO: rotate
            let tmp: [ShamirIris; 3] = random_query.clone();
            code_queries[0].push(tmp[0].code.to_vec());
            code_queries[1].push(tmp[1].code.to_vec());
            code_queries[2].push(tmp[2].code.to_vec());

            mask_queries[0].push(tmp[0].mask.to_vec());
            mask_queries[1].push(tmp[1].mask.to_vec());
            mask_queries[2].push(tmp[2].mask.to_vec());
        }
>>>>>>> 0f5ee644

        let mut results_codes = [
            vec![0u16; DB_SIZE / N_DEVICES * QUERY_SIZE],
            vec![0u16; DB_SIZE / N_DEVICES * QUERY_SIZE],
            vec![0u16; DB_SIZE / N_DEVICES * QUERY_SIZE],
        ];

        let mut results_masks = [
            vec![0u16; DB_SIZE / N_DEVICES * QUERY_SIZE],
            vec![0u16; DB_SIZE / N_DEVICES * QUERY_SIZE],
            vec![0u16; DB_SIZE / N_DEVICES * QUERY_SIZE],
        ];

        for party_id in 0..3 {
            // DBs
            let codes_db = db
                .db
                .iter()
                .map(|iris| {
                    GaloisRingIrisCodeShare::encode_iris_code(
                        &iris.code,
                        &iris.mask,
                        &mut StdRng::seed_from_u64(RNG_SEED),
                    )[party_id]
                        .coefs
                })
                .flatten()
                .collect::<Vec<_>>();

            let masks_db = db
                .db
                .iter()
                .map(|iris| {
                    GaloisRingIrisCodeShare::encode_mask_code(
                        &iris.mask,
                        &mut StdRng::seed_from_u64(RNG_SEED),
                    )[party_id]
                        .coefs
                })
                .flatten()
                .collect::<Vec<_>>();

            // Queries
            let code_queries = db.db[0..QUERY_SIZE]
                .iter()
                .map(|iris| {
                    let shares = GaloisRingIrisCodeShare::encode_iris_code(
                        &iris.code,
                        &iris.mask,
                        &mut StdRng::seed_from_u64(RNG_SEED),
                    );
                    GaloisRingIrisCodeShare::preprocess_iris_code_query_shares(shares)[party_id]
                        .coefs
                })
                .flatten()
                .collect::<Vec<_>>();

            let mask_queries = db.db[0..QUERY_SIZE]
                .iter()
                .map(|iris| {
                    let shares = GaloisRingIrisCodeShare::encode_mask_code(
                        &iris.mask,
                        &mut StdRng::seed_from_u64(RNG_SEED),
                    );
                    GaloisRingIrisCodeShare::preprocess_iris_code_query_shares(shares)[party_id]
                        .coefs
                })
                .flatten()
                .collect::<Vec<_>>();

            let device_manager = DeviceManager::init();

            let mut codes_engine = ShareDB::init(
                party_id,
                device_manager.clone(),
                DB_SIZE,
                QUERY_SIZE,
                ([0u32; 8], [0u32; 8]),
                None,
                None,
                None,
            );
            let mut masks_engine = ShareDB::init(
                party_id,
                device_manager.clone(),
                DB_SIZE,
                QUERY_SIZE,
                ([0u32; 8], [0u32; 8]),
                None,
                None,
                None,
            );

            let code_query = preprocess_query(&code_queries);
            let mask_query = preprocess_query(&mask_queries);

            let streams = device_manager.fork_streams();
            let blass = device_manager.create_cublas(&streams);
            let code_query = device_manager.htod_transfer_query(&code_query, &streams);
            let mask_query = device_manager.htod_transfer_query(&mask_query, &streams);
            let code_query_sums = codes_engine.query_sums(&code_query, &streams, &blass);
            let mask_query_sums = masks_engine.query_sums(&mask_query, &streams, &blass);
            let code_db_slices = codes_engine.load_db(&codes_db, DB_SIZE, DB_SIZE);
            let mask_db_slices = codes_engine.load_db(&masks_db, DB_SIZE, DB_SIZE);

            codes_engine.dot(
                &code_query,
                &(
                    device_ptrs(&code_db_slices.0 .0),
                    device_ptrs(&code_db_slices.0 .1),
                ),
                &db_sizes,
                &streams,
                &blass,
            );
            masks_engine.dot(
                &mask_query,
                &(
                    device_ptrs(&mask_db_slices.0 .0),
                    device_ptrs(&mask_db_slices.0 .1),
                ),
                &db_sizes,
                &streams,
                &blass,
            );

            codes_engine.dot_reduce(
                &code_query_sums,
                &(
                    device_ptrs(&code_db_slices.1 .0),
                    device_ptrs(&code_db_slices.1 .1),
                ),
                &db_sizes,
                &streams,
            );
            masks_engine.dot_reduce(
                &mask_query_sums,
                &(
                    device_ptrs(&mask_db_slices.1 .0),
                    device_ptrs(&mask_db_slices.1 .1),
                ),
                &db_sizes,
                &streams,
            );

            device_manager.await_streams(&streams);

            // TODO: fetch results also for other devices
            codes_engine.fetch_results(&mut results_codes[party_id], &db_sizes, 0);
            masks_engine.fetch_results(&mut results_masks[party_id], &db_sizes, 0);
        }

        // Reconstruct the results
        let mut reconstructed_codes = vec![];
        let mut reconstructed_masks = vec![];

        for i in 0..results_codes[0].len() {
            let code = results_codes[0][i] + results_codes[1][i] + results_codes[2][i];
            let mask = results_masks[0][i] + results_masks[1][i] + results_masks[2][i];

            if i == 0 {
                println!("Code: {}, Mask: {}", code, mask);
            }

            reconstructed_codes.push(code);
            reconstructed_masks.push(mask);
        }

        // Calculate the distance in plain
        let dists = reconstructed_codes
            .into_iter()
            .zip(reconstructed_masks)
<<<<<<< HEAD
            .map(|(code, mask)| 0.5f64 - (code as i16) as f64 / (2f64 * mask as f64))
=======
            .map(|(code, mask)| {
                const OFFSET: u32 = 32759;
                let offset_nom = (code + OFFSET) % (P as u32);
                0.5f64 - offset_nom as f64 / (2f64 * mask as f64)
                    + OFFSET as f64 / (2f64 * mask as f64)
            })
>>>>>>> 0f5ee644
            .collect::<Vec<_>>();

        // Compare against plain reference implementation
        let reference_dists = db.calculate_distances(&db.db[0]);

        // TODO: check for all devices and the whole query
        for i in 0..DB_SIZE / N_DEVICES {
            assert_float_eq!(dists[i], reference_dists[i], abs <= 1e-6);
        }
    }
}<|MERGE_RESOLUTION|>--- conflicted
+++ resolved
@@ -19,7 +19,6 @@
 };
 use rayon::prelude::*;
 use rng::chacha_field::ChaChaCudaFeRng;
-<<<<<<< HEAD
 
 use crate::{
     helpers::id_wrapper::{http_root, IdWrapper},
@@ -27,9 +26,6 @@
 };
 
 use super::{device_manager::DeviceManager, IRIS_CODE_LENGTH};
-=======
-use std::{ffi::c_void, mem, ptr, rc::Rc, str::FromStr, thread, time::Duration};
->>>>>>> 0f5ee644
 
 const PTX_SRC: &str = include_str!("kernel.cu");
 const CHACHA_BUFFER_SIZE: usize = 1000;
@@ -114,7 +110,6 @@
             T::as_nccl_type(),
             root,
             comm.comm.0,
-<<<<<<< HEAD
             stream.stream as *mut _,
         )
     }
@@ -153,15 +148,12 @@
             T::as_nccl_type(),
             peer as i32,
             comm.comm.0,
-=======
->>>>>>> 0f5ee644
             stream.stream as *mut _,
         )
     }
 }
 
 pub struct ShareDB {
-<<<<<<< HEAD
     peer_id: usize,
     is_remote: bool,
     query_length: usize,
@@ -173,19 +165,6 @@
     intermediate_results: Vec<CudaSlice<i32>>,
     pub results: Vec<CudaSlice<u8>>,
     pub results_peer: Vec<CudaSlice<u8>>,
-=======
-    is_remote:            bool,
-    lagrange_coeff:       u16,
-    query_length:         usize,
-    device_manager:       DeviceManager,
-    kernels:              Vec<CudaFunction>,
-    rngs:                 Vec<(ChaChaCudaFeRng, ChaChaCudaFeRng)>,
-    comms:                Vec<Rc<Comm>>,
-    ones:                 Vec<CudaSlice<u8>>,
-    intermediate_results: Vec<CudaSlice<i32>>,
-    pub results:          Vec<CudaSlice<u8>>,
-    pub results_peers:    Vec<Vec<CudaSlice<u8>>>,
->>>>>>> 0f5ee644
 }
 
 impl ShareDB {
@@ -567,17 +546,11 @@
         }
     }
 
-<<<<<<< HEAD
-    pub fn reshare_results(&mut self, db_sizes: &Vec<usize>, streams: &Vec<CudaStream>) {
+    pub fn reshare_results(&mut self, db_sizes: &[usize], streams: &[CudaStream]) {
         let next_peer = (self.peer_id + 1) % 3;
         let prev_peer = (self.peer_id + 2) % 3;
 
         nccl::group_start().unwrap();
-=======
-    /// Broadcasts the results to all other peers.
-    /// Calls are async to host, but sync to device.
-    pub fn exchange_results(&mut self, db_sizes: &[usize], streams: &[CudaStream]) {
->>>>>>> 0f5ee644
         for idx in 0..self.device_manager.device_count() {
             send_stream(
                 &self.results[idx],
@@ -611,27 +584,6 @@
                 .unwrap();
         }
     }
-<<<<<<< HEAD
-=======
-
-    pub fn fetch_results_peer(
-        &self,
-        results: &mut [u16],
-        db_sizes: &[usize],
-        device_id: usize,
-        peer_id: usize,
-    ) {
-        unsafe {
-            let res_trans = self.results_peers[device_id][peer_id]
-                .transmute(db_sizes[device_id] * self.query_length);
-
-            self.device_manager
-                .device(device_id)
-                .dtoh_sync_copy_into(&res_trans.unwrap(), results)
-                .unwrap();
-        }
-    }
->>>>>>> 0f5ee644
 }
 
 #[cfg(test)]
@@ -754,54 +706,16 @@
     #[test]
     fn check_shared_matmul() {
         let mut rng = StdRng::seed_from_u64(RNG_SEED);
-<<<<<<< HEAD
 
         let db = IrisDB::new_random_par(DB_SIZE, &mut rng);
 
         let mut gpu_result = vec![
-=======
-        let db = random_vec(DB_SIZE, WIDTH, P as u32);
-        let query = random_vec(QUERY_SIZE, WIDTH, P as u32);
-        let mut gpu_result = [
->>>>>>> 0f5ee644
             vec![0u16; DB_SIZE * QUERY_SIZE / N_DEVICES],
             vec![0u16; DB_SIZE * QUERY_SIZE / N_DEVICES],
             vec![0u16; DB_SIZE * QUERY_SIZE / N_DEVICES],
         ];
 
-<<<<<<< HEAD
         let db_sizes = vec![DB_SIZE / N_DEVICES; N_DEVICES];
-=======
-        // Calculate non-shared
-        let a_nda = random_ndarray::<u64>(db.clone(), DB_SIZE, WIDTH);
-        let b_nda = random_ndarray::<u64>(query.clone(), QUERY_SIZE, WIDTH);
-        let c_nda = a_nda.dot(&b_nda.t());
-
-        let mut vec_column_major: Vec<u16> = Vec::new();
-        for col in 0..c_nda.ncols() {
-            for row in c_nda.column(col) {
-                vec_column_major.push((*row % (P as u64)) as u16);
-            }
-        }
-
-        let mut dbs = [vec![], vec![], vec![]];
-        let mut querys = [vec![], vec![], vec![]];
-
-        // Calculate shared
-        for i in 0..db.len() {
-            let shares = Shamir::share_d1(db[i], &mut rng);
-            dbs[0].push(shares[0]);
-            dbs[1].push(shares[1]);
-            dbs[2].push(shares[2]);
-        }
-
-        for i in 0..query.len() {
-            let shares = Shamir::share_d1(query[i], &mut rng);
-            querys[0].push(shares[0]);
-            querys[1].push(shares[1]);
-            querys[2].push(shares[2]);
-        }
->>>>>>> 0f5ee644
 
         for i in 0..3 {
             let device_manager = DeviceManager::init();
@@ -882,27 +796,7 @@
 
         let db = IrisDB::new_random_par(DB_SIZE, &mut rng);
 
-<<<<<<< HEAD
         let db_sizes = vec![DB_SIZE / N_DEVICES; N_DEVICES];
-=======
-        // Prepare query
-        let query_template = db.db[0].get_similar_iris(&mut rng);
-        let random_query = ShamirIris::share_iris(&query_template, &mut rng);
-        let mut code_queries = [vec![], vec![], vec![]];
-        let mut mask_queries = [vec![], vec![], vec![]];
-
-        for _i in 0..QUERY_SIZE {
-            // TODO: rotate
-            let tmp: [ShamirIris; 3] = random_query.clone();
-            code_queries[0].push(tmp[0].code.to_vec());
-            code_queries[1].push(tmp[1].code.to_vec());
-            code_queries[2].push(tmp[2].code.to_vec());
-
-            mask_queries[0].push(tmp[0].mask.to_vec());
-            mask_queries[1].push(tmp[1].mask.to_vec());
-            mask_queries[2].push(tmp[2].mask.to_vec());
-        }
->>>>>>> 0f5ee644
 
         let mut results_codes = [
             vec![0u16; DB_SIZE / N_DEVICES * QUERY_SIZE],
@@ -1075,16 +969,7 @@
         let dists = reconstructed_codes
             .into_iter()
             .zip(reconstructed_masks)
-<<<<<<< HEAD
             .map(|(code, mask)| 0.5f64 - (code as i16) as f64 / (2f64 * mask as f64))
-=======
-            .map(|(code, mask)| {
-                const OFFSET: u32 = 32759;
-                let offset_nom = (code + OFFSET) % (P as u32);
-                0.5f64 - offset_nom as f64 / (2f64 * mask as f64)
-                    + OFFSET as f64 / (2f64 * mask as f64)
-            })
->>>>>>> 0f5ee644
             .collect::<Vec<_>>();
 
         // Compare against plain reference implementation
