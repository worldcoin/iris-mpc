--- conflicted
+++ resolved
@@ -1,10 +1,6 @@
 #define UINT_MAX 0xffffffff
 #define ROTATIONS 15
 #define IRIS_CODE_LENGTH 12800
-
-<<<<<<< HEAD
-extern "C" __global__ void matmul_correct_and_reduce(int *c, unsigned short *output, int *a0Sums, int *a1Sums, int *b0Sums, int *b1Sums, size_t dbLength, size_t numElements, size_t offset, unsigned short *rngMasks0, unsigned short *rngMasks1)
-=======
 #define U8 unsigned char
 
 extern "C" __global__ void xor_assign_u8(U8 *lhs, U8 *rhs, int n) {
@@ -14,8 +10,7 @@
     }
 }
 
-extern "C" __global__ void matmul_correct_and_reduce(int *c, unsigned short *output, int *a0Sums, int *a1Sums, int *b0Sums, int *b1Sums, size_t numRows, size_t numElements, unsigned short *rngMasks0, unsigned short *rngMasks1)
->>>>>>> f109fbc5
+extern "C" __global__ void matmul_correct_and_reduce(int *c, unsigned short *output, int *a0Sums, int *a1Sums, int *b0Sums, int *b1Sums, size_t dbLength, size_t numElements, size_t offset, unsigned short *rngMasks0, unsigned short *rngMasks1)
 {
     size_t idx = blockIdx.x * blockDim.x + threadIdx.x;
     if (idx < numElements)
