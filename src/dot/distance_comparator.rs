<<<<<<< HEAD
use std::{sync::Arc, thread, time::Duration};

use cudarc::{
    driver::{
        result::{self, launch_kernel, memcpy_dtoh_async, memcpy_dtoh_sync, stream::synchronize}, sys, CudaDevice, CudaFunction, CudaSlice, CudaStream, CudaView, DeviceRepr, LaunchAsync, LaunchConfig
=======
use super::ROTATIONS;
use cudarc::{
    driver::{
        result::{launch_kernel, memcpy_dtoh_async, stream::synchronize},
        CudaDevice, CudaFunction, CudaSlice, CudaStream, DeviceRepr, LaunchAsync, LaunchConfig,
>>>>>>> 0f5ee644
    },
    nvrtc::compile_ptx,
};
use std::sync::Arc;

const PTX_SRC: &str = include_str!("kernel.cu");
const OPEN_RESULTS_FUNCTION: &str = "openResults";
const MERGE_RESULTS_FUNCTION: &str = "mergeResults";

pub struct DistanceComparator {
<<<<<<< HEAD
    pub devs: Vec<Arc<CudaDevice>>,
    pub open_kernels: Vec<CudaFunction>,
    pub merge_kernels: Vec<CudaFunction>,
    pub query_length: usize,
    pub n_devices: usize,
    pub opened_results: Vec<CudaSlice<u32>>,
    pub final_results: Vec<CudaSlice<u32>>,
=======
    pub devs:          Vec<Arc<CudaDevice>>,
    pub dist_kernels:  Vec<CudaFunction>,
    pub dedup_kernels: Vec<CudaFunction>,
    pub query_length:  usize,
    pub n_devices:     usize,
>>>>>>> 0f5ee644
}

impl DistanceComparator {
    pub fn init(query_length: usize) -> Self {
        let ptx = compile_ptx(PTX_SRC).unwrap();
        let mut open_kernels = Vec::new();
        let mut merge_kernels = Vec::new();
        let mut devs = Vec::new();
        let n_devices = CudaDevice::count().unwrap() as usize;
        let mut opened_results = vec![];
        let mut final_results = vec![];

        for i in 0..n_devices {
            let dev = CudaDevice::new(i).unwrap();
<<<<<<< HEAD
            dev.load_ptx(
                ptx.clone(),
                "",
                &[OPEN_RESULTS_FUNCTION, MERGE_RESULTS_FUNCTION],
            )
            .unwrap();
=======
            dev.load_ptx(ptx.clone(), DIST_FUNCTION_NAME, &[DIST_FUNCTION_NAME])
                .unwrap();
            let dist_function = dev
                .get_func(DIST_FUNCTION_NAME, DIST_FUNCTION_NAME)
                .unwrap();

            dev.load_ptx(ptx.clone(), DEDUP_FUNCTION_NAME, &[DEDUP_FUNCTION_NAME])
                .unwrap();
            let dedup_function = dev
                .get_func(DEDUP_FUNCTION_NAME, DEDUP_FUNCTION_NAME)
                .unwrap();
>>>>>>> 0f5ee644

            let open_results_function = dev.get_func("", OPEN_RESULTS_FUNCTION).unwrap();

            let merge_results_function = dev.get_func("", MERGE_RESULTS_FUNCTION).unwrap();

            let results_uninit = vec![u32::MAX; query_length];
            opened_results.push(dev.htod_copy(results_uninit.clone()).unwrap());

            let results_uninit = vec![u32::MAX; query_length / ROTATIONS];
            final_results.push(dev.htod_copy(results_uninit.clone()).unwrap());

            open_kernels.push(open_results_function);
            merge_kernels.push(merge_results_function);
            devs.push(dev);
        }

        Self {
            devs,
            open_kernels,
            merge_kernels,
            query_length,
            n_devices,
            opened_results,
            final_results,
        }
    }

<<<<<<< HEAD
    pub fn open_results(
        &self,
        results1: &[CudaView<u64>],
        results2: &[CudaView<u64>],
        results3: &[CudaView<u64>],
        results_ptrs: &[CudaSlice<u32>],
        db_sizes: &[usize],
=======
    pub fn prepare_results(&self) -> Vec<CudaSlice<u32>> {
        let results_uninit = vec![u32::MAX; self.query_length];
        (0..self.n_devices)
            .map(|i| self.devs[i].htod_copy(results_uninit.clone()).unwrap())
            .collect::<Vec<_>>()
    }

    pub fn prepare_final_results(&self) -> Vec<CudaSlice<u32>> {
        let results_uninit = vec![u32::MAX; self.query_length / ROTATIONS];
        (0..self.n_devices)
            .map(|i| self.devs[i].htod_copy(results_uninit.clone()).unwrap())
            .collect::<Vec<_>>()
    }

    pub fn reconstruct_and_compare(
        &mut self,
        codes_result_peers: &[Vec<CudaSlice<u8>>],
        masks_result_peers: &[Vec<CudaSlice<u8>>],
        db_sizes: &[usize],
        streams: &[CudaStream],
        results: Vec<u64>,
>>>>>>> 0f5ee644
    ) {
        for i in 0..self.n_devices {
            let num_elements = db_sizes[i] * self.query_length / 64;
            let threads_per_block = 256;
            let blocks_per_grid = num_elements.div_ceil(threads_per_block);
            let cfg = LaunchConfig {
                block_dim:        (threads_per_block as u32, 1, 1),
                grid_dim:         (blocks_per_grid as u32, 1, 1),
                shared_mem_bytes: 0,
            };
            self.devs[i].bind_to_thread().unwrap();

            unsafe {
                self.open_kernels[i].clone().launch(cfg, (
                    &results1[i],
                    &results2[i],
                    &results3[i],
                    &results_ptrs[i],
                    db_sizes[i],
                    self.query_length,
                )).unwrap();
            }
        }
    }

    pub fn merge_results(
        &self,
        match_results_self: &[u64],
        match_results: &[u64],
        final_results: &[u64],
<<<<<<< HEAD
        streams: &[u64],
    ) -> Vec<Vec<u32>> {
=======
        db_size_ptrs: &[u64],
        streams: &[CudaStream],
    ) {
>>>>>>> 0f5ee644
        let num_elements = self.query_length / ROTATIONS;
        let threads_per_block = 256;
        let blocks_per_grid = num_elements.div_ceil(threads_per_block);
        let cfg = LaunchConfig {
            block_dim:        (threads_per_block as u32, 1, 1),
            grid_dim:         (blocks_per_grid as u32, 1, 1),
            shared_mem_bytes: 0,
        };

        for i in 0..self.n_devices {
            self.devs[i].bind_to_thread().unwrap();

            let params = [
                match_results_self[i],
                match_results[i],
                final_results[i],
                (self.query_length / ROTATIONS) as u64,
            ];

            unsafe {
                let mut params = params
                    .iter()
                    .map(|x| x.as_kernel_param())
                    .collect::<Vec<_>>();
                launch_kernel(
                    self.merge_kernels[i].cu_function,
                    cfg.grid_dim,
                    cfg.block_dim,
                    cfg.shared_mem_bytes,
                    streams[i] as *mut _,
                    &mut params,
                )
                .unwrap();
            }
        }

        self.fetch_final_results(final_results)
    }

<<<<<<< HEAD
    pub fn fetch_final_results(&self, final_results_ptrs: &[u64]) -> Vec<Vec<u32>> {
=======
    pub fn fetch_results(&self, dev_results: &[u64], streams: &[u64]) -> Vec<Vec<u32>> {
>>>>>>> 0f5ee644
        let mut results = vec![];
        for i in 0..self.n_devices {
            self.devs[i].bind_to_thread().unwrap();
            let mut tmp = vec![0u32; self.query_length / ROTATIONS];
            unsafe {
                memcpy_dtoh_sync(&mut tmp, final_results_ptrs[i]).unwrap();
            }
            results.push(tmp);
        }
        results
    }
<<<<<<< HEAD

    pub fn prepare_results(&self) -> Vec<CudaSlice<u32>> {
        let results_uninit = vec![u32::MAX; self.query_length];
        (0..self.n_devices)
            .map(|i| self.devs[i].htod_copy(results_uninit.clone()).unwrap())
            .collect::<Vec<_>>()
    }

    pub fn prepare_final_results(&self) -> Vec<CudaSlice<u32>> {
        let results_uninit = vec![u32::MAX; self.query_length / ROTATIONS];
        (0..self.n_devices)
            .map(|i| self.devs[i].htod_copy(results_uninit.clone()).unwrap())
            .collect::<Vec<_>>()
=======
}

#[cfg(test)]
mod tests {
    use crate::{
        dot::{device_manager::DeviceManager, distance_comparator::DistanceComparator},
        helpers::device_ptrs,
    };
    use cudarc::driver::{sys::lib, DevicePtr, DeviceSlice};

    #[test]
    fn test_dedup_query() {
        const ROTATIONS: usize = 31;
        const QUERIES: usize = 248;

        // set all to matches
        let mut match_results = [u32::MAX; QUERIES].to_vec();

        let match_results_self = [u32::MAX; QUERIES].to_vec();
        // set 1 to match
        // match_results_self[15] = 0;

        let final_results = [u32::MAX; QUERIES / ROTATIONS].to_vec();

        let device_manager = DeviceManager::init();
        let distance_comparator = DistanceComparator::init(QUERIES);

        let streams = device_manager.fork_streams();

        let mut result_ptrs = vec![];
        let mut result_ptrs_self = vec![];
        let mut final_results_ptrs = vec![];
        let mut db_sizes = vec![];

        for i in 0..device_manager.device_count() {
            // set ith to match
            if i > 0 {
                match_results[(i - 1) * 32] = u32::MAX;
            }
            match_results[i * 32] = 0;

            result_ptrs.push(
                device_manager
                    .device(i)
                    .htod_copy(match_results.clone())
                    .unwrap(),
            );

            result_ptrs_self.push(
                device_manager
                    .device(i)
                    .htod_copy(match_results_self.clone())
                    .unwrap(),
            );

            final_results_ptrs.push(
                device_manager
                    .device(i)
                    .htod_copy(final_results.clone())
                    .unwrap(),
            );

            db_sizes.push(device_manager.device(i).htod_copy(vec![0u32; 1]).unwrap());
        }

        device_manager.await_streams(&streams);

        distance_comparator.dedup_results(
            &device_ptrs(&result_ptrs_self),
            &device_ptrs(&result_ptrs),
            &device_ptrs(&final_results_ptrs),
            &device_ptrs(&db_sizes),
            &streams,
        );

        device_manager.await_streams(&streams);

        for i in 0..8 {
            let mut result = [3u32; QUERIES / ROTATIONS].to_vec();
            unsafe {
                device_manager.device(i).bind_to_thread().unwrap();
                lib().cuMemcpyDtoH_v2(
                    result.as_mut_ptr() as *mut _,
                    *final_results_ptrs[i].device_ptr(),
                    final_results_ptrs[i].len() * 4,
                );
            }

            for j in 0..result.len() {
                if j == i {
                    assert_eq!(result[j], 0);
                } else {
                    assert_eq!(result[j], u32::MAX);
                }
            }
        }
>>>>>>> 0f5ee644
    }
}<|MERGE_RESOLUTION|>--- conflicted
+++ resolved
@@ -1,16 +1,8 @@
-<<<<<<< HEAD
 use std::{sync::Arc, thread, time::Duration};
 
 use cudarc::{
     driver::{
         result::{self, launch_kernel, memcpy_dtoh_async, memcpy_dtoh_sync, stream::synchronize}, sys, CudaDevice, CudaFunction, CudaSlice, CudaStream, CudaView, DeviceRepr, LaunchAsync, LaunchConfig
-=======
-use super::ROTATIONS;
-use cudarc::{
-    driver::{
-        result::{launch_kernel, memcpy_dtoh_async, stream::synchronize},
-        CudaDevice, CudaFunction, CudaSlice, CudaStream, DeviceRepr, LaunchAsync, LaunchConfig,
->>>>>>> 0f5ee644
     },
     nvrtc::compile_ptx,
 };
@@ -21,7 +13,6 @@
 const MERGE_RESULTS_FUNCTION: &str = "mergeResults";
 
 pub struct DistanceComparator {
-<<<<<<< HEAD
     pub devs: Vec<Arc<CudaDevice>>,
     pub open_kernels: Vec<CudaFunction>,
     pub merge_kernels: Vec<CudaFunction>,
@@ -29,13 +20,6 @@
     pub n_devices: usize,
     pub opened_results: Vec<CudaSlice<u32>>,
     pub final_results: Vec<CudaSlice<u32>>,
-=======
-    pub devs:          Vec<Arc<CudaDevice>>,
-    pub dist_kernels:  Vec<CudaFunction>,
-    pub dedup_kernels: Vec<CudaFunction>,
-    pub query_length:  usize,
-    pub n_devices:     usize,
->>>>>>> 0f5ee644
 }
 
 impl DistanceComparator {
@@ -50,26 +34,12 @@
 
         for i in 0..n_devices {
             let dev = CudaDevice::new(i).unwrap();
-<<<<<<< HEAD
             dev.load_ptx(
                 ptx.clone(),
                 "",
                 &[OPEN_RESULTS_FUNCTION, MERGE_RESULTS_FUNCTION],
             )
             .unwrap();
-=======
-            dev.load_ptx(ptx.clone(), DIST_FUNCTION_NAME, &[DIST_FUNCTION_NAME])
-                .unwrap();
-            let dist_function = dev
-                .get_func(DIST_FUNCTION_NAME, DIST_FUNCTION_NAME)
-                .unwrap();
-
-            dev.load_ptx(ptx.clone(), DEDUP_FUNCTION_NAME, &[DEDUP_FUNCTION_NAME])
-                .unwrap();
-            let dedup_function = dev
-                .get_func(DEDUP_FUNCTION_NAME, DEDUP_FUNCTION_NAME)
-                .unwrap();
->>>>>>> 0f5ee644
 
             let open_results_function = dev.get_func("", OPEN_RESULTS_FUNCTION).unwrap();
 
@@ -97,7 +67,6 @@
         }
     }
 
-<<<<<<< HEAD
     pub fn open_results(
         &self,
         results1: &[CudaView<u64>],
@@ -105,29 +74,6 @@
         results3: &[CudaView<u64>],
         results_ptrs: &[CudaSlice<u32>],
         db_sizes: &[usize],
-=======
-    pub fn prepare_results(&self) -> Vec<CudaSlice<u32>> {
-        let results_uninit = vec![u32::MAX; self.query_length];
-        (0..self.n_devices)
-            .map(|i| self.devs[i].htod_copy(results_uninit.clone()).unwrap())
-            .collect::<Vec<_>>()
-    }
-
-    pub fn prepare_final_results(&self) -> Vec<CudaSlice<u32>> {
-        let results_uninit = vec![u32::MAX; self.query_length / ROTATIONS];
-        (0..self.n_devices)
-            .map(|i| self.devs[i].htod_copy(results_uninit.clone()).unwrap())
-            .collect::<Vec<_>>()
-    }
-
-    pub fn reconstruct_and_compare(
-        &mut self,
-        codes_result_peers: &[Vec<CudaSlice<u8>>],
-        masks_result_peers: &[Vec<CudaSlice<u8>>],
-        db_sizes: &[usize],
-        streams: &[CudaStream],
-        results: Vec<u64>,
->>>>>>> 0f5ee644
     ) {
         for i in 0..self.n_devices {
             let num_elements = db_sizes[i] * self.query_length / 64;
@@ -158,14 +104,8 @@
         match_results_self: &[u64],
         match_results: &[u64],
         final_results: &[u64],
-<<<<<<< HEAD
         streams: &[u64],
     ) -> Vec<Vec<u32>> {
-=======
-        db_size_ptrs: &[u64],
-        streams: &[CudaStream],
-    ) {
->>>>>>> 0f5ee644
         let num_elements = self.query_length / ROTATIONS;
         let threads_per_block = 256;
         let blocks_per_grid = num_elements.div_ceil(threads_per_block);
@@ -205,11 +145,7 @@
         self.fetch_final_results(final_results)
     }
 
-<<<<<<< HEAD
     pub fn fetch_final_results(&self, final_results_ptrs: &[u64]) -> Vec<Vec<u32>> {
-=======
-    pub fn fetch_results(&self, dev_results: &[u64], streams: &[u64]) -> Vec<Vec<u32>> {
->>>>>>> 0f5ee644
         let mut results = vec![];
         for i in 0..self.n_devices {
             self.devs[i].bind_to_thread().unwrap();
@@ -221,7 +157,6 @@
         }
         results
     }
-<<<<<<< HEAD
 
     pub fn prepare_results(&self) -> Vec<CudaSlice<u32>> {
         let results_uninit = vec![u32::MAX; self.query_length];
@@ -235,103 +170,5 @@
         (0..self.n_devices)
             .map(|i| self.devs[i].htod_copy(results_uninit.clone()).unwrap())
             .collect::<Vec<_>>()
-=======
-}
-
-#[cfg(test)]
-mod tests {
-    use crate::{
-        dot::{device_manager::DeviceManager, distance_comparator::DistanceComparator},
-        helpers::device_ptrs,
-    };
-    use cudarc::driver::{sys::lib, DevicePtr, DeviceSlice};
-
-    #[test]
-    fn test_dedup_query() {
-        const ROTATIONS: usize = 31;
-        const QUERIES: usize = 248;
-
-        // set all to matches
-        let mut match_results = [u32::MAX; QUERIES].to_vec();
-
-        let match_results_self = [u32::MAX; QUERIES].to_vec();
-        // set 1 to match
-        // match_results_self[15] = 0;
-
-        let final_results = [u32::MAX; QUERIES / ROTATIONS].to_vec();
-
-        let device_manager = DeviceManager::init();
-        let distance_comparator = DistanceComparator::init(QUERIES);
-
-        let streams = device_manager.fork_streams();
-
-        let mut result_ptrs = vec![];
-        let mut result_ptrs_self = vec![];
-        let mut final_results_ptrs = vec![];
-        let mut db_sizes = vec![];
-
-        for i in 0..device_manager.device_count() {
-            // set ith to match
-            if i > 0 {
-                match_results[(i - 1) * 32] = u32::MAX;
-            }
-            match_results[i * 32] = 0;
-
-            result_ptrs.push(
-                device_manager
-                    .device(i)
-                    .htod_copy(match_results.clone())
-                    .unwrap(),
-            );
-
-            result_ptrs_self.push(
-                device_manager
-                    .device(i)
-                    .htod_copy(match_results_self.clone())
-                    .unwrap(),
-            );
-
-            final_results_ptrs.push(
-                device_manager
-                    .device(i)
-                    .htod_copy(final_results.clone())
-                    .unwrap(),
-            );
-
-            db_sizes.push(device_manager.device(i).htod_copy(vec![0u32; 1]).unwrap());
-        }
-
-        device_manager.await_streams(&streams);
-
-        distance_comparator.dedup_results(
-            &device_ptrs(&result_ptrs_self),
-            &device_ptrs(&result_ptrs),
-            &device_ptrs(&final_results_ptrs),
-            &device_ptrs(&db_sizes),
-            &streams,
-        );
-
-        device_manager.await_streams(&streams);
-
-        for i in 0..8 {
-            let mut result = [3u32; QUERIES / ROTATIONS].to_vec();
-            unsafe {
-                device_manager.device(i).bind_to_thread().unwrap();
-                lib().cuMemcpyDtoH_v2(
-                    result.as_mut_ptr() as *mut _,
-                    *final_results_ptrs[i].device_ptr(),
-                    final_results_ptrs[i].len() * 4,
-                );
-            }
-
-            for j in 0..result.len() {
-                if j == i {
-                    assert_eq!(result[j], 0);
-                } else {
-                    assert_eq!(result[j], u32::MAX);
-                }
-            }
-        }
->>>>>>> 0f5ee644
     }
 }