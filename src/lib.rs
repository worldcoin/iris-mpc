--- conflicted
+++ resolved
@@ -15,20 +15,12 @@
 };
 use rayon::prelude::*;
 use rng::chacha_field::ChaChaCudaFeRng;
-<<<<<<< HEAD
 #[cfg(test)]
 pub(crate) const P: u16 = ((1u32 << 16) - 17) as u16;
 const PTX_SRC: &str = include_str!("kernel.cu");
 const IRIS_CODE_LENGTH: usize = 12_800;
 const CHACHA_BUFFER_SIZE: usize = 1000;
-=======
-
-pub(crate) const P: u16 = 65519;
-const PTX_SRC: &str = include_str!("kernel.cu");
-const IRIS_CODE_LENGTH: usize = 12_800;
-const CHACHA_BUFFER_SIZE: usize = 1000;
 const MATCH_RATIO: f64 = 0.375;
->>>>>>> de950bb0
 const MATMUL_FUNCTION_NAME: &str = "matmul";
 const DIST_FUNCTION_NAME: &str = "reconstructAndCompare";
 
@@ -181,10 +173,7 @@
                             &masks_result_peers[i][1],
                             &masks_result_peers[i][2],
                             &mut self.results[i],
-<<<<<<< HEAD
-=======
                             MATCH_RATIO,
->>>>>>> de950bb0
                             (self.db_length / self.n_devices * self.query_length) as u64,
                         ),
                     )
@@ -199,8 +188,8 @@
 
     pub fn reconstruct_distances_debug(
         &mut self,
-        codes_result_peers: &Vec<Vec<CudaSlice<u8>>>,
-        masks_result_peers: &Vec<Vec<CudaSlice<u8>>>,
+        codes_result_peers: &[Vec<CudaSlice<u8>>],
+        masks_result_peers: &[Vec<CudaSlice<u8>>],
     ) -> (Vec<f64>, Vec<(u16, u16)>) {
         const DEBUG_FUNCTION: &str = "reconstructDebug";
         let num_elements = self.db_length / self.n_devices * self.query_length;
@@ -275,11 +264,7 @@
 }
 
 pub struct ShareDB {
-<<<<<<< HEAD
     // peer_id: usize,
-=======
-    peer_id: usize,
->>>>>>> de950bb0
     is_remote: bool,
     lagrange_coeff: u16,
     db_length: usize,
@@ -290,13 +275,8 @@
     devs: Vec<Arc<CudaDevice>>,
     kernels: Vec<CudaFunction>,
     rngs: Vec<(ChaChaCudaFeRng, ChaChaCudaFeRng)>,
-<<<<<<< HEAD
     // streams: Vec<CudaStream>,
     comms: Vec<Rc<Comm>>,
-=======
-    streams: Vec<CudaStream>,
-    comms: Vec<Arc<Comm>>,
->>>>>>> de950bb0
     db1: Vec<CudaSlice<u8>>,
     db0: Vec<CudaSlice<u8>>,
     db1_sums: Vec<CudaSlice<u32>>,
@@ -316,11 +296,7 @@
         lagrange_coeff: u16,
         db_entries: &[u16],
         query_length: usize,
-<<<<<<< HEAD
-        chacha_seeds: Option<([u32; 8], [u32; 8])>,
-=======
         chacha_seeds: ([u32; 8], [u32; 8]),
->>>>>>> de950bb0
         peer_url: Option<&String>,
         is_remote: Option<bool>,
         server_port: Option<u16>,
@@ -438,19 +414,12 @@
             .div_ceil(CHACHA_BUFFER_SIZE)
             * CHACHA_BUFFER_SIZE;
         let mut rngs = vec![];
-<<<<<<< HEAD
+        // TODO seeds are not random currently
         for (idx, dev) in devs.iter_mut().enumerate() {
-            let (seed0, seed1) = chacha_seeds.unwrap();
+            let (seed0, seed1) = chacha_seeds;
             let mut chacha1 = ChaChaCudaFeRng::init(rng_buf_size, dev.clone(), seed0);
             chacha1.get_mut_chacha().set_nonce(idx as u64);
             let mut chacha2 = ChaChaCudaFeRng::init(rng_buf_size, dev.clone(), seed1);
-=======
-        for idx in 0..n_devices {
-            let (seed0, seed1) = chacha_seeds;
-            let mut chacha1 = ChaChaCudaFeRng::init(rng_buf_size, devs[idx].clone(), seed0);
-            chacha1.get_mut_chacha().set_nonce(idx as u64);
-            let mut chacha2 = ChaChaCudaFeRng::init(rng_buf_size, devs[idx].clone(), seed1);
->>>>>>> de950bb0
             chacha2.get_mut_chacha().set_nonce(idx as u64);
             rngs.push((chacha1, chacha2));
         }
@@ -506,11 +475,7 @@
 
         Self {
             is_remote,
-<<<<<<< HEAD
             // peer_id,
-=======
-            peer_id,
->>>>>>> de950bb0
             lagrange_coeff,
             db_length,
             query_length,
@@ -520,11 +485,7 @@
             devs,
             kernels,
             rngs,
-<<<<<<< HEAD
             // streams,
-=======
-            streams,
->>>>>>> de950bb0
             comms,
             db1,
             db0,
@@ -784,11 +745,7 @@
             1,
             &db,
             QUERY_SIZE,
-<<<<<<< HEAD
-            Some(([0u32; 8], [0u32; 8])),
-=======
             ([0u32; 8], [0u32; 8]),
->>>>>>> de950bb0
             None,
             None,
             None,
@@ -824,16 +781,12 @@
         }
     }
 
-    /// Checks that the result of a matmul of the original data equals the 
+    /// Checks that the result of a matmul of the original data equals the
     /// reconstructed result of individual matmuls on the shamir shares.
     #[test]
     fn check_shared_matmul() {
         let mut rng = StdRng::seed_from_u64(RNG_SEED);
-<<<<<<< HEAD
-        let db = random_vec(DB_SIZE, WIDTH, 65535);
-=======
         let db = random_vec(DB_SIZE, WIDTH, P as u32);
->>>>>>> de950bb0
         let query = random_vec(QUERY_SIZE, WIDTH, P as u32);
         let mut gpu_result = [
             vec![0u16; DB_SIZE * QUERY_SIZE / N_DEVICES],
@@ -879,11 +832,7 @@
                 l_coeff,
                 &dbs[i],
                 QUERY_SIZE,
-<<<<<<< HEAD
-                Some(([0u32; 8], [0u32; 8])),
-=======
                 ([0u32; 8], [0u32; 8]),
->>>>>>> de950bb0
                 None,
                 None,
                 None,
@@ -908,7 +857,7 @@
         }
     }
 
-    /// Calculates the distances between a query and a shamir secret shared db and 
+    /// Calculates the distances between a query and a shamir secret shared db and
     /// checks the result against reference plain implementation.
     #[test]
     fn check_shared_distances() {
@@ -919,10 +868,10 @@
         // Prepare query
         let query_template = db.db[0].get_similar_iris(&mut rng);
         let random_query = ShamirIris::share_iris(&query_template, &mut rng);
-        let mut code_queries = vec![vec![], vec![], vec![]];
-        let mut mask_queries = vec![vec![], vec![], vec![]];
-
-        for i in 0..QUERY_SIZE {
+        let mut code_queries = [vec![], vec![], vec![]];
+        let mut mask_queries = [vec![], vec![], vec![]];
+
+        for _ in 0..QUERY_SIZE {
             // TODO: rotate
             let tmp: [ShamirIris; 3] = random_query.clone();
             code_queries[0].push(tmp[0].code.to_vec());
@@ -934,13 +883,13 @@
             mask_queries[2].push(tmp[2].mask.to_vec());
         }
 
-        let mut results_codes = vec![
+        let mut results_codes = [
             vec![0u16; DB_SIZE / N_DEVICES * QUERY_SIZE],
             vec![0u16; DB_SIZE / N_DEVICES * QUERY_SIZE],
             vec![0u16; DB_SIZE / N_DEVICES * QUERY_SIZE],
         ];
 
-        let mut results_masks = vec![
+        let mut results_masks = [
             vec![0u16; DB_SIZE / N_DEVICES * QUERY_SIZE],
             vec![0u16; DB_SIZE / N_DEVICES * QUERY_SIZE],
             vec![0u16; DB_SIZE / N_DEVICES * QUERY_SIZE],
@@ -1030,7 +979,7 @@
             .zip(reconstructed_masks)
             .map(|(code, mask)| {
                 const OFFSET: u32 = 32759;
-                let offset_nom = (code as u32 + OFFSET) % (P as u32);
+                let offset_nom = (code + OFFSET) % (P as u32);
                 0.5f64 - offset_nom as f64 / (2f64 * mask as f64)
                     + OFFSET as f64 / (2f64 * mask as f64)
             })
