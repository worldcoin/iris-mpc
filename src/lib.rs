#![allow(clippy::needless_range_loop)]
pub mod dot;
pub mod helpers;
pub mod rng;
pub mod setup;
pub mod threshold_field;
pub mod threshold_ring;
<<<<<<< HEAD

pub mod config;
=======
pub mod store;
>>>>>>> b726047c
<|MERGE_RESOLUTION|>--- conflicted
+++ resolved
@@ -5,9 +5,6 @@
 pub mod setup;
 pub mod threshold_field;
 pub mod threshold_ring;
-<<<<<<< HEAD
+pub mod store;
 
-pub mod config;
-=======
-pub mod store;
->>>>>>> b726047c
+pub mod config;