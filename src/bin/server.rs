--- conflicted
+++ resolved
@@ -47,11 +47,6 @@
 const N_QUERIES: usize = 32;
 const N_BATCHES: usize = 100;
 const RNG_SEED: u64 = 42;
-<<<<<<< HEAD
-const MAX_CONCURRENT_REQUESTS: usize = 5;
-=======
-const SHUFFLE_SEED: u64 = 42;
-
 /// The number of batches before a stream is re-used.
 const MAX_BATCHES_BEFORE_REUSE: usize = 5;
 
@@ -64,7 +59,6 @@
 /// - request `N` only, because phase 2 limits the critical section to one batch.
 const MAX_CONCURRENT_BATCHES: usize = 2;
 
->>>>>>> 5b7359f4
 const DB_CODE_FILE: &str = "codes.db";
 const DB_MASK_FILE: &str = "masks.db";
 const DEFAULT_PATH: &str = "/opt/dlami/nvme/";
@@ -346,10 +340,10 @@
     ret
 }
 
-fn reset_results(devs: &[Arc<CudaDevice>], dst: &[u64], src: &[u32], streams: &[u64]) {
+fn reset_results(devs: &[Arc<CudaDevice>], dst: &[u64], src: &[u32], streams: &mut [&mut CUstream_st]) {
     for i in 0..devs.len() {
         devs[i].bind_to_thread().unwrap();
-        unsafe { result::memcpy_htod_async(dst[i], src, streams[i] as *mut _) }.unwrap();
+        unsafe { result::memcpy_htod_async(dst[i], src, streams[i]) }.unwrap();
     }
 }
 
@@ -797,19 +791,12 @@
             .iter()
             .map(|e| unsafe { e.as_mut().unwrap() })
             .collect::<Vec<_>>();
-<<<<<<< HEAD
-        let thread_device_manager = device_manager.clone();
-        let thread_evts = end_timer.iter().map(|e| *e as u64).collect::<Vec<_>>();
-        let thread_current_stream_event = current_stream_event
-=======
         let mut thread_end_timer = end_timer
->>>>>>> 5b7359f4
             .iter()
             .map(|e| unsafe { e.as_mut().unwrap() })
             .collect::<Vec<_>>();
 
         let thread_device_manager = device_manager.clone();
-        let mut thread_shuffle_rng = shuffle_rng.clone();
         let thread_current_db_size_mutex = current_db_size_mutex
             .iter()
             .map(Arc::clone)
@@ -843,12 +830,6 @@
 
         previous_thread_handle = Some(spawn_blocking(move || {
             // Wait for Phase 1 to finish
-<<<<<<< HEAD
-            await_streams(&thread_streams);
-
-            // Wait for Phase 2 of previous round to finish in order to not have them
-            // overlapping
-=======
             await_streams(&mut thread_streams);
 
             // Wait for Phase 2 of previous round to finish in order to not have them overlapping.
@@ -857,7 +838,6 @@
             // - CUstream: thread_streams (only re-used after MAX_BATCHES_BEFORE_REUSE batches),
             // - CUevent: thread_current_stream_event, thread_end_timer,
             // - Comm: phase2, phase2_batch.
->>>>>>> 5b7359f4
             if previous_thread_handle.is_some() {
                 runtime::Handle::current()
                     .block_on(previous_thread_handle.unwrap())
@@ -988,71 +968,8 @@
 
             for i in 0..thread_devs.len() {
                 thread_devs[i].bind_to_thread().unwrap();
-<<<<<<< HEAD
                 let mut old_db_size = *thread_current_db_size_mutex[i].lock().unwrap();
                 for insertion_idx in insertion_list[i].clone() {
-=======
-                if insertion_list.len() > i {
-                    let mut old_db_size = *thread_current_db_size_mutex[i].lock().unwrap();
-                    for insertion_idx in insertion_list[i] {
-                        // Append to codes and masks db
-                        for (db, query, sums) in [
-                            (
-                                &thread_code_db_slices,
-                                &code_query_insert,
-                                &code_query_insert_sums,
-                            ),
-                            (
-                                &thread_mask_db_slices,
-                                &mask_query_insert,
-                                &mask_query_insert_sums,
-                            ),
-                        ] {
-                            dtod_at_offset(
-                                db.0 .0[i],
-                                old_db_size * IRIS_CODE_LENGTH,
-                                query.0[i],
-                                insertion_idx * IRIS_CODE_LENGTH * ROTATIONS,
-                                IRIS_CODE_LENGTH,
-                                *&mut phase2_streams[i],
-                            );
-
-                            dtod_at_offset(
-                                db.0 .1[i],
-                                old_db_size * IRIS_CODE_LENGTH,
-                                query.1[i],
-                                insertion_idx * IRIS_CODE_LENGTH * ROTATIONS,
-                                IRIS_CODE_LENGTH,
-                                *&mut phase2_streams[i],
-                            );
-
-                            dtod_at_offset(
-                                db.1 .0[i],
-                                old_db_size * mem::size_of::<u32>(),
-                                sums.0[i],
-                                insertion_idx * mem::size_of::<u32>() * ROTATIONS,
-                                mem::size_of::<u32>(),
-                                *&mut phase2_streams[i],
-                            );
-
-                            dtod_at_offset(
-                                db.1 .1[i],
-                                old_db_size * mem::size_of::<u32>(),
-                                sums.1[i],
-                                insertion_idx * mem::size_of::<u32>() * ROTATIONS,
-                                mem::size_of::<u32>(),
-                                *&mut phase2_streams[i],
-                            );
-                        }
-                        old_db_size += 1;
-                    }
-
-                    // Write new db sizes to device
-                    *thread_current_db_size_mutex[i].lock().unwrap() +=
-                        insertion_list[i].len() as usize;
-
-                    // DEBUG
->>>>>>> 5b7359f4
                     println!(
                         "Inserting query {} {:?} at {} on dev {}",
                         insertion_idx, thread_request_ids[insertion_idx], old_db_size, i
@@ -1076,7 +993,7 @@
                             query.0[i],
                             IRIS_CODE_LENGTH * 15 + insertion_idx * IRIS_CODE_LENGTH * ROTATIONS,
                             IRIS_CODE_LENGTH,
-                            streams[i],
+                            *&mut phase2_streams[i]
                         );
 
                         dtod_at_offset(
@@ -1085,7 +1002,7 @@
                             query.1[i],
                             IRIS_CODE_LENGTH * 15 + insertion_idx * IRIS_CODE_LENGTH * ROTATIONS,
                             IRIS_CODE_LENGTH,
-                            streams[i],
+                            *&mut phase2_streams[i]
                         );
 
                         dtod_at_offset(
@@ -1095,7 +1012,7 @@
                             mem::size_of::<u32>() * 15
                                 + insertion_idx * mem::size_of::<u32>() * ROTATIONS,
                             mem::size_of::<u32>(),
-                            streams[i],
+                            *&mut phase2_streams[i]
                         );
 
                         dtod_at_offset(
@@ -1105,7 +1022,7 @@
                             mem::size_of::<u32>() * 15
                                 + insertion_idx * mem::size_of::<u32>() * ROTATIONS,
                             mem::size_of::<u32>(),
-                            streams[i],
+                            *&mut phase2_streams[i]
                         );
                     }
                     old_db_size += 1;
@@ -1162,19 +1079,19 @@
                 &thread_device_manager.devices(),
                 &thread_request_results,
                 &RESULTS_INIT_HOST,
-                &thread_streams,
+                &mut phase2_streams,
             );
             reset_results(
                 &thread_device_manager.devices(),
                 &thread_request_results_batch,
                 &RESULTS_INIT_HOST,
-                &thread_streams,
+                &mut phase2_streams,
             );
             reset_results(
                 &thread_device_manager.devices(),
                 &thread_request_final_results,
                 &FINAL_RESULTS_INIT_HOST,
-                &thread_streams,
+                &mut phase2_streams,
             );
 
             // Make sure to not call `Drop` on those
