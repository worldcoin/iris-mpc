#![allow(clippy::needless_range_loop)]
<<<<<<< HEAD
=======

>>>>>>> 5f419535
use aws_sdk_sns::Client as SNSClient;
use aws_sdk_sqs::{config::Region, Client};
use clap::Parser;
use core::sync::atomic::Ordering::SeqCst;
use cudarc::driver::{
    result::{
        self,
        event::{self, elapsed},
        stream::synchronize,
    },
    sys::{CUdeviceptr, CUstream, CUstream_st},
    CudaDevice, CudaSlice,
};
use gpu_iris_mpc::{
    config::Config,
    dot::{
        device_manager::DeviceManager,
        distance_comparator::DistanceComparator,
        share_db::{preprocess_query, ShareDB},
        IRIS_CODE_LENGTH, ROTATIONS,
    },
    helpers::{
        device_ptrs, device_ptrs_to_slices,
        kms_dh::derive_shared_secret,
        mmap::{read_mmap_file, write_mmap_file},
        sqs::{ResultEvent, SMPCRequest, SQSMessage},
<<<<<<< HEAD
        task_monitor::TaskMonitor,
=======
>>>>>>> 5f419535
    },
    setup::{galois_engine::degree4::GaloisRingIrisCodeShare, iris_db::db::IrisDB},
    store::Store,
    threshold_ring::protocol::{ChunkShare, Circuits},
};
use lazy_static::lazy_static;
use rand::{rngs::StdRng, SeedableRng};
use ring::hkdf::{Algorithm, Okm, Salt, HKDF_SHA256};
use std::{
    fs::metadata,
    mem,
<<<<<<< HEAD
=======
    path::PathBuf,
>>>>>>> 5f419535
    sync::{atomic::AtomicUsize, Arc, Mutex},
    time::{Duration, Instant},
};
use telemetry_batteries::metrics::statsd::StatsdBattery;
use telemetry_batteries::tracing::datadog::DatadogBattery;
use telemetry_batteries::tracing::TracingShutdownHandle;
use tokio::{
    runtime,
    sync::mpsc,
    task::{spawn_blocking, JoinHandle},
    time::sleep,
<<<<<<< HEAD
=======
};
use tracing_subscriber::layer::SubscriberExt;
use tracing_subscriber::util::SubscriberInitExt;

use gpu_iris_mpc::config;
use gpu_iris_mpc::helpers::aws::{
    NODE_ID_MESSAGE_ATTRIBUTE_NAME, SPAN_ID_MESSAGE_ATTRIBUTE_NAME, TRACE_ID_MESSAGE_ATTRIBUTE_NAME,
>>>>>>> 5f419535
};

const REGION: &str = "eu-north-1";
const DB_SIZE: usize = 8 * 1_000;
const DB_BUFFER: usize = 8 * 1_000;
const N_QUERIES: usize = 32;
const N_BATCHES: usize = 100;
const RNG_SEED: u64 = 42;
/// The number of batches before a stream is re-used.
const MAX_BATCHES_BEFORE_REUSE: usize = 5;

/// The number of batches that are launched concurrently.
///
/// Code can run concurrently in:
/// - requests `N` and `N - 1`,
/// - requests `N` and `N - MAX_CONCURRENT_BATCHES`, because the next request
///   phase 1 awaits completion of the request `MAX_CONCURRENT_BATCHES` behind
///   it, or
/// - request `N` only, because phase 2 limits the critical section to one
///   batch.
<<<<<<< HEAD
=======
/// - requests `N` and `N - 1`,
/// - requests `N` and `N - MAX_CONCURRENT_BATCHES`, because the next request
///   phase 1 awaits completion of the request `MAX_CONCURRENT_BATCHES` behind
///   it, or
/// - request `N` only, because phase 2 limits the critical section to one
///   batch.
>>>>>>> 5f419535
const MAX_CONCURRENT_BATCHES: usize = 2;

const DB_CODE_FILE: &str = "codes.db";
const DB_MASK_FILE: &str = "masks.db";
const DEFAULT_PATH: &str = "/opt/dlami/nvme/";
const QUERIES: usize = ROTATIONS * N_QUERIES;
const KMS_KEY_IDS: [&str; 3] = [
    "077788e2-9eeb-4044-859b-34496cfd500b",
    "896353dc-5ea5-42d4-9e4e-f65dd8169dee",
    "42bb01f5-8380-48b4-b1f1-929463a587fb",
];

lazy_static! {
    static ref KDF_NONCE: AtomicUsize = AtomicUsize::new(0);
    static ref KDF_SALT: Salt = Salt::new(HKDF_SHA256, b"IRIS_MPC");
    static ref RESULTS_INIT_HOST: Vec<u32> = vec![u32::MAX; N_QUERIES * ROTATIONS];
    static ref FINAL_RESULTS_INIT_HOST: Vec<u32> = vec![u32::MAX; N_QUERIES];
}

macro_rules! debug_record_event {
    ($manager:expr, $streams:expr, $timers:expr) => {
        let evts = $manager.create_events();
        $manager.record_event($streams, &evts);
        $timers.push(evts);
    };
}

macro_rules! forget_vec {
    ($vec:expr) => {
        while let Some(item) = $vec.pop() {
            std::mem::forget(item);
        }
    };
}

#[derive(Debug, Parser)]
struct Opt {
    #[structopt(short, long)]
    queue: String,

    #[structopt(short, long)]
    results_topic_arn: String,

    #[structopt(short, long)]
    party_id: usize,

    #[structopt(short, long)]
    bootstrap_url: Option<String>,

    #[structopt(short, long)]
    path: Option<String>,

    #[clap(short, long, env)]
    config: Option<PathBuf>,
}

#[derive(Default)]
struct BatchQueryEntries {
    pub code: Vec<GaloisRingIrisCodeShare>,
    pub mask: Vec<GaloisRingIrisCodeShare>,
}

#[derive(Default)]
struct BatchMetadata {
    node_id: String,
    trace_id: String,
    span_id: String,
}

#[derive(Default)]
struct BatchQuery {
    pub request_ids: Vec<String>,
<<<<<<< HEAD
    pub query:       BatchQueryEntries,
    pub db:          BatchQueryEntries,
=======
    pub metadata: Vec<BatchMetadata>,
    pub query: BatchQueryEntries,
    pub db: BatchQueryEntries,
    pub store: BatchQueryEntries,
>>>>>>> 5f419535
}

async fn receive_batch(
    party_id: usize,
    client: &Client,
    queue_url: &String,
) -> eyre::Result<BatchQuery> {
    let mut batch_query = BatchQuery::default();

    while batch_query.db.code.len() < QUERIES {
        let rcv_message_output = client
            .receive_message()
            .max_number_of_messages(10i32)
            .queue_url(queue_url)
            .send()
            .await?;

<<<<<<< HEAD
        for sns_message in rcv_message_output.messages.unwrap_or_default() {
            let message: SQSMessage = serde_json::from_str(sns_message.body().unwrap())?;
            let message: SMPCRequest = serde_json::from_str(&message.message)?;
            batch_query.request_ids.push(message.clone().request_id);
=======
        if let Some(messages) = rcv_message_output.messages {
            for sqs_message in messages {
                let message: SQSMessage = serde_json::from_str(sqs_message.body().unwrap())?;
                let message: SMPCRequest = serde_json::from_str(&message.message)?;
>>>>>>> 5f419535

                let message_attributes = sqs_message.message_attributes.unwrap_or_default();

                let mut batch_metadata = BatchMetadata::default();

                if let Some(node_id) = message_attributes.get(NODE_ID_MESSAGE_ATTRIBUTE_NAME) {
                    let node_id = node_id.string_value().unwrap();
                    batch_metadata.node_id = node_id.to_string();
                }
                if let Some(trace_id) = message_attributes.get(TRACE_ID_MESSAGE_ATTRIBUTE_NAME) {
                    let trace_id = trace_id.string_value().unwrap();
                    batch_metadata.trace_id = trace_id.to_string();
                }
                if let Some(span_id) = message_attributes.get(SPAN_ID_MESSAGE_ATTRIBUTE_NAME) {
                    let span_id = span_id.string_value().unwrap();
                    batch_metadata.span_id = span_id.to_string();
                }

                batch_query.request_ids.push(message.clone().request_id);
                batch_query.metadata.push(batch_metadata);

            let (
                store_iris_shares,
                store_mask_shares,
                db_iris_shares,
                db_mask_shares,
                iris_shares,
                mask_shares,
            ) = spawn_blocking(move || {
                let mut iris_share =
                    GaloisRingIrisCodeShare::new(party_id + 1, message.get_iris_shares());
                let mut mask_share =
                    GaloisRingIrisCodeShare::new(party_id + 1, message.get_mask_shares());

                // Original for storage.
                let store_iris_shares = iris_share.clone();
                let store_mask_shares = mask_share.clone();

                // With rotations for in-memory database.
                let db_iris_shares = iris_share.all_rotations();
                let db_mask_shares = mask_share.all_rotations();

                // With Lagrange interpolation.
                GaloisRingIrisCodeShare::preprocess_iris_code_query_share(&mut iris_share);
                GaloisRingIrisCodeShare::preprocess_iris_code_query_share(&mut mask_share);

                (
                    store_iris_shares,
                    store_mask_shares,
                    db_iris_shares,
                    db_mask_shares,
                    iris_share.all_rotations(),
                    mask_share.all_rotations(),
                )
            })
            .await?;

            batch_query.store.code.push(store_iris_shares);
            batch_query.store.mask.push(store_mask_shares);
            batch_query.db.code.extend(db_iris_shares);
            batch_query.db.mask.extend(db_mask_shares);
            batch_query.query.code.extend(iris_shares);
            batch_query.query.mask.extend(mask_shares);

                // TODO: we should only delete after processing
                client
                    .delete_message()
                    .queue_url(queue_url)
                    .receipt_handle(sqs_message.receipt_handle.unwrap())
                    .send()
                    .await?;
            }
        }
    }

    Ok(batch_query)
}

fn prepare_query_shares(shares: Vec<GaloisRingIrisCodeShare>) -> Vec<Vec<u8>> {
    preprocess_query(
        &shares
            .into_iter()
            .map(|e| e.coefs)
            .flatten()
            .collect::<Vec<_>>(),
    )
}

#[allow(clippy::type_complexity)]
fn slice_tuples_to_ptrs(
    tuple: &(
        (Vec<CudaSlice<i8>>, Vec<CudaSlice<i8>>),
        (Vec<CudaSlice<u32>>, Vec<CudaSlice<u32>>),
    ),
) -> (
    (Vec<CUdeviceptr>, Vec<CUdeviceptr>),
    (Vec<CUdeviceptr>, Vec<CUdeviceptr>),
) {
    (
        (device_ptrs(&tuple.0 .0), device_ptrs(&tuple.0 .1)),
        (device_ptrs(&tuple.1 .0), device_ptrs(&tuple.1 .1)),
    )
}

fn open(
    party: &mut Circuits,
    x: &[ChunkShare<u64>],
    distance_comparator: &DistanceComparator,
    results_ptrs: &[CudaSlice<u32>],
    chunk_size: usize,
    db_sizes: &[usize],
) {
    let n_devices = x.len();
    let mut a = Vec::with_capacity(n_devices);
    let mut b = Vec::with_capacity(n_devices);
    let mut c = Vec::with_capacity(n_devices);

    cudarc::nccl::result::group_start().unwrap();
    for (idx, res) in x.iter().enumerate() {
        // Result is in bit 0
        let res = res.get_offset(0, chunk_size);
        party.send_view(&res.b, party.next_id(), idx);
        a.push(res.a);
        b.push(res.b);
    }
    for (idx, res) in x.iter().enumerate() {
        let mut res = res.get_offset(1, chunk_size);
        party.receive_view(&mut res.a, party.prev_id(), idx);
        c.push(res.a);
    }
    cudarc::nccl::result::group_end().unwrap();

    distance_comparator.open_results(&a, &b, &c, results_ptrs, db_sizes);
}

fn get_merged_results(host_results: &[Vec<u32>], n_devices: usize) -> Vec<u32> {
    let mut results = vec![];
    for j in 0..host_results[0].len() {
        let mut match_entry = u32::MAX;
        for i in 0..host_results.len() {
            let match_idx = host_results[i][j] * n_devices as u32 + i as u32;
            if host_results[i][j] != u32::MAX && match_idx < match_entry {
                match_entry = match_idx;
            }
        }

        results.push(match_entry);

        // DEBUG
        println!(
            "Query {}: match={} [index: {}]",
            j,
            match_entry != u32::MAX,
            match_entry
        );
    }
    results
}

fn await_streams(streams: &mut [&mut CUstream_st]) {
    for i in 0..streams.len() {
        // SAFETY: these streams have already been created, and the caller holds a
        // reference to their CudaDevice, which makes sure they aren't dropped.
        unsafe {
            synchronize(streams[i]).unwrap();
        }
    }
}

fn dtod_at_offset(
    dst: CUdeviceptr,
    dst_offset: usize,
    src: CUdeviceptr,
    src_offset: usize,
    len: usize,
    stream_ptr: CUstream,
) {
    unsafe {
        result::memcpy_dtod_async(
            dst + dst_offset as CUdeviceptr,
            src + src_offset as CUdeviceptr,
            len,
            stream_ptr,
        )
        .unwrap();
    }
}

fn device_ptrs_to_shares<T>(
    a: &[CUdeviceptr],
    b: &[CUdeviceptr],
    lens: &[usize],
    devs: &[Arc<CudaDevice>],
) -> Vec<ChunkShare<T>> {
    let a = device_ptrs_to_slices(a, lens, devs);
    let b = device_ptrs_to_slices(b, lens, devs);

    a.into_iter()
        .zip(b.into_iter())
        .map(|(a, b)| ChunkShare::new(a, b))
        .collect::<Vec<_>>()
}

/// Internal helper function to derive a new seed from the given seed and nonce.
fn derive_seed(seed: [u32; 8], nonce: usize) -> eyre::Result<[u32; 8]> {
    let pseudo_rand_key = KDF_SALT.extract(bytemuck::cast_slice(&seed));
    let nonce = nonce.to_be_bytes();
    let context = vec![nonce.as_slice()];
    let output_key_material: Okm<Algorithm> =
        pseudo_rand_key.expand(&context, HKDF_SHA256).unwrap();
    let mut result = [0u32; 8];
    output_key_material
        .fill(bytemuck::cast_slice_mut(&mut result))
        .unwrap();
    Ok(result)
}

/// Applies a KDF to the given seeds to derive new seeds.
fn next_chacha_seeds(seeds: ([u32; 8], [u32; 8])) -> eyre::Result<([u32; 8], [u32; 8])> {
    let nonce = KDF_NONCE.fetch_add(1, SeqCst);
    Ok((derive_seed(seeds.0, nonce)?, derive_seed(seeds.1, nonce)?))
}

fn distribute_insertions(results: &[usize], db_sizes: &[usize]) -> Vec<Vec<usize>> {
    let mut ret = vec![vec![]; db_sizes.len()];
    let start = db_sizes
        .iter()
        .position(|&x| x == *db_sizes.iter().min().unwrap())
        .unwrap();

    let mut c = start;
    for &r in results {
        ret[c].push(r);
        c = (c + 1) % db_sizes.len();
    }
    ret
}

fn reset_results(
    devs: &[Arc<CudaDevice>],
<<<<<<< HEAD
    dst: &[u64],
=======
    dst: &[CUdeviceptr],
>>>>>>> 5f419535
    src: &[u32],
    streams: &mut [*mut CUstream_st],
) {
    for i in 0..devs.len() {
        devs[i].bind_to_thread().unwrap();
        unsafe { result::memcpy_htod_async(dst[i], src, streams[i]) }.unwrap();
    }
}

pub fn calculate_insertion_indices(
    merged_results: &mut [u32],
    insertion_list: &[Vec<usize>],
    db_sizes: &[usize],
) -> Vec<bool> {
    let mut matches = vec![true; N_QUERIES];
    let mut last_db_index = db_sizes.iter().sum::<usize>() as u32;
    let (mut min_index, mut min_index_val) = (0, usize::MAX);
    for (i, list) in insertion_list.iter().enumerate() {
        if let Some(&first_val) = list.first() {
            if first_val < min_index_val {
                min_index_val = first_val;
                min_index = i;
            }
        }
    }
    let mut c: usize = 0;
    loop {
        for i in 0..insertion_list.len() {
            let idx = (i + min_index) % insertion_list.len();

            if c >= insertion_list[idx].len() {
                return matches;
            }

            let insert_idx = insertion_list[idx][c];
            merged_results[insert_idx] = last_db_index;
            matches[insert_idx] = false;
            last_db_index += 1;
        }
        c += 1;
    }
}

#[tokio::main]
async fn main() -> eyre::Result<()> {
    dotenvy::dotenv().ok();

    let Opt {
        queue,
        party_id,
        bootstrap_url,
        path,
        results_topic_arn,
<<<<<<< HEAD
=======
        config,
>>>>>>> 5f419535
    } = Opt::parse();

    let config: Config = config::load_config("SMPC", config.as_deref())?;

    let _tracing_shutdown_handle = if let Some(service) = &config.service {
        let tracing_shutdown_handle = DatadogBattery::init(
            service.traces_endpoint.as_deref(),
            &service.service_name,
            None,
            true,
        );

        if let Some(metrics_config) = &service.metrics {
            StatsdBattery::init(
                &metrics_config.host,
                metrics_config.port,
                metrics_config.queue_size,
                metrics_config.buffer_size,
                Some(&metrics_config.prefix),
            )?;
        }

        tracing_shutdown_handle
    } else {
        tracing_subscriber::registry()
            .with(tracing_subscriber::fmt::layer().pretty().compact())
            .with(tracing_subscriber::EnvFilter::from_default_env())
            .init();

        TracingShutdownHandle
    };

    let path = path.unwrap_or(DEFAULT_PATH.to_string());

    let code_db_path = format!("{}/{}", path, DB_CODE_FILE);
    let mask_db_path = format!("{}/{}", path, DB_MASK_FILE);

    let region_provider = Region::new(REGION);
    let shared_config = aws_config::from_env().region(region_provider).load().await;
    let sqs_client = Client::new(&shared_config);
    let sns_client = SNSClient::new(&shared_config);
<<<<<<< HEAD
=======
    let store = Store::new_from_env().await?;
>>>>>>> 5f419535

    // Init RNGs
    let own_key_id = KMS_KEY_IDS[party_id];
    let dh_pairs = match party_id {
        0 => (1usize, 2usize),
        1 => (2usize, 0usize),
        2 => (0usize, 1usize),
        _ => unimplemented!(),
    };

    let chacha_seeds = (
        bytemuck::cast(derive_shared_secret(own_key_id, KMS_KEY_IDS[dh_pairs.0]).await?),
        bytemuck::cast(derive_shared_secret(own_key_id, KMS_KEY_IDS[dh_pairs.1]).await?),
    );

    // Generate or load DB
    let (mut codes_db, mut masks_db) =
        if metadata(&code_db_path).is_ok() && metadata(&mask_db_path).is_ok() {
            (
                read_mmap_file(&code_db_path)?,
                read_mmap_file(&mask_db_path)?,
            )
        } else {
            let mut rng = StdRng::seed_from_u64(RNG_SEED);
            let db = IrisDB::new_random_par(DB_SIZE, &mut rng);

            let codes_db = db
                .db
                .iter()
                .map(|iris| {
                    GaloisRingIrisCodeShare::encode_iris_code(
                        &iris.code,
                        &iris.mask,
                        &mut StdRng::seed_from_u64(RNG_SEED),
                    )[party_id]
                        .coefs
                })
                .flatten()
                .collect::<Vec<_>>();

            let masks_db = db
                .db
                .iter()
                .map(|iris| {
                    GaloisRingIrisCodeShare::encode_mask_code(
                        &iris.mask,
                        &mut StdRng::seed_from_u64(RNG_SEED),
                    )[party_id]
                        .coefs
                })
                .flatten()
                .collect::<Vec<_>>();

            write_mmap_file(&code_db_path, &codes_db)?;
            write_mmap_file(&mask_db_path, &masks_db)?;
            (codes_db, masks_db)
        };

    // Load DB from persistent storage.
    for iris in store.iter_irises().await? {
        codes_db.extend(iris.code());
        masks_db.extend(iris.mask());
    }

    println!("Starting engines...");

    let device_manager = Arc::new(DeviceManager::init());
    let mut server_tasks  = TaskMonitor::new();

    // Phase 1 Setup
    let mut codes_engine = ShareDB::init(
        party_id,
        device_manager.clone(),
        DB_SIZE + DB_BUFFER,
        QUERIES,
        next_chacha_seeds(chacha_seeds)?,
        bootstrap_url.clone(),
        Some(true),
        Some(4000),
        Some(&mut server_tasks),
    );
    server_tasks.check_tasks();

    let mut masks_engine = ShareDB::init(
        party_id,
        device_manager.clone(),
        DB_SIZE + DB_BUFFER,
        QUERIES,
        next_chacha_seeds(chacha_seeds)?,
        bootstrap_url.clone(),
        Some(true),
        Some(4001),
        Some(&mut server_tasks),
    );
    server_tasks.check_tasks();

    let code_db_slices = codes_engine.load_db(&codes_db, DB_SIZE, DB_SIZE + DB_BUFFER, true);
    let mask_db_slices = masks_engine.load_db(&masks_db, DB_SIZE, DB_SIZE + DB_BUFFER, true);

    // Engines for inflight queries
    let mut batch_codes_engine = ShareDB::init(
        party_id,
        device_manager.clone(),
        QUERIES * device_manager.device_count(),
        QUERIES,
        next_chacha_seeds(chacha_seeds)?,
        bootstrap_url.clone(),
        Some(true),
        Some(4002),
        Some(&mut server_tasks),
    );
    server_tasks.check_tasks();

    let mut batch_masks_engine = ShareDB::init(
        party_id,
        device_manager.clone(),
        QUERIES * device_manager.device_count(),
        QUERIES,
        next_chacha_seeds(chacha_seeds)?,
        bootstrap_url.clone(),
        Some(true),
        Some(4003),
        Some(&mut server_tasks),
    );
    server_tasks.check_tasks();

    // Phase 2 Setup
    let phase2_chunk_size =
        (QUERIES * DB_SIZE / device_manager.device_count()).div_ceil(2048) * 2048;
    let phase2_chunk_size_max =
        (QUERIES * (DB_SIZE + DB_BUFFER) / device_manager.device_count()).div_ceil(2048) * 2048;
    let phase2_batch_chunk_size = (QUERIES * QUERIES).div_ceil(2048) * 2048;

    let phase2_batch = Arc::new(Mutex::new(Circuits::new(
        party_id,
        phase2_batch_chunk_size,
        phase2_batch_chunk_size,
        next_chacha_seeds(chacha_seeds)?,
        bootstrap_url.clone(),
        Some(4004),
        Some(&mut server_tasks),
    )));
    server_tasks.check_tasks();

    let phase2 = Arc::new(Mutex::new(Circuits::new(
        party_id,
        phase2_chunk_size,
        phase2_chunk_size_max / 64,
        next_chacha_seeds(chacha_seeds)?,
        bootstrap_url.clone(),
        Some(4005),
        Some(&mut server_tasks),
    )));
    server_tasks.check_tasks();

    let distance_comparator = Arc::new(Mutex::new(DistanceComparator::init(QUERIES)));

    // Prepare streams etc.
    let mut streams = vec![];
    let mut cublas_handles = vec![];
    let mut results = vec![];
    let mut batch_results = vec![];
    let mut final_results = vec![];
    for _ in 0..MAX_BATCHES_BEFORE_REUSE {
        let tmp_streams = device_manager.fork_streams();
        cublas_handles.push(device_manager.create_cublas(&tmp_streams));
        streams.push(tmp_streams);
        results.push(distance_comparator.lock().unwrap().prepare_results());
        batch_results.push(distance_comparator.lock().unwrap().prepare_results());
        final_results.push(distance_comparator.lock().unwrap().prepare_final_results());
    }

    let mut previous_previous_stream_event = device_manager.create_events();
    let mut previous_stream_event = device_manager.create_events();
    let mut current_stream_event = device_manager.create_events();

    let mut previous_thread_handle: Option<JoinHandle<()>> = None;
    let mut current_dot_event = device_manager.create_events();
    let mut next_dot_event = device_manager.create_events();
    let mut current_exchange_event = device_manager.create_events();
    let mut next_exchange_event = device_manager.create_events();
    let mut timer_events = vec![];
    let start_timer = device_manager.create_events();
    let mut end_timer = device_manager.create_events();

    let current_db_size: Vec<usize> =
        vec![DB_SIZE / device_manager.device_count(); device_manager.device_count()];
    let query_db_size = vec![QUERIES; device_manager.device_count()];
    let current_db_size_mutex = current_db_size
        .iter()
        .map(|&s| Arc::new(Mutex::new(s)))
        .collect::<Vec<_>>();

<<<<<<< HEAD
    // Start task that will be responsible for communicating back the results
    let (tx, mut rx) = mpsc::channel::<(Vec<u32>, Vec<String>, Vec<bool>)>(32); // TODO: pick some buffer value
    let rx_sns_client = sns_client.clone();
    let _result_sender_abort = server_tasks.spawn(async move {
        while let Some((message, request_ids, matches)) = rx.recv().await {
            for (i, &idx_result) in message.iter().enumerate() {
                // TODO: write each result to postgres
=======
    // Start thread that will be responsible for communicating back the results
    let (tx, mut rx) = mpsc::channel::<(Vec<u32>, Vec<String>, Vec<bool>, BatchQueryEntries)>(32); // TODO: pick some buffer value
    let rx_sns_client = sns_client.clone();

    tokio::spawn(async move {
        while let Some((merged_results, request_ids, matches, query_store)) = rx.recv().await {
            for (i, &idx_result) in merged_results.iter().enumerate() {
                // Insert non-matching queries into the persistent store.
                {
                    let codes_and_masks: Vec<(&[u16], &[u16])> = matches
                        .iter()
                        .enumerate()
                        .filter_map(
                            // Find the indices of non-matching queries in the batch.
                            |(query_idx, is_match)| if !is_match { Some(query_idx) } else { None },
                        )
                        .map(|query_idx| {
                            // Get the original vectors from `receive_batch`.
                            let code = &query_store.code[query_idx].coefs[..];
                            let mask = &query_store.mask[query_idx].coefs[..];
                            (code, mask)
                        })
                        .collect();

                    store
                        .insert_irises(&codes_and_masks)
                        .await
                        .expect("failed to persist queries");
                }
>>>>>>> 5f419535

                // Notify consumers about result
                println!("Sending results back to SNS...");
                let result_event =
                    ResultEvent::new(party_id, idx_result, matches[i], request_ids[i].clone());

                rx_sns_client
                    .publish()
                    .topic_arn(&results_topic_arn)
                    .message(serde_json::to_string(&result_event).unwrap())
                    .send()
                    .await
                    .unwrap();
            }
        }
    });
<<<<<<< HEAD
    server_tasks.check_tasks();
=======
>>>>>>> 5f419535

    println!("All systems ready.");

    let mut total_time = Instant::now();
    let mut batch_times = Duration::from_secs(0);

    // Main loop
    for request_counter in 0..N_BATCHES {
        // **Tensor format of queries**
        //
        // The functions `receive_batch` and `prepare_query_shares` will prepare the _query_ variables as `Vec<Vec<u8>>` formatted as follows:
        //
        // - The inner Vec is a flattening of these dimensions (inner to outer):
        //   - One u8 limb of one iris bit.
        //   - One code: 12800 coefficients.
        //   - One query: all rotated variants of a code.
        //   - One batch: many queries.
        // - The outer Vec is the dimension of the Galois Ring (2):
        //   - A decomposition of each iris bit into two u8 limbs.

        // Skip first iteration
        if request_counter == 1 {
            total_time = Instant::now();
            batch_times = Duration::from_secs(0);
        }
        let now = Instant::now();
<<<<<<< HEAD
        let batch = receive_batch(party_id, &sqs_client, &queue).await?;
=======

        //This batch can consist of N sets of iris_share + mask
        //It also includes a vector of request ids, mapping to the sets above
        let batch = receive_batch(party_id, &sqs_client, &queue).await?;

        // Iterate over a list of tracing payloads, and create logs with mappings to payloads
        // Log at least a "start" event using a log with trace.id and parent.trace.id
        for tracing_payload in batch.metadata.iter() {
            tracing::info!(
                node_id = tracing_payload.node_id,
                dd.trace_id = tracing_payload.trace_id,
                dd.span_id = tracing_payload.span_id,
                "Started processing share",
            );
        }

        // start trace span - with single TraceId and single ParentTraceID
>>>>>>> 5f419535
        println!("Received batch in {:?}", now.elapsed());
        batch_times += now.elapsed();
        server_tasks.check_tasks();

        let (code_query, mask_query, code_query_insert, mask_query_insert, query_store) =
            spawn_blocking(move || {
                // *Query* variant including Lagrange interpolation.
                let code_query = prepare_query_shares(batch.query.code);
                let mask_query = prepare_query_shares(batch.query.mask);
                // *Storage* variant (no interpolation).
                let code_query_insert = prepare_query_shares(batch.db.code);
                let mask_query_insert = prepare_query_shares(batch.db.mask);
                (
                    code_query,
                    mask_query,
                    code_query_insert,
                    mask_query_insert,
                    batch.store,
                )
            })
            .await?;

        let mut timers = vec![];

        // SAFETY: these streams can only safely be re-used after more than MAX_CONCURRENT_BATCHES.
        let request_streams = &streams[request_counter % MAX_BATCHES_BEFORE_REUSE];
        let request_cublas_handles = &cublas_handles[request_counter % MAX_BATCHES_BEFORE_REUSE];
        let request_results = &results[request_counter % MAX_BATCHES_BEFORE_REUSE];
        let request_results_batch = &batch_results[request_counter % MAX_BATCHES_BEFORE_REUSE];
        let request_final_results = &final_results[request_counter % MAX_BATCHES_BEFORE_REUSE];

        // First stream doesn't need to wait on anyone
        if request_counter == 0 {
            device_manager.record_event(request_streams, &current_dot_event);
            device_manager.record_event(request_streams, &current_exchange_event);
            device_manager.record_event(request_streams, &start_timer);
        }

        // Transfer queries to device
        // TODO: free all of this!
        let code_query = device_manager.htod_transfer_query(&code_query, request_streams);
        let mask_query = device_manager.htod_transfer_query(&mask_query, request_streams);
        let code_query_insert =
            device_manager.htod_transfer_query(&code_query_insert, request_streams);
        let mask_query_insert =
            device_manager.htod_transfer_query(&mask_query_insert, request_streams);
        let code_query_sums =
            codes_engine.query_sums(&code_query, request_streams, request_cublas_handles);
        let mask_query_sums =
            masks_engine.query_sums(&mask_query, request_streams, request_cublas_handles);
        let code_query_insert_sums =
            codes_engine.query_sums(&code_query_insert, request_streams, request_cublas_handles);
        let mask_query_insert_sums =
            masks_engine.query_sums(&mask_query_insert, request_streams, request_cublas_handles);

        // update the db size, skip this for the first two
        if request_counter > MAX_CONCURRENT_BATCHES {
            // We have two streams working concurrently, we'll await the stream before
            // previous one.
<<<<<<< HEAD
            // SAFETY: these streams can only safely be re-used after more than MAX_CONCURRENT_BATCHES.
=======
            // SAFETY:
>>>>>>> 5f419535
            let previous_previous_streams =
                &streams[(request_counter - MAX_CONCURRENT_BATCHES) % MAX_BATCHES_BEFORE_REUSE];
            device_manager.await_event(previous_previous_streams, &previous_previous_stream_event);
            device_manager.await_streams(previous_previous_streams);
        }

        let current_db_size_stream = current_db_size_mutex
            .iter()
            .map(|e| *e.lock().unwrap())
            .collect::<Vec<_>>();

        // BLOCK 1: calculate individual dot products
        device_manager.await_event(request_streams, &current_dot_event);

        // ---- START BATCH DEDUP ----

        batch_codes_engine.dot(
            &code_query,
            &code_query_insert,
            &query_db_size,
            request_streams,
            request_cublas_handles,
        );

        batch_masks_engine.dot(
            &mask_query,
            &mask_query_insert,
            &query_db_size,
            request_streams,
            request_cublas_handles,
        );

        batch_codes_engine.dot_reduce(
            &code_query_sums,
            &code_query_insert_sums,
            &query_db_size,
            request_streams,
        );

        batch_masks_engine.dot_reduce(
            &mask_query_sums,
            &mask_query_insert_sums,
            &query_db_size,
            request_streams,
        );

        batch_codes_engine.reshare_results(&query_db_size, request_streams);
        batch_masks_engine.reshare_results(&query_db_size, request_streams);

        // ---- END BATCH DEDUP ----

        debug_record_event!(device_manager, request_streams, timers);

        codes_engine.dot(
            &code_query,
            &(
                device_ptrs(&code_db_slices.0 .0),
                device_ptrs(&code_db_slices.0 .1),
            ),
            &current_db_size_stream,
            request_streams,
            request_cublas_handles,
        );

        masks_engine.dot(
            &mask_query,
            &(
                device_ptrs(&mask_db_slices.0 .0),
                device_ptrs(&mask_db_slices.0 .1),
            ),
            &current_db_size_stream,
            request_streams,
            request_cublas_handles,
        );

        debug_record_event!(device_manager, request_streams, timers);

        // BLOCK 2: calculate final dot product result, exchange and compare
        device_manager.await_event(request_streams, &current_exchange_event);

        codes_engine.dot_reduce(
            &code_query_sums,
            &(
                device_ptrs(&code_db_slices.1 .0),
                device_ptrs(&code_db_slices.1 .1),
            ),
            &current_db_size_stream,
            request_streams,
        );
        masks_engine.dot_reduce(
            &mask_query_sums,
            &(
                device_ptrs(&mask_db_slices.1 .0),
                device_ptrs(&mask_db_slices.1 .1),
            ),
            &current_db_size_stream,
            request_streams,
        );

        device_manager.record_event(request_streams, &next_dot_event);

        debug_record_event!(device_manager, request_streams, timers);

        codes_engine.reshare_results(&current_db_size_stream, request_streams);
        masks_engine.reshare_results(&current_db_size_stream, request_streams);

        debug_record_event!(device_manager, request_streams, timers);

        device_manager.record_event(request_streams, &next_exchange_event);

        println!("phase 1 done");

        // SAFETY:
        // - We are sending these streams and events to a single thread (without cloning
        //   them), then dropping our references to them (without destroying them).
        // - These pointers are aligned, dereferencable, and initialized.
        // Unique usage:
        // - Streams are re-used after MAX_BATCHES_BEFORE_REUSE threads, but we only
        //   launch MAX_CONCURRENT_BATCHES threads at a time. So this reference performs
        //   the only accesses to its memory across both C and Rust.
        // - New current stream events are created for each batch. They are only re-used
        //   after MAX_CONCURRENT_BATCHES, but we wait for the previous batch to finish
        //   before running that code.
        // - End events are re-used in each thread, but we only end one thread at a
        //   time.
        assert!(MAX_BATCHES_BEFORE_REUSE > MAX_CONCURRENT_BATCHES);
        // into_iter() makes the Rust compiler check that the streams are not re-used.
        let mut thread_streams = request_streams
            .into_iter()
            .map(|s| unsafe { s.stream.as_mut().unwrap() })
            .collect::<Vec<_>>();
        // The compiler can't tell that we wait for the previous batch before re-using
        // these events.
        let mut thread_current_stream_event = current_stream_event
            .iter()
            .map(|e| unsafe { e.as_mut().unwrap() })
            .collect::<Vec<_>>();
        let mut thread_end_timer = end_timer
            .iter()
            .map(|e| unsafe { e.as_mut().unwrap() })
            .collect::<Vec<_>>();

        let thread_device_manager = device_manager.clone();
        let thread_current_db_size_mutex = current_db_size_mutex
            .iter()
            .map(Arc::clone)
            .collect::<Vec<_>>();
        let db_sizes_batch = query_db_size.clone();
        let thread_request_results_batch = device_ptrs(&request_results_batch);
        let thread_request_results = device_ptrs(&request_results);
        let thread_request_final_results = device_ptrs(&request_final_results);

        // Batch phase 1 results
        let thread_code_results_batch = device_ptrs(&batch_codes_engine.results);
        let thread_code_results_peer_batch = device_ptrs(&batch_codes_engine.results_peer);
        let thread_mask_results_batch = device_ptrs(&batch_masks_engine.results);
        let thread_mask_results_peer_batch = device_ptrs(&batch_masks_engine.results_peer);

        // DB phase 1 results
        let thread_code_results = device_ptrs(&codes_engine.results);
        let thread_code_results_peer = device_ptrs(&codes_engine.results_peer);
        let thread_mask_results = device_ptrs(&masks_engine.results);
        let thread_mask_results_peer = device_ptrs(&masks_engine.results_peer);

        // SAFETY: phase2 and phase2_batch are only used in one spawned threat at a
        // time.
        let thread_phase2 = phase2.clone();
        let thread_phase2_batch = phase2_batch.clone();
        let thread_distance_comparator = distance_comparator.clone();
        let thread_code_db_slices = slice_tuples_to_ptrs(&code_db_slices);
        let thread_mask_db_slices = slice_tuples_to_ptrs(&mask_db_slices);
        let thread_request_ids = batch.request_ids.clone();
<<<<<<< HEAD

        let thread_sender = tx.clone();
=======
        let thread_sender = tx.clone();

>>>>>>> 5f419535

        previous_thread_handle = Some(spawn_blocking(move || {
            // Wait for Phase 1 to finish
            await_streams(&mut thread_streams);

<<<<<<< HEAD
=======
            // Iterate over a list of tracing payloads, and create logs with mappings to payloads
            // Log at least a "start" event using a log with trace.id and parent.trace.id
            for tracing_payload in batch.metadata.iter() {
                tracing::info!(
                    node_id = tracing_payload.node_id,
                    dd.trace_id = tracing_payload.trace_id,
                    dd.span_id = tracing_payload.span_id,
                    "Phase 1 finished",
                );
            }

>>>>>>> 5f419535
            // Wait for Phase 2 of previous round to finish in order to not have them
            // overlapping. SAFETY: waiting here makes sure we don't access
            // these mutable streams or events concurrently:
            // - CUstream: thread_streams (only re-used after MAX_BATCHES_BEFORE_REUSE
            //   batches),
            // - CUevent: thread_current_stream_event, thread_end_timer,
            // - Comm: phase2, phase2_batch.
            if previous_thread_handle.is_some() {
                runtime::Handle::current()
                    .block_on(previous_thread_handle.unwrap())
                    .unwrap();
            }
            let thread_devs = thread_device_manager.devices();
            let mut thread_phase2_batch = thread_phase2_batch.lock().unwrap();
            let mut thread_phase2 = thread_phase2.lock().unwrap();
            let tmp_distance_comparator = thread_distance_comparator.lock().unwrap();
            let (result_sizes, db_sizes): (Vec<_>, Vec<_>) = thread_current_db_size_mutex
                .iter()
                .map(|e| {
                    let db_size = *e.lock().unwrap();
                    (db_size * QUERIES, db_size)
                })
                .unzip();

            // Iterate over a list of tracing payloads, and create logs with mappings to payloads
            // Log at least a "start" event using a log with trace.id and parent.trace.id
            for tracing_payload in batch.metadata.iter() {
                tracing::info!(
                    node_id = tracing_payload.node_id,
                    dd.trace_id = tracing_payload.trace_id,
                    dd.span_id = tracing_payload.span_id,
                    "Phase 2 finished",
                );
            }

            let result_sizes_batch = db_sizes_batch
                .iter()
                .map(|&e| e * QUERIES)
                .collect::<Vec<_>>();

            let mut code_dots_batch: Vec<ChunkShare<u16>> = device_ptrs_to_shares(
                &thread_code_results_batch,
                &thread_code_results_peer_batch,
                &result_sizes_batch,
                &thread_devs,
            );
            let mut mask_dots_batch: Vec<ChunkShare<u16>> = device_ptrs_to_shares(
                &thread_mask_results_batch,
                &thread_mask_results_peer_batch,
                &result_sizes_batch,
                &thread_devs,
            );

            let mut code_dots: Vec<ChunkShare<u16>> = device_ptrs_to_shares(
                &thread_code_results,
                &thread_code_results_peer,
                &result_sizes,
                &thread_devs,
            );
            let mut mask_dots: Vec<ChunkShare<u16>> = device_ptrs_to_shares(
                &thread_mask_results,
                &thread_mask_results_peer,
                &result_sizes,
                &thread_devs,
            );

            // SAFETY:
            // - We only use the default streams of the devices, therefore Phase 2's are
            //   never running concurrently.
<<<<<<< HEAD
=======
            // - We only use the default streams of the devices, therefore Phase 2's are
            //   never running concurrently.
>>>>>>> 5f419535
            // - These pointers are aligned, dereferencable, and initialized.
            let mut phase2_streams = thread_phase2
                .get_devices()
                .iter()
                .map(|d| *d.cu_stream())
                .collect::<Vec<_>>();

            // Phase 2 [Batch]: compare each result against threshold
            thread_phase2_batch.compare_threshold_masked_many(&code_dots_batch, &mask_dots_batch);

            // Phase 2 [Batch]: Reveal the binary results
            let res = thread_phase2_batch.take_result_buffer();
            let mut thread_request_results_slice_batch: Vec<CudaSlice<u32>> = device_ptrs_to_slices(
                &thread_request_results_batch,
                &vec![QUERIES; thread_devs.len()],
                &thread_devs,
            );

            // Iterate over a list of tracing payloads, and create logs with mappings to payloads
            // Log at least a "start" event using a log with trace.id and parent.trace.id
            for tracing_payload in batch.metadata.iter() {
                tracing::info!(
                    node_id = tracing_payload.node_id,
                    dd.trace_id = tracing_payload.trace_id,
                    dd.span_id = tracing_payload.span_id,
                    "Phase 2 finished",
                );
            }

            let chunk_size_batch = thread_phase2_batch.chunk_size();
            open(
                &mut thread_phase2_batch,
                &res,
                &tmp_distance_comparator,
                &thread_request_results_slice_batch,
                chunk_size_batch,
                &db_sizes_batch,
            );
            thread_phase2_batch.return_result_buffer(res);

            // Phase 2 [DB]: compare each result against threshold
            thread_phase2.compare_threshold_masked_many(&code_dots, &mask_dots);

            // Phase 2 [DB]: Reveal the binary results
            let res = thread_phase2.take_result_buffer();
            let mut thread_request_results_slice: Vec<CudaSlice<u32>> = device_ptrs_to_slices(
                &thread_request_results,
                &vec![QUERIES; thread_devs.len()],
                &thread_devs,
            );

            let chunk_size = thread_phase2.chunk_size();
            open(
                &mut thread_phase2,
                &res,
                &tmp_distance_comparator,
                &thread_request_results_slice,
                chunk_size,
                &db_sizes,
            );
            thread_phase2.return_result_buffer(res);

            // Merge results and fetch matching indices
            // Format: host_results[device_index][query_index]
            let host_results = tmp_distance_comparator.merge_results(
                &thread_request_results_batch,
                &thread_request_results,
                &thread_request_final_results,
                &phase2_streams,
            );

            // Evaluate the results across devices
<<<<<<< HEAD
            let mut merged_results = get_merged_results(&host_results, thread_devs.len());
=======
            // Format: merged_results[query_index]
            let mut merged_results = get_merged_results(&host_results, thread_devs.len());

            // List the indices of the queries that did not match.
>>>>>>> 5f419535
            let insertion_list = merged_results
                .iter()
                .enumerate()
                .filter(|&(_idx, &num)| num == u32::MAX)
                .map(|(idx, _num)| idx)
                .collect::<Vec<_>>();
<<<<<<< HEAD

            let insertion_list = distribute_insertions(&insertion_list, &db_sizes);

            // Calculate the new indices for the inserted queries
            let matches =
                calculate_insertion_indices(&mut merged_results, &insertion_list, &db_sizes);
=======
>>>>>>> 5f419535

            // Spread the insertions across devices.
            let insertion_list = distribute_insertions(&insertion_list, &db_sizes);

            // Calculate the new indices for the inserted queries
            let matches =
                calculate_insertion_indices(&mut merged_results, &insertion_list, &db_sizes);


            for i in 0..thread_devs.len() {
                thread_devs[i].bind_to_thread().unwrap();
                let mut old_db_size = *thread_current_db_size_mutex[i].lock().unwrap();
                for insertion_idx in insertion_list[i].clone() {
                    // Append to codes and masks db
                    for (db, query, sums) in [
                        (
                            &thread_code_db_slices,
                            &code_query_insert,
                            &code_query_insert_sums,
                        ),
                        (
                            &thread_mask_db_slices,
                            &mask_query_insert,
                            &mask_query_insert_sums,
                        ),
                    ] {
                        dtod_at_offset(
                            db.0 .0[i],
                            old_db_size * IRIS_CODE_LENGTH,
                            query.0[i],
                            IRIS_CODE_LENGTH * 15 + insertion_idx * IRIS_CODE_LENGTH * ROTATIONS,
                            IRIS_CODE_LENGTH,
                            *&mut phase2_streams[i],
                        );

                        dtod_at_offset(
                            db.0 .1[i],
                            old_db_size * IRIS_CODE_LENGTH,
                            query.1[i],
                            IRIS_CODE_LENGTH * 15 + insertion_idx * IRIS_CODE_LENGTH * ROTATIONS,
                            IRIS_CODE_LENGTH,
                            *&mut phase2_streams[i],
                        );

                        dtod_at_offset(
                            db.1 .0[i],
                            old_db_size * mem::size_of::<u32>(),
                            sums.0[i],
                            mem::size_of::<u32>() * 15
                                + insertion_idx * mem::size_of::<u32>() * ROTATIONS,
                            mem::size_of::<u32>(),
                            *&mut phase2_streams[i],
                        );

                        dtod_at_offset(
                            db.1 .1[i],
                            old_db_size * mem::size_of::<u32>(),
                            sums.1[i],
                            mem::size_of::<u32>() * 15
                                + insertion_idx * mem::size_of::<u32>() * ROTATIONS,
                            mem::size_of::<u32>(),
                            *&mut phase2_streams[i],
                        );
                    }
                    old_db_size += 1;
                }

                // Write new db sizes to device
                *thread_current_db_size_mutex[i].lock().unwrap() +=
                    insertion_list[i].len() as usize;

                // DEBUG
                println!(
                    "Updating DB size on device {}: {:?}",
                    i,
                    *thread_current_db_size_mutex[i].lock().unwrap()
                );

                // Update Phase 2 chunk size to max all db sizes on all devices
                let max_db_size = thread_current_db_size_mutex
                    .iter()
                    .map(|e| *e.lock().unwrap())
                    .max()
                    .unwrap();
                let new_chunk_size = (QUERIES * max_db_size).div_ceil(2048) * 2048;
                assert!(new_chunk_size <= phase2_chunk_size_max);
                thread_phase2.set_chunk_size(new_chunk_size / 64);

                // Emit stream finished event to unblock the stream after the following stream.
                // Since previous timers are overwritten, only the final end timers are used to
                // calculate the total time.
                //
                // SAFETY:
                // - the events are created before launching the thread, so they are never null.
                // - the streams have already been created, and we hold a reference to their
                //   CudaDevice, which makes sure they aren't dropped.
                unsafe {
                    event::record(
                        *&mut thread_current_stream_event[i],
                        *&mut thread_streams[i],
                    )
                    .unwrap();

                    // DEBUG: emit event to measure time for e2e process
                    event::record(*&mut thread_end_timer[i], *&mut thread_streams[i]).unwrap();
                }
            }

            // Pass to internal sender thread
            thread_sender
<<<<<<< HEAD
                .try_send((merged_results, thread_request_ids, matches))
=======
                .try_send((merged_results, thread_request_ids, matches, query_store))
>>>>>>> 5f419535
                .unwrap();

            // Reset the results buffers for reuse
            reset_results(
                &thread_device_manager.devices(),
                &thread_request_results,
                &RESULTS_INIT_HOST,
                &mut phase2_streams,
            );
            reset_results(
                &thread_device_manager.devices(),
                &thread_request_results_batch,
                &RESULTS_INIT_HOST,
                &mut phase2_streams,
            );
            reset_results(
                &thread_device_manager.devices(),
                &thread_request_final_results,
                &FINAL_RESULTS_INIT_HOST,
                &mut phase2_streams,
            );

            // Make sure to not call `Drop` on those
            forget_vec!(code_dots);
            forget_vec!(mask_dots);
            forget_vec!(code_dots_batch);
            forget_vec!(mask_dots_batch);
            forget_vec!(thread_request_results_slice);
            forget_vec!(thread_request_results_slice_batch);
        }));

        // Prepare for next batch
        server_tasks.check_tasks();

        timer_events.push(timers);

        previous_previous_stream_event = previous_stream_event;
        previous_stream_event = current_stream_event;
        current_stream_event = device_manager.create_events();
        current_dot_event = next_dot_event;
        current_exchange_event = next_exchange_event;
        next_dot_event = device_manager.create_events();
        next_exchange_event = device_manager.create_events();

        println!("CPU time of one iteration {:?}", now.elapsed());

        // wrap up span context
    }

    // Await the last thread for benching
    previous_thread_handle.unwrap().await?;

    println!(
        "Total time for {} iterations: {:?}",
        N_BATCHES - 1,
        total_time.elapsed() - batch_times
    );

    // Clean up server tasks, then wait for them to finish
    server_tasks.abort_all();

    sleep(Duration::from_secs(5)).await;

    for timers in timer_events {
        unsafe {
            device_manager.device(0).bind_to_thread().unwrap();
            let dot_time = elapsed(timers[0][0], timers[1][0]).unwrap();
            let exchange_time = elapsed(timers[2][0], timers[3][0]).unwrap();
            println!(
                "Dot time: {:?}, Exchange time: {:?}",
                dot_time, exchange_time
            );
        }
    }

    for i in 0..device_manager.device_count() {
        unsafe {
            device_manager.device(i).bind_to_thread().unwrap();
            let total_time = elapsed(start_timer[i], *&mut end_timer[i]).unwrap();
            println!("Total time: {:?}", total_time);
        }
    }

    server_tasks.check_tasks_finished();

    Ok(())
}<|MERGE_RESOLUTION|>--- conflicted
+++ resolved
@@ -1,8 +1,5 @@
 #![allow(clippy::needless_range_loop)]
-<<<<<<< HEAD
-=======
-
->>>>>>> 5f419535
+
 use aws_sdk_sns::Client as SNSClient;
 use aws_sdk_sqs::{config::Region, Client};
 use clap::Parser;
@@ -29,10 +26,7 @@
         kms_dh::derive_shared_secret,
         mmap::{read_mmap_file, write_mmap_file},
         sqs::{ResultEvent, SMPCRequest, SQSMessage},
-<<<<<<< HEAD
         task_monitor::TaskMonitor,
-=======
->>>>>>> 5f419535
     },
     setup::{galois_engine::degree4::GaloisRingIrisCodeShare, iris_db::db::IrisDB},
     store::Store,
@@ -44,10 +38,7 @@
 use std::{
     fs::metadata,
     mem,
-<<<<<<< HEAD
-=======
     path::PathBuf,
->>>>>>> 5f419535
     sync::{atomic::AtomicUsize, Arc, Mutex},
     time::{Duration, Instant},
 };
@@ -59,8 +50,6 @@
     sync::mpsc,
     task::{spawn_blocking, JoinHandle},
     time::sleep,
-<<<<<<< HEAD
-=======
 };
 use tracing_subscriber::layer::SubscriberExt;
 use tracing_subscriber::util::SubscriberInitExt;
@@ -68,7 +57,6 @@
 use gpu_iris_mpc::config;
 use gpu_iris_mpc::helpers::aws::{
     NODE_ID_MESSAGE_ATTRIBUTE_NAME, SPAN_ID_MESSAGE_ATTRIBUTE_NAME, TRACE_ID_MESSAGE_ATTRIBUTE_NAME,
->>>>>>> 5f419535
 };
 
 const REGION: &str = "eu-north-1";
@@ -89,15 +77,12 @@
 ///   it, or
 /// - request `N` only, because phase 2 limits the critical section to one
 ///   batch.
-<<<<<<< HEAD
-=======
 /// - requests `N` and `N - 1`,
 /// - requests `N` and `N - MAX_CONCURRENT_BATCHES`, because the next request
 ///   phase 1 awaits completion of the request `MAX_CONCURRENT_BATCHES` behind
 ///   it, or
 /// - request `N` only, because phase 2 limits the critical section to one
 ///   batch.
->>>>>>> 5f419535
 const MAX_CONCURRENT_BATCHES: usize = 2;
 
 const DB_CODE_FILE: &str = "codes.db";
@@ -170,15 +155,10 @@
 #[derive(Default)]
 struct BatchQuery {
     pub request_ids: Vec<String>,
-<<<<<<< HEAD
-    pub query:       BatchQueryEntries,
-    pub db:          BatchQueryEntries,
-=======
     pub metadata: Vec<BatchMetadata>,
     pub query: BatchQueryEntries,
     pub db: BatchQueryEntries,
     pub store: BatchQueryEntries,
->>>>>>> 5f419535
 }
 
 async fn receive_batch(
@@ -196,17 +176,10 @@
             .send()
             .await?;
 
-<<<<<<< HEAD
-        for sns_message in rcv_message_output.messages.unwrap_or_default() {
-            let message: SQSMessage = serde_json::from_str(sns_message.body().unwrap())?;
-            let message: SMPCRequest = serde_json::from_str(&message.message)?;
-            batch_query.request_ids.push(message.clone().request_id);
-=======
         if let Some(messages) = rcv_message_output.messages {
             for sqs_message in messages {
                 let message: SQSMessage = serde_json::from_str(sqs_message.body().unwrap())?;
                 let message: SMPCRequest = serde_json::from_str(&message.message)?;
->>>>>>> 5f419535
 
                 let message_attributes = sqs_message.message_attributes.unwrap_or_default();
 
@@ -447,11 +420,7 @@
 
 fn reset_results(
     devs: &[Arc<CudaDevice>],
-<<<<<<< HEAD
-    dst: &[u64],
-=======
     dst: &[CUdeviceptr],
->>>>>>> 5f419535
     src: &[u32],
     streams: &mut [*mut CUstream_st],
 ) {
@@ -505,10 +474,7 @@
         bootstrap_url,
         path,
         results_topic_arn,
-<<<<<<< HEAD
-=======
         config,
->>>>>>> 5f419535
     } = Opt::parse();
 
     let config: Config = config::load_config("SMPC", config.as_deref())?;
@@ -550,10 +516,7 @@
     let shared_config = aws_config::from_env().region(region_provider).load().await;
     let sqs_client = Client::new(&shared_config);
     let sns_client = SNSClient::new(&shared_config);
-<<<<<<< HEAD
-=======
     let store = Store::new_from_env().await?;
->>>>>>> 5f419535
 
     // Init RNGs
     let own_key_id = KMS_KEY_IDS[party_id];
@@ -747,20 +710,11 @@
         .map(|&s| Arc::new(Mutex::new(s)))
         .collect::<Vec<_>>();
 
-<<<<<<< HEAD
-    // Start task that will be responsible for communicating back the results
-    let (tx, mut rx) = mpsc::channel::<(Vec<u32>, Vec<String>, Vec<bool>)>(32); // TODO: pick some buffer value
-    let rx_sns_client = sns_client.clone();
-    let _result_sender_abort = server_tasks.spawn(async move {
-        while let Some((message, request_ids, matches)) = rx.recv().await {
-            for (i, &idx_result) in message.iter().enumerate() {
-                // TODO: write each result to postgres
-=======
     // Start thread that will be responsible for communicating back the results
     let (tx, mut rx) = mpsc::channel::<(Vec<u32>, Vec<String>, Vec<bool>, BatchQueryEntries)>(32); // TODO: pick some buffer value
     let rx_sns_client = sns_client.clone();
 
-    tokio::spawn(async move {
+    let _result_sender_abort = server_tasks.spawn(async move {
         while let Some((merged_results, request_ids, matches, query_store)) = rx.recv().await {
             for (i, &idx_result) in merged_results.iter().enumerate() {
                 // Insert non-matching queries into the persistent store.
@@ -785,7 +739,6 @@
                         .await
                         .expect("failed to persist queries");
                 }
->>>>>>> 5f419535
 
                 // Notify consumers about result
                 println!("Sending results back to SNS...");
@@ -802,10 +755,7 @@
             }
         }
     });
-<<<<<<< HEAD
     server_tasks.check_tasks();
-=======
->>>>>>> 5f419535
 
     println!("All systems ready.");
 
@@ -832,9 +782,6 @@
             batch_times = Duration::from_secs(0);
         }
         let now = Instant::now();
-<<<<<<< HEAD
-        let batch = receive_batch(party_id, &sqs_client, &queue).await?;
-=======
 
         //This batch can consist of N sets of iris_share + mask
         //It also includes a vector of request ids, mapping to the sets above
@@ -852,7 +799,6 @@
         }
 
         // start trace span - with single TraceId and single ParentTraceID
->>>>>>> 5f419535
         println!("Received batch in {:?}", now.elapsed());
         batch_times += now.elapsed();
         server_tasks.check_tasks();
@@ -912,11 +858,7 @@
         if request_counter > MAX_CONCURRENT_BATCHES {
             // We have two streams working concurrently, we'll await the stream before
             // previous one.
-<<<<<<< HEAD
             // SAFETY: these streams can only safely be re-used after more than MAX_CONCURRENT_BATCHES.
-=======
-            // SAFETY:
->>>>>>> 5f419535
             let previous_previous_streams =
                 &streams[(request_counter - MAX_CONCURRENT_BATCHES) % MAX_BATCHES_BEFORE_REUSE];
             device_manager.await_event(previous_previous_streams, &previous_previous_stream_event);
@@ -1089,20 +1031,13 @@
         let thread_code_db_slices = slice_tuples_to_ptrs(&code_db_slices);
         let thread_mask_db_slices = slice_tuples_to_ptrs(&mask_db_slices);
         let thread_request_ids = batch.request_ids.clone();
-<<<<<<< HEAD
-
         let thread_sender = tx.clone();
-=======
-        let thread_sender = tx.clone();
-
->>>>>>> 5f419535
+
 
         previous_thread_handle = Some(spawn_blocking(move || {
             // Wait for Phase 1 to finish
             await_streams(&mut thread_streams);
 
-<<<<<<< HEAD
-=======
             // Iterate over a list of tracing payloads, and create logs with mappings to payloads
             // Log at least a "start" event using a log with trace.id and parent.trace.id
             for tracing_payload in batch.metadata.iter() {
@@ -1114,7 +1049,6 @@
                 );
             }
 
->>>>>>> 5f419535
             // Wait for Phase 2 of previous round to finish in order to not have them
             // overlapping. SAFETY: waiting here makes sure we don't access
             // these mutable streams or events concurrently:
@@ -1184,11 +1118,6 @@
             // SAFETY:
             // - We only use the default streams of the devices, therefore Phase 2's are
             //   never running concurrently.
-<<<<<<< HEAD
-=======
-            // - We only use the default streams of the devices, therefore Phase 2's are
-            //   never running concurrently.
->>>>>>> 5f419535
             // - These pointers are aligned, dereferencable, and initialized.
             let mut phase2_streams = thread_phase2
                 .get_devices()
@@ -1261,29 +1190,16 @@
             );
 
             // Evaluate the results across devices
-<<<<<<< HEAD
-            let mut merged_results = get_merged_results(&host_results, thread_devs.len());
-=======
             // Format: merged_results[query_index]
             let mut merged_results = get_merged_results(&host_results, thread_devs.len());
 
             // List the indices of the queries that did not match.
->>>>>>> 5f419535
             let insertion_list = merged_results
                 .iter()
                 .enumerate()
                 .filter(|&(_idx, &num)| num == u32::MAX)
                 .map(|(idx, _num)| idx)
                 .collect::<Vec<_>>();
-<<<<<<< HEAD
-
-            let insertion_list = distribute_insertions(&insertion_list, &db_sizes);
-
-            // Calculate the new indices for the inserted queries
-            let matches =
-                calculate_insertion_indices(&mut merged_results, &insertion_list, &db_sizes);
-=======
->>>>>>> 5f419535
 
             // Spread the insertions across devices.
             let insertion_list = distribute_insertions(&insertion_list, &db_sizes);
@@ -1394,11 +1310,7 @@
 
             // Pass to internal sender thread
             thread_sender
-<<<<<<< HEAD
-                .try_send((merged_results, thread_request_ids, matches))
-=======
                 .try_send((merged_results, thread_request_ids, matches, query_store))
->>>>>>> 5f419535
                 .unwrap();
 
             // Reset the results buffers for reuse
