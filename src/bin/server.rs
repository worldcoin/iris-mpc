#![allow(clippy::needless_range_loop)]

use aws_sdk_sns::Client as SNSClient;
use aws_sdk_sqs::{config::Region, Client};
use axum::{routing::get, Router};
use clap::Parser;
use eyre::{eyre, Context};
use futures::StreamExt;
use gpu_iris_mpc::{
    config::{json_wrapper::JsonStrWrapper, Config, Opt},
    dot::ROTATIONS,
    helpers::{
        aws::{
            NODE_ID_MESSAGE_ATTRIBUTE_NAME, SPAN_ID_MESSAGE_ATTRIBUTE_NAME,
            TRACE_ID_MESSAGE_ATTRIBUTE_NAME,
        },
        device_manager::DeviceManager,
        kms_dh::derive_shared_secret,
        sqs::{ResultEvent, SMPCRequest, SQSMessage},
        task_monitor::TaskMonitor,
    },
    server::{BatchMetadata, BatchQuery, ServerActor, ServerJobResult},
    setup::{galois_engine::degree4::GaloisRingIrisCodeShare, iris_db::db::IrisDB},
    store::{
        sync::{self, SyncResult, SyncState},
        Store, StoredIrisRef,
    },
};
use rand::{rngs::StdRng, SeedableRng};
<<<<<<< HEAD
use static_assertions::const_assert;
use std::{
    mem,
=======
use std::{
>>>>>>> 2102d611
    sync::Arc,
    time::{Duration, Instant},
};
use telemetry_batteries::{
    metrics::statsd::StatsdBattery,
    tracing::{datadog::DatadogBattery, TracingShutdownHandle},
};
use tokio::{
    sync::{mpsc, oneshot},
    task::spawn_blocking,
};
use tracing_subscriber::{layer::SubscriberExt, util::SubscriberInitExt};

const REGION: &str = "eu-north-1";
const DB_SIZE: usize = 8 * 1_000;
const N_QUERIES: usize = 32;
const N_BATCHES: usize = 100;
const RNG_SEED: u64 = 42;
const SYNC_QUERIES: usize = N_QUERIES * 2;
const_assert!(SYNC_QUERIES <= SyncState::MAX_REQUESTS);
/// The number of batches before a stream is re-used.

const QUERIES: usize = ROTATIONS * N_QUERIES;

async fn receive_batch(
    party_id: usize,
    client: &Client,
    queue_url: &String,
    store: &Store,
    skip_request_ids: Vec<String>,
) -> eyre::Result<BatchQuery> {
    let mut batch_query = BatchQuery::default();

    while batch_query.db.code.len() < QUERIES {
        let rcv_message_output = client
            .receive_message()
            .max_number_of_messages(1)
            .queue_url(queue_url)
            .send()
            .await?;

        if let Some(messages) = rcv_message_output.messages {
            for sqs_message in messages {
                let message: SQSMessage = serde_json::from_str(sqs_message.body().unwrap())?;
                let message: SMPCRequest = serde_json::from_str(&message.message)?;

                store
                    .mark_requests_deleted(&[message.request_id.clone()])
                    .await?;

                client
                    .delete_message()
                    .queue_url(queue_url)
                    .receipt_handle(sqs_message.receipt_handle.unwrap())
                    .send()
                    .await?;

                if skip_request_ids.contains(&message.request_id) {
                    // Some party (maybe us) already meant to delete this request, so we skip it.
                    continue;
                }

                let message_attributes = sqs_message.message_attributes.unwrap_or_default();

                let mut batch_metadata = BatchMetadata::default();

                if let Some(node_id) = message_attributes.get(NODE_ID_MESSAGE_ATTRIBUTE_NAME) {
                    let node_id = node_id.string_value().unwrap();
                    batch_metadata.node_id = node_id.to_string();
                }
                if let Some(trace_id) = message_attributes.get(TRACE_ID_MESSAGE_ATTRIBUTE_NAME) {
                    let trace_id = trace_id.string_value().unwrap();
                    batch_metadata.trace_id = trace_id.to_string();
                }
                if let Some(span_id) = message_attributes.get(SPAN_ID_MESSAGE_ATTRIBUTE_NAME) {
                    let span_id = span_id.string_value().unwrap();
                    batch_metadata.span_id = span_id.to_string();
                }

                batch_query.request_ids.push(message.request_id.clone());
                batch_query.metadata.push(batch_metadata);

                let (
                    store_iris_shares,
                    store_mask_shares,
                    db_iris_shares,
                    db_mask_shares,
                    iris_shares,
                    mask_shares,
                ) = spawn_blocking(move || {
                    let mut iris_share =
                        GaloisRingIrisCodeShare::new(party_id + 1, message.get_iris_shares());
                    let mut mask_share =
                        GaloisRingIrisCodeShare::new(party_id + 1, message.get_mask_shares());

                    // Original for storage.
                    let store_iris_shares = iris_share.clone();
                    let store_mask_shares = mask_share.clone();

                    // With rotations for in-memory database.
                    let db_iris_shares = iris_share.all_rotations();
                    let db_mask_shares = mask_share.all_rotations();

                    // With Lagrange interpolation.
                    GaloisRingIrisCodeShare::preprocess_iris_code_query_share(&mut iris_share);
                    GaloisRingIrisCodeShare::preprocess_iris_code_query_share(&mut mask_share);

                    (
                        store_iris_shares,
                        store_mask_shares,
                        db_iris_shares,
                        db_mask_shares,
                        iris_share.all_rotations(),
                        mask_share.all_rotations(),
                    )
                })
                .await?;

                batch_query.store.code.push(store_iris_shares);
                batch_query.store.mask.push(store_mask_shares);
                batch_query.db.code.extend(db_iris_shares);
                batch_query.db.mask.extend(db_mask_shares);
                batch_query.query.code.extend(iris_shares);
                batch_query.query.mask.extend(mask_shares);
            }
        }
    }

    Ok(batch_query)
}

fn initialize_tracing(config: &Config) -> eyre::Result<TracingShutdownHandle> {
    if let Some(service) = &config.service {
        let tracing_shutdown_handle = DatadogBattery::init(
            service.traces_endpoint.as_deref(),
            &service.service_name,
            None,
            true,
        );

        if let Some(metrics_config) = &service.metrics {
            StatsdBattery::init(
                &metrics_config.host,
                metrics_config.port,
                metrics_config.queue_size,
                metrics_config.buffer_size,
                Some(&metrics_config.prefix),
            )?;
        }

        Ok(tracing_shutdown_handle)
    } else {
        tracing_subscriber::registry()
            .with(tracing_subscriber::fmt::layer().pretty().compact())
            .with(tracing_subscriber::EnvFilter::from_default_env())
            .init();

        Ok(TracingShutdownHandle)
    }
}

async fn initialize_chacha_seeds(
    kms_key_arns: &JsonStrWrapper<Vec<String>>,
    party_id: usize,
) -> eyre::Result<([u32; 8], [u32; 8])> {
    // Init RNGs
    let own_key_arn = kms_key_arns
        .0
        .get(party_id)
        .expect("Expected value not found in kms_key_arns");
    let dh_pairs = match party_id {
        0 => (1usize, 2usize),
        1 => (2usize, 0usize),
        2 => (0usize, 1usize),
        _ => unimplemented!(),
    };

    let dh_pair_0: &str = kms_key_arns
        .0
        .get(dh_pairs.0)
        .expect("Expected value not found in kms_key_arns");
    let dh_pair_1: &str = kms_key_arns
        .0
        .get(dh_pairs.1)
        .expect("Expected value not found in kms_key_arns");

    let chacha_seeds = (
        bytemuck::cast(derive_shared_secret(own_key_arn, dh_pair_0).await?),
        bytemuck::cast(derive_shared_secret(own_key_arn, dh_pair_1).await?),
    );

    Ok(chacha_seeds)
}

async fn initialize_iris_dbs(
    party_id: usize,
    store: &Store,
) -> eyre::Result<(Vec<u16>, Vec<u16>, usize)> {
    // Generate or load DB
    let (mut codes_db, mut masks_db) = {
        let mut rng = StdRng::seed_from_u64(RNG_SEED);
        let db = IrisDB::new_random_par(DB_SIZE, &mut rng);

        let codes_db = db
            .db
            .iter()
            .flat_map(|iris| {
                GaloisRingIrisCodeShare::encode_iris_code(
                    &iris.code,
                    &iris.mask,
                    &mut StdRng::seed_from_u64(RNG_SEED),
                )[party_id]
                    .coefs
            })
            .collect::<Vec<_>>();

        let masks_db = db
            .db
            .iter()
            .flat_map(|iris| {
                GaloisRingIrisCodeShare::encode_mask_code(
                    &iris.mask,
                    &mut StdRng::seed_from_u64(RNG_SEED),
                )[party_id]
                    .coefs
            })
            .collect::<Vec<_>>();

        (codes_db, masks_db)
    };

    // Load DB from persistent storage.
    let mut store_len = 0;
    while let Some(iris) = store.stream_irises().await.next().await {
        let iris = iris?;
        codes_db.extend(iris.left_code());
        masks_db.extend(iris.left_mask());
        store_len += 1;
    }

    Ok((codes_db, masks_db, store_len))
}

#[tokio::main]
async fn main() -> eyre::Result<()> {
    dotenvy::dotenv().ok();
    let mut config: Config = Config::load_config("SMPC").unwrap();
    config.overwrite_defaults_with_cli_args(Opt::parse());

    let _tracing_shutdown_handle = initialize_tracing(&config)?;
    let store = Store::new_from_config(&config).await?;

    // TODO: probably move into separate function
    let region_provider = Region::new(REGION);
    let shared_config = aws_config::from_env().region(region_provider).load().await;
    let sqs_client = Client::new(&shared_config);
    let sns_client = SNSClient::new(&shared_config);

    let party_id = config.party_id;
    let chacha_seeds = initialize_chacha_seeds(&config.kms_key_arns, party_id).await?;

    let (codes_db, masks_db, store_len) = initialize_iris_dbs(party_id, &store).await?;
<<<<<<< HEAD

    let device_manager = Arc::new(DeviceManager::init());

    // TODO: get sync_result from ServerActor.
    //    let my_state = SyncState {
    //        db_len:              db_len as u64,
    //        deleted_request_ids: store.last_deleted_requests(SYNC_QUERIES).await?,
    //    };
    //    let sync_result = ???
    //    if let Some(db_len) = sync_result.must_rollback_storage() {
    //        eprintln!("Databases are out-of-sync: {:?}", sync_result);
    //        store.rollback(db_len).await?;
    //        return Err(eyre!("Rolled back to common state. Restarting…"));
    //    }
    //    // Input queues will be synchronized while consuming them.
    //    let mut skip_request_ids = sync_result.deleted_request_ids();
    let mut skip_request_ids = vec![];
    // END TODO
=======
>>>>>>> 2102d611

    let mut background_tasks = TaskMonitor::new();
    // a bit convoluted, but we need to create the actor on the thread already,
    // since it blocks a lot and is `!Send`, we get back the handle via the oneshot
    // channel
    let (tx, rx) = oneshot::channel();
    background_tasks.spawn_blocking(move || {
        let device_manager = Arc::new(DeviceManager::init());
        let ids = device_manager.get_ids_from_magic(0);
        let comms = device_manager.instantiate_network_from_ids(config.party_id, ids);

        let my_state = SyncState {
            db_len: store_len as u64,
        };
        let sync_result = match sync::sync(&comms[0], &my_state) {
            Ok(res) => res,
            Err(e) => {
                tx.send(Err(e)).unwrap();
                return Ok(());
            }
        };

        match ServerActor::new_with_device_manager_and_comms(
            config.party_id,
            chacha_seeds,
            &codes_db,
            &masks_db,
            device_manager,
            comms,
            8,
        ) {
            Ok((actor, handle)) => {
                tx.send(Ok((handle, sync_result))).unwrap();
                actor.run(); // forever
            }
            Err(e) => {
                tx.send(Err(e)).unwrap();
                return Ok(());
            }
        };
        Ok(())
    });

    let mut handle = match rx.await? {
        Ok((handle, sync_result)) => {
            if let SyncResult::OutOfSync(oos) = sync_result {
                eprintln!("Databases are out-of-sync: {:?}", oos);
                store.rollback(oos.common_state.db_len as usize).await?;
                return Err(eyre!("Rolled back to common state. Restarting…"));
            }
            handle
        }
        Err(e) => return Err(e),
    };
    background_tasks.check_tasks();

    // Start thread that will be responsible for communicating back the results
    let (tx, mut rx) = mpsc::channel::<ServerJobResult>(32); // TODO: pick some buffer value
    let rx_sns_client = sns_client.clone();

    let store_bg = store.clone();
    let _result_sender_abort = background_tasks.spawn(async move {
        while let Some(ServerJobResult {
            merged_results,
            request_ids,
            matches,
            store: query_store,
        }) = rx.recv().await
        {
            // Insert non-matching queries into the persistent store.
            {
                let codes_and_masks: Vec<StoredIrisRef> = matches
                    .iter()
                    .enumerate()
                    .filter_map(
                        // Find the indices of non-matching queries in the batch.
                        |(query_idx, is_match)| if !is_match { Some(query_idx) } else { None },
                    )
                    .map(|query_idx| {
                        // Get the original vectors from `receive_batch`.
                        let code = &query_store.code[query_idx].coefs[..];
                        let mask = &query_store.mask[query_idx].coefs[..];
                        StoredIrisRef {
                            left_code:  code,
                            left_mask:  mask,
                            // TODO: second eye.
                            right_code: &[],
                            right_mask: &[],
                        }
                    })
                    .collect();

                store_bg
                    .insert_irises(&codes_and_masks)
                    .await
                    .wrap_err("failed to persist queries")?;
            }

            for (i, &idx_result) in merged_results.iter().enumerate() {
                // Notify consumers about result
                println!("Sending results back to SNS...");
                let result_event =
                    ResultEvent::new(party_id, idx_result, matches[i], request_ids[i].clone());

                rx_sns_client
                    .publish()
                    .topic_arn(&config.results_topic_arn)
                    .message(serde_json::to_string(&result_event).unwrap())
                    .send()
                    .await?;
            }
        }

        Ok(())
    });
    background_tasks.check_tasks();

    println!("All systems ready.");
    println!("Starting healthcheck server.");

    let _health_check_abort = background_tasks.spawn(async move {
        let app = Router::new().route("/health", get(|| async {})); // implicit 200 return
        let listener = tokio::net::TcpListener::bind("0.0.0.0:3000")
            .await
            .wrap_err("healthcheck listener bind error")?;
        axum::serve(listener, app)
            .await
            .wrap_err("healthcheck listener server launch error")?;

        Ok(())
    });
    background_tasks.check_tasks();

    let mut total_time = Instant::now();
    let mut batch_times = Duration::from_secs(0);

    // Main loop
    for request_counter in 0..N_BATCHES {
        // **Tensor format of queries**
        //
        // The functions `receive_batch` and `prepare_query_shares` will prepare the
        // _query_ variables as `Vec<Vec<u8>>` formatted as follows:
        //
        // - The inner Vec is a flattening of these dimensions (inner to outer):
        //   - One u8 limb of one iris bit.
        //   - One code: 12800 coefficients.
        //   - One query: all rotated variants of a code.
        //   - One batch: many queries.
        // - The outer Vec is the dimension of the Galois Ring (2):
        //   - A decomposition of each iris bit into two u8 limbs.

        // Skip first iteration
        if request_counter == 1 {
            total_time = Instant::now();
            batch_times = Duration::from_secs(0);
        }
        let now = Instant::now();

        // Skip requests based on the startup sync, only in the first iteration.
        let skip_request_ids = mem::take(&mut skip_request_ids);

        // This batch can consist of N sets of iris_share + mask
        // It also includes a vector of request ids, mapping to the sets above
        let batch = receive_batch(
            party_id,
            &sqs_client,
            &config.requests_queue_url,
            &store,
            skip_request_ids,
        )
        .await?;

        // Iterate over a list of tracing payloads, and create logs with mappings to
        // payloads Log at least a "start" event using a log with trace.id and
        // parent.trace.id
        for tracing_payload in batch.metadata.iter() {
            tracing::info!(
                node_id = tracing_payload.node_id,
                dd.trace_id = tracing_payload.trace_id,
                dd.span_id = tracing_payload.span_id,
                "Started processing share",
            );
        }

        // start trace span - with single TraceId and single ParentTraceID
        println!("Received batch in {:?}", now.elapsed());
        batch_times += now.elapsed();
        background_tasks.check_tasks();

        let result_future = handle.submit_batch_query(batch).await;

        // await the result
        let result = result_future.await;
        tx.send(result).await.unwrap();
        println!("CPU time of one iteration {:?}", now.elapsed());

        // wrap up span context
    }
    // drop actor handle to initiate shutdown
    drop(handle);

    println!(
        "Total time for {} iterations: {:?}",
        N_BATCHES - 1,
        total_time.elapsed() - batch_times
    );

    // Clean up server tasks, then wait for them to finish
    background_tasks.abort_all();
    tokio::time::sleep(Duration::from_secs(5)).await;

    // Check for background task hangs and shutdown panics
    background_tasks.check_tasks_finished();

    Ok(())
}<|MERGE_RESOLUTION|>--- conflicted
+++ resolved
@@ -27,13 +27,9 @@
     },
 };
 use rand::{rngs::StdRng, SeedableRng};
-<<<<<<< HEAD
 use static_assertions::const_assert;
 use std::{
     mem,
-=======
-use std::{
->>>>>>> 2102d611
     sync::Arc,
     time::{Duration, Instant},
 };
@@ -296,9 +292,6 @@
     let chacha_seeds = initialize_chacha_seeds(&config.kms_key_arns, party_id).await?;
 
     let (codes_db, masks_db, store_len) = initialize_iris_dbs(party_id, &store).await?;
-<<<<<<< HEAD
-
-    let device_manager = Arc::new(DeviceManager::init());
 
     // TODO: get sync_result from ServerActor.
     //    let my_state = SyncState {
@@ -315,8 +308,6 @@
     //    let mut skip_request_ids = sync_result.deleted_request_ids();
     let mut skip_request_ids = vec![];
     // END TODO
-=======
->>>>>>> 2102d611
 
     let mut background_tasks = TaskMonitor::new();
     // a bit convoluted, but we need to create the actor on the thread already,
@@ -329,7 +320,8 @@
         let comms = device_manager.instantiate_network_from_ids(config.party_id, ids);
 
         let my_state = SyncState {
-            db_len: store_len as u64,
+            db_len:              store_len as u64,
+            deleted_request_ids: vec![], // TODO.
         };
         let sync_result = match sync::sync(&comms[0], &my_state) {
             Ok(res) => res,
