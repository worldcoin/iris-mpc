#![allow(clippy::needless_range_loop)]

use aws_sdk_sns::Client as SNSClient;
use aws_sdk_sqs::{config::Region, Client};
use axum::{routing::get, Router};
use clap::Parser;
<<<<<<< HEAD
use core::sync::atomic::Ordering::SeqCst;
use cudarc::driver::{
    result::{
        self,
        event::{self, elapsed},
        stream::synchronize,
    },
    sys::{CUdeviceptr, CUstream, CUstream_st},
    CudaDevice, CudaSlice, CudaStream,
};
use eyre::Context;
=======
use futures::StreamExt;
>>>>>>> d539f794
use gpu_iris_mpc::{
    config::{Config, Opt},
    dot::ROTATIONS,
    helpers::{
        aws::{
            NODE_ID_MESSAGE_ATTRIBUTE_NAME, SPAN_ID_MESSAGE_ATTRIBUTE_NAME,
            TRACE_ID_MESSAGE_ATTRIBUTE_NAME,
        },
        kms_dh::derive_shared_secret,
        mmap::{read_mmap_file, write_mmap_file},
        sqs::{ResultEvent, SMPCRequest, SQSMessage},
        task_monitor::TaskMonitor,
    },
    server::{BatchMetadata, BatchQuery, ServerActor, ServerJobResult},
    setup::{galois_engine::degree4::GaloisRingIrisCodeShare, iris_db::db::IrisDB},
    store::Store,
};
use rand::{rngs::StdRng, SeedableRng};
use std::{
    fs::metadata,
    time::{Duration, Instant},
};
use telemetry_batteries::{
    metrics::statsd::StatsdBattery,
    tracing::{datadog::DatadogBattery, TracingShutdownHandle},
};
use tokio::{
    sync::{mpsc, oneshot},
    task::spawn_blocking,
};
use tracing_subscriber::{layer::SubscriberExt, util::SubscriberInitExt};

const REGION: &str = "eu-north-1";
const DB_SIZE: usize = 8 * 1_000;
const N_QUERIES: usize = 32;
const N_BATCHES: usize = 100;
const RNG_SEED: u64 = 42;
/// The number of batches before a stream is re-used.

const DB_CODE_FILE: &str = "codes.db";
const DB_MASK_FILE: &str = "masks.db";
const QUERIES: usize = ROTATIONS * N_QUERIES;

async fn receive_batch(
    party_id: usize,
    client: &Client,
    queue_url: &String,
) -> eyre::Result<BatchQuery> {
    let mut batch_query = BatchQuery::default();

    while batch_query.db.code.len() < QUERIES {
        let rcv_message_output = client
            .receive_message()
            .max_number_of_messages(1)
            .queue_url(queue_url)
            .send()
            .await?;

        if let Some(messages) = rcv_message_output.messages {
            for sqs_message in messages {
                let message: SQSMessage = serde_json::from_str(sqs_message.body().unwrap())?;
                let message: SMPCRequest = serde_json::from_str(&message.message)?;

                let message_attributes = sqs_message.message_attributes.unwrap_or_default();

                let mut batch_metadata = BatchMetadata::default();

                if let Some(node_id) = message_attributes.get(NODE_ID_MESSAGE_ATTRIBUTE_NAME) {
                    let node_id = node_id.string_value().unwrap();
                    batch_metadata.node_id = node_id.to_string();
                }
                if let Some(trace_id) = message_attributes.get(TRACE_ID_MESSAGE_ATTRIBUTE_NAME) {
                    let trace_id = trace_id.string_value().unwrap();
                    batch_metadata.trace_id = trace_id.to_string();
                }
                if let Some(span_id) = message_attributes.get(SPAN_ID_MESSAGE_ATTRIBUTE_NAME) {
                    let span_id = span_id.string_value().unwrap();
                    batch_metadata.span_id = span_id.to_string();
                }

                batch_query.request_ids.push(message.clone().request_id);
                batch_query.metadata.push(batch_metadata);

                let (
                    store_iris_shares,
                    store_mask_shares,
                    db_iris_shares,
                    db_mask_shares,
                    iris_shares,
                    mask_shares,
                ) = spawn_blocking(move || {
                    let mut iris_share =
                        GaloisRingIrisCodeShare::new(party_id + 1, message.get_iris_shares());
                    let mut mask_share =
                        GaloisRingIrisCodeShare::new(party_id + 1, message.get_mask_shares());

                    // Original for storage.
                    let store_iris_shares = iris_share.clone();
                    let store_mask_shares = mask_share.clone();

                    // With rotations for in-memory database.
                    let db_iris_shares = iris_share.all_rotations();
                    let db_mask_shares = mask_share.all_rotations();

                    // With Lagrange interpolation.
                    GaloisRingIrisCodeShare::preprocess_iris_code_query_share(&mut iris_share);
                    GaloisRingIrisCodeShare::preprocess_iris_code_query_share(&mut mask_share);

                    (
                        store_iris_shares,
                        store_mask_shares,
                        db_iris_shares,
                        db_mask_shares,
                        iris_share.all_rotations(),
                        mask_share.all_rotations(),
                    )
                })
                .await?;

                batch_query.store.code.push(store_iris_shares);
                batch_query.store.mask.push(store_mask_shares);
                batch_query.db.code.extend(db_iris_shares);
                batch_query.db.mask.extend(db_mask_shares);
                batch_query.query.code.extend(iris_shares);
                batch_query.query.mask.extend(mask_shares);

                // TODO: we should only delete after processing
                client
                    .delete_message()
                    .queue_url(queue_url)
                    .receipt_handle(sqs_message.receipt_handle.unwrap())
                    .send()
                    .await?;
            }
        }
    }

    Ok(batch_query)
}

#[tokio::main]
async fn main() -> eyre::Result<()> {
    dotenvy::dotenv().ok();
    let mut config: Config = Config::load_config("SMPC").unwrap();
    config.overwrite_defaults_with_cli_args(Opt::parse());

    let _tracing_shutdown_handle = if let Some(service) = &config.service {
        let tracing_shutdown_handle = DatadogBattery::init(
            service.traces_endpoint.as_deref(),
            &service.service_name,
            None,
            true,
        );

        if let Some(metrics_config) = &service.metrics {
            StatsdBattery::init(
                &metrics_config.host,
                metrics_config.port,
                metrics_config.queue_size,
                metrics_config.buffer_size,
                Some(&metrics_config.prefix),
            )?;
        }

        tracing_shutdown_handle
    } else {
        tracing_subscriber::registry()
            .with(tracing_subscriber::fmt::layer().pretty().compact())
            .with(tracing_subscriber::EnvFilter::from_default_env())
            .init();

        TracingShutdownHandle
    };

    let store = Store::new_from_config(&config).await?;

    let Config {
        path,
        party_id,
        results_topic_arn,
        requests_queue_url,
        kms_key_ids,
        ..
    } = config.clone();

    let code_db_path = format!("{}/{}", path, DB_CODE_FILE);
    let mask_db_path = format!("{}/{}", path, DB_MASK_FILE);

    let region_provider = Region::new(REGION);
    let shared_config = aws_config::from_env().region(region_provider).load().await;
    let sqs_client = Client::new(&shared_config);
    let sns_client = SNSClient::new(&shared_config);

    // Init RNGs
    let own_key_id = kms_key_ids
        .0
        .get(party_id)
        .expect("Expected value not found in kms_key_ids");
    let dh_pairs = match party_id {
        0 => (1usize, 2usize),
        1 => (2usize, 0usize),
        2 => (0usize, 1usize),
        _ => unimplemented!(),
    };

    let dh_pair_0: &str = kms_key_ids
        .0
        .get(dh_pairs.0)
        .expect("Expected value not found in kms_key_ids");
    let dh_pair_1: &str = kms_key_ids
        .0
        .get(dh_pairs.1)
        .expect("Expected value not found in kms_key_ids");

    let chacha_seeds = (
        bytemuck::cast(derive_shared_secret(own_key_id, dh_pair_0).await?),
        bytemuck::cast(derive_shared_secret(own_key_id, dh_pair_1).await?),
    );

    // Generate or load DB
    let (mut codes_db, mut masks_db) =
        if metadata(&code_db_path).is_ok() && metadata(&mask_db_path).is_ok() {
            (
                read_mmap_file(&code_db_path)?,
                read_mmap_file(&mask_db_path)?,
            )
        } else {
            let mut rng = StdRng::seed_from_u64(RNG_SEED);
            let db = IrisDB::new_random_par(DB_SIZE, &mut rng);

            let codes_db = db
                .db
                .iter()
                .flat_map(|iris| {
                    GaloisRingIrisCodeShare::encode_iris_code(
                        &iris.code,
                        &iris.mask,
                        &mut StdRng::seed_from_u64(RNG_SEED),
                    )[party_id]
                        .coefs
                })
                .collect::<Vec<_>>();

            let masks_db = db
                .db
                .iter()
                .flat_map(|iris| {
                    GaloisRingIrisCodeShare::encode_mask_code(
                        &iris.mask,
                        &mut StdRng::seed_from_u64(RNG_SEED),
                    )[party_id]
                        .coefs
                })
                .collect::<Vec<_>>();

            write_mmap_file(&code_db_path, &codes_db)?;
            write_mmap_file(&mask_db_path, &masks_db)?;
            (codes_db, masks_db)
        };

    // Load DB from persistent storage.
    while let Some(iris) = store.stream_irises().await.next().await {
        let iris = iris?;
        codes_db.extend(iris.code());
        masks_db.extend(iris.mask());
    }

<<<<<<< HEAD
    println!("Starting engines...");

    let device_manager = Arc::new(DeviceManager::init());
    // All ongoing server tasks should be launched using server_tasks.spawn() or
    // spawn_blocking(). This makes sure they are regularly monitored for
    // errors.
    let mut server_tasks = TaskMonitor::new();

    let ServersConfig {
        codes_engine_port,
        masks_engine_port,
        batch_codes_engine_port,
        batch_masks_engine_port,
        phase_2_port,
        phase_2_batch_port,
    } = config.servers;

    // Phase 1 Setup
    let mut codes_engine = ShareDB::init(
        party_id,
        device_manager.clone(),
        DB_SIZE + DB_BUFFER,
        QUERIES,
        next_chacha_seeds(chacha_seeds)?,
        bootstrap_url.clone(),
        Some(true),
        Some(codes_engine_port),
        Some(&mut server_tasks),
    );
    server_tasks.check_tasks();

    let mut masks_engine = ShareDB::init(
        party_id,
        device_manager.clone(),
        DB_SIZE + DB_BUFFER,
        QUERIES,
        next_chacha_seeds(chacha_seeds)?,
        bootstrap_url.clone(),
        Some(true),
        Some(masks_engine_port),
        Some(&mut server_tasks),
    );
    server_tasks.check_tasks();

    let code_db_slices = codes_engine.load_db(&codes_db, DB_SIZE, DB_SIZE + DB_BUFFER, true);
    let mask_db_slices = masks_engine.load_db(&masks_db, DB_SIZE, DB_SIZE + DB_BUFFER, true);

    // Engines for inflight queries
    let mut batch_codes_engine = ShareDB::init(
        party_id,
        device_manager.clone(),
        QUERIES * device_manager.device_count(),
        QUERIES,
        next_chacha_seeds(chacha_seeds)?,
        bootstrap_url.clone(),
        Some(true),
        Some(batch_codes_engine_port),
        Some(&mut server_tasks),
    );
    server_tasks.check_tasks();

    let mut batch_masks_engine = ShareDB::init(
        party_id,
        device_manager.clone(),
        QUERIES * device_manager.device_count(),
        QUERIES,
        next_chacha_seeds(chacha_seeds)?,
        bootstrap_url.clone(),
        Some(true),
        Some(batch_masks_engine_port),
        Some(&mut server_tasks),
    );
    server_tasks.check_tasks();

    // Phase 2 Setup
    let phase2_chunk_size = QUERIES * DB_SIZE / device_manager.device_count();
    let phase2_chunk_size_max = QUERIES * (DB_SIZE + DB_BUFFER) / device_manager.device_count();

    // Not divided by GPU_COUNT since we do the work on all GPUs for simplicity,
    // also not padded to 2048 since we only require it to be a multiple of 64
    let phase2_batch_chunk_size = QUERIES * QUERIES;
    assert!(
        phase2_batch_chunk_size % 64 == 0,
        "Phase2 batch chunk size must be a multiple of 64"
    );
    assert!(
        phase2_chunk_size % 64 == 0,
        "Phase2 chunk size must be a multiple of 64"
    );
    assert!(
        phase2_chunk_size_max % 64 == 0,
        "Phase2 MAX chunk size must be a multiple of 64"
    );

    let phase2_batch = Arc::new(Mutex::new(Circuits::new(
        party_id,
        phase2_batch_chunk_size,
        phase2_batch_chunk_size / 64,
        next_chacha_seeds(chacha_seeds)?,
        bootstrap_url.clone(),
        Some(phase_2_batch_port),
        Some(&mut server_tasks),
        device_manager.clone(),
    )));
    server_tasks.check_tasks();

    let phase2 = Arc::new(Mutex::new(Circuits::new(
        party_id,
        phase2_chunk_size,
        phase2_chunk_size_max / 64,
        next_chacha_seeds(chacha_seeds)?,
        bootstrap_url.clone(),
        Some(phase_2_port),
        Some(&mut server_tasks),
        device_manager.clone(),
    )));
    server_tasks.check_tasks();

    let distance_comparator = Arc::new(Mutex::new(DistanceComparator::init(
        QUERIES,
        device_manager.clone(),
    )));

    // Prepare streams etc.
    let mut streams = vec![];
    let mut cublas_handles = vec![];
    let mut results = vec![];
    let mut batch_results = vec![];
    let mut final_results = vec![];
    for _ in 0..MAX_BATCHES_BEFORE_REUSE {
        let tmp_streams = device_manager.fork_streams();
        cublas_handles.push(device_manager.create_cublas(&tmp_streams));
        streams.push(tmp_streams);
        results.push(distance_comparator.lock().unwrap().prepare_results());
        batch_results.push(distance_comparator.lock().unwrap().prepare_results());
        final_results.push(distance_comparator.lock().unwrap().prepare_final_results());
    }

    let mut previous_previous_stream_event = device_manager.create_events();
    let mut previous_stream_event = device_manager.create_events();
    let mut current_stream_event = device_manager.create_events();

    let mut previous_thread_handle: Option<JoinHandle<()>> = None;
    let mut current_dot_event = device_manager.create_events();
    let mut next_dot_event = device_manager.create_events();
    let mut current_exchange_event = device_manager.create_events();
    let mut next_exchange_event = device_manager.create_events();
    let mut timer_events = vec![];
    let start_timer = device_manager.create_events();
    let end_timer = device_manager.create_events();

    let current_db_size: Vec<usize> =
        vec![DB_SIZE / device_manager.device_count(); device_manager.device_count()];
    let query_db_size = vec![QUERIES; device_manager.device_count()];
    let current_db_size_mutex = current_db_size
        .iter()
        .map(|&s| Arc::new(Mutex::new(s)))
        .collect::<Vec<_>>();
=======
    let mut background_tasks = TaskMonitor::new();
    // a bit convoluted, but we need to create the actor on the thread already,
    // since it blocks a lot and is `!Send`, we get back the handle via the oneshot
    // channel
    let (tx, rx) = oneshot::channel();
    background_tasks.spawn_blocking(move || {
        let actor = match ServerActor::new(
            config.party_id,
            config.servers,
            chacha_seeds,
            &codes_db,
            &masks_db,
            8,
        ) {
            Ok((actor, handle)) => {
                tx.send(Ok(handle)).unwrap();
                actor
            }
            Err(e) => {
                tx.send(Err(e)).unwrap();
                return;
            }
        };
        actor.run();
    });
    background_tasks.check_tasks();
    let mut handle = rx.await??;
>>>>>>> d539f794

    // Start thread that will be responsible for communicating back the results
    let (tx, mut rx) = mpsc::channel::<ServerJobResult>(32); // TODO: pick some buffer value
    let rx_sns_client = sns_client.clone();

    let _result_sender_abort = background_tasks.spawn(async move {
        while let Some(ServerJobResult {
            merged_results,
            thread_request_ids: request_ids,
            matches,
            store: query_store,
        }) = rx.recv().await
        {
            for (i, &idx_result) in merged_results.iter().enumerate() {
                // Insert non-matching queries into the persistent store.
                {
                    let codes_and_masks: Vec<(&[u16], &[u16])> = matches
                        .iter()
                        .enumerate()
                        .filter_map(
                            // Find the indices of non-matching queries in the batch.
                            |(query_idx, is_match)| if !is_match { Some(query_idx) } else { None },
                        )
                        .map(|query_idx| {
                            // Get the original vectors from `receive_batch`.
                            let code = &query_store.code[query_idx].coefs[..];
                            let mask = &query_store.mask[query_idx].coefs[..];
                            (code, mask)
                        })
                        .collect();

                    store
                        .insert_irises(&codes_and_masks)
                        .await
                        .wrap_err("failed to persist queries")?;
                }

                // Notify consumers about result
                println!("Sending results back to SNS...");
                let result_event =
                    ResultEvent::new(party_id, idx_result, matches[i], request_ids[i].clone());

                rx_sns_client
                    .publish()
                    .topic_arn(&results_topic_arn)
                    .message(serde_json::to_string(&result_event).unwrap())
                    .send()
                    .await?;
            }
        }

        Ok(())
    });
    background_tasks.check_tasks();

    println!("All systems ready.");
    println!("Starting healthcheck server.");

    let _health_check_abort = server_tasks.spawn(async move {
        let app = Router::new().route("/health", get(|| async {})); // implicit 200 return
        let listener = tokio::net::TcpListener::bind("0.0.0.0:3000")
            .await
            .wrap_err("healthcheck listener bind error")?;
        axum::serve(listener, app)
            .await
            .wrap_err("healthcheck listener server launch error")?;

        Ok(())
    });
    server_tasks.check_tasks();

    let mut total_time = Instant::now();
    let mut batch_times = Duration::from_secs(0);

    // Main loop
    for request_counter in 0..N_BATCHES {
        // **Tensor format of queries**
        //
        // The functions `receive_batch` and `prepare_query_shares` will prepare the
        // _query_ variables as `Vec<Vec<u8>>` formatted as follows:
        //
        // - The inner Vec is a flattening of these dimensions (inner to outer):
        //   - One u8 limb of one iris bit.
        //   - One code: 12800 coefficients.
        //   - One query: all rotated variants of a code.
        //   - One batch: many queries.
        // - The outer Vec is the dimension of the Galois Ring (2):
        //   - A decomposition of each iris bit into two u8 limbs.

        // Skip first iteration
        if request_counter == 1 {
            total_time = Instant::now();
            batch_times = Duration::from_secs(0);
        }
        let now = Instant::now();

        // This batch can consist of N sets of iris_share + mask
        // It also includes a vector of request ids, mapping to the sets above
        let batch = receive_batch(party_id, &sqs_client, &requests_queue_url).await?;

        // Iterate over a list of tracing payloads, and create logs with mappings to
        // payloads Log at least a "start" event using a log with trace.id and
        // parent.trace.id
        for tracing_payload in batch.metadata.iter() {
            tracing::info!(
                node_id = tracing_payload.node_id,
                dd.trace_id = tracing_payload.trace_id,
                dd.span_id = tracing_payload.span_id,
                "Started processing share",
            );
        }

        // start trace span - with single TraceId and single ParentTraceID
        println!("Received batch in {:?}", now.elapsed());
        batch_times += now.elapsed();
        background_tasks.check_tasks();

        let result_future = handle.submit_batch_query(batch).await;

        // await the result
        let result = result_future.await;
        tx.send(result).await.unwrap();
        println!("CPU time of one iteration {:?}", now.elapsed());

        // wrap up span context
    }
    // drop actor handle to initiate shutdown
    drop(handle);

    println!(
        "Total time for {} iterations: {:?}",
        N_BATCHES - 1,
        total_time.elapsed() - batch_times
    );

    // Clean up server tasks, then wait for them to finish
<<<<<<< HEAD
    server_tasks.abort_all();

    sleep(Duration::from_secs(5)).await;

    for timers in timer_events {
        unsafe {
            device_manager.device(0).bind_to_thread().unwrap();
            let dot_time = elapsed(timers[0][0], timers[1][0]).unwrap();
            let exchange_time = elapsed(timers[2][0], timers[3][0]).unwrap();
            println!(
                "Dot time: {:?}, Exchange time: {:?}",
                dot_time, exchange_time
            );
        }
    }

    for i in 0..device_manager.device_count() {
        unsafe {
            device_manager.device(i).bind_to_thread().unwrap();
            let total_time = elapsed(start_timer[i], end_timer[i]).unwrap();
            println!("Total time: {:?}", total_time);
        }
    }

    // We spawned all ongoing tasks into `server_tasks`, so they are checked
    // regularly for panics, errors, and early exits. Now the server is done,
    // and the tasks have been cancelled, we can check for any hangs.
    server_tasks.check_tasks_finished();
=======
    background_tasks.abort_all();
    tokio::time::sleep(Duration::from_secs(5)).await;
    // Check for background task hangs and shutdown panics
    background_tasks.check_tasks_finished();
>>>>>>> d539f794

    Ok(())
}<|MERGE_RESOLUTION|>--- conflicted
+++ resolved
@@ -4,21 +4,8 @@
 use aws_sdk_sqs::{config::Region, Client};
 use axum::{routing::get, Router};
 use clap::Parser;
-<<<<<<< HEAD
-use core::sync::atomic::Ordering::SeqCst;
-use cudarc::driver::{
-    result::{
-        self,
-        event::{self, elapsed},
-        stream::synchronize,
-    },
-    sys::{CUdeviceptr, CUstream, CUstream_st},
-    CudaDevice, CudaSlice, CudaStream,
-};
 use eyre::Context;
-=======
 use futures::StreamExt;
->>>>>>> d539f794
 use gpu_iris_mpc::{
     config::{Config, Opt},
     dot::ROTATIONS,
@@ -286,166 +273,6 @@
         masks_db.extend(iris.mask());
     }
 
-<<<<<<< HEAD
-    println!("Starting engines...");
-
-    let device_manager = Arc::new(DeviceManager::init());
-    // All ongoing server tasks should be launched using server_tasks.spawn() or
-    // spawn_blocking(). This makes sure they are regularly monitored for
-    // errors.
-    let mut server_tasks = TaskMonitor::new();
-
-    let ServersConfig {
-        codes_engine_port,
-        masks_engine_port,
-        batch_codes_engine_port,
-        batch_masks_engine_port,
-        phase_2_port,
-        phase_2_batch_port,
-    } = config.servers;
-
-    // Phase 1 Setup
-    let mut codes_engine = ShareDB::init(
-        party_id,
-        device_manager.clone(),
-        DB_SIZE + DB_BUFFER,
-        QUERIES,
-        next_chacha_seeds(chacha_seeds)?,
-        bootstrap_url.clone(),
-        Some(true),
-        Some(codes_engine_port),
-        Some(&mut server_tasks),
-    );
-    server_tasks.check_tasks();
-
-    let mut masks_engine = ShareDB::init(
-        party_id,
-        device_manager.clone(),
-        DB_SIZE + DB_BUFFER,
-        QUERIES,
-        next_chacha_seeds(chacha_seeds)?,
-        bootstrap_url.clone(),
-        Some(true),
-        Some(masks_engine_port),
-        Some(&mut server_tasks),
-    );
-    server_tasks.check_tasks();
-
-    let code_db_slices = codes_engine.load_db(&codes_db, DB_SIZE, DB_SIZE + DB_BUFFER, true);
-    let mask_db_slices = masks_engine.load_db(&masks_db, DB_SIZE, DB_SIZE + DB_BUFFER, true);
-
-    // Engines for inflight queries
-    let mut batch_codes_engine = ShareDB::init(
-        party_id,
-        device_manager.clone(),
-        QUERIES * device_manager.device_count(),
-        QUERIES,
-        next_chacha_seeds(chacha_seeds)?,
-        bootstrap_url.clone(),
-        Some(true),
-        Some(batch_codes_engine_port),
-        Some(&mut server_tasks),
-    );
-    server_tasks.check_tasks();
-
-    let mut batch_masks_engine = ShareDB::init(
-        party_id,
-        device_manager.clone(),
-        QUERIES * device_manager.device_count(),
-        QUERIES,
-        next_chacha_seeds(chacha_seeds)?,
-        bootstrap_url.clone(),
-        Some(true),
-        Some(batch_masks_engine_port),
-        Some(&mut server_tasks),
-    );
-    server_tasks.check_tasks();
-
-    // Phase 2 Setup
-    let phase2_chunk_size = QUERIES * DB_SIZE / device_manager.device_count();
-    let phase2_chunk_size_max = QUERIES * (DB_SIZE + DB_BUFFER) / device_manager.device_count();
-
-    // Not divided by GPU_COUNT since we do the work on all GPUs for simplicity,
-    // also not padded to 2048 since we only require it to be a multiple of 64
-    let phase2_batch_chunk_size = QUERIES * QUERIES;
-    assert!(
-        phase2_batch_chunk_size % 64 == 0,
-        "Phase2 batch chunk size must be a multiple of 64"
-    );
-    assert!(
-        phase2_chunk_size % 64 == 0,
-        "Phase2 chunk size must be a multiple of 64"
-    );
-    assert!(
-        phase2_chunk_size_max % 64 == 0,
-        "Phase2 MAX chunk size must be a multiple of 64"
-    );
-
-    let phase2_batch = Arc::new(Mutex::new(Circuits::new(
-        party_id,
-        phase2_batch_chunk_size,
-        phase2_batch_chunk_size / 64,
-        next_chacha_seeds(chacha_seeds)?,
-        bootstrap_url.clone(),
-        Some(phase_2_batch_port),
-        Some(&mut server_tasks),
-        device_manager.clone(),
-    )));
-    server_tasks.check_tasks();
-
-    let phase2 = Arc::new(Mutex::new(Circuits::new(
-        party_id,
-        phase2_chunk_size,
-        phase2_chunk_size_max / 64,
-        next_chacha_seeds(chacha_seeds)?,
-        bootstrap_url.clone(),
-        Some(phase_2_port),
-        Some(&mut server_tasks),
-        device_manager.clone(),
-    )));
-    server_tasks.check_tasks();
-
-    let distance_comparator = Arc::new(Mutex::new(DistanceComparator::init(
-        QUERIES,
-        device_manager.clone(),
-    )));
-
-    // Prepare streams etc.
-    let mut streams = vec![];
-    let mut cublas_handles = vec![];
-    let mut results = vec![];
-    let mut batch_results = vec![];
-    let mut final_results = vec![];
-    for _ in 0..MAX_BATCHES_BEFORE_REUSE {
-        let tmp_streams = device_manager.fork_streams();
-        cublas_handles.push(device_manager.create_cublas(&tmp_streams));
-        streams.push(tmp_streams);
-        results.push(distance_comparator.lock().unwrap().prepare_results());
-        batch_results.push(distance_comparator.lock().unwrap().prepare_results());
-        final_results.push(distance_comparator.lock().unwrap().prepare_final_results());
-    }
-
-    let mut previous_previous_stream_event = device_manager.create_events();
-    let mut previous_stream_event = device_manager.create_events();
-    let mut current_stream_event = device_manager.create_events();
-
-    let mut previous_thread_handle: Option<JoinHandle<()>> = None;
-    let mut current_dot_event = device_manager.create_events();
-    let mut next_dot_event = device_manager.create_events();
-    let mut current_exchange_event = device_manager.create_events();
-    let mut next_exchange_event = device_manager.create_events();
-    let mut timer_events = vec![];
-    let start_timer = device_manager.create_events();
-    let end_timer = device_manager.create_events();
-
-    let current_db_size: Vec<usize> =
-        vec![DB_SIZE / device_manager.device_count(); device_manager.device_count()];
-    let query_db_size = vec![QUERIES; device_manager.device_count()];
-    let current_db_size_mutex = current_db_size
-        .iter()
-        .map(|&s| Arc::new(Mutex::new(s)))
-        .collect::<Vec<_>>();
-=======
     let mut background_tasks = TaskMonitor::new();
     // a bit convoluted, but we need to create the actor on the thread already,
     // since it blocks a lot and is `!Send`, we get back the handle via the oneshot
@@ -466,14 +293,14 @@
             }
             Err(e) => {
                 tx.send(Err(e)).unwrap();
-                return;
+                return Ok(());
             }
         };
         actor.run();
+        Ok(())
     });
     background_tasks.check_tasks();
     let mut handle = rx.await??;
->>>>>>> d539f794
 
     // Start thread that will be responsible for communicating back the results
     let (tx, mut rx) = mpsc::channel::<ServerJobResult>(32); // TODO: pick some buffer value
@@ -532,7 +359,7 @@
     println!("All systems ready.");
     println!("Starting healthcheck server.");
 
-    let _health_check_abort = server_tasks.spawn(async move {
+    let _health_check_abort = background_tasks.spawn(async move {
         let app = Router::new().route("/health", get(|| async {})); // implicit 200 return
         let listener = tokio::net::TcpListener::bind("0.0.0.0:3000")
             .await
@@ -543,7 +370,7 @@
 
         Ok(())
     });
-    server_tasks.check_tasks();
+    background_tasks.check_tasks();
 
     let mut total_time = Instant::now();
     let mut batch_times = Duration::from_secs(0);
@@ -610,41 +437,10 @@
     );
 
     // Clean up server tasks, then wait for them to finish
-<<<<<<< HEAD
-    server_tasks.abort_all();
-
-    sleep(Duration::from_secs(5)).await;
-
-    for timers in timer_events {
-        unsafe {
-            device_manager.device(0).bind_to_thread().unwrap();
-            let dot_time = elapsed(timers[0][0], timers[1][0]).unwrap();
-            let exchange_time = elapsed(timers[2][0], timers[3][0]).unwrap();
-            println!(
-                "Dot time: {:?}, Exchange time: {:?}",
-                dot_time, exchange_time
-            );
-        }
-    }
-
-    for i in 0..device_manager.device_count() {
-        unsafe {
-            device_manager.device(i).bind_to_thread().unwrap();
-            let total_time = elapsed(start_timer[i], end_timer[i]).unwrap();
-            println!("Total time: {:?}", total_time);
-        }
-    }
-
-    // We spawned all ongoing tasks into `server_tasks`, so they are checked
-    // regularly for panics, errors, and early exits. Now the server is done,
-    // and the tasks have been cancelled, we can check for any hangs.
-    server_tasks.check_tasks_finished();
-=======
     background_tasks.abort_all();
     tokio::time::sleep(Duration::from_secs(5)).await;
     // Check for background task hangs and shutdown panics
     background_tasks.check_tasks_finished();
->>>>>>> d539f794
 
     Ok(())
 }