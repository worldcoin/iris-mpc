--- conflicted
+++ resolved
@@ -277,7 +277,7 @@
 
     let my_state = SyncState {
         db_len:          db_len as u64,
-        last_request_id: store.last_request_done().await?,
+        last_request_id: store.last_request_deleted().await?,
     };
     let result = syncer.sync(&my_state)?;
 
@@ -381,13 +381,7 @@
                     })
                     .collect();
 
-<<<<<<< HEAD
-                store.mark_requests_done(&request_ids).await?;
-
-                store
-=======
                 store_bg
->>>>>>> b0e4edcc
                     .insert_irises(&codes_and_masks)
                     .await
                     .wrap_err("failed to persist queries")?;
