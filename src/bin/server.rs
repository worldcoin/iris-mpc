--- conflicted
+++ resolved
@@ -352,7 +352,7 @@
     devs: &[Arc<CudaDevice>],
     dst: &[u64],
     src: &[u32],
-    streams: &mut [&mut CUstream_st],
+    streams: &mut [*mut CUstream_st],
 ) {
     for i in 0..devs.len() {
         devs[i].bind_to_thread().unwrap();
@@ -908,17 +908,10 @@
             );
 
             // SAFETY:
-<<<<<<< HEAD
             // - We only use the default streams of the devices, therefore Phase 2's are
             //   never running concurrently.
             // - These pointers are aligned, dereferencable, and initialized.
             let mut phase2_streams = thread_phase2
-=======
-            // - We only use the default streams of the devices, therefore Phase 2's are never
-            //   running concurrently.
-            // - These pointers are either NULL meaning default, or opaque CUDA handles.
-            let phase2_streams = thread_phase2
->>>>>>> 285544a7
                 .get_devices()
                 .iter()
                 .map(|d| *d.cu_stream())
@@ -996,75 +989,8 @@
 
             for i in 0..thread_devs.len() {
                 thread_devs[i].bind_to_thread().unwrap();
-<<<<<<< HEAD
                 let mut old_db_size = *thread_current_db_size_mutex[i].lock().unwrap();
                 for insertion_idx in insertion_list[i].clone() {
-=======
-                if insertion_list.len() > i {
-                    let mut old_db_size = *thread_current_db_size_mutex[i].lock().unwrap();
-                    for insertion_idx in insertion_list[i] {
-                        // Append to codes and masks db
-                        for (db, query, sums) in [
-                            (
-                                &thread_code_db_slices,
-                                &code_query_insert,
-                                &code_query_insert_sums,
-                            ),
-                            (
-                                &thread_mask_db_slices,
-                                &mask_query_insert,
-                                &mask_query_insert_sums,
-                            ),
-                        ] {
-                            dtod_at_offset(
-                                db.0 .0[i],
-                                old_db_size * IRIS_CODE_LENGTH,
-                                query.0[i],
-                                insertion_idx * IRIS_CODE_LENGTH * ROTATIONS,
-                                IRIS_CODE_LENGTH,
-                                phase2_streams[i],
-                            );
-
-                            dtod_at_offset(
-                                db.0 .1[i],
-                                old_db_size * IRIS_CODE_LENGTH,
-                                query.1[i],
-                                insertion_idx * IRIS_CODE_LENGTH * ROTATIONS,
-                                IRIS_CODE_LENGTH,
-                                phase2_streams[i],
-                            );
-
-                            dtod_at_offset(
-                                db.1 .0[i],
-                                old_db_size * mem::size_of::<u32>(),
-                                sums.0[i],
-                                insertion_idx * mem::size_of::<u32>() * ROTATIONS,
-                                mem::size_of::<u32>(),
-                                phase2_streams[i],
-                            );
-
-                            dtod_at_offset(
-                                db.1 .1[i],
-                                old_db_size * mem::size_of::<u32>(),
-                                sums.1[i],
-                                insertion_idx * mem::size_of::<u32>() * ROTATIONS,
-                                mem::size_of::<u32>(),
-                                phase2_streams[i],
-                            );
-                        }
-                        old_db_size += 1;
-                    }
-
-                    // Write new db sizes to device
-                    *thread_current_db_size_mutex[i].lock().unwrap() +=
-                        insertion_list[i].len() as usize;
-
-                    // DEBUG
->>>>>>> 285544a7
-                    println!(
-                        "Inserting query {} {:?} at {} on dev {}",
-                        insertion_idx, thread_request_ids[insertion_idx], old_db_size, i
-                    );
                     // Append to codes and masks db
                     for (db, query, sums) in [
                         (
