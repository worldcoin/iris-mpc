#![allow(clippy::needless_range_loop)]
<<<<<<< HEAD

=======
>>>>>>> 68cec82c
use aws_sdk_sns::Client as SNSClient;
use aws_sdk_sqs::{config::Region, Client};
use clap::Parser;
use core::sync::atomic::Ordering::SeqCst;
use cudarc::driver::{
    result::{
        self,
        event::{self, elapsed},
        stream::synchronize,
    },
    sys::{CUdeviceptr, CUstream, CUstream_st},
    CudaDevice, CudaSlice,
};
use gpu_iris_mpc::{
    config::Config,
    dot::{
        device_manager::DeviceManager,
        distance_comparator::DistanceComparator,
        share_db::{preprocess_query, ShareDB},
        IRIS_CODE_LENGTH, ROTATIONS,
    },
    helpers::{
        device_ptrs, device_ptrs_to_slices,
        kms_dh::derive_shared_secret,
        mmap::{read_mmap_file, write_mmap_file},
        sqs::{ResultEvent, SMPCRequest, SQSMessage},
    },
    setup::{galois_engine::degree4::GaloisRingIrisCodeShare, iris_db::db::IrisDB},
    threshold_ring::protocol::{ChunkShare, Circuits},
};
use lazy_static::lazy_static;
use rand::{rngs::StdRng, SeedableRng};
use ring::hkdf::{Algorithm, Okm, Salt, HKDF_SHA256};
use std::{
    fs::metadata,
    mem,
<<<<<<< HEAD
    path::PathBuf,
=======
>>>>>>> 68cec82c
    sync::{atomic::AtomicUsize, Arc, Mutex},
    time::{Duration, Instant},
};
use telemetry_batteries::metrics::statsd::StatsdBattery;
use telemetry_batteries::tracing::datadog::DatadogBattery;
use telemetry_batteries::tracing::TracingShutdownHandle;
use tokio::{
    runtime,
    sync::mpsc,
    task::{spawn_blocking, JoinHandle},
    time::sleep,
<<<<<<< HEAD
};
use tracing_subscriber::layer::SubscriberExt;
use tracing_subscriber::util::SubscriberInitExt;

use gpu_iris_mpc::config;
use gpu_iris_mpc::helpers::aws::{
    NODE_ID_MESSAGE_ATTRIBUTE_NAME, SPAN_ID_MESSAGE_ATTRIBUTE_NAME, TRACE_ID_MESSAGE_ATTRIBUTE_NAME,
=======
>>>>>>> 68cec82c
};

const REGION: &str = "eu-north-1";
const DB_SIZE: usize = 8 * 1_000;
const DB_BUFFER: usize = 8 * 1_000;
const N_QUERIES: usize = 32;
const N_BATCHES: usize = 100;
const RNG_SEED: u64 = 42;
/// The number of batches before a stream is re-used.
const MAX_BATCHES_BEFORE_REUSE: usize = 5;

/// The number of batches that are launched concurrently.
///
/// Code can run concurrently in:
/// - requests `N` and `N - 1`,
/// - requests `N` and `N - MAX_CONCURRENT_BATCHES`, because the next request
///   phase 1 awaits completion of the request `MAX_CONCURRENT_BATCHES` behind
///   it, or
/// - request `N` only, because phase 2 limits the critical section to one
///   batch.
const MAX_CONCURRENT_BATCHES: usize = 2;

const DB_CODE_FILE: &str = "codes.db";
const DB_MASK_FILE: &str = "masks.db";
const DEFAULT_PATH: &str = "/opt/dlami/nvme/";
const QUERIES: usize = ROTATIONS * N_QUERIES;
const KMS_KEY_IDS: [&str; 3] = [
    "077788e2-9eeb-4044-859b-34496cfd500b",
    "896353dc-5ea5-42d4-9e4e-f65dd8169dee",
    "42bb01f5-8380-48b4-b1f1-929463a587fb",
];

lazy_static! {
    static ref KDF_NONCE: AtomicUsize = AtomicUsize::new(0);
    static ref KDF_SALT: Salt = Salt::new(HKDF_SHA256, b"IRIS_MPC");
    static ref RESULTS_INIT_HOST: Vec<u32> = vec![u32::MAX; N_QUERIES * ROTATIONS];
    static ref FINAL_RESULTS_INIT_HOST: Vec<u32> = vec![u32::MAX; N_QUERIES];
}

macro_rules! debug_record_event {
    ($manager:expr, $streams:expr, $timers:expr) => {
        let evts = $manager.create_events();
        $manager.record_event($streams, &evts);
        $timers.push(evts);
    };
}

macro_rules! forget_vec {
    ($vec:expr) => {
        while let Some(item) = $vec.pop() {
            std::mem::forget(item);
        }
    };
}

#[derive(Debug, Parser)]
struct Opt {
    #[structopt(short, long)]
    queue: String,

    #[structopt(short, long)]
    results_topic_arn: String,

    #[structopt(short, long)]
    party_id: usize,

    #[structopt(short, long)]
    bootstrap_url: Option<String>,

    #[structopt(short, long)]
    path: Option<String>,
}

#[derive(Default)]
struct BatchQueryEntries {
    pub code: Vec<GaloisRingIrisCodeShare>,
    pub mask: Vec<GaloisRingIrisCodeShare>,
}

#[derive(Default)]
struct BatchMetadata {
    node_id: String,
    trace_id: String,
    span_id: String,
}

#[derive(Default)]
struct BatchQuery {
    pub request_ids: Vec<String>,
<<<<<<< HEAD
    pub metadata: Vec<BatchMetadata>,
    pub query: BatchQueryEntries,
    pub db: BatchQueryEntries,
=======
    pub query:       BatchQueryEntries,
    pub db:          BatchQueryEntries,
>>>>>>> 68cec82c
}

async fn receive_batch(
    party_id: usize,
    client: &Client,
    queue_url: &String,
) -> eyre::Result<BatchQuery> {
    let mut batch_query = BatchQuery::default();

    while batch_query.db.code.len() < QUERIES {
        let rcv_message_output = client
            .receive_message()
            .max_number_of_messages(10i32)
            .queue_url(queue_url)
            .send()
            .await?;

<<<<<<< HEAD
        if let Some(messages) = rcv_message_output.messages {
            for sqs_message in messages {
                let message: SQSMessage = serde_json::from_str(sqs_message.body().unwrap())?;
                let message: SMPCRequest = serde_json::from_str(&message.message)?;
=======
        for sns_message in rcv_message_output.messages.unwrap_or_default() {
            let message: SQSMessage = serde_json::from_str(sns_message.body().unwrap())?;
            let message: SMPCRequest = serde_json::from_str(&message.message)?;
            batch_query.request_ids.push(message.clone().request_id);
>>>>>>> 68cec82c

                let message_attributes = sqs_message.message_attributes.unwrap_or_default();

                let mut batch_metadata = BatchMetadata::default();

                if let Some(node_id) = message_attributes.get(NODE_ID_MESSAGE_ATTRIBUTE_NAME) {
                    let node_id = node_id.string_value().unwrap();
                    batch_metadata.node_id = node_id.to_string();
                }
                if let Some(trace_id) = message_attributes.get(TRACE_ID_MESSAGE_ATTRIBUTE_NAME) {
                    let trace_id = trace_id.string_value().unwrap();
                    batch_metadata.trace_id = trace_id.to_string();
                }
                if let Some(span_id) = message_attributes.get(SPAN_ID_MESSAGE_ATTRIBUTE_NAME) {
                    let span_id = span_id.string_value().unwrap();
                    batch_metadata.span_id = span_id.to_string();
                }

                batch_query.request_ids.push(message.clone().request_id);
                batch_query.metadata.push(batch_metadata);

                let (db_iris_shares, db_mask_shares, iris_shares, mask_shares) =
                    spawn_blocking(move || {
                        let mut iris_share =
                            GaloisRingIrisCodeShare::new(party_id + 1, message.get_iris_shares());
                        let mut mask_share =
                            GaloisRingIrisCodeShare::new(party_id + 1, message.get_mask_shares());

                        let db_iris_shares = iris_share.all_rotations();
                        let db_mask_shares = mask_share.all_rotations();

                        GaloisRingIrisCodeShare::preprocess_iris_code_query_share(&mut iris_share);
                        GaloisRingIrisCodeShare::preprocess_iris_code_query_share(&mut mask_share);

                        (
                            db_iris_shares,
                            db_mask_shares,
                            iris_share.all_rotations(),
                            mask_share.all_rotations(),
                        )
                    })
                    .await?;

                batch_query.db.code.extend(db_iris_shares);
                batch_query.db.mask.extend(db_mask_shares);
                batch_query.query.code.extend(iris_shares);
                batch_query.query.mask.extend(mask_shares);

                // TODO: we should only delete after processing
                client
                    .delete_message()
                    .queue_url(queue_url)
                    .receipt_handle(sqs_message.receipt_handle.unwrap())
                    .send()
                    .await?;
            }
        }
    }

    Ok(batch_query)
}

fn prepare_query_shares(shares: Vec<GaloisRingIrisCodeShare>) -> Vec<Vec<u8>> {
    preprocess_query(
        &shares
            .into_iter()
            .map(|e| e.coefs)
            .flatten()
            .collect::<Vec<_>>(),
    )
}

#[allow(clippy::type_complexity)]
fn slice_tuples_to_ptrs(
    tuple: &(
        (Vec<CudaSlice<i8>>, Vec<CudaSlice<i8>>),
        (Vec<CudaSlice<u32>>, Vec<CudaSlice<u32>>),
    ),
) -> (
    (Vec<CUdeviceptr>, Vec<CUdeviceptr>),
    (Vec<CUdeviceptr>, Vec<CUdeviceptr>),
) {
    (
        (device_ptrs(&tuple.0 .0), device_ptrs(&tuple.0 .1)),
        (device_ptrs(&tuple.1 .0), device_ptrs(&tuple.1 .1)),
    )
}

fn open(
    party: &mut Circuits,
    x: &[ChunkShare<u64>],
    distance_comparator: &DistanceComparator,
    results_ptrs: &[CudaSlice<u32>],
    chunk_size: usize,
    db_sizes: &[usize],
) {
    let n_devices = x.len();
    let mut a = Vec::with_capacity(n_devices);
    let mut b = Vec::with_capacity(n_devices);
    let mut c = Vec::with_capacity(n_devices);

    cudarc::nccl::result::group_start().unwrap();
    for (idx, res) in x.iter().enumerate() {
        // Result is in bit 0
        let res = res.get_offset(0, chunk_size);
        party.send_view(&res.b, party.next_id(), idx);
        a.push(res.a);
        b.push(res.b);
    }
    for (idx, res) in x.iter().enumerate() {
        let mut res = res.get_offset(1, chunk_size);
        party.receive_view(&mut res.a, party.prev_id(), idx);
        c.push(res.a);
    }
    cudarc::nccl::result::group_end().unwrap();

    distance_comparator.open_results(&a, &b, &c, results_ptrs, db_sizes);
}

fn get_merged_results(host_results: &[Vec<u32>], n_devices: usize) -> Vec<u32> {
    let mut results = vec![];
    for j in 0..host_results[0].len() {
        let mut match_entry = u32::MAX;
        for i in 0..host_results.len() {
            let match_idx = host_results[i][j] * n_devices as u32 + i as u32;
            if host_results[i][j] != u32::MAX && match_idx < match_entry {
                match_entry = match_idx;
            }
        }

        results.push(match_entry);

        // DEBUG
        println!(
            "Query {}: match={} [index: {}]",
            j,
            match_entry != u32::MAX,
            match_entry
        );
    }
    results
}

fn await_streams(streams: &mut [&mut CUstream_st]) {
    for i in 0..streams.len() {
        // SAFETY: these streams have already been created, and the caller holds a
        // reference to their CudaDevice, which makes sure they aren't dropped.
        unsafe {
            synchronize(streams[i]).unwrap();
        }
    }
}

fn dtod_at_offset(
    dst: CUdeviceptr,
    dst_offset: usize,
    src: CUdeviceptr,
    src_offset: usize,
    len: usize,
    stream_ptr: CUstream,
) {
    unsafe {
        result::memcpy_dtod_async(
            dst + dst_offset as CUdeviceptr,
            src + src_offset as CUdeviceptr,
            len,
            stream_ptr,
        )
        .unwrap();
    }
}

fn device_ptrs_to_shares<T>(
    a: &[CUdeviceptr],
    b: &[CUdeviceptr],
    lens: &[usize],
    devs: &[Arc<CudaDevice>],
) -> Vec<ChunkShare<T>> {
    let a = device_ptrs_to_slices(a, lens, devs);
    let b = device_ptrs_to_slices(b, lens, devs);

    a.into_iter()
        .zip(b.into_iter())
        .map(|(a, b)| ChunkShare::new(a, b))
        .collect::<Vec<_>>()
}

/// Internal helper function to derive a new seed from the given seed and nonce.
fn derive_seed(seed: [u32; 8], nonce: usize) -> eyre::Result<[u32; 8]> {
    let pseudo_rand_key = KDF_SALT.extract(bytemuck::cast_slice(&seed));
    let nonce = nonce.to_be_bytes();
    let context = vec![nonce.as_slice()];
    let output_key_material: Okm<Algorithm> =
        pseudo_rand_key.expand(&context, HKDF_SHA256).unwrap();
    let mut result = [0u32; 8];
    output_key_material
        .fill(bytemuck::cast_slice_mut(&mut result))
        .unwrap();
    Ok(result)
}

/// Applies a KDF to the given seeds to derive new seeds.
fn next_chacha_seeds(seeds: ([u32; 8], [u32; 8])) -> eyre::Result<([u32; 8], [u32; 8])> {
    let nonce = KDF_NONCE.fetch_add(1, SeqCst);
    Ok((derive_seed(seeds.0, nonce)?, derive_seed(seeds.1, nonce)?))
}

fn distribute_insertions(results: &[usize], db_sizes: &[usize]) -> Vec<Vec<usize>> {
    let mut ret = vec![vec![]; db_sizes.len()];
    let start = db_sizes
        .iter()
        .position(|&x| x == *db_sizes.iter().min().unwrap())
        .unwrap();

    let mut c = start;
    for &r in results {
        ret[c].push(r);
        c = (c + 1) % db_sizes.len();
    }
    ret
}

fn reset_results(
    devs: &[Arc<CudaDevice>],
<<<<<<< HEAD
    dst: &[u64],
    src: &[u32],
    streams: &mut [&mut CUstream_st],
) {
    for i in 0..devs.len() {
        devs[i].bind_to_thread().unwrap();
=======
    dst: &[CUdeviceptr],
    src: &[u32],
    streams: &mut [*mut CUstream_st],
) {
    for i in 0..devs.len() {
        devs[i].bind_to_thread().unwrap();
        // SAFETY: we don't access these mutable streams concurrently
>>>>>>> 68cec82c
        unsafe { result::memcpy_htod_async(dst[i], src, streams[i]) }.unwrap();
    }
}

pub fn calculate_insertion_indices(
    merged_results: &mut [u32],
    insertion_list: &[Vec<usize>],
    db_sizes: &[usize],
) -> Vec<bool> {
    let mut matches = vec![true; N_QUERIES];
    let mut last_db_index = db_sizes.iter().sum::<usize>() as u32;
    let (mut min_index, mut min_index_val) = (0, usize::MAX);
    for (i, list) in insertion_list.iter().enumerate() {
        if let Some(&first_val) = list.first() {
            if first_val < min_index_val {
                min_index_val = first_val;
                min_index = i;
            }
        }
    }
    let mut c: usize = 0;
    loop {
        for i in 0..insertion_list.len() {
            let idx = (i + min_index) % insertion_list.len();

            if c >= insertion_list[idx].len() {
                return matches;
            }

            let insert_idx = insertion_list[idx][c];
            merged_results[insert_idx] = last_db_index;
            matches[insert_idx] = false;
            last_db_index += 1;
        }
        c += 1;
    }
}

<<<<<<< HEAD
#[derive(Parser)]
#[clap(version)]
pub struct Args {
    #[clap(short, long, env)]
    config: Option<PathBuf>,
}

=======
>>>>>>> 68cec82c
#[tokio::main]
async fn main() -> eyre::Result<()> {
    dotenvy::dotenv().ok();

    let args = Args::parse();

    let config: Config = config::load_config("SMPC", args.config.as_deref())?;

    let _tracing_shutdown_handle = if let Some(service) = &config.service {
        let tracing_shutdown_handle = DatadogBattery::init(
            service.traces_endpoint.as_deref(),
            &service.service_name,
            None,
            true,
        );

        if let Some(metrics_config) = &service.metrics {
            StatsdBattery::init(
                &metrics_config.host,
                metrics_config.port,
                metrics_config.queue_size,
                metrics_config.buffer_size,
                Some(&metrics_config.prefix),
            )?;
        }

        tracing_shutdown_handle
    } else {
        tracing_subscriber::registry()
            .with(tracing_subscriber::fmt::layer().pretty().compact())
            .with(tracing_subscriber::EnvFilter::from_default_env())
            .init();

        TracingShutdownHandle
    };

    let Opt {
        queue,
        party_id,
        bootstrap_url,
        path,
        results_topic_arn,
    } = Opt::parse();
    let path = path.unwrap_or(DEFAULT_PATH.to_string());

    let code_db_path = format!("{}/{}", path, DB_CODE_FILE);
    let mask_db_path = format!("{}/{}", path, DB_MASK_FILE);

    let region_provider = Region::new(REGION);
    let shared_config = aws_config::from_env().region(region_provider).load().await;
    let sqs_client = Client::new(&shared_config);
    let sns_client = SNSClient::new(&shared_config);

    // Init RNGs
    let own_key_id = KMS_KEY_IDS[party_id];
    let dh_pairs = match party_id {
        0 => (1usize, 2usize),
        1 => (2usize, 0usize),
        2 => (0usize, 1usize),
        _ => unimplemented!(),
    };

    let chacha_seeds = (
        bytemuck::cast(derive_shared_secret(own_key_id, KMS_KEY_IDS[dh_pairs.0]).await?),
        bytemuck::cast(derive_shared_secret(own_key_id, KMS_KEY_IDS[dh_pairs.1]).await?),
    );

    // Generate or load DB
    let (codes_db, masks_db) = if metadata(&code_db_path).is_ok() && metadata(&mask_db_path).is_ok()
    {
        (
            read_mmap_file(&code_db_path)?,
            read_mmap_file(&mask_db_path)?,
        )
    } else {
        let mut rng = StdRng::seed_from_u64(RNG_SEED);
        let db = IrisDB::new_random_par(DB_SIZE, &mut rng);

        let codes_db = db
            .db
            .iter()
            .map(|iris| {
                GaloisRingIrisCodeShare::encode_iris_code(
                    &iris.code,
                    &iris.mask,
                    &mut StdRng::seed_from_u64(RNG_SEED),
                )[party_id]
                    .coefs
            })
            .flatten()
            .collect::<Vec<_>>();

        let masks_db = db
            .db
            .iter()
            .map(|iris| {
                GaloisRingIrisCodeShare::encode_mask_code(
                    &iris.mask,
                    &mut StdRng::seed_from_u64(RNG_SEED),
                )[party_id]
                    .coefs
            })
            .flatten()
            .collect::<Vec<_>>();

        write_mmap_file(&code_db_path, &codes_db)?;
        write_mmap_file(&mask_db_path, &masks_db)?;
        (codes_db, masks_db)
    };

    println!("Starting engines...");

    let device_manager = Arc::new(DeviceManager::init());

    // Phase 1 Setup
    let mut codes_engine = ShareDB::init(
        party_id,
        device_manager.clone(),
        DB_SIZE + DB_BUFFER,
        QUERIES,
        next_chacha_seeds(chacha_seeds)?,
        bootstrap_url.clone(),
        Some(true),
        Some(4000),
    );

    let mut masks_engine = ShareDB::init(
        party_id,
        device_manager.clone(),
        DB_SIZE + DB_BUFFER,
        QUERIES,
        next_chacha_seeds(chacha_seeds)?,
        bootstrap_url.clone(),
        Some(true),
        Some(4001),
    );

    let code_db_slices = codes_engine.load_db(&codes_db, DB_SIZE, DB_SIZE + DB_BUFFER, true);
    let mask_db_slices = masks_engine.load_db(&masks_db, DB_SIZE, DB_SIZE + DB_BUFFER, true);

    // Engines for inflight queries
    let mut batch_codes_engine = ShareDB::init(
        party_id,
        device_manager.clone(),
        QUERIES * device_manager.device_count(),
        QUERIES,
        next_chacha_seeds(chacha_seeds)?,
        bootstrap_url.clone(),
        Some(true),
        Some(4002),
    );
    let mut batch_masks_engine = ShareDB::init(
        party_id,
        device_manager.clone(),
        QUERIES * device_manager.device_count(),
        QUERIES,
        next_chacha_seeds(chacha_seeds)?,
        bootstrap_url.clone(),
        Some(true),
        Some(4003),
    );

    // Phase 2 Setup
    let phase2_chunk_size =
        (QUERIES * DB_SIZE / device_manager.device_count()).div_ceil(2048) * 2048;
    let phase2_chunk_size_max =
        (QUERIES * (DB_SIZE + DB_BUFFER) / device_manager.device_count()).div_ceil(2048) * 2048;
    let phase2_batch_chunk_size = (QUERIES * QUERIES).div_ceil(2048) * 2048;

    let phase2_batch = Arc::new(Mutex::new(Circuits::new(
        party_id,
        phase2_batch_chunk_size,
        phase2_batch_chunk_size,
        next_chacha_seeds(chacha_seeds)?,
        bootstrap_url.clone(),
        Some(4004),
    )));

    let phase2 = Arc::new(Mutex::new(Circuits::new(
        party_id,
        phase2_chunk_size,
        phase2_chunk_size_max / 64,
        next_chacha_seeds(chacha_seeds)?,
        bootstrap_url.clone(),
        Some(4005),
    )));

    let distance_comparator = Arc::new(Mutex::new(DistanceComparator::init(QUERIES)));

    // Prepare streams etc.
    let mut streams = vec![];
    let mut cublas_handles = vec![];
    let mut results = vec![];
    let mut batch_results = vec![];
    let mut final_results = vec![];
    for _ in 0..MAX_BATCHES_BEFORE_REUSE {
        let tmp_streams = device_manager.fork_streams();
        cublas_handles.push(device_manager.create_cublas(&tmp_streams));
        streams.push(tmp_streams);
        results.push(distance_comparator.lock().unwrap().prepare_results());
        batch_results.push(distance_comparator.lock().unwrap().prepare_results());
        final_results.push(distance_comparator.lock().unwrap().prepare_final_results());
    }

    let mut previous_previous_stream_event = device_manager.create_events();
    let mut previous_stream_event = device_manager.create_events();
    let mut current_stream_event = device_manager.create_events();

    let mut previous_thread_handle: Option<JoinHandle<()>> = None;
    let mut current_dot_event = device_manager.create_events();
    let mut next_dot_event = device_manager.create_events();
    let mut current_exchange_event = device_manager.create_events();
    let mut next_exchange_event = device_manager.create_events();
    let mut timer_events = vec![];
    let start_timer = device_manager.create_events();
    let mut end_timer = device_manager.create_events();

    let current_db_size: Vec<usize> =
        vec![DB_SIZE / device_manager.device_count(); device_manager.device_count()];
    let query_db_size = vec![QUERIES; device_manager.device_count()];
    let current_db_size_mutex = current_db_size
        .iter()
        .map(|&s| Arc::new(Mutex::new(s)))
        .collect::<Vec<_>>();

    // Start thread that will be responsible for communicating back the results
    let (tx, mut rx) = mpsc::channel::<(Vec<u32>, Vec<String>, Vec<bool>)>(32); // TODO: pick some buffer value
    let rx_sns_client = sns_client.clone();
<<<<<<< HEAD

=======
>>>>>>> 68cec82c
    tokio::spawn(async move {
        while let Some((message, request_ids, matches)) = rx.recv().await {
            for (i, &idx_result) in message.iter().enumerate() {
                // TODO: write each result to postgres

                // Notify consumers about result
                println!("Sending results back to SNS...");
                let result_event =
                    ResultEvent::new(party_id, idx_result, matches[i], request_ids[i].clone());

                rx_sns_client
                    .publish()
                    .topic_arn(&results_topic_arn)
                    .message(serde_json::to_string(&result_event).unwrap())
                    .send()
                    .await
                    .unwrap();
            }
        }
    });

    println!("All systems ready.");

    let mut total_time = Instant::now();
    let mut batch_times = Duration::from_secs(0);

    // Main loop
    for request_counter in 0..N_BATCHES {

        // **Tensor format of queries**
        //
        // The functions `receive_batch` and `prepare_query_shares` will prepare the _query_ variables as `Vec<Vec<u8>>` formatted as follows:
        //
        // - The inner Vec is a flattening of these dimensions (inner to outer):
        //   - One u8 limb of one iris bit.
        //   - One code: 12800 coefficients.
        //   - One query: all rotated variants of a code.
        //   - One batch: many queries.
        // - The outer Vec is the dimension of the Galois Ring (2):
        //   - A decomposition of each iris bit into two u8 limbs.

        // Skip first iteration
        if request_counter == 1 {
            total_time = Instant::now();
            batch_times = Duration::from_secs(0);
        }
        let now = Instant::now();
<<<<<<< HEAD

        //This batch can consist of N sets of iris_share + mask
        //It also includes a vector of request ids, mapping to the sets above
        let batch = receive_batch(party_id, &sqs_client, &queue).await?;

        // Iterate over a list of tracing payloads, and create logs with mappings to payloads
        // Log at least a "start" event using a log with trace.id and parent.trace.id
        for tracing_payload in batch.metadata.iter() {
            tracing::info!(
                node_id = tracing_payload.node_id,
                dd.trace_id = tracing_payload.trace_id,
                dd.span_id = tracing_payload.span_id,
                "Started processing share",
            );
        }

        // start trace span - with single TraceId and single ParentTraceID
=======
        let batch = receive_batch(party_id, &sqs_client, &queue).await?;
>>>>>>> 68cec82c
        println!("Received batch in {:?}", now.elapsed());
        batch_times += now.elapsed();

        let (code_query, mask_query, code_query_insert, mask_query_insert) =
            spawn_blocking(move || {
                // *Query* variant including Lagrange interpolation.
                let code_query = prepare_query_shares(batch.query.code);
                let mask_query = prepare_query_shares(batch.query.mask);
                // *Storage* variant (no interpolation).
                let code_query_insert = prepare_query_shares(batch.db.code);
                let mask_query_insert = prepare_query_shares(batch.db.mask);
                (code_query, mask_query, code_query_insert, mask_query_insert)
            })
            .await?;

        let mut timers = vec![];

        let request_streams = &streams[request_counter % MAX_BATCHES_BEFORE_REUSE];
        let request_cublas_handles = &cublas_handles[request_counter % MAX_BATCHES_BEFORE_REUSE];
        let request_results = &results[request_counter % MAX_BATCHES_BEFORE_REUSE];
        let request_results_batch = &batch_results[request_counter % MAX_BATCHES_BEFORE_REUSE];
        let request_final_results = &final_results[request_counter % MAX_BATCHES_BEFORE_REUSE];

        // First stream doesn't need to wait on anyone
        if request_counter == 0 {
            device_manager.record_event(request_streams, &current_dot_event);
            device_manager.record_event(request_streams, &current_exchange_event);
            device_manager.record_event(request_streams, &start_timer);
        }

        // Transfer queries to device
        // TODO: free all of this!
        let code_query = device_manager.htod_transfer_query(&code_query, request_streams);
        let mask_query = device_manager.htod_transfer_query(&mask_query, request_streams);
        let code_query_insert =
            device_manager.htod_transfer_query(&code_query_insert, request_streams);
        let mask_query_insert =
            device_manager.htod_transfer_query(&mask_query_insert, request_streams);
        let code_query_sums =
            codes_engine.query_sums(&code_query, request_streams, request_cublas_handles);
        let mask_query_sums =
            masks_engine.query_sums(&mask_query, request_streams, request_cublas_handles);
        let code_query_insert_sums =
            codes_engine.query_sums(&code_query_insert, request_streams, request_cublas_handles);
        let mask_query_insert_sums =
            masks_engine.query_sums(&mask_query_insert, request_streams, request_cublas_handles);

        // update the db size, skip this for the first two
        if request_counter > MAX_CONCURRENT_BATCHES {
            // We have two streams working concurrently, we'll await the stream before
            // previous one.
            // SAFETY:
            let previous_previous_streams =
                &streams[(request_counter - MAX_CONCURRENT_BATCHES) % MAX_BATCHES_BEFORE_REUSE];
            device_manager.await_event(previous_previous_streams, &previous_previous_stream_event);
            device_manager.await_streams(previous_previous_streams);
        }

        let current_db_size_stream = current_db_size_mutex
            .iter()
            .map(|e| *e.lock().unwrap())
            .collect::<Vec<_>>();

        // BLOCK 1: calculate individual dot products
        device_manager.await_event(request_streams, &current_dot_event);

        // ---- START BATCH DEDUP ----

        batch_codes_engine.dot(
            &code_query,
            &code_query_insert,
            &query_db_size,
            request_streams,
            request_cublas_handles,
        );

        batch_masks_engine.dot(
            &mask_query,
            &mask_query_insert,
            &query_db_size,
            request_streams,
            request_cublas_handles,
        );

        batch_codes_engine.dot_reduce(
            &code_query_sums,
            &code_query_insert_sums,
            &query_db_size,
            request_streams,
        );

        batch_masks_engine.dot_reduce(
            &mask_query_sums,
            &mask_query_insert_sums,
            &query_db_size,
            request_streams,
        );

        batch_codes_engine.reshare_results(&query_db_size, request_streams);
        batch_masks_engine.reshare_results(&query_db_size, request_streams);

        // ---- END BATCH DEDUP ----

        debug_record_event!(device_manager, request_streams, timers);

        codes_engine.dot(
            &code_query,
            &(
                device_ptrs(&code_db_slices.0 .0),
                device_ptrs(&code_db_slices.0 .1),
            ),
            &current_db_size_stream,
            request_streams,
            request_cublas_handles,
        );

        masks_engine.dot(
            &mask_query,
            &(
                device_ptrs(&mask_db_slices.0 .0),
                device_ptrs(&mask_db_slices.0 .1),
            ),
            &current_db_size_stream,
            request_streams,
            request_cublas_handles,
        );

        debug_record_event!(device_manager, request_streams, timers);

        // BLOCK 2: calculate final dot product result, exchange and compare
        device_manager.await_event(request_streams, &current_exchange_event);

        codes_engine.dot_reduce(
            &code_query_sums,
            &(
                device_ptrs(&code_db_slices.1 .0),
                device_ptrs(&code_db_slices.1 .1),
            ),
            &current_db_size_stream,
            request_streams,
        );
        masks_engine.dot_reduce(
            &mask_query_sums,
            &(
                device_ptrs(&mask_db_slices.1 .0),
                device_ptrs(&mask_db_slices.1 .1),
            ),
            &current_db_size_stream,
            request_streams,
        );

        device_manager.record_event(request_streams, &next_dot_event);

        debug_record_event!(device_manager, request_streams, timers);

        codes_engine.reshare_results(&current_db_size_stream, request_streams);
        masks_engine.reshare_results(&current_db_size_stream, request_streams);

        debug_record_event!(device_manager, request_streams, timers);

        device_manager.record_event(request_streams, &next_exchange_event);

        println!("phase 1 done");

        // SAFETY:
        // - We are sending these streams and events to a single thread (without cloning
        //   them), then dropping our references to them (without destroying them).
        // - These pointers are aligned, dereferencable, and initialized.
        // Unique usage:
        // - Streams are re-used after MAX_BATCHES_BEFORE_REUSE threads, but we only
        //   launch MAX_CONCURRENT_BATCHES threads at a time. So this reference performs
        //   the only accesses to its memory across both C and Rust.
        // - New current stream events are created for each batch. They are only re-used
        //   after MAX_CONCURRENT_BATCHES, but we wait for the previous batch to finish
        //   before running that code.
        // - End events are re-used in each thread, but we only end one thread at a
        //   time.
        assert!(MAX_BATCHES_BEFORE_REUSE > MAX_CONCURRENT_BATCHES);
        // into_iter() makes the Rust compiler check that the streams are not re-used.
        let mut thread_streams = request_streams
            .into_iter()
            .map(|s| unsafe { s.stream.as_mut().unwrap() })
            .collect::<Vec<_>>();
        // The compiler can't tell that we wait for the previous batch before re-using
        // these events.
        let mut thread_current_stream_event = current_stream_event
            .iter()
            .map(|e| unsafe { e.as_mut().unwrap() })
            .collect::<Vec<_>>();
        let mut thread_end_timer = end_timer
            .iter()
            .map(|e| unsafe { e.as_mut().unwrap() })
            .collect::<Vec<_>>();

        let thread_device_manager = device_manager.clone();
        let thread_current_db_size_mutex = current_db_size_mutex
            .iter()
            .map(Arc::clone)
            .collect::<Vec<_>>();
        let db_sizes_batch = query_db_size.clone();
        let thread_request_results_batch = device_ptrs(&request_results_batch);
        let thread_request_results = device_ptrs(&request_results);
        let thread_request_final_results = device_ptrs(&request_final_results);

        // Batch phase 1 results
        let thread_code_results_batch = device_ptrs(&batch_codes_engine.results);
        let thread_code_results_peer_batch = device_ptrs(&batch_codes_engine.results_peer);
        let thread_mask_results_batch = device_ptrs(&batch_masks_engine.results);
        let thread_mask_results_peer_batch = device_ptrs(&batch_masks_engine.results_peer);

        // DB phase 1 results
        let thread_code_results = device_ptrs(&codes_engine.results);
        let thread_code_results_peer = device_ptrs(&codes_engine.results_peer);
        let thread_mask_results = device_ptrs(&masks_engine.results);
        let thread_mask_results_peer = device_ptrs(&masks_engine.results_peer);

        // SAFETY: phase2 and phase2_batch are only used in one spawned threat at a
        // time.
        let thread_phase2 = phase2.clone();
        let thread_phase2_batch = phase2_batch.clone();
        let thread_distance_comparator = distance_comparator.clone();
        let thread_code_db_slices = slice_tuples_to_ptrs(&code_db_slices);
        let thread_mask_db_slices = slice_tuples_to_ptrs(&mask_db_slices);
        let thread_request_ids = batch.request_ids.clone();

        let thread_sender = tx.clone();

        previous_thread_handle = Some(spawn_blocking(move || {
            // Wait for Phase 1 to finish
            await_streams(&mut thread_streams);

<<<<<<< HEAD
            // Iterate over a list of tracing payloads, and create logs with mappings to payloads
            // Log at least a "start" event using a log with trace.id and parent.trace.id
            for tracing_payload in batch.metadata.iter() {
                tracing::info!(
                    node_id = tracing_payload.node_id,
                    dd.trace_id = tracing_payload.trace_id,
                    dd.span_id = tracing_payload.span_id,
                    "Phase 1 finished",
                );
            }

=======
>>>>>>> 68cec82c
            // Wait for Phase 2 of previous round to finish in order to not have them
            // overlapping. SAFETY: waiting here makes sure we don't access
            // these mutable streams or events concurrently:
            // - CUstream: thread_streams (only re-used after MAX_BATCHES_BEFORE_REUSE
            //   batches),
            // - CUevent: thread_current_stream_event, thread_end_timer,
            // - Comm: phase2, phase2_batch.
            if previous_thread_handle.is_some() {
                runtime::Handle::current()
                    .block_on(previous_thread_handle.unwrap())
                    .unwrap();
            }
            let thread_devs = thread_device_manager.devices();
            let mut thread_phase2_batch = thread_phase2_batch.lock().unwrap();
            let mut thread_phase2 = thread_phase2.lock().unwrap();
            let tmp_distance_comparator = thread_distance_comparator.lock().unwrap();
            let (result_sizes, db_sizes): (Vec<_>, Vec<_>) = thread_current_db_size_mutex
                .iter()
                .map(|e| {
                    let db_size = *e.lock().unwrap();
                    (db_size * QUERIES, db_size)
                })
                .unzip();

            // Iterate over a list of tracing payloads, and create logs with mappings to payloads
            // Log at least a "start" event using a log with trace.id and parent.trace.id
            for tracing_payload in batch.metadata.iter() {
                tracing::info!(
                    node_id = tracing_payload.node_id,
                    dd.trace_id = tracing_payload.trace_id,
                    dd.span_id = tracing_payload.span_id,
                    "Phase 2 finished",
                );
            }

            let result_sizes_batch = db_sizes_batch
                .iter()
                .map(|&e| e * QUERIES)
                .collect::<Vec<_>>();

            let mut code_dots_batch: Vec<ChunkShare<u16>> = device_ptrs_to_shares(
                &thread_code_results_batch,
                &thread_code_results_peer_batch,
                &result_sizes_batch,
                &thread_devs,
            );
            let mut mask_dots_batch: Vec<ChunkShare<u16>> = device_ptrs_to_shares(
                &thread_mask_results_batch,
                &thread_mask_results_peer_batch,
                &result_sizes_batch,
                &thread_devs,
            );

            let mut code_dots: Vec<ChunkShare<u16>> = device_ptrs_to_shares(
                &thread_code_results,
                &thread_code_results_peer,
                &result_sizes,
                &thread_devs,
            );
            let mut mask_dots: Vec<ChunkShare<u16>> = device_ptrs_to_shares(
                &thread_mask_results,
                &thread_mask_results_peer,
                &result_sizes,
                &thread_devs,
            );

            // SAFETY:
            // - We only use the default streams of the devices, therefore Phase 2's are
            //   never running concurrently.
            // - These pointers are aligned, dereferencable, and initialized.
            let mut phase2_streams = thread_phase2
                .get_devices()
                .iter()
                .map(|d| *d.cu_stream())
                .collect::<Vec<_>>();

            // Phase 2 [Batch]: compare each result against threshold
            thread_phase2_batch.compare_threshold_masked_many(&code_dots_batch, &mask_dots_batch);

            // Phase 2 [Batch]: Reveal the binary results
            let res = thread_phase2_batch.take_result_buffer();
            let mut thread_request_results_slice_batch: Vec<CudaSlice<u32>> = device_ptrs_to_slices(
                &thread_request_results_batch,
                &vec![QUERIES; thread_devs.len()],
                &thread_devs,
            );

            // Iterate over a list of tracing payloads, and create logs with mappings to payloads
            // Log at least a "start" event using a log with trace.id and parent.trace.id
            for tracing_payload in batch.metadata.iter() {
                tracing::info!(
                    node_id = tracing_payload.node_id,
                    dd.trace_id = tracing_payload.trace_id,
                    dd.span_id = tracing_payload.span_id,
                    "Phase 2 finished",
                );
            }

            let chunk_size_batch = thread_phase2_batch.chunk_size();
            open(
                &mut thread_phase2_batch,
                &res,
                &tmp_distance_comparator,
                &thread_request_results_slice_batch,
                chunk_size_batch,
                &db_sizes_batch,
            );
            thread_phase2_batch.return_result_buffer(res);

            // Phase 2 [DB]: compare each result against threshold
            thread_phase2.compare_threshold_masked_many(&code_dots, &mask_dots);

            // Phase 2 [DB]: Reveal the binary results
            let res = thread_phase2.take_result_buffer();
            let mut thread_request_results_slice: Vec<CudaSlice<u32>> = device_ptrs_to_slices(
                &thread_request_results,
                &vec![QUERIES; thread_devs.len()],
                &thread_devs,
            );

            let chunk_size = thread_phase2.chunk_size();
            open(
                &mut thread_phase2,
                &res,
                &tmp_distance_comparator,
                &thread_request_results_slice,
                chunk_size,
                &db_sizes,
            );
            thread_phase2.return_result_buffer(res);

            // Merge results and fetch matching indices
            let host_results = tmp_distance_comparator.merge_results(
                &thread_request_results_batch,
                &thread_request_results,
                &thread_request_final_results,
                &phase2_streams,
            );

            // Evaluate the results across devices
            let mut merged_results = get_merged_results(&host_results, thread_devs.len());
            let insertion_list = merged_results
                .iter()
                .enumerate()
                .filter(|&(_idx, &num)| num == u32::MAX)
                .map(|(idx, _num)| idx)
                .collect::<Vec<_>>();

            let insertion_list = distribute_insertions(&insertion_list, &db_sizes);

            // Calculate the new indices for the inserted queries
            let matches =
                calculate_insertion_indices(&mut merged_results, &insertion_list, &db_sizes);

            // DEBUG
            println!("Insertion list: {:?}", insertion_list);

            for i in 0..thread_devs.len() {
                thread_devs[i].bind_to_thread().unwrap();
                let mut old_db_size = *thread_current_db_size_mutex[i].lock().unwrap();
                for insertion_idx in insertion_list[i].clone() {
<<<<<<< HEAD
                    println!(
                        "Inserting query {} {:?} at {} on dev {}",
                        insertion_idx, thread_request_ids[insertion_idx], old_db_size, i
                    );
=======
>>>>>>> 68cec82c
                    // Append to codes and masks db
                    for (db, query, sums) in [
                        (
                            &thread_code_db_slices,
                            &code_query_insert,
                            &code_query_insert_sums,
                        ),
                        (
                            &thread_mask_db_slices,
                            &mask_query_insert,
                            &mask_query_insert_sums,
                        ),
                    ] {
                        dtod_at_offset(
                            db.0 .0[i],
                            old_db_size * IRIS_CODE_LENGTH,
                            query.0[i],
                            IRIS_CODE_LENGTH * 15 + insertion_idx * IRIS_CODE_LENGTH * ROTATIONS,
                            IRIS_CODE_LENGTH,
                            *&mut phase2_streams[i],
                        );

                        dtod_at_offset(
                            db.0 .1[i],
                            old_db_size * IRIS_CODE_LENGTH,
                            query.1[i],
                            IRIS_CODE_LENGTH * 15 + insertion_idx * IRIS_CODE_LENGTH * ROTATIONS,
                            IRIS_CODE_LENGTH,
                            *&mut phase2_streams[i],
                        );

                        dtod_at_offset(
                            db.1 .0[i],
                            old_db_size * mem::size_of::<u32>(),
                            sums.0[i],
                            mem::size_of::<u32>() * 15
                                + insertion_idx * mem::size_of::<u32>() * ROTATIONS,
                            mem::size_of::<u32>(),
                            *&mut phase2_streams[i],
                        );

                        dtod_at_offset(
                            db.1 .1[i],
                            old_db_size * mem::size_of::<u32>(),
                            sums.1[i],
                            mem::size_of::<u32>() * 15
                                + insertion_idx * mem::size_of::<u32>() * ROTATIONS,
                            mem::size_of::<u32>(),
                            *&mut phase2_streams[i],
                        );
                    }
                    old_db_size += 1;
                }
<<<<<<< HEAD
=======

                // Write new db sizes to device
                *thread_current_db_size_mutex[i].lock().unwrap() +=
                    insertion_list[i].len() as usize;

                // DEBUG
                println!(
                    "Updating DB size on device {}: {:?}",
                    i,
                    *thread_current_db_size_mutex[i].lock().unwrap()
                );
>>>>>>> 68cec82c

                // Write new db sizes to device
                *thread_current_db_size_mutex[i].lock().unwrap() +=
                    insertion_list[i].len() as usize;

                // DEBUG
                println!(
                    "Updating DB size on device {}: {:?}",
                    i,
                    *thread_current_db_size_mutex[i].lock().unwrap()
                );

                // Update Phase 2 chunk size to max all db sizes on all devices
                let max_db_size = thread_current_db_size_mutex
                    .iter()
                    .map(|e| *e.lock().unwrap())
                    .max()
                    .unwrap();
                let new_chunk_size = (QUERIES * max_db_size).div_ceil(2048) * 2048;
                assert!(new_chunk_size <= phase2_chunk_size_max);
                thread_phase2.set_chunk_size(new_chunk_size / 64);

                // Emit stream finished event to unblock the stream after the following stream.
                // Since previous timers are overwritten, only the final end timers are used to
                // calculate the total time.
                //
                // SAFETY:
                // - the events are created before launching the thread, so they are never null.
                // - the streams have already been created, and we hold a reference to their
                //   CudaDevice, which makes sure they aren't dropped.
                unsafe {
                    event::record(
                        *&mut thread_current_stream_event[i],
                        *&mut thread_streams[i],
                    )
                    .unwrap();

                    // DEBUG: emit event to measure time for e2e process
                    event::record(*&mut thread_end_timer[i], *&mut thread_streams[i]).unwrap();
                }
            }

            // Pass to internal sender thread
            thread_sender
                .try_send((merged_results, thread_request_ids, matches))
                .unwrap();

            // Reset the results buffers for reuse
            reset_results(
                &thread_device_manager.devices(),
                &thread_request_results,
                &RESULTS_INIT_HOST,
                &mut phase2_streams,
            );
            reset_results(
                &thread_device_manager.devices(),
                &thread_request_results_batch,
                &RESULTS_INIT_HOST,
                &mut phase2_streams,
            );
            reset_results(
                &thread_device_manager.devices(),
                &thread_request_final_results,
                &FINAL_RESULTS_INIT_HOST,
                &mut phase2_streams,
            );

            // Make sure to not call `Drop` on those
            forget_vec!(code_dots);
            forget_vec!(mask_dots);
            forget_vec!(code_dots_batch);
            forget_vec!(mask_dots_batch);
            forget_vec!(thread_request_results_slice);
            forget_vec!(thread_request_results_slice_batch);
        }));

        // Prepare for next batch
        timer_events.push(timers);

        previous_previous_stream_event = previous_stream_event;
        previous_stream_event = current_stream_event;
        current_stream_event = device_manager.create_events();
        current_dot_event = next_dot_event;
        current_exchange_event = next_exchange_event;
        next_dot_event = device_manager.create_events();
        next_exchange_event = device_manager.create_events();

        println!("CPU time of one iteration {:?}", now.elapsed());

        // wrap up span context
    }

    // Await the last thread for benching
    previous_thread_handle.unwrap().await?;

    println!(
        "Total time for {} iterations: {:?}",
        N_BATCHES - 1,
        total_time.elapsed() - batch_times
    );

    sleep(Duration::from_secs(5)).await;

    for timers in timer_events {
        unsafe {
            device_manager.device(0).bind_to_thread().unwrap();
            let dot_time = elapsed(timers[0][0], timers[1][0]).unwrap();
            let exchange_time = elapsed(timers[2][0], timers[3][0]).unwrap();
            println!(
                "Dot time: {:?}, Exchange time: {:?}",
                dot_time, exchange_time
            );
        }
    }

    for i in 0..device_manager.device_count() {
        unsafe {
            device_manager.device(i).bind_to_thread().unwrap();
            let total_time = elapsed(start_timer[i], *&mut end_timer[i]).unwrap();
            println!("Total time: {:?}", total_time);
        }
    }

    Ok(())
}<|MERGE_RESOLUTION|>--- conflicted
+++ resolved
@@ -1,8 +1,5 @@
 #![allow(clippy::needless_range_loop)]
-<<<<<<< HEAD
-
-=======
->>>>>>> 68cec82c
+
 use aws_sdk_sns::Client as SNSClient;
 use aws_sdk_sqs::{config::Region, Client};
 use clap::Parser;
@@ -29,20 +26,19 @@
         kms_dh::derive_shared_secret,
         mmap::{read_mmap_file, write_mmap_file},
         sqs::{ResultEvent, SMPCRequest, SQSMessage},
+        sqs::{ResultEvent, SMPCRequest, SQSMessage},
     },
     setup::{galois_engine::degree4::GaloisRingIrisCodeShare, iris_db::db::IrisDB},
     threshold_ring::protocol::{ChunkShare, Circuits},
 };
 use lazy_static::lazy_static;
 use rand::{rngs::StdRng, SeedableRng};
+use rand::{rngs::StdRng, SeedableRng};
 use ring::hkdf::{Algorithm, Okm, Salt, HKDF_SHA256};
 use std::{
     fs::metadata,
     mem,
-<<<<<<< HEAD
     path::PathBuf,
-=======
->>>>>>> 68cec82c
     sync::{atomic::AtomicUsize, Arc, Mutex},
     time::{Duration, Instant},
 };
@@ -54,7 +50,6 @@
     sync::mpsc,
     task::{spawn_blocking, JoinHandle},
     time::sleep,
-<<<<<<< HEAD
 };
 use tracing_subscriber::layer::SubscriberExt;
 use tracing_subscriber::util::SubscriberInitExt;
@@ -62,13 +57,13 @@
 use gpu_iris_mpc::config;
 use gpu_iris_mpc::helpers::aws::{
     NODE_ID_MESSAGE_ATTRIBUTE_NAME, SPAN_ID_MESSAGE_ATTRIBUTE_NAME, TRACE_ID_MESSAGE_ATTRIBUTE_NAME,
-=======
->>>>>>> 68cec82c
 };
 
 const REGION: &str = "eu-north-1";
 const DB_SIZE: usize = 8 * 1_000;
 const DB_BUFFER: usize = 8 * 1_000;
+const N_QUERIES: usize = 32;
+const N_BATCHES: usize = 100;
 const N_QUERIES: usize = 32;
 const N_BATCHES: usize = 100;
 const RNG_SEED: u64 = 42;
@@ -84,11 +79,18 @@
 ///   it, or
 /// - request `N` only, because phase 2 limits the critical section to one
 ///   batch.
+/// - requests `N` and `N - 1`,
+/// - requests `N` and `N - MAX_CONCURRENT_BATCHES`, because the next request
+///   phase 1 awaits completion of the request `MAX_CONCURRENT_BATCHES` behind
+///   it, or
+/// - request `N` only, because phase 2 limits the critical section to one
+///   batch.
 const MAX_CONCURRENT_BATCHES: usize = 2;
 
 const DB_CODE_FILE: &str = "codes.db";
 const DB_MASK_FILE: &str = "masks.db";
 const DEFAULT_PATH: &str = "/opt/dlami/nvme/";
+const QUERIES: usize = ROTATIONS * N_QUERIES;
 const QUERIES: usize = ROTATIONS * N_QUERIES;
 const KMS_KEY_IDS: [&str; 3] = [
     "077788e2-9eeb-4044-859b-34496cfd500b",
@@ -153,14 +155,9 @@
 #[derive(Default)]
 struct BatchQuery {
     pub request_ids: Vec<String>,
-<<<<<<< HEAD
     pub metadata: Vec<BatchMetadata>,
     pub query: BatchQueryEntries,
     pub db: BatchQueryEntries,
-=======
-    pub query:       BatchQueryEntries,
-    pub db:          BatchQueryEntries,
->>>>>>> 68cec82c
 }
 
 async fn receive_batch(
@@ -178,17 +175,10 @@
             .send()
             .await?;
 
-<<<<<<< HEAD
         if let Some(messages) = rcv_message_output.messages {
             for sqs_message in messages {
                 let message: SQSMessage = serde_json::from_str(sqs_message.body().unwrap())?;
                 let message: SMPCRequest = serde_json::from_str(&message.message)?;
-=======
-        for sns_message in rcv_message_output.messages.unwrap_or_default() {
-            let message: SQSMessage = serde_json::from_str(sns_message.body().unwrap())?;
-            let message: SMPCRequest = serde_json::from_str(&message.message)?;
-            batch_query.request_ids.push(message.clone().request_id);
->>>>>>> 68cec82c
 
                 let message_attributes = sqs_message.message_attributes.unwrap_or_default();
 
@@ -413,22 +403,12 @@
 
 fn reset_results(
     devs: &[Arc<CudaDevice>],
-<<<<<<< HEAD
     dst: &[u64],
     src: &[u32],
     streams: &mut [&mut CUstream_st],
 ) {
     for i in 0..devs.len() {
         devs[i].bind_to_thread().unwrap();
-=======
-    dst: &[CUdeviceptr],
-    src: &[u32],
-    streams: &mut [*mut CUstream_st],
-) {
-    for i in 0..devs.len() {
-        devs[i].bind_to_thread().unwrap();
-        // SAFETY: we don't access these mutable streams concurrently
->>>>>>> 68cec82c
         unsafe { result::memcpy_htod_async(dst[i], src, streams[i]) }.unwrap();
     }
 }
@@ -467,7 +447,6 @@
     }
 }
 
-<<<<<<< HEAD
 #[derive(Parser)]
 #[clap(version)]
 pub struct Args {
@@ -475,8 +454,6 @@
     config: Option<PathBuf>,
 }
 
-=======
->>>>>>> 68cec82c
 #[tokio::main]
 async fn main() -> eyre::Result<()> {
     dotenvy::dotenv().ok();
@@ -705,10 +682,7 @@
     // Start thread that will be responsible for communicating back the results
     let (tx, mut rx) = mpsc::channel::<(Vec<u32>, Vec<String>, Vec<bool>)>(32); // TODO: pick some buffer value
     let rx_sns_client = sns_client.clone();
-<<<<<<< HEAD
-
-=======
->>>>>>> 68cec82c
+
     tokio::spawn(async move {
         while let Some((message, request_ids, matches)) = rx.recv().await {
             for (i, &idx_result) in message.iter().enumerate() {
@@ -756,7 +730,6 @@
             batch_times = Duration::from_secs(0);
         }
         let now = Instant::now();
-<<<<<<< HEAD
 
         //This batch can consist of N sets of iris_share + mask
         //It also includes a vector of request ids, mapping to the sets above
@@ -774,9 +747,6 @@
         }
 
         // start trace span - with single TraceId and single ParentTraceID
-=======
-        let batch = receive_batch(party_id, &sqs_client, &queue).await?;
->>>>>>> 68cec82c
         println!("Received batch in {:?}", now.elapsed());
         batch_times += now.elapsed();
 
@@ -1003,12 +973,14 @@
         let thread_request_ids = batch.request_ids.clone();
 
         let thread_sender = tx.clone();
+        let thread_request_ids = batch.request_ids.clone();
+
+        let thread_sender = tx.clone();
 
         previous_thread_handle = Some(spawn_blocking(move || {
             // Wait for Phase 1 to finish
             await_streams(&mut thread_streams);
 
-<<<<<<< HEAD
             // Iterate over a list of tracing payloads, and create logs with mappings to payloads
             // Log at least a "start" event using a log with trace.id and parent.trace.id
             for tracing_payload in batch.metadata.iter() {
@@ -1020,8 +992,6 @@
                 );
             }
 
-=======
->>>>>>> 68cec82c
             // Wait for Phase 2 of previous round to finish in order to not have them
             // overlapping. SAFETY: waiting here makes sure we don't access
             // these mutable streams or events concurrently:
@@ -1091,6 +1061,8 @@
             // SAFETY:
             // - We only use the default streams of the devices, therefore Phase 2's are
             //   never running concurrently.
+            // - We only use the default streams of the devices, therefore Phase 2's are
+            //   never running concurrently.
             // - These pointers are aligned, dereferencable, and initialized.
             let mut phase2_streams = thread_phase2
                 .get_devices()
@@ -1168,7 +1140,19 @@
                 .enumerate()
                 .filter(|&(_idx, &num)| num == u32::MAX)
                 .map(|(idx, _num)| idx)
+            let mut merged_results = get_merged_results(&host_results, thread_devs.len());
+            let insertion_list = merged_results
+                .iter()
+                .enumerate()
+                .filter(|&(_idx, &num)| num == u32::MAX)
+                .map(|(idx, _num)| idx)
                 .collect::<Vec<_>>();
+
+            let insertion_list = distribute_insertions(&insertion_list, &db_sizes);
+
+            // Calculate the new indices for the inserted queries
+            let matches =
+                calculate_insertion_indices(&mut merged_results, &insertion_list, &db_sizes);
 
             let insertion_list = distribute_insertions(&insertion_list, &db_sizes);
 
@@ -1183,13 +1167,10 @@
                 thread_devs[i].bind_to_thread().unwrap();
                 let mut old_db_size = *thread_current_db_size_mutex[i].lock().unwrap();
                 for insertion_idx in insertion_list[i].clone() {
-<<<<<<< HEAD
                     println!(
                         "Inserting query {} {:?} at {} on dev {}",
                         insertion_idx, thread_request_ids[insertion_idx], old_db_size, i
                     );
-=======
->>>>>>> 68cec82c
                     // Append to codes and masks db
                     for (db, query, sums) in [
                         (
@@ -1243,20 +1224,6 @@
                     }
                     old_db_size += 1;
                 }
-<<<<<<< HEAD
-=======
-
-                // Write new db sizes to device
-                *thread_current_db_size_mutex[i].lock().unwrap() +=
-                    insertion_list[i].len() as usize;
-
-                // DEBUG
-                println!(
-                    "Updating DB size on device {}: {:?}",
-                    i,
-                    *thread_current_db_size_mutex[i].lock().unwrap()
-                );
->>>>>>> 68cec82c
 
                 // Write new db sizes to device
                 *thread_current_db_size_mutex[i].lock().unwrap() +=
