#![allow(clippy::needless_range_loop)]

use aws_sdk_sns::Client as SNSClient;
use aws_sdk_sqs::{config::Region, Client};
use axum::{routing::get, Router};
use clap::Parser;
<<<<<<< HEAD
=======
use eyre::Context;
use futures::StreamExt;
>>>>>>> f109fbc5
use gpu_iris_mpc::{
    config::{Config, Opt},
    dot::ROTATIONS,
    helpers::{
        aws::{
            NODE_ID_MESSAGE_ATTRIBUTE_NAME, SPAN_ID_MESSAGE_ATTRIBUTE_NAME,
            TRACE_ID_MESSAGE_ATTRIBUTE_NAME,
        },
        kms_dh::derive_shared_secret,
        mmap::{read_mmap_file, write_mmap_file},
        sqs::{ResultEvent, SMPCRequest, SQSMessage},
        task_monitor::TaskMonitor,
    },
    server::{BatchMetadata, BatchQuery, ServerActor, ServerJobResult},
    setup::{galois_engine::degree4::GaloisRingIrisCodeShare, iris_db::db::IrisDB},
    store::Store,
};
use rand::{rngs::StdRng, SeedableRng};
use std::{
    fs::metadata,
    time::{Duration, Instant},
};
use telemetry_batteries::{
    metrics::statsd::StatsdBattery,
    tracing::{datadog::DatadogBattery, TracingShutdownHandle},
};
use tokio::{
    sync::{mpsc, oneshot},
    task::spawn_blocking,
};
use tracing_subscriber::{layer::SubscriberExt, util::SubscriberInitExt};

const REGION: &str = "eu-north-1";
const DB_SIZE: usize = 8 * 1_000;
const N_QUERIES: usize = 32;
const N_BATCHES: usize = 100;
const RNG_SEED: u64 = 42;
/// The number of batches before a stream is re-used.

const DB_CODE_FILE: &str = "codes.db";
const DB_MASK_FILE: &str = "masks.db";
const QUERIES: usize = ROTATIONS * N_QUERIES;

async fn receive_batch(
    party_id: usize,
    client: &Client,
    queue_url: &String,
) -> eyre::Result<BatchQuery> {
    let mut batch_query = BatchQuery::default();

    while batch_query.db.code.len() < QUERIES {
        let rcv_message_output = client
            .receive_message()
            .max_number_of_messages(1)
            .queue_url(queue_url)
            .send()
            .await?;

        if let Some(messages) = rcv_message_output.messages {
            for sqs_message in messages {
                let message: SQSMessage = serde_json::from_str(sqs_message.body().unwrap())?;
                let message: SMPCRequest = serde_json::from_str(&message.message)?;

                let message_attributes = sqs_message.message_attributes.unwrap_or_default();

                let mut batch_metadata = BatchMetadata::default();

                if let Some(node_id) = message_attributes.get(NODE_ID_MESSAGE_ATTRIBUTE_NAME) {
                    let node_id = node_id.string_value().unwrap();
                    batch_metadata.node_id = node_id.to_string();
                }
                if let Some(trace_id) = message_attributes.get(TRACE_ID_MESSAGE_ATTRIBUTE_NAME) {
                    let trace_id = trace_id.string_value().unwrap();
                    batch_metadata.trace_id = trace_id.to_string();
                }
                if let Some(span_id) = message_attributes.get(SPAN_ID_MESSAGE_ATTRIBUTE_NAME) {
                    let span_id = span_id.string_value().unwrap();
                    batch_metadata.span_id = span_id.to_string();
                }

                batch_query.request_ids.push(message.clone().request_id);
                batch_query.metadata.push(batch_metadata);

                let (
                    store_iris_shares,
                    store_mask_shares,
                    db_iris_shares,
                    db_mask_shares,
                    iris_shares,
                    mask_shares,
                ) = spawn_blocking(move || {
                    let mut iris_share =
                        GaloisRingIrisCodeShare::new(party_id + 1, message.get_iris_shares());
                    let mut mask_share =
                        GaloisRingIrisCodeShare::new(party_id + 1, message.get_mask_shares());

                    // Original for storage.
                    let store_iris_shares = iris_share.clone();
                    let store_mask_shares = mask_share.clone();

                    // With rotations for in-memory database.
                    let db_iris_shares = iris_share.all_rotations();
                    let db_mask_shares = mask_share.all_rotations();

                    // With Lagrange interpolation.
                    GaloisRingIrisCodeShare::preprocess_iris_code_query_share(&mut iris_share);
                    GaloisRingIrisCodeShare::preprocess_iris_code_query_share(&mut mask_share);

                    (
                        store_iris_shares,
                        store_mask_shares,
                        db_iris_shares,
                        db_mask_shares,
                        iris_share.all_rotations(),
                        mask_share.all_rotations(),
                    )
                })
                .await?;

                batch_query.store.code.push(store_iris_shares);
                batch_query.store.mask.push(store_mask_shares);
                batch_query.db.code.extend(db_iris_shares);
                batch_query.db.mask.extend(db_mask_shares);
                batch_query.query.code.extend(iris_shares);
                batch_query.query.mask.extend(mask_shares);

                // TODO: we should only delete after processing
                client
                    .delete_message()
                    .queue_url(queue_url)
                    .receipt_handle(sqs_message.receipt_handle.unwrap())
                    .send()
                    .await?;
            }
        }
    }

    Ok(batch_query)
}

#[tokio::main]
async fn main() -> eyre::Result<()> {
    dotenvy::dotenv().ok();
    let mut config: Config = Config::load_config("SMPC").unwrap();
    config.overwrite_defaults_with_cli_args(Opt::parse());

    let _tracing_shutdown_handle = if let Some(service) = &config.service {
        let tracing_shutdown_handle = DatadogBattery::init(
            service.traces_endpoint.as_deref(),
            &service.service_name,
            None,
            true,
        );

        if let Some(metrics_config) = &service.metrics {
            StatsdBattery::init(
                &metrics_config.host,
                metrics_config.port,
                metrics_config.queue_size,
                metrics_config.buffer_size,
                Some(&metrics_config.prefix),
            )?;
        }

        tracing_shutdown_handle
    } else {
        tracing_subscriber::registry()
            .with(tracing_subscriber::fmt::layer().pretty().compact())
            .with(tracing_subscriber::EnvFilter::from_default_env())
            .init();

        TracingShutdownHandle
    };

    let store = Store::new_from_config(&config).await?;

    let Config {
        path,
        party_id,
        results_topic_arn,
        requests_queue_url,
        kms_key_ids,
        ..
    } = config.clone();

    let code_db_path = format!("{}/{}", path, DB_CODE_FILE);
    let mask_db_path = format!("{}/{}", path, DB_MASK_FILE);

    let region_provider = Region::new(REGION);
    let shared_config = aws_config::from_env().region(region_provider).load().await;
    let sqs_client = Client::new(&shared_config);
    let sns_client = SNSClient::new(&shared_config);

    // Init RNGs
    let own_key_id = kms_key_ids
        .0
        .get(party_id)
        .expect("Expected value not found in kms_key_ids");
    let dh_pairs = match party_id {
        0 => (1usize, 2usize),
        1 => (2usize, 0usize),
        2 => (0usize, 1usize),
        _ => unimplemented!(),
    };

    let dh_pair_0: &str = kms_key_ids
        .0
        .get(dh_pairs.0)
        .expect("Expected value not found in kms_key_ids");
    let dh_pair_1: &str = kms_key_ids
        .0
        .get(dh_pairs.1)
        .expect("Expected value not found in kms_key_ids");

    let chacha_seeds = (
        bytemuck::cast(derive_shared_secret(own_key_id, dh_pair_0).await?),
        bytemuck::cast(derive_shared_secret(own_key_id, dh_pair_1).await?),
    );

    // Generate or load DB
    let (mut codes_db, mut masks_db) =
        if metadata(&code_db_path).is_ok() && metadata(&mask_db_path).is_ok() {
            (
                read_mmap_file(&code_db_path)?,
                read_mmap_file(&mask_db_path)?,
            )
        } else {
            let mut rng = StdRng::seed_from_u64(RNG_SEED);
            let db = IrisDB::new_random_par(DB_SIZE, &mut rng);

            let codes_db = db
                .db
                .iter()
                .flat_map(|iris| {
                    GaloisRingIrisCodeShare::encode_iris_code(
                        &iris.code,
                        &iris.mask,
                        &mut StdRng::seed_from_u64(RNG_SEED),
                    )[party_id]
                        .coefs
                })
                .collect::<Vec<_>>();

            let masks_db = db
                .db
                .iter()
                .flat_map(|iris| {
                    GaloisRingIrisCodeShare::encode_mask_code(
                        &iris.mask,
                        &mut StdRng::seed_from_u64(RNG_SEED),
                    )[party_id]
                        .coefs
                })
                .collect::<Vec<_>>();

            write_mmap_file(&code_db_path, &codes_db)?;
            write_mmap_file(&mask_db_path, &masks_db)?;
            (codes_db, masks_db)
        };

    // Load DB from persistent storage.
    while let Some(iris) = store.stream_irises().await.next().await {
        let iris = iris?;
        codes_db.extend(iris.code());
        masks_db.extend(iris.mask());
    }

<<<<<<< HEAD
=======
    let mut background_tasks = TaskMonitor::new();
>>>>>>> f109fbc5
    // a bit convoluted, but we need to create the actor on the thread already,
    // since it blocks a lot and is `!Send`, we get back the handle via the oneshot
    // channel
    let (tx, rx) = oneshot::channel();
<<<<<<< HEAD
    let actor_task = tokio::task::spawn_blocking(move || {
=======
    background_tasks.spawn_blocking(move || {
>>>>>>> f109fbc5
        let actor = match ServerActor::new(
            config.party_id,
            config.servers,
            chacha_seeds,
            &codes_db,
            &masks_db,
            8,
        ) {
            Ok((actor, handle)) => {
                tx.send(Ok(handle)).unwrap();
                actor
            }
            Err(e) => {
                tx.send(Err(e)).unwrap();
<<<<<<< HEAD
                return;
            }
        };
        actor.run();
    });
=======
                return Ok(());
            }
        };
        actor.run();
        Ok(())
    });
    background_tasks.check_tasks();
>>>>>>> f109fbc5
    let mut handle = rx.await??;

    // Start thread that will be responsible for communicating back the results
    let (tx, mut rx) = mpsc::channel::<ServerJobResult>(32); // TODO: pick some buffer value
    let rx_sns_client = sns_client.clone();
<<<<<<< HEAD
    let mut background_tasks = TaskMonitor::new();
=======
>>>>>>> f109fbc5

    let _result_sender_abort = background_tasks.spawn(async move {
        while let Some(ServerJobResult {
            merged_results,
<<<<<<< HEAD
            request_ids,
=======
            thread_request_ids: request_ids,
>>>>>>> f109fbc5
            matches,
            store: query_store,
        }) = rx.recv().await
        {
            for (i, &idx_result) in merged_results.iter().enumerate() {
                // Insert non-matching queries into the persistent store.
                {
                    let codes_and_masks: Vec<(&[u16], &[u16])> = matches
                        .iter()
                        .enumerate()
                        .filter_map(
                            // Find the indices of non-matching queries in the batch.
                            |(query_idx, is_match)| if !is_match { Some(query_idx) } else { None },
                        )
                        .map(|query_idx| {
                            // Get the original vectors from `receive_batch`.
                            let code = &query_store.code[query_idx].coefs[..];
                            let mask = &query_store.mask[query_idx].coefs[..];
                            (code, mask)
                        })
                        .collect();

                    store
                        .insert_irises(&codes_and_masks)
                        .await
                        .wrap_err("failed to persist queries")?;
                }

                // Notify consumers about result
                println!("Sending results back to SNS...");
                let result_event =
                    ResultEvent::new(party_id, idx_result, matches[i], request_ids[i].clone());

                rx_sns_client
                    .publish()
                    .topic_arn(&results_topic_arn)
                    .message(serde_json::to_string(&result_event).unwrap())
                    .send()
                    .await?;
            }
        }

        Ok(())
    });
    background_tasks.check_tasks();

    println!("All systems ready.");
    println!("Starting healthcheck server.");

    let _health_check_abort = background_tasks.spawn(async move {
        let app = Router::new().route("/health", get(|| async {})); // implicit 200 return
        let listener = tokio::net::TcpListener::bind("0.0.0.0:3000")
            .await
            .wrap_err("healthcheck listener bind error")?;
        axum::serve(listener, app)
            .await
            .wrap_err("healthcheck listener server launch error")?;

        Ok(())
    });
    background_tasks.check_tasks();

    let mut total_time = Instant::now();
    let mut batch_times = Duration::from_secs(0);

    // Main loop
    for request_counter in 0..N_BATCHES {
        // **Tensor format of queries**
        //
        // The functions `receive_batch` and `prepare_query_shares` will prepare the
        // _query_ variables as `Vec<Vec<u8>>` formatted as follows:
        //
        // - The inner Vec is a flattening of these dimensions (inner to outer):
        //   - One u8 limb of one iris bit.
        //   - One code: 12800 coefficients.
        //   - One query: all rotated variants of a code.
        //   - One batch: many queries.
        // - The outer Vec is the dimension of the Galois Ring (2):
        //   - A decomposition of each iris bit into two u8 limbs.

        // Skip first iteration
        if request_counter == 1 {
            total_time = Instant::now();
            batch_times = Duration::from_secs(0);
        }
        let now = Instant::now();

        // This batch can consist of N sets of iris_share + mask
        // It also includes a vector of request ids, mapping to the sets above
        let batch = receive_batch(party_id, &sqs_client, &requests_queue_url).await?;

        // Iterate over a list of tracing payloads, and create logs with mappings to
        // payloads Log at least a "start" event using a log with trace.id and
        // parent.trace.id
        for tracing_payload in batch.metadata.iter() {
            tracing::info!(
                node_id = tracing_payload.node_id,
                dd.trace_id = tracing_payload.trace_id,
                dd.span_id = tracing_payload.span_id,
                "Started processing share",
            );
        }

        // start trace span - with single TraceId and single ParentTraceID
        println!("Received batch in {:?}", now.elapsed());
        batch_times += now.elapsed();
        background_tasks.check_tasks();

        let result_future = handle.submit_batch_query(batch).await;

        // await the result
        let result = result_future.await;
        tx.send(result).await.unwrap();
        println!("CPU time of one iteration {:?}", now.elapsed());

        // wrap up span context
    }
    // drop actor handle to initiate shutdown
    drop(handle);

    println!(
        "Total time for {} iterations: {:?}",
        N_BATCHES - 1,
        total_time.elapsed() - batch_times
    );

    // wait for actor task to finish
    actor_task.await.unwrap();
    // Clean up server tasks, then wait for them to finish
    background_tasks.abort_all();
<<<<<<< HEAD

    if let Some(handle) = health_check_server_handle {
        handle.await??;
    }
=======
    tokio::time::sleep(Duration::from_secs(5)).await;
    // Check for background task hangs and shutdown panics
    background_tasks.check_tasks_finished();
>>>>>>> f109fbc5

    Ok(())
}<|MERGE_RESOLUTION|>--- conflicted
+++ resolved
@@ -4,11 +4,8 @@
 use aws_sdk_sqs::{config::Region, Client};
 use axum::{routing::get, Router};
 use clap::Parser;
-<<<<<<< HEAD
-=======
 use eyre::Context;
 use futures::StreamExt;
->>>>>>> f109fbc5
 use gpu_iris_mpc::{
     config::{Config, Opt},
     dot::ROTATIONS,
@@ -276,19 +273,12 @@
         masks_db.extend(iris.mask());
     }
 
-<<<<<<< HEAD
-=======
     let mut background_tasks = TaskMonitor::new();
->>>>>>> f109fbc5
     // a bit convoluted, but we need to create the actor on the thread already,
     // since it blocks a lot and is `!Send`, we get back the handle via the oneshot
     // channel
     let (tx, rx) = oneshot::channel();
-<<<<<<< HEAD
-    let actor_task = tokio::task::spawn_blocking(move || {
-=======
     background_tasks.spawn_blocking(move || {
->>>>>>> f109fbc5
         let actor = match ServerActor::new(
             config.party_id,
             config.servers,
@@ -303,13 +293,6 @@
             }
             Err(e) => {
                 tx.send(Err(e)).unwrap();
-<<<<<<< HEAD
-                return;
-            }
-        };
-        actor.run();
-    });
-=======
                 return Ok(());
             }
         };
@@ -317,25 +300,16 @@
         Ok(())
     });
     background_tasks.check_tasks();
->>>>>>> f109fbc5
     let mut handle = rx.await??;
 
     // Start thread that will be responsible for communicating back the results
     let (tx, mut rx) = mpsc::channel::<ServerJobResult>(32); // TODO: pick some buffer value
     let rx_sns_client = sns_client.clone();
-<<<<<<< HEAD
-    let mut background_tasks = TaskMonitor::new();
-=======
->>>>>>> f109fbc5
 
     let _result_sender_abort = background_tasks.spawn(async move {
         while let Some(ServerJobResult {
             merged_results,
-<<<<<<< HEAD
             request_ids,
-=======
-            thread_request_ids: request_ids,
->>>>>>> f109fbc5
             matches,
             store: query_store,
         }) = rx.recv().await
@@ -462,20 +436,11 @@
         total_time.elapsed() - batch_times
     );
 
-    // wait for actor task to finish
-    actor_task.await.unwrap();
     // Clean up server tasks, then wait for them to finish
     background_tasks.abort_all();
-<<<<<<< HEAD
-
-    if let Some(handle) = health_check_server_handle {
-        handle.await??;
-    }
-=======
     tokio::time::sleep(Duration::from_secs(5)).await;
     // Check for background task hangs and shutdown panics
     background_tasks.check_tasks_finished();
->>>>>>> f109fbc5
 
     Ok(())
 }