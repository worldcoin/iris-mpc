--- conflicted
+++ resolved
@@ -4,19 +4,6 @@
 use aws_sdk_sqs::{config::Region, Client};
 use axum::{routing::get, Router};
 use clap::Parser;
-<<<<<<< HEAD
-use core::sync::atomic::Ordering::SeqCst;
-use cudarc::driver::{
-    result::{
-        self,
-        event::{self, elapsed},
-        stream::synchronize,
-    },
-    sys::{CUdeviceptr, CUstream, CUstream_st},
-    CudaDevice, CudaSlice, CudaStream, DevicePtr,
-};
-=======
->>>>>>> 837c8ac4
 use gpu_iris_mpc::{
     config::{Config, Opt},
     dot::ROTATIONS,
@@ -27,19 +14,11 @@
         },
         kms_dh::derive_shared_secret,
         mmap::{read_mmap_file, write_mmap_file},
-        query_processor::CompactQuery,
         sqs::{ResultEvent, SMPCRequest, SQSMessage},
         task_monitor::TaskMonitor,
     },
-<<<<<<< HEAD
-    setup::{
-        galois_engine::{degree4::GaloisRingIrisCodeShare, CompactGaloisRingShares},
-        iris_db::db::IrisDB,
-    },
-=======
     server::{BatchMetadata, BatchQuery, ServerActor, ServerJobResult},
     setup::{galois_engine::degree4::GaloisRingIrisCodeShare, iris_db::db::IrisDB},
->>>>>>> 837c8ac4
     store::Store,
 };
 use rand::{rngs::StdRng, SeedableRng};
@@ -165,198 +144,6 @@
     Ok(batch_query)
 }
 
-<<<<<<< HEAD
-fn prepare_query_shares(shares: Vec<GaloisRingIrisCodeShare>) -> CompactGaloisRingShares {
-    preprocess_query(&shares.into_iter().flat_map(|e| e.coefs).collect::<Vec<_>>())
-}
-
-fn open(
-    party: &mut Circuits,
-    x: &[ChunkShare<u64>],
-    distance_comparator: &DistanceComparator,
-    results_ptrs: &[CudaSlice<u32>],
-    chunk_size: usize,
-    db_sizes: &[usize],
-    streams: &[CudaStream],
-) {
-    let n_devices = x.len();
-    let mut a = Vec::with_capacity(n_devices);
-    let mut b = Vec::with_capacity(n_devices);
-    let mut c = Vec::with_capacity(n_devices);
-
-    cudarc::nccl::result::group_start().unwrap();
-    for (idx, res) in x.iter().enumerate() {
-        // Result is in bit 0
-        let res = res.get_offset(0, chunk_size);
-        party
-            .send_view(&res.b, party.next_id(), idx, streams)
-            .unwrap();
-        a.push(res.a);
-        b.push(res.b);
-    }
-    for (idx, res) in x.iter().enumerate() {
-        let mut res = res.get_offset(1, chunk_size);
-        party
-            .receive_view(&mut res.a, party.prev_id(), idx, streams)
-            .unwrap();
-        c.push(res.a);
-    }
-    cudarc::nccl::result::group_end().unwrap();
-
-    distance_comparator.open_results(&a, &b, &c, results_ptrs, db_sizes, streams);
-}
-
-fn get_merged_results(host_results: &[Vec<u32>], n_devices: usize) -> Vec<u32> {
-    let mut results = vec![];
-    for j in 0..host_results[0].len() {
-        let mut match_entry = u32::MAX;
-        for i in 0..host_results.len() {
-            let match_idx = host_results[i][j] * n_devices as u32 + i as u32;
-            if host_results[i][j] != u32::MAX && match_idx < match_entry {
-                match_entry = match_idx;
-            }
-        }
-
-        results.push(match_entry);
-
-        // DEBUG
-        println!(
-            "Query {}: match={} [index: {}]",
-            j,
-            match_entry != u32::MAX,
-            match_entry
-        );
-    }
-    results
-}
-
-fn await_streams(streams: &mut [&mut CUstream_st]) {
-    for i in 0..streams.len() {
-        // SAFETY: these streams have already been created, and the caller holds a
-        // reference to their CudaDevice, which makes sure they aren't dropped.
-        unsafe {
-            synchronize(streams[i]).unwrap();
-        }
-    }
-}
-
-fn dtod_at_offset(
-    dst: CUdeviceptr,
-    dst_offset: usize,
-    src: CUdeviceptr,
-    src_offset: usize,
-    len: usize,
-    stream_ptr: CUstream,
-) {
-    unsafe {
-        result::memcpy_dtod_async(
-            dst + dst_offset as CUdeviceptr,
-            src + src_offset as CUdeviceptr,
-            len,
-            stream_ptr,
-        )
-        .unwrap();
-    }
-}
-
-fn device_ptrs_to_shares<T>(
-    a: &[CUdeviceptr],
-    b: &[CUdeviceptr],
-    lens: &[usize],
-    devs: &[Arc<CudaDevice>],
-) -> Vec<ChunkShare<T>> {
-    let a = device_ptrs_to_slices(a, lens, devs);
-    let b = device_ptrs_to_slices(b, lens, devs);
-
-    a.into_iter()
-        .zip(b)
-        .map(|(a, b)| ChunkShare::new(a, b))
-        .collect::<Vec<_>>()
-}
-
-/// Internal helper function to derive a new seed from the given seed and nonce.
-fn derive_seed(seed: [u32; 8], nonce: usize) -> eyre::Result<[u32; 8]> {
-    let pseudo_rand_key = KDF_SALT.extract(bytemuck::cast_slice(&seed));
-    let nonce = nonce.to_be_bytes();
-    let context = vec![nonce.as_slice()];
-    let output_key_material: Okm<Algorithm> =
-        pseudo_rand_key.expand(&context, HKDF_SHA256).unwrap();
-    let mut result = [0u32; 8];
-    output_key_material
-        .fill(bytemuck::cast_slice_mut(&mut result))
-        .unwrap();
-    Ok(result)
-}
-
-/// Applies a KDF to the given seeds to derive new seeds.
-fn next_chacha_seeds(seeds: ([u32; 8], [u32; 8])) -> eyre::Result<([u32; 8], [u32; 8])> {
-    let nonce = KDF_NONCE.fetch_add(1, SeqCst);
-    Ok((derive_seed(seeds.0, nonce)?, derive_seed(seeds.1, nonce)?))
-}
-
-fn distribute_insertions(results: &[usize], db_sizes: &[usize]) -> Vec<Vec<usize>> {
-    let mut ret = vec![vec![]; db_sizes.len()];
-    let start = db_sizes
-        .iter()
-        .position(|&x| x == *db_sizes.iter().min().unwrap())
-        .unwrap();
-
-    let mut c = start;
-    for &r in results {
-        ret[c].push(r);
-        c = (c + 1) % db_sizes.len();
-    }
-    ret
-}
-
-fn reset_results(
-    devs: &[Arc<CudaDevice>],
-    dst: &[CUdeviceptr],
-    src: &[u32],
-    streams: &[CudaStream],
-) {
-    for i in 0..devs.len() {
-        devs[i].bind_to_thread().unwrap();
-        unsafe { result::memcpy_htod_async(dst[i], src, streams[i].stream) }.unwrap();
-    }
-}
-
-pub fn calculate_insertion_indices(
-    merged_results: &mut [u32],
-    insertion_list: &[Vec<usize>],
-    db_sizes: &[usize],
-) -> Vec<bool> {
-    let mut matches = vec![true; N_QUERIES];
-    let mut last_db_index = db_sizes.iter().sum::<usize>() as u32;
-    let (mut min_index, mut min_index_val) = (0, usize::MAX);
-    for (i, list) in insertion_list.iter().enumerate() {
-        if let Some(&first_val) = list.first() {
-            if first_val < min_index_val {
-                min_index_val = first_val;
-                min_index = i;
-            }
-        }
-    }
-    let mut c: usize = 0;
-    loop {
-        for i in 0..insertion_list.len() {
-            let idx = (i + min_index) % insertion_list.len();
-
-            if c >= insertion_list[idx].len() {
-                return matches;
-            }
-
-            let insert_idx = insertion_list[idx][c];
-            merged_results[insert_idx] = last_db_index;
-            matches[insert_idx] = false;
-            last_db_index += 1;
-        }
-        c += 1;
-    }
-}
-
-=======
->>>>>>> 837c8ac4
 #[tokio::main]
 async fn main() -> eyre::Result<()> {
     dotenvy::dotenv().ok();
@@ -618,539 +405,9 @@
         // start trace span - with single TraceId and single ParentTraceID
         println!("Received batch in {:?}", now.elapsed());
         batch_times += now.elapsed();
-<<<<<<< HEAD
-        server_tasks.check_tasks();
-
-        let (compact_query, query_store) = spawn_blocking(move || {
-            // *Query* variant including Lagrange interpolation.
-            let code_query = prepare_query_shares(batch.query.code);
-            let mask_query = prepare_query_shares(batch.query.mask);
-            // *Storage* variant (no interpolation).
-            let code_query_insert = prepare_query_shares(batch.db.code);
-            let mask_query_insert = prepare_query_shares(batch.db.mask);
-            (
-                CompactQuery {
-                    code_query,
-                    mask_query,
-                    code_query_insert,
-                    mask_query_insert,
-                },
-                batch.store,
-            )
-        })
-        .await?;
-
-        let mut timers = vec![];
-
-        // SAFETY: these streams can only safely be re-used after more than
-        // MAX_CONCURRENT_BATCHES.
-        let request_streams = &streams[request_counter % MAX_BATCHES_BEFORE_REUSE];
-        let request_cublas_handles = &cublas_handles[request_counter % MAX_BATCHES_BEFORE_REUSE];
-        let request_results = &results[request_counter % MAX_BATCHES_BEFORE_REUSE];
-        let request_results_batch = &batch_results[request_counter % MAX_BATCHES_BEFORE_REUSE];
-        let request_final_results = &final_results[request_counter % MAX_BATCHES_BEFORE_REUSE];
-
-        // First stream doesn't need to wait on anyone
-        if request_counter == 0 {
-            device_manager.record_event(request_streams, &current_dot_event);
-            device_manager.record_event(request_streams, &current_exchange_event);
-            device_manager.record_event(request_streams, &start_timer);
-        }
-
-        // Transfer queries to device
-        let compact_device_queries =
-            compact_query.htod_transfer(&device_manager, request_streams)?;
-
-        let compact_device_sums = compact_device_queries.query_sums(
-            &codes_engine,
-            &masks_engine,
-            request_streams,
-            request_cublas_handles,
-        )?;
-
-        // update the db size, skip this for the first two
-        if request_counter > MAX_CONCURRENT_BATCHES {
-            // We have two streams working concurrently, we'll await the stream before
-            // previous one.
-            // SAFETY: these streams can only safely be re-used after more than
-            // MAX_CONCURRENT_BATCHES.
-            let previous_previous_streams =
-                &streams[(request_counter - MAX_CONCURRENT_BATCHES) % MAX_BATCHES_BEFORE_REUSE];
-            device_manager.await_event(previous_previous_streams, &previous_previous_stream_event);
-            device_manager.await_streams(previous_previous_streams);
-        }
-
-        let current_db_size_stream = current_db_size_mutex
-            .iter()
-            .map(|e| *e.lock().unwrap())
-            .collect::<Vec<_>>();
-
-        // BLOCK 1: calculate individual dot products
-        device_manager.await_event(request_streams, &current_dot_event);
-
-        // ---- START BATCH DEDUP ----
-        compact_device_queries.compute_dot_products(
-            &mut batch_codes_engine,
-            &mut batch_masks_engine,
-            &query_db_size,
-            request_streams,
-            request_cublas_handles,
-        );
-
-        compact_device_sums.compute_dot_reducers(
-            &mut batch_codes_engine,
-            &mut batch_masks_engine,
-            &query_db_size,
-            request_streams,
-        );
-
-        batch_codes_engine.reshare_results(&query_db_size, request_streams);
-        batch_masks_engine.reshare_results(&query_db_size, request_streams);
-
-        // ---- END BATCH DEDUP ----
-
-        debug_record_event!(device_manager, request_streams, timers);
-
-        compact_device_queries.dot_products_against_db(
-            &mut codes_engine,
-            &mut masks_engine,
-            &code_db_slices,
-            &mask_db_slices,
-            &current_db_size_stream,
-            request_streams,
-            request_cublas_handles,
-        );
-
-        debug_record_event!(device_manager, request_streams, timers);
-
-        // BLOCK 2: calculate final dot product result, exchange and compare
-        device_manager.await_event(request_streams, &current_exchange_event);
-
-        compact_device_sums.compute_dot_reducer_against_db(
-            &mut codes_engine,
-            &mut masks_engine,
-            &code_db_slices,
-            &mask_db_slices,
-            &current_db_size_stream,
-            request_streams,
-        );
-
-        device_manager.record_event(request_streams, &next_dot_event);
-
-        debug_record_event!(device_manager, request_streams, timers);
-
-        codes_engine.reshare_results(&current_db_size_stream, request_streams);
-        masks_engine.reshare_results(&current_db_size_stream, request_streams);
-
-        debug_record_event!(device_manager, request_streams, timers);
-
-        device_manager.record_event(request_streams, &next_exchange_event);
-
-        println!("phase 1 done");
-
-        // SAFETY:
-        // - We are sending these streams and events to a single thread (without cloning
-        //   them), then dropping our references to them (without destroying them).
-        // - These pointers are aligned, dereferencable, and initialized.
-        // Unique usage:
-        // - Streams are re-used after MAX_BATCHES_BEFORE_REUSE threads, but we only
-        //   launch MAX_CONCURRENT_BATCHES threads at a time. So this reference performs
-        //   the only accesses to its memory across both C and Rust.
-        // - New current stream events are created for each batch. They are only re-used
-        //   after MAX_CONCURRENT_BATCHES, but we wait for the previous batch to finish
-        //   before running that code.
-        // - End events are re-used in each thread, but we only end one thread at a
-        //   time.
-        const_assert!(MAX_BATCHES_BEFORE_REUSE > MAX_CONCURRENT_BATCHES);
-
-        // into_iter() makes the Rust compiler check that the streams are not re-used.
-        let mut thread_streams = request_streams
-            .iter()
-            .map(|s| unsafe { s.stream.as_mut().unwrap() })
-            .collect::<Vec<_>>();
-        // The compiler can't tell that we wait for the previous batch before re-using
-        // these events.
-        let mut thread_current_stream_event = current_stream_event
-            .iter()
-            .map(|e| unsafe { e.as_mut().unwrap() })
-            .collect::<Vec<_>>();
-        let mut thread_end_timer = end_timer
-            .iter()
-            .map(|e| unsafe { e.as_mut().unwrap() })
-            .collect::<Vec<_>>();
-
-        let thread_device_manager = device_manager.clone();
-        let thread_current_db_size_mutex = current_db_size_mutex
-            .iter()
-            .map(Arc::clone)
-            .collect::<Vec<_>>();
-        let db_sizes_batch = query_db_size.clone();
-        let thread_request_results_batch = device_ptrs(request_results_batch);
-        let thread_request_results = device_ptrs(request_results);
-        let thread_request_final_results = device_ptrs(request_final_results);
-
-        // Batch phase 1 results
-        let thread_code_results_batch = device_ptrs(&batch_codes_engine.results);
-        let thread_code_results_peer_batch = device_ptrs(&batch_codes_engine.results_peer);
-        let thread_mask_results_batch = device_ptrs(&batch_masks_engine.results);
-        let thread_mask_results_peer_batch = device_ptrs(&batch_masks_engine.results_peer);
-
-        // DB phase 1 results
-        let thread_code_results = device_ptrs(&codes_engine.results);
-        let thread_code_results_peer = device_ptrs(&codes_engine.results_peer);
-        let thread_mask_results = device_ptrs(&masks_engine.results);
-        let thread_mask_results_peer = device_ptrs(&masks_engine.results_peer);
-
-        // SAFETY: phase2 and phase2_batch are only used in one spawned threat at a
-        // time.
-        let thread_phase2 = phase2.clone();
-        let thread_phase2_batch = phase2_batch.clone();
-        let thread_distance_comparator = distance_comparator.clone();
-        let thread_code_db_slices = code_db_slices.slice_tuples_to_ptrs();
-        let thread_mask_db_slices = mask_db_slices.slice_tuples_to_ptrs();
-        let thread_request_ids = batch.request_ids.clone();
-        let thread_sender = tx.clone();
-
-        previous_thread_handle = Some(spawn_blocking(move || {
-            // Wait for Phase 1 to finish
-            await_streams(&mut thread_streams);
-
-            // Iterate over a list of tracing payloads, and create logs with mappings to
-            // payloads Log at least a "start" event using a log with trace.id
-            // and parent.trace.id
-            for tracing_payload in batch.metadata.iter() {
-                tracing::info!(
-                    node_id = tracing_payload.node_id,
-                    dd.trace_id = tracing_payload.trace_id,
-                    dd.span_id = tracing_payload.span_id,
-                    "Phase 1 finished",
-                );
-            }
-
-            // Wait for Phase 2 of previous round to finish in order to not have them
-            // overlapping. SAFETY: waiting here makes sure we don't access
-            // these mutable streams or events concurrently:
-            // - CUstream: thread_streams (only re-used after MAX_BATCHES_BEFORE_REUSE
-            //   batches),
-            // - CUevent: thread_current_stream_event, thread_end_timer,
-            // - Comm: phase2, phase2_batch.
-            if let Some(phandle) = previous_thread_handle {
-                runtime::Handle::current().block_on(phandle).unwrap();
-            }
-            let thread_devs = thread_device_manager.devices();
-            let mut thread_phase2_batch = thread_phase2_batch.lock().unwrap();
-            let mut thread_phase2 = thread_phase2.lock().unwrap();
-            let tmp_distance_comparator = thread_distance_comparator.lock().unwrap();
-            let (result_sizes, db_sizes): (Vec<_>, Vec<_>) = thread_current_db_size_mutex
-                .iter()
-                .map(|e| {
-                    let db_size = *e.lock().unwrap();
-                    (db_size * QUERIES, db_size)
-                })
-                .unzip();
-
-            // Iterate over a list of tracing payloads, and create logs with mappings to
-            // payloads Log at least a "start" event using a log with trace.id
-            // and parent.trace.id
-            for tracing_payload in batch.metadata.iter() {
-                tracing::info!(
-                    node_id = tracing_payload.node_id,
-                    dd.trace_id = tracing_payload.trace_id,
-                    dd.span_id = tracing_payload.span_id,
-                    "Phase 2 finished",
-                );
-            }
-
-            let result_sizes_batch = db_sizes_batch
-                .iter()
-                .map(|&e| e * QUERIES)
-                .collect::<Vec<_>>();
-
-            let mut code_dots_batch: Vec<ChunkShare<u16>> = device_ptrs_to_shares(
-                &thread_code_results_batch,
-                &thread_code_results_peer_batch,
-                &result_sizes_batch,
-                thread_devs,
-            );
-            let mut mask_dots_batch: Vec<ChunkShare<u16>> = device_ptrs_to_shares(
-                &thread_mask_results_batch,
-                &thread_mask_results_peer_batch,
-                &result_sizes_batch,
-                thread_devs,
-            );
-
-            let mut code_dots: Vec<ChunkShare<u16>> = device_ptrs_to_shares(
-                &thread_code_results,
-                &thread_code_results_peer,
-                &result_sizes,
-                thread_devs,
-            );
-            let mut mask_dots: Vec<ChunkShare<u16>> = device_ptrs_to_shares(
-                &thread_mask_results,
-                &thread_mask_results_peer,
-                &result_sizes,
-                thread_devs,
-            );
-
-            // TODO: use phase 1 streams here
-            let phase2_streams = thread_phase2
-                .get_devices()
-                .iter()
-                .map(|d| d.fork_default_stream().unwrap())
-                .collect::<Vec<_>>();
-
-            // Phase 2 [Batch]: compare each result against threshold
-            thread_phase2_batch.compare_threshold_masked_many(
-                &code_dots_batch,
-                &mask_dots_batch,
-                &phase2_streams,
-            );
-
-            // Phase 2 [Batch]: Reveal the binary results
-            let res = thread_phase2_batch.take_result_buffer();
-            let mut thread_request_results_slice_batch: Vec<CudaSlice<u32>> = device_ptrs_to_slices(
-                &thread_request_results_batch,
-                &vec![QUERIES; thread_devs.len()],
-                thread_devs,
-            );
-
-            // Iterate over a list of tracing payloads, and create logs with mappings to
-            // payloads Log at least a "start" event using a log with trace.id
-            // and parent.trace.id
-            for tracing_payload in batch.metadata.iter() {
-                tracing::info!(
-                    node_id = tracing_payload.node_id,
-                    dd.trace_id = tracing_payload.trace_id,
-                    dd.span_id = tracing_payload.span_id,
-                    "Phase 2 finished",
-                );
-            }
-
-            let chunk_size_batch = thread_phase2_batch.chunk_size();
-            open(
-                &mut thread_phase2_batch,
-                &res,
-                &tmp_distance_comparator,
-                &thread_request_results_slice_batch,
-                chunk_size_batch,
-                &db_sizes_batch,
-                &phase2_streams,
-            );
-            thread_phase2_batch.return_result_buffer(res);
-
-            // Phase 2 [DB]: compare each result against threshold
-            thread_phase2.compare_threshold_masked_many(&code_dots, &mask_dots, &phase2_streams);
-
-            // Phase 2 [DB]: Reveal the binary results
-            let res = thread_phase2.take_result_buffer();
-            let mut thread_request_results_slice: Vec<CudaSlice<u32>> = device_ptrs_to_slices(
-                &thread_request_results,
-                &vec![QUERIES; thread_devs.len()],
-                thread_devs,
-            );
-
-            let chunk_size = thread_phase2.chunk_size();
-            open(
-                &mut thread_phase2,
-                &res,
-                &tmp_distance_comparator,
-                &thread_request_results_slice,
-                chunk_size,
-                &db_sizes,
-                &phase2_streams,
-            );
-            thread_phase2.return_result_buffer(res);
-
-            // Merge results and fetch matching indices
-            // Format: host_results[device_index][query_index]
-            tmp_distance_comparator.merge_results(
-                &thread_request_results_batch,
-                &thread_request_results,
-                &thread_request_final_results,
-                &phase2_streams,
-            );
-
-            thread_device_manager.await_streams(&phase2_streams);
-
-            let host_results =
-                tmp_distance_comparator.fetch_final_results(&thread_request_final_results);
-
-            // Evaluate the results across devices
-            // Format: merged_results[query_index]
-            let mut merged_results = get_merged_results(&host_results, thread_devs.len());
-
-            // List the indices of the queries that did not match.
-            let insertion_list = merged_results
-                .iter()
-                .enumerate()
-                .filter(|&(_idx, &num)| num == u32::MAX)
-                .map(|(idx, _num)| idx)
-                .collect::<Vec<_>>();
-
-            // Spread the insertions across devices.
-            let insertion_list = distribute_insertions(&insertion_list, &db_sizes);
-
-            // Calculate the new indices for the inserted queries
-            let matches =
-                calculate_insertion_indices(&mut merged_results, &insertion_list, &db_sizes);
-
-            for i in 0..thread_devs.len() {
-                thread_devs[i].bind_to_thread().unwrap();
-                let mut old_db_size = *thread_current_db_size_mutex[i].lock().unwrap();
-                for insertion_idx in insertion_list[i].clone() {
-                    // Append to codes and masks db
-                    for (db, query, sums) in [
-                        (
-                            &thread_code_db_slices,
-                            &(
-                                device_ptrs(compact_device_queries.code_query_insert.get0_ref()),
-                                device_ptrs(compact_device_queries.code_query_insert.get1_ref()),
-                            ),
-                            &compact_device_sums.code_query_insert,
-                        ),
-                        (
-                            &thread_mask_db_slices,
-                            &(
-                                device_ptrs(compact_device_queries.mask_query_insert.get0_ref()),
-                                device_ptrs(compact_device_queries.mask_query_insert.get1_ref()),
-                            ),
-                            &compact_device_sums.mask_query_insert,
-                        ),
-                    ] {
-                        dtod_at_offset(
-                            db.0 .0[i],
-                            old_db_size * IRIS_CODE_LENGTH,
-                            query.0[i],
-                            IRIS_CODE_LENGTH * 15 + insertion_idx * IRIS_CODE_LENGTH * ROTATIONS,
-                            IRIS_CODE_LENGTH,
-                            phase2_streams[i].stream,
-                        );
-
-                        dtod_at_offset(
-                            db.0 .1[i],
-                            old_db_size * IRIS_CODE_LENGTH,
-                            query.1[i],
-                            IRIS_CODE_LENGTH * 15 + insertion_idx * IRIS_CODE_LENGTH * ROTATIONS,
-                            IRIS_CODE_LENGTH,
-                            phase2_streams[i].stream,
-                        );
-
-                        dtod_at_offset(
-                            db.1 .0[i],
-                            old_db_size * mem::size_of::<u32>(),
-                            *sums.get0_ref()[i].device_ptr(),
-                            mem::size_of::<u32>() * 15
-                                + insertion_idx * mem::size_of::<u32>() * ROTATIONS,
-                            mem::size_of::<u32>(),
-                            phase2_streams[i].stream,
-                        );
-
-                        dtod_at_offset(
-                            db.1 .1[i],
-                            old_db_size * mem::size_of::<u32>(),
-                            *sums.get0_ref()[i].device_ptr(),
-                            mem::size_of::<u32>() * 15
-                                + insertion_idx * mem::size_of::<u32>() * ROTATIONS,
-                            mem::size_of::<u32>(),
-                            phase2_streams[i].stream,
-                        );
-                    }
-                    old_db_size += 1;
-                }
-
-                // Write new db sizes to device
-                *thread_current_db_size_mutex[i].lock().unwrap() +=
-                    insertion_list[i].len() as usize;
-
-                // DEBUG
-                println!(
-                    "Updating DB size on device {}: {:?}",
-                    i,
-                    *thread_current_db_size_mutex[i].lock().unwrap()
-                );
-
-                // Update Phase 2 chunk size to max all db sizes on all devices
-                let max_db_size = thread_current_db_size_mutex
-                    .iter()
-                    .map(|e| *e.lock().unwrap())
-                    .max()
-                    .unwrap();
-                let new_chunk_size = (QUERIES * max_db_size).div_ceil(2048) * 2048;
-                assert!(new_chunk_size <= phase2_chunk_size_max);
-                thread_phase2.set_chunk_size(new_chunk_size / 64);
-
-                // Emit stream finished event to unblock the stream after the following stream.
-                // Since previous timers are overwritten, only the final end timers are used to
-                // calculate the total time.
-                //
-                // SAFETY:
-                // - the events are created before launching the thread, so they are never null.
-                // - the streams have already been created, and we hold a reference to their
-                //   CudaDevice, which makes sure they aren't dropped.
-                unsafe {
-                    event::record(
-                        *thread_current_stream_event.index_mut(i),
-                        *thread_streams.index_mut(i),
-                    )
-                    .unwrap();
-
-                    // DEBUG: emit event to measure time for e2e process
-                    event::record(*thread_end_timer.index_mut(i), *thread_streams.index_mut(i))
-                        .unwrap();
-                }
-            }
-
-            // Pass to internal sender thread
-            thread_sender
-                .try_send((merged_results, thread_request_ids, matches, query_store))
-                .unwrap();
-
-            // Reset the results buffers for reuse
-            reset_results(
-                thread_device_manager.devices(),
-                &thread_request_results,
-                &RESULTS_INIT_HOST,
-                &phase2_streams,
-            );
-            reset_results(
-                thread_device_manager.devices(),
-                &thread_request_results_batch,
-                &RESULTS_INIT_HOST,
-                &phase2_streams,
-            );
-            reset_results(
-                thread_device_manager.devices(),
-                &thread_request_final_results,
-                &FINAL_RESULTS_INIT_HOST,
-                &phase2_streams,
-            );
-
-            // Make sure to not call `Drop` on those
-            forget_vec!(code_dots);
-            forget_vec!(mask_dots);
-            forget_vec!(code_dots_batch);
-            forget_vec!(mask_dots_batch);
-            forget_vec!(thread_request_results_slice);
-            forget_vec!(thread_request_results_slice_batch);
-        }));
-
-        // Prepare for next batch
-        server_tasks.check_tasks();
-
-        timer_events.push(timers);
-
-        previous_previous_stream_event = previous_stream_event;
-        previous_stream_event = current_stream_event;
-        current_stream_event = device_manager.create_events();
-        current_dot_event = next_dot_event;
-        current_exchange_event = next_exchange_event;
-        next_dot_event = device_manager.create_events();
-        next_exchange_event = device_manager.create_events();
-=======
         background_tasks.check_tasks();
 
         let result_future = handle.submit_batch_query(batch).await;
->>>>>>> 837c8ac4
 
         // await the result
         let result = result_future.await;
