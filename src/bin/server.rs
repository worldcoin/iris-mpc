--- conflicted
+++ resolved
@@ -315,19 +315,7 @@
     // channel
     let (tx, rx) = oneshot::channel();
     background_tasks.spawn_blocking(move || {
-<<<<<<< HEAD
         let actor = match ServerActor::new(config.party_id, chacha_seeds, &codes_db, &masks_db, 8) {
-=======
-        let actor = match ServerActor::new_with_device_manager(
-            config.party_id,
-            config.servers,
-            chacha_seeds,
-            &codes_db,
-            &masks_db,
-            device_manager,
-            8,
-        ) {
->>>>>>> 23f487df
             Ok((actor, handle)) => {
                 tx.send(Ok(handle)).unwrap();
                 actor
