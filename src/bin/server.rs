--- conflicted
+++ resolved
@@ -309,11 +309,8 @@
         while let Some(ServerJobResult {
             merged_results,
             thread_request_ids: request_ids,
-<<<<<<< HEAD
+            sqs_receipt_handles,
             store_height,
-=======
-            sqs_receipt_handles,
->>>>>>> ea291201
             matches,
             store: query_store,
         }) = rx.recv().await
