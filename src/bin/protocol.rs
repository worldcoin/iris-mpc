--- conflicted
+++ resolved
@@ -3,7 +3,6 @@
 ///! Node 0: cargo run --release --bin protocol 0
 ///! Node 1: cargo run --release --bin protocol 1 [NODE_0_IP]
 ///! Node 2: cargo run --release --bin protocol 2 [NODE_0_IP]
-
 use std::{env, time::Instant};
 
 use cudarc::driver::CudaDevice;
@@ -19,24 +18,14 @@
 use rand::{rngs::StdRng, Rng, SeedableRng};
 use tokio::time;
 
-<<<<<<< HEAD
 const DB_SIZE: usize = 8 * 125_000;
 const QUERIES: usize = 930;
 const RNG_SEED: u64 = 1337;
-=======
-const DB_SIZE: usize = 8 * 1000;
-const QUERIES: usize = 31;
-const RNG_SEED: u64 = 42;
->>>>>>> de950bb0
 
 #[tokio::main]
 async fn main() -> eyre::Result<()> {
     // TODO
-<<<<<<< HEAD
-    let mut rng = StdRng::seed_from_u64(42);
-=======
     let mut rng = StdRng::seed_from_u64(RNG_SEED);
->>>>>>> de950bb0
     let seed0 = rng.gen::<[u32; 8]>();
     let seed1 = rng.gen::<[u32; 8]>();
     let seed2 = rng.gen::<[u32; 8]>();
@@ -81,13 +70,8 @@
         l_coeff,
         &codes_db,
         QUERIES,
-<<<<<<< HEAD
-        Some(chacha_seeds),
+        chacha_seeds,
         url,
-=======
-        chacha_seeds,
-        url.clone(),
->>>>>>> de950bb0
         Some(true),
         Some(3000),
     );
@@ -96,13 +80,8 @@
         l_coeff,
         &masks_db,
         QUERIES,
-<<<<<<< HEAD
-        Some(chacha_seeds),
+        chacha_seeds,
         url,
-=======
-        chacha_seeds,
-        url.clone(),
->>>>>>> de950bb0
         Some(true),
         Some(3001),
     );
@@ -111,16 +90,10 @@
     println!("Engines ready!");
 
     // Prepare queries
-<<<<<<< HEAD
-    let random_query = ShamirIris::share_iris(&IrisCode::random_rng(&mut rng), &mut rng);
+    let query_template = db.db[0].get_similar_iris(&mut rng);
+    let random_query = ShamirIris::share_iris(&query_template, &mut rng);
     let mut code_queries = [vec![], vec![], vec![]];
     let mut mask_queries = [vec![], vec![], vec![]];
-=======
-    let query_template = db.db[0].get_similar_iris(&mut rng);
-    let random_query = ShamirIris::share_iris(&query_template, &mut rng);
-    let mut code_queries = vec![vec![], vec![], vec![]];
-    let mut mask_queries = vec![vec![], vec![], vec![]];
->>>>>>> de950bb0
 
     for _ in 0..QUERIES {
         // TODO: rotate
@@ -150,11 +123,7 @@
             .collect::<Vec<_>>(),
     );
 
-<<<<<<< HEAD
-    for _ in 0..10 {
-=======
     for _ in 0..1 {
->>>>>>> de950bb0
         let now = Instant::now();
 
         codes_engine.dot(&code_query);
@@ -169,12 +138,8 @@
         masks_engine.exchange_results();
         println!("Exchange masks took: {:?}", now.elapsed());
 
-<<<<<<< HEAD
-        distance_comparator.reconstruct(&codes_engine.results_peers, &masks_engine.results_peers);
-=======
         distance_comparator
             .reconstruct_and_compare(&codes_engine.results_peers, &masks_engine.results_peers);
->>>>>>> de950bb0
 
         println!("Total time: {:?}", now.elapsed());
     }
