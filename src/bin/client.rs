#![allow(clippy::needless_range_loop)]
use aws_sdk_sns::{
    config::Region,
    types::{MessageAttributeValue, PublishBatchRequestEntry},
    Client,
};
use base64::{engine::general_purpose, Engine};
use clap::Parser;
use gpu_iris_mpc::{
    helpers::sqs::SMPCRequest,
<<<<<<< HEAD
    setup::{
        galois_engine::degree2::GaloisRingIrisCodeShare,
        iris_db::{db::IrisDB, iris::IrisCode, shamir_iris::ShamirIris},
    },
=======
    setup::iris_db::{db::IrisDB, iris::IrisCode, shamir_iris::ShamirIris},
>>>>>>> 0f5ee644
};
use rand::{rngs::StdRng, SeedableRng};
use serde_json::to_string;
use uuid::Uuid;

const N_QUERIES: usize = 16;
const REGION: &str = "eu-north-1";
const RNG_SEED_SERVER: u64 = 42;
const DB_SIZE: usize = 8 * 1_000;
const ENROLLMENT_REQUEST_TYPE: &str = "enrollment";

#[derive(Debug, Parser)]
struct Opt {
    #[structopt(short, long)]
    topic_arn: String,

    #[structopt(short, long)]
    db_index: Option<usize>,

    #[structopt(short, long)]
    rng_seed: Option<u64>,

    #[structopt(short, long)]
    n_repeat: Option<usize>,
}

#[tokio::main]
async fn main() -> eyre::Result<()> {
    tracing_subscriber::fmt::init();

    let Opt {
        topic_arn,
        db_index,
        rng_seed,
        n_repeat,
    } = Opt::parse();

    let mut rng = if let Some(rng_seed) = rng_seed {
        StdRng::seed_from_u64(rng_seed)
    } else {
        StdRng::from_entropy()
    };

    let n_repeat = n_repeat.unwrap_or(0);

    let region_provider = Region::new(REGION);
    let shared_config = aws_config::from_env().region(region_provider).load().await;
    let client = Client::new(&shared_config);

    let db = IrisDB::new_random_par(DB_SIZE, &mut StdRng::seed_from_u64(RNG_SEED_SERVER));

    // Prepare query
    for query_idx in 0..N_QUERIES {
        let template = if let Some(db_index) = db_index {
            if query_idx < n_repeat {
                db.db[db_index].clone()
            } else {
                IrisCode::random_rng(&mut rng)
            }
        } else {
            let mut rng = StdRng::seed_from_u64(1337); // TODO
            IrisCode::random_rng(&mut rng)
        };

        let shared_code = GaloisRingIrisCodeShare::encode_iris_code(
            &template.code,
            &template.mask,
            &mut StdRng::seed_from_u64(RNG_SEED_SERVER),
        );
        let shared_mask = GaloisRingIrisCodeShare::encode_mask_code(
            &template.mask,
            &mut StdRng::seed_from_u64(RNG_SEED_SERVER),
        );
        let request_id = Uuid::new_v4();

        let mut messages = vec![];
        for i in 0..3 {
            let sns_id = Uuid::new_v4();
            let iris_code =
                general_purpose::STANDARD.encode(bytemuck::cast_slice(&shared_code[i].coefs));
            let mask_code =
                general_purpose::STANDARD.encode(bytemuck::cast_slice(&shared_mask[i].coefs));

            let request_message = SMPCRequest {
                request_type: ENROLLMENT_REQUEST_TYPE.to_string(),
                request_id: request_id.to_string(),
                iris_code,
                mask_code,
            };

            messages.push(
                PublishBatchRequestEntry::builder()
                    .message(to_string(&request_message)?)
                    .id(sns_id.to_string())
                    .message_group_id(ENROLLMENT_REQUEST_TYPE)
                    .message_attributes(
                        "nodeId",
                        MessageAttributeValue::builder()
                            .set_string_value(Some(i.to_string()))
                            .set_data_type(Some("String".to_string()))
                            .build()?,
                    )
                    .build()
                    .unwrap(),
            );
        }

        // Send all messages in batch
        client
            .publish_batch()
            .topic_arn(topic_arn.clone())
            .set_publish_batch_request_entries(Some(messages))
            .send()
            .await?;

        println!("Enrollment request batch {} published.", query_idx);
    }

    Ok(())
}<|MERGE_RESOLUTION|>--- conflicted
+++ resolved
@@ -8,14 +8,10 @@
 use clap::Parser;
 use gpu_iris_mpc::{
     helpers::sqs::SMPCRequest,
-<<<<<<< HEAD
     setup::{
         galois_engine::degree2::GaloisRingIrisCodeShare,
         iris_db::{db::IrisDB, iris::IrisCode, shamir_iris::ShamirIris},
     },
-=======
-    setup::iris_db::{db::IrisDB, iris::IrisCode, shamir_iris::ShamirIris},
->>>>>>> 0f5ee644
 };
 use rand::{rngs::StdRng, SeedableRng};
 use serde_json::to_string;
