--- conflicted
+++ resolved
@@ -4,21 +4,16 @@
     types::{MessageAttributeValue, PublishBatchRequestEntry},
     Client,
 };
-<<<<<<< HEAD
-
-=======
->>>>>>> 68cec82c
+
 use aws_sdk_sqs::Client as SqsClient;
 use base64::{engine::general_purpose, Engine};
 use clap::Parser;
 use eyre::{Context, ContextCompat};
-<<<<<<< HEAD
 use gpu_iris_mpc::helpers::aws::{
     construct_message_attributes, NODE_ID_MESSAGE_ATTRIBUTE_NAME,
 };
-=======
->>>>>>> 68cec82c
 use gpu_iris_mpc::{
+    helpers::sqs::{ResultEvent, SMPCRequest},
     helpers::sqs::{ResultEvent, SMPCRequest},
     setup::{
         galois_engine::degree4::GaloisRingIrisCodeShare,
