--- conflicted
+++ resolved
@@ -1,13 +1,8 @@
-<<<<<<< HEAD
 use cudarc::driver::{CudaDevice, CudaStream};
 use gpu_iris_mpc::{
-    helpers::{dtoh_on_stream_sync, htod_on_stream_sync},
+    helpers::{dtoh_on_stream_sync, htod_on_stream_sync, task_monitor::TaskMonitor},
     threshold_ring::protocol::{ChunkShare, ChunkShareView, Circuits},
 };
-=======
-use cudarc::driver::CudaDevice;
-use gpu_iris_mpc::{helpers::task_monitor::TaskMonitor, threshold_ring::protocol::{ChunkShare, ChunkShareView, Circuits}};
->>>>>>> 0443f3fa
 use itertools::izip;
 use rand::{rngs::StdRng, Rng, SeedableRng};
 use std::{env, sync::Arc};
@@ -171,14 +166,11 @@
         Some(&mut server_tasks),
     );
     let devices = party.get_devices();
-<<<<<<< HEAD
     let streams = devices
         .iter()
         .map(|dev| dev.fork_default_stream().unwrap())
         .collect::<Vec<_>>();
-=======
     server_tasks.check_tasks();
->>>>>>> 0443f3fa
 
     // Import to GPU
     let code_gpu = to_gpu(&input_bits_a, &input_bits_b, &devices, &streams);
