--- conflicted
+++ resolved
@@ -1,12 +1,8 @@
 use cudarc::driver::{CudaDevice, CudaStream};
 use gpu_iris_mpc::{
-<<<<<<< HEAD
-    helpers::{dtoh_on_stream_sync, htod_on_stream_sync},
+    helpers::{dtoh_on_stream_sync, htod_on_stream_sync, task_monitor::TaskMonitor},
     setup::iris_db::iris::{IrisCodeArray, MATCH_THRESHOLD_RATIO},
     threshold_ring::protocol::{ChunkShare, Circuits},
-=======
-    helpers::task_monitor::TaskMonitor, setup::iris_db::iris::{IrisCodeArray, MATCH_THRESHOLD_RATIO}, threshold_ring::protocol::{ChunkShare, Circuits}
->>>>>>> 0443f3fa
 };
 use itertools::izip;
 use rand::{rngs::StdRng, Rng, SeedableRng};
@@ -195,14 +191,11 @@
         Some(&mut server_tasks),
     );
     let devices = party.get_devices();
-<<<<<<< HEAD
     let streams = devices
         .iter()
         .map(|dev| dev.fork_default_stream().unwrap())
         .collect::<Vec<_>>();
-=======
     server_tasks.check_tasks();
->>>>>>> 0443f3fa
 
     // Import to GPU
     let code_gpu = to_gpu(&code_share_a, &code_share_b, &devices, &streams);
