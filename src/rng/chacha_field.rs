--- conflicted
+++ resolved
@@ -94,11 +94,7 @@
             shared_mem_bytes: 0, // do we need this since we use __shared__ in kernel?
         };
         let state_slice = self.dev.htod_sync_copy(&self.chacha_ctx.state).unwrap();
-<<<<<<< HEAD
-        let len = self.rng_chunk.len();
-=======
         let len = self.rng_chunk.len() as u64;
->>>>>>> de950bb0
         unsafe {
             self.kernels[0]
                 .clone()
