--- conflicted
+++ resolved
@@ -327,21 +327,12 @@
     next_id:    usize,
     prev_id:    usize,
     chunk_size: usize,
-<<<<<<< HEAD
-    n_devices: usize,
-    devs: Vec<Arc<CudaDevice>>,
-    comms: Vec<SendableRcComm>,
-    kernels: Vec<Kernels>,
-    buffers: Buffers,
-    rngs: Vec<ChaChaCudaCorrRng>,
-=======
     n_devices:  usize,
     devs:       Vec<Arc<CudaDevice>>,
-    comms:      Vec<Rc<Comm>>,
+    comms:      Vec<SendableRcComm>,
     kernels:    Vec<Kernels>,
     buffers:    Buffers,
     rngs:       Vec<ChaChaCudaCorrRng>,
->>>>>>> 0f5ee644
 }
 
 impl Circuits {
@@ -356,12 +347,8 @@
     pub fn new(
         peer_id: usize,
         input_size: usize, // per GPU
-<<<<<<< HEAD
+        alloc_size: usize,
         peer_url: Option<String>,
-=======
-        alloc_size: usize,
-        peer_url: Option<&String>,
->>>>>>> 0f5ee644
         server_port: Option<u16>,
     ) -> Self {
         // For the transpose, inputs should be multiple of 64 bits
@@ -534,44 +521,14 @@
     where
         T: cudarc::nccl::NcclType,
     {
-<<<<<<< HEAD
-        // Copied from cudarc nccl implementation
-        unsafe {
-            result::send(
-                *send.device_ptr() as *mut _,
-                send.len(),
-                T::as_nccl_type(),
-                peer_id as i32,
-                self.comms[idx].0.comm.0,
-                *self.comms[idx].0.device.cu_stream() as *mut _,
-            )
-        }
-        .unwrap();
-=======
-        self.comms[idx].send_view(send, peer_id as i32).unwrap();
->>>>>>> 0f5ee644
+        self.comms[idx].0.send_view(send, peer_id as i32).unwrap();
     }
 
     pub fn receive_view<T>(&mut self, receive: &mut CudaView<T>, peer_id: usize, idx: usize)
     where
         T: cudarc::nccl::NcclType,
     {
-<<<<<<< HEAD
-        // Copied from cudarc nccl implementation
-        unsafe {
-            result::recv(
-                *receive.device_ptr() as *mut _,
-                receive.len(),
-                T::as_nccl_type(),
-                peer_id as i32,
-                self.comms[idx].0.comm.0,
-                *self.comms[idx].0.device.cu_stream() as *mut _,
-            )
-        }
-        .unwrap();
-=======
-        self.comms[idx].recv_view(receive, peer_id as i32).unwrap();
->>>>>>> 0f5ee644
+        self.comms[idx].0.recv_view(receive, peer_id as i32).unwrap();
     }
 
     pub fn send<T>(&mut self, send: &CudaSlice<T>, peer_id: usize, idx: usize)
@@ -1188,13 +1145,8 @@
 
     fn lift_split(
         &mut self,
-<<<<<<< HEAD
-        inp: &[ChunkShare<u16>],
-        lifted: &mut [ChunkShare<u32>],
-=======
         inp: Vec<ChunkShare<u16>>,
         lifted: &mut [ChunkShareView<u32>],
->>>>>>> 0f5ee644
         inout1: &mut [ChunkShareView<u64>],
         out2: &mut [ChunkShareView<u64>],
         out3: &mut [ChunkShareView<u64>],
@@ -1234,15 +1186,9 @@
 
     pub fn lift_mul_sub(
         &mut self,
-<<<<<<< HEAD
-        mask_lifted: &mut [ChunkShare<u32>],
-        mask_correction: &[ChunkShare<u16>],
-        code: &[ChunkShare<u16>],
-=======
         mask_lifted: &mut [ChunkShareView<u32>],
         mask_correction: &[ChunkShareView<u16>],
         code: Vec<ChunkShare<u16>>,
->>>>>>> 0f5ee644
     ) {
         debug_assert_eq!(self.n_devices, mask_lifted.len());
         debug_assert_eq!(self.n_devices, mask_correction.len());
@@ -1279,15 +1225,9 @@
     // outputs the uncorrected lifted shares and the injected correction values
     pub fn lift_mpc(
         &mut self,
-<<<<<<< HEAD
-        shares: &[ChunkShare<u16>],
-        xa: &mut [ChunkShare<u32>],
-        injected: &mut [ChunkShare<u16>],
-=======
         shares: Vec<ChunkShare<u16>>,
         xa: &mut [ChunkShareView<u32>],
         injected: &mut [ChunkShareView<u16>],
->>>>>>> 0f5ee644
     ) {
         const K: usize = 16;
         let mut x1 = Vec::with_capacity(self.n_devices);
