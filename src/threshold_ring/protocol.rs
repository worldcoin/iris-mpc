use crate::{
    helpers::{
        device_manager::DeviceManager,
        dtoh_on_stream_sync, htod_on_stream_sync,
        id_wrapper::{http_root, IdWrapper},
    },
    rng::chacha_corr::ChaChaCudaCorrRng,
    threshold_ring::cuda::PTX_SRC,
};
use axum::{routing::get, Router};
use cudarc::{
    driver::{
        result::stream, CudaDevice, CudaFunction, CudaSlice, CudaStream, CudaView, CudaViewMut,
        DevicePtr, DeviceSlice, LaunchAsync, LaunchConfig,
    },
    nccl::{result, Comm, Id},
    nvrtc::{self, Ptx},
};
use itertools::izip;
#[cfg(feature = "otp_encrypt")]
use itertools::Itertools;
use std::{ops::Range, str::FromStr, sync::Arc, thread, time::Duration};
use tokio::task::{AbortHandle, JoinSet};

pub(crate) const B_BITS: usize = 16;

const DEFAULT_LAUNCH_CONFIG_THREADS: u32 = 64;

pub struct ChunkShare<T> {
    pub a: CudaSlice<T>,
    pub b: CudaSlice<T>,
}

pub struct ChunkShareView<'a, T> {
    pub a: CudaView<'a, T>,
    pub b: CudaView<'a, T>,
}

impl<T> ChunkShare<T> {
    pub fn new(a: CudaSlice<T>, b: CudaSlice<T>) -> Self {
        ChunkShare { a, b }
    }

    pub fn as_view(&self) -> ChunkShareView<T> {
        ChunkShareView {
            a: self.a.slice(..),
            b: self.b.slice(..),
        }
    }
    pub fn as_view_mut(&mut self) -> ChunkShareViewMut<T> {
        ChunkShareViewMut {
            a: self.a.slice_mut(..),
            b: self.b.slice_mut(..),
        }
    }

    pub fn get_offset(&self, i: usize, chunk_size: usize) -> ChunkShareView<T> {
        ChunkShareView {
            a: self.a.slice(i * chunk_size..(i + 1) * chunk_size),
            b: self.b.slice(i * chunk_size..(i + 1) * chunk_size),
        }
    }
    pub fn get_offset_mut(&mut self, i: usize, chunk_size: usize) -> ChunkShareViewMut<T> {
        ChunkShareViewMut {
            a: self.a.slice_mut(i * chunk_size..(i + 1) * chunk_size),
            b: self.b.slice_mut(i * chunk_size..(i + 1) * chunk_size),
        }
    }

    pub fn get_range(&self, start: usize, end: usize) -> ChunkShareView<T> {
        ChunkShareView {
            a: self.a.slice(start..end),
            b: self.b.slice(start..end),
        }
    }

    pub fn is_empty(&self) -> bool {
        assert_eq!(self.a.is_empty(), self.b.is_empty());
        self.a.is_empty()
    }

    pub fn len(&self) -> usize {
        assert_eq!(self.a.len(), self.b.len());
        self.a.len()
    }
}

pub struct ChunkShareViewMut<'a, T> {
    pub a: CudaViewMut<'a, T>,
    pub b: CudaViewMut<'a, T>,
}

impl<'a, T> ChunkShareView<'a, T> {
    pub fn get_offset(&self, i: usize, chunk_size: usize) -> ChunkShareView<T> {
        ChunkShareView {
            a: self.a.slice(i * chunk_size..(i + 1) * chunk_size),
            b: self.b.slice(i * chunk_size..(i + 1) * chunk_size),
        }
    }

    pub fn get_range(&self, start: usize, end: usize) -> ChunkShareView<T> {
        ChunkShareView {
            a: self.a.slice(start..end),
            b: self.b.slice(start..end),
        }
    }

    pub fn is_empty(&self) -> bool {
        assert_eq!(self.a.is_empty(), self.b.is_empty());
        self.a.is_empty()
    }

    pub fn len(&self) -> usize {
        assert_eq!(self.a.len(), self.b.len());
        self.a.len()
    }
}

impl<T> Clone for ChunkShare<T>
where
    T: cudarc::driver::DeviceRepr,
{
    fn clone(&self) -> Self {
        ChunkShare {
            a: self.a.clone(),
            b: self.b.clone(),
        }
    }
}

struct Kernels {
    pub(crate) and:                   CudaFunction,
    pub(crate) or_assign:             CudaFunction,
    pub(crate) xor:                   CudaFunction,
    pub(crate) xor_assign:            CudaFunction,
    #[cfg(feature = "otp_encrypt")]
    pub(crate) single_xor_assign_u16: CudaFunction,
    #[cfg(feature = "otp_encrypt")]
    pub(crate) single_xor_assign_u64: CudaFunction,
    pub(crate) split:                 CudaFunction,
    pub(crate) lift_split:            CudaFunction,
    pub(crate) lift_mul_sub:          CudaFunction,
    pub(crate) transpose_32x64:       CudaFunction,
    pub(crate) transpose_16x64:       CudaFunction,
    pub(crate) ot_sender:             CudaFunction,
    pub(crate) ot_receiver:           CudaFunction,
    pub(crate) ot_helper:             CudaFunction,
    pub(crate) assign:                CudaFunction,
    pub(crate) collapse_u64_helper:   CudaFunction,
}

impl Kernels {
    const MOD_NAME: &'static str = "TComp";

    pub(crate) fn new(dev: Arc<CudaDevice>, ptx: Ptx) -> Kernels {
        dev.load_ptx(ptx.clone(), Self::MOD_NAME, &[
            "shared_xor",
            "shared_xor_assign",
            "xor_assign_u16",
            "xor_assign_u64",
            "shared_and_pre",
            "shared_or_pre_assign",
            "split",
            "lift_split",
            "shared_lift_mul_sub",
            "shared_u32_transpose_pack_u64",
            "shared_u16_transpose_pack_u64",
            "packed_ot_sender",
            "packed_ot_receiver",
            "packed_ot_helper",
            "shared_assign",
            "collapse_u64_helper",
        ])
        .unwrap();
        let and = dev.get_func(Self::MOD_NAME, "shared_and_pre").unwrap();
        let or_assign = dev
            .get_func(Self::MOD_NAME, "shared_or_pre_assign")
            .unwrap();
        let xor = dev.get_func(Self::MOD_NAME, "shared_xor").unwrap();
        let xor_assign = dev.get_func(Self::MOD_NAME, "shared_xor_assign").unwrap();
        #[cfg(feature = "otp_encrypt")]
        let single_xor_assign_u16 = dev.get_func(Self::MOD_NAME, "xor_assign_u16").unwrap();
        #[cfg(feature = "otp_encrypt")]
        let single_xor_assign_u64 = dev.get_func(Self::MOD_NAME, "xor_assign_u64").unwrap();
        let split = dev.get_func(Self::MOD_NAME, "split").unwrap();
        let lift_split = dev.get_func(Self::MOD_NAME, "lift_split").unwrap();
        let lift_mul_sub = dev.get_func(Self::MOD_NAME, "shared_lift_mul_sub").unwrap();
        let transpose_32x64 = dev
            .get_func(Self::MOD_NAME, "shared_u32_transpose_pack_u64")
            .unwrap();
        let transpose_16x64 = dev
            .get_func(Self::MOD_NAME, "shared_u16_transpose_pack_u64")
            .unwrap();
        let ot_sender = dev.get_func(Self::MOD_NAME, "packed_ot_sender").unwrap();
        let ot_receiver = dev.get_func(Self::MOD_NAME, "packed_ot_receiver").unwrap();
        let ot_helper = dev.get_func(Self::MOD_NAME, "packed_ot_helper").unwrap();
        let assign = dev.get_func(Self::MOD_NAME, "shared_assign").unwrap();
        let collapse_u64_helper = dev.get_func(Self::MOD_NAME, "collapse_u64_helper").unwrap();

        Kernels {
            and,
            or_assign,
            xor,
            xor_assign,
            #[cfg(feature = "otp_encrypt")]
            single_xor_assign_u16,
            #[cfg(feature = "otp_encrypt")]
            single_xor_assign_u64,
            split,
            lift_split,
            lift_mul_sub,
            transpose_32x64,
            transpose_16x64,
            ot_sender,
            ot_receiver,
            ot_helper,
            assign,
            collapse_u64_helper,
        }
    }
}

struct Buffers {
    u32_64c_1:         Option<Vec<ChunkShare<u32>>>,
    u64_32c_1:         Option<Vec<ChunkShare<u64>>>,
    u64_32c_2:         Option<Vec<ChunkShare<u64>>>,
    u64_32c_3:         Option<Vec<ChunkShare<u64>>>,
    u64_31c_1:         Option<Vec<ChunkShare<u64>>>,
    u64_31c_2:         Option<Vec<ChunkShare<u64>>>,
    u16_128c_1:        Option<Vec<ChunkShare<u16>>>,
    single_u16_128c_1: Option<Vec<CudaSlice<u16>>>,
    single_u16_128c_2: Option<Vec<CudaSlice<u16>>>,
    single_u16_128c_3: Option<Vec<CudaSlice<u16>>>,
    chunk_size:        usize,
}

impl Buffers {
    fn new(devices: &[Arc<CudaDevice>], chunk_size: usize) -> Self {
        let u32_64c_1 = Some(Self::allocate_buffer(chunk_size * 64, devices));
        let u64_32c_1 = Some(Self::allocate_buffer(chunk_size * 32, devices));
        let u64_32c_2 = Some(Self::allocate_buffer(chunk_size * 32, devices));
        let u64_32c_3 = Some(Self::allocate_buffer(chunk_size * 32, devices));

        let u64_31c_1 = Some(Self::allocate_buffer(chunk_size * 31, devices));
        let u64_31c_2 = Some(Self::allocate_buffer(chunk_size * 31, devices));

        let u16_128c_1 = Some(Self::allocate_buffer(chunk_size * 128, devices));

        let single_u16_128c_1 = Some(Self::allocate_single_buffer(chunk_size * 128, devices));
        let single_u16_128c_2 = Some(Self::allocate_single_buffer(chunk_size * 128, devices));
        let single_u16_128c_3 = Some(Self::allocate_single_buffer(chunk_size * 128, devices));

        Buffers {
            u32_64c_1,
            u64_32c_1,
            u64_32c_2,
            u64_32c_3,
            u64_31c_1,
            u64_31c_2,
            u16_128c_1,
            single_u16_128c_1,
            single_u16_128c_2,
            single_u16_128c_3,
            chunk_size,
        }
    }

    fn allocate_single_buffer<T>(size: usize, devices: &[Arc<CudaDevice>]) -> Vec<CudaSlice<T>>
    where
        T: cudarc::driver::ValidAsZeroBits + cudarc::driver::DeviceRepr,
    {
        let mut res = Vec::with_capacity(devices.len());

        for dev in devices.iter() {
            res.push(dev.alloc_zeros::<T>(size).unwrap());
        }
        res
    }

    fn allocate_buffer<T>(size: usize, devices: &[Arc<CudaDevice>]) -> Vec<ChunkShare<T>>
    where
        T: cudarc::driver::ValidAsZeroBits + cudarc::driver::DeviceRepr,
    {
        let mut res = Vec::with_capacity(devices.len());

        for dev in devices.iter() {
            let a = dev.alloc_zeros::<T>(size).unwrap();
            let b = dev.alloc_zeros::<T>(size).unwrap();
            res.push(ChunkShare::new(a, b));
        }
        res
    }

    fn take_buffer<T>(inp: &mut Option<Vec<ChunkShare<T>>>) -> Vec<ChunkShare<T>> {
        assert!(inp.is_some());
        std::mem::take(inp).unwrap()
    }

    fn get_buffer_chunk<T>(inp: &[ChunkShare<T>], size: usize) -> Vec<ChunkShareView<T>> {
        let mut res = Vec::with_capacity(inp.len());
        for inp in inp {
            res.push(inp.get_range(0, size));
        }
        res
    }

    fn return_buffer<T>(des: &mut Option<Vec<ChunkShare<T>>>, src: Vec<ChunkShare<T>>) {
        assert!(des.is_none());
        *des = Some(src);
    }

    fn take_single_buffer<T>(inp: &mut Option<Vec<CudaSlice<T>>>) -> Vec<CudaSlice<T>> {
        assert!(inp.is_some());
        std::mem::take(inp).unwrap()
    }

    fn get_single_buffer_chunk<T>(inp: &[CudaSlice<T>], size: usize) -> Vec<CudaView<T>> {
        let mut res = Vec::with_capacity(inp.len());
        for inp in inp {
            res.push(inp.slice(..size));
        }
        res
    }

    fn return_single_buffer<T>(des: &mut Option<Vec<CudaSlice<T>>>, src: Vec<CudaSlice<T>>) {
        assert!(des.is_none());
        *des = Some(src);
    }

    fn check_buffers(&self) {
        assert!(self.u32_64c_1.is_some());
        assert!(self.u64_32c_1.is_some());
        assert!(self.u64_32c_2.is_some());
        assert!(self.u64_32c_3.is_some());
        assert!(self.u64_31c_1.is_some());
        assert!(self.u64_31c_2.is_some());
        assert!(self.u16_128c_1.is_some());
        assert!(self.single_u16_128c_1.is_some());
        assert!(self.single_u16_128c_2.is_some());
        assert!(self.single_u16_128c_3.is_some());
    }
}

pub struct SendableRcComm(Arc<Comm>);

unsafe impl Send for SendableRcComm {}

pub struct Circuits {
    peer_id:          usize,
    next_id:          usize,
    prev_id:          usize,
    chunk_size:       usize,
    n_devices:        usize,
    devs:             Vec<Arc<CudaDevice>>,
    comms:            Vec<SendableRcComm>,
    kernels:          Vec<Kernels>,
    buffers:          Buffers,
    rngs:             Vec<ChaChaCudaCorrRng>,
    pub server_abort: Option<AbortHandle>,
}

impl Circuits {
    const BITS: usize = 16 + B_BITS;

    pub fn synchronize_all(&self) {
        for dev in self.devs.iter() {
            dev.synchronize().unwrap();
        }
    }

    pub fn synchronize_streams(&self, streams: &[CudaStream]) {
        for (dev, stream) in izip!(self.devs.iter(), streams.iter()) {
            dev.bind_to_thread().unwrap();
            unsafe { stream::synchronize(stream.stream).unwrap() }
        }
    }

    #[allow(clippy::too_many_arguments)]
    pub fn new(
        peer_id: usize,
        input_size: usize, // per GPU
        alloc_size: usize,
        chacha_seeds: ([u32; 8], [u32; 8]),
        peer_url: Option<String>,
        server_port: Option<u16>,
        server_task_set: Option<&mut JoinSet<()>>,
        device_manager: Arc<DeviceManager>,
    ) -> Self {
        // For the transpose, inputs should be multiple of 64 bits
        assert!(input_size % 64 == 0);
        // Chunk size is the number of u64 elements per bit in the binary circuits
        let chunk_size = input_size / 64;
        assert!(alloc_size >= chunk_size);
        let n_devices = device_manager.device_count();

        let mut devs = Vec::with_capacity(n_devices);
        let mut kernels = Vec::with_capacity(n_devices);
        let mut rngs = Vec::with_capacity(n_devices);

        let ptx = nvrtc::compile_ptx(PTX_SRC).unwrap();
        for i in 0..n_devices {
            let dev = device_manager.device(i);
            let kernel = Kernels::new(dev.clone(), ptx.clone());
            let rng = ChaChaCudaCorrRng::init(dev.clone(), chacha_seeds.0, chacha_seeds.1);

            devs.push(dev);
            kernels.push(kernel);
            rngs.push(rng);
        }

        let (comms, server_abort) =
            Self::instantiate_network(peer_id, peer_url, server_port, &devs, server_task_set);

        let buffers = Buffers::new(&devs, alloc_size);

        Circuits {
            peer_id,
            next_id: (peer_id + 1) % 3,
            prev_id: (peer_id + 2) % 3,
            chunk_size,
            n_devices,
            devs,
            comms,
            kernels,
            buffers,
            rngs,
            server_abort,
        }
    }

    // TODO: have different chunk sizes for each gpu
    pub fn set_chunk_size(&mut self, chunk_size: usize) {
        assert!(chunk_size <= self.buffers.chunk_size);
        self.chunk_size = chunk_size;
    }

    // TODO: have different chunk sizes for each gpu
    pub fn chunk_size(&self) -> usize {
        self.chunk_size
    }

    pub fn take_result_buffer(&mut self) -> Vec<ChunkShare<u64>> {
        Buffers::take_buffer(&mut self.buffers.u64_32c_1)
    }

    pub fn return_result_buffer(&mut self, src: Vec<ChunkShare<u64>>) {
        Buffers::return_buffer(&mut self.buffers.u64_32c_1, src);
    }

    #[allow(clippy::arc_with_non_send_sync)]
    pub fn instantiate_network(
        peer_id: usize,
        peer_url: Option<String>,
        server_port: Option<u16>,
        devices: &[Arc<CudaDevice>],
        server_task_set: Option<&mut JoinSet<()>>,
    ) -> (Vec<SendableRcComm>, Option<AbortHandle>) {
        let n_devices = devices.len();
        let mut comms = Vec::with_capacity(n_devices);
        let mut ids = Vec::with_capacity(n_devices);
        for _ in 0..n_devices {
            ids.push(Id::new().unwrap());
        }

        // Start HTTP server to exchange NCCL commIds
        let mut server_abort = None;
        if peer_id == 0 {
            let server_task_set = server_task_set
                .expect("task set must be supplied to peer_id 0 for remote connection monitoring");

            let ids = ids.clone();
            server_abort = Some(server_task_set.spawn(async move {
                println!("Starting server on port {}...", server_port.unwrap());
                let app = Router::new().route("/:device_id", get(move |req| http_root(ids, req)));
                let listener =
                    tokio::net::TcpListener::bind(format!("0.0.0.0:{}", server_port.unwrap()))
                        .await
                        .unwrap();
                axum::serve(listener, app).await.unwrap();
            }));
        }

        if peer_id != 0 {
            thread::sleep(Duration::from_secs(5));
        }

        for i in 0..n_devices {
            let id = if peer_id == 0 {
                ids[i]
            } else {
                let peer_url = peer_url.clone().unwrap();
                std::thread::spawn(move || {
                    let res = reqwest::blocking::get(format!(
                        "http://{}:{}/{}",
                        peer_url,
                        server_port.unwrap(),
                        i
                    ))
                    .unwrap();
                    IdWrapper::from_str(&res.text().unwrap()).unwrap().0
                })
                .join()
                .unwrap()
            };
            ids.push(id);

            // Bind to thread (important!)
            devices[i].bind_to_thread().unwrap();
            comms.push(SendableRcComm(Arc::new(
                Comm::from_rank(devices[i].clone(), peer_id, 3, id).unwrap(),
            )));
        }
        (comms, server_abort)
    }

    pub fn next_id(&self) -> usize {
        self.next_id
    }
    pub fn prev_id(&self) -> usize {
        self.prev_id
    }

    pub fn get_devices(&self) -> Vec<Arc<CudaDevice>> {
        self.devs.clone()
    }

    fn launch_config_from_elements_and_threads(n: u32, t: u32) -> LaunchConfig {
        let num_blocks = (n + t - 1) / t;
        LaunchConfig {
            grid_dim:         (num_blocks, 1, 1),
            block_dim:        (t, 1, 1),
            shared_mem_bytes: 0,
        }
    }

    pub fn send_u16(
        &mut self,
        send: &CudaSlice<u16>,
        peer_id: usize,
        idx: usize,
        streams: &[CudaStream],
    ) -> Result<result::NcclStatus, result::NcclError> {
        // We have to transmute since u16 is not sendable
        let send_trans: CudaView<u8> = // the transmute_mut is safe because we
        // know that one u16 is 2 u8s, and the buffer is aligned properly for the transmute
         unsafe { send.transmute(send.len() * 2).unwrap() };
        self.send_view(&send_trans, peer_id, idx, streams)
    }

    pub fn receive_u16(
        &mut self,
        receive: &mut CudaSlice<u16>,
        peer_id: usize,
        idx: usize,
        streams: &[CudaStream],
    ) -> Result<result::NcclStatus, result::NcclError> {
        // We have to transmute since u16 is not receivable
        let mut receive_trans: CudaView<u8> = // the transmute_mut is safe
    // because we know that one u16 is 2 u8s, and the buffer is aligned properly for the transmute
    unsafe { receive.transmute(receive.len() * 2).unwrap()
    };
        self.receive_view(&mut receive_trans, peer_id, idx, streams)
    }

    pub fn send_view_u16(
        &mut self,
        send: &CudaView<u16>,
        peer_id: usize,
        idx: usize,
        streams: &[CudaStream],
    ) -> Result<result::NcclStatus, result::NcclError> {
        // We have to transmute since u16 is not sendable
        let send_trans: CudaView<u8> = // the transmute_mut is safe because we
    // know that one u16 is 2 u8s, and the buffer is aligned properly for the transmute
         unsafe { send.transmute(send.len() * 2).unwrap() };
        self.send_view(&send_trans, peer_id, idx, streams)
    }

    pub fn receive_view_u16(
        &mut self,
        receive: &mut CudaView<u16>,
        peer_id: usize,
        idx: usize,
        streams: &[CudaStream],
    ) -> Result<result::NcclStatus, result::NcclError> {
        // We have to transmute since u16 is not receivable
        let mut receive_trans: CudaView<u8> = // the transmute_mut
    // is safe because we know that one u16 is 2 u8s, and the buffer is aligned properly for the transmute
        unsafe { receive.transmute(receive.len() *
    2).unwrap() };
        self.receive_view(&mut receive_trans, peer_id, idx, streams)
    }

    pub fn send_view<T>(
        &mut self,
        send: &CudaView<T>,
        peer_id: usize,
        idx: usize,
        streams: &[CudaStream],
    ) -> Result<result::NcclStatus, result::NcclError>
    where
        T: cudarc::nccl::NcclType,
    {
        unsafe {
            result::send(
                *send.device_ptr() as *mut _,
                send.len(),
                T::as_nccl_type(),
                peer_id as i32,
                self.comms[idx].0.comm.0,
                streams[idx].stream as *mut _,
            )
        }
    }

    pub fn receive_view<T>(
        &mut self,
        receive: &mut CudaView<T>,
        peer_id: usize,
        idx: usize,
        streams: &[CudaStream],
    ) -> Result<result::NcclStatus, result::NcclError>
    where
        T: cudarc::nccl::NcclType,
    {
        unsafe {
            result::recv(
                *receive.device_ptr() as *mut _,
                receive.len(),
                T::as_nccl_type(),
                peer_id as i32,
                self.comms[idx].0.comm.0,
                streams[idx].stream as *mut _,
            )
        }
    }

    pub fn send<T>(
        &mut self,
        send: &CudaSlice<T>,
        peer_id: usize,
        idx: usize,
        streams: &[CudaStream],
    ) -> Result<result::NcclStatus, result::NcclError>
    where
        T: cudarc::nccl::NcclType,
    {
        unsafe {
            result::send(
                *send.device_ptr() as *mut _,
                send.len(),
                T::as_nccl_type(),
                peer_id as i32,
                self.comms[idx].0.comm.0,
                streams[idx].stream as *mut _,
            )
        }
    }

    pub fn receive<T>(
        &mut self,
        receive: &mut CudaSlice<T>,
        peer_id: usize,
        idx: usize,
        streams: &[CudaStream],
    ) -> Result<result::NcclStatus, result::NcclError>
    where
        T: cudarc::nccl::NcclType,
    {
        unsafe {
            result::recv(
                *receive.device_ptr() as *mut _,
                receive.len(),
                T::as_nccl_type(),
                peer_id as i32,
                self.comms[idx].0.comm.0,
                streams[idx].stream as *mut _,
            )
        }
    }

    // Fill randomness using the correlated RNG
    fn fill_rand_u64(&mut self, rand: &mut CudaSlice<u64>, idx: usize, streams: &[CudaStream]) {
        let rng = &mut self.rngs[idx];
        let mut rand_trans: CudaViewMut<u32> =
        // the transmute_mut is safe because we know that one u64 is 2 u32s, and the buffer is aligned properly for the transmute
            unsafe { rand.transmute_mut(rand.len() * 2).unwrap() };
        rng.fill_rng_into(&mut rand_trans, &streams[idx]);
    }

    // Fill randomness using the correlated RNG
    #[cfg(feature = "otp_encrypt")]
    fn fill_my_rand_u64(&mut self, rand: &mut CudaSlice<u64>, idx: usize, streams: &[CudaStream]) {
        let rng = &mut self.rngs[idx];
        let mut rand_trans: CudaViewMut<u32> =
              // the transmute_mut is safe because we know that one u64 is 2 u32s, and the buffer is aligned properly for the transmute
                  unsafe { rand.transmute_mut(rand.len() * 2).unwrap() };
        rng.fill_my_rng_into(&mut rand_trans, &streams[idx]);
    }

    // Fill randomness using the correlated RNG
    #[cfg(feature = "otp_encrypt")]
    fn fill_their_rand_u64(
        &mut self,
        rand: &mut CudaSlice<u64>,
        idx: usize,
        streams: &[CudaStream],
    ) {
        let rng = &mut self.rngs[idx];
        let mut rand_trans: CudaViewMut<u32> =
                  // the transmute_mut is safe because we know that one u64 is 2 u32s, and the buffer is aligned properly for the transmute
                      unsafe { rand.transmute_mut(rand.len() * 2).unwrap() };
        rng.fill_their_rng_into(&mut rand_trans, &streams[idx]);
    }

    // Fill randomness using the correlated RNG
    fn fill_my_rng_into_u16<'a>(
        &mut self,
        rand: &'a mut CudaSlice<u32>,
        idx: usize,
        streams: &[CudaStream],
    ) -> CudaView<'a, u16> {
        let rng = &mut self.rngs[idx];
        rng.fill_my_rng_into(&mut rand.slice_mut(..), &streams[idx]);
        let rand_trans: CudaView<u16> =
        // the transmute_mut is safe because we know that one u32 is 2 u16s, and the buffer is aligned properly for the transmute
            unsafe { rand.transmute(rand.len() * 2).unwrap() };
        rand_trans
    }

    // Fill randomness using the correlated RNG
    fn fill_their_rng_into_u16<'a>(
        &mut self,
        rand: &'a mut CudaSlice<u32>,
        idx: usize,
        streams: &[CudaStream],
    ) -> CudaView<'a, u16> {
        let rng = &mut self.rngs[idx];
        rng.fill_their_rng_into(&mut rand.slice_mut(..), &streams[idx]);
        let rand_trans: CudaView<u16> =
        // the transmute_mut is safe because we know that one u32 is 2 u16s, and the buffer is aligned properly for the transmute
            unsafe { rand.transmute(rand.len() * 2).unwrap() };
        rand_trans
    }

    fn packed_and_many_pre(
        &mut self,
        x1: &ChunkShareView<u64>,
        x2: &ChunkShareView<u64>,
        res: &mut ChunkShareView<u64>,
        bits: usize,
        idx: usize,
        streams: &[CudaStream],
    ) {
        // SAFETY: Only unsafe because memory is not initialized. But, we fill
        // afterwards.
        let size = (self.chunk_size * bits + 7) / 8;
        let mut rand = unsafe { self.devs[idx].alloc::<u64>(size * 8).unwrap() };
        self.fill_rand_u64(&mut rand, idx, streams);

        let cfg = Self::launch_config_from_elements_and_threads(
            self.chunk_size as u32 * bits as u32,
            DEFAULT_LAUNCH_CONFIG_THREADS,
        );

        unsafe {
            self.kernels[idx]
                .and
                .clone()
                .launch_on_stream(
                    &streams[idx],
                    cfg,
                    (
                        &res.a,
                        &x1.a,
                        &x1.b,
                        &x2.a,
                        &x2.b,
                        &rand,
                        self.chunk_size * bits,
                    ),
                )
                .unwrap();
        }
    }

    fn assign_view(
        &mut self,
        des: &mut ChunkShareView<u64>,
        src: &ChunkShareView<u64>,
        idx: usize,
        streams: &[CudaStream],
    ) {
        assert_eq!(src.len(), des.len());
        let cfg = Self::launch_config_from_elements_and_threads(
            src.len() as u32,
            DEFAULT_LAUNCH_CONFIG_THREADS,
        );

        unsafe {
            self.kernels[idx]
                .assign
                .clone()
                .launch_on_stream(
                    &streams[idx],
                    cfg,
                    (&des.a, &des.b, &src.a, &src.b, src.len() as i32),
                )
                .unwrap();
        }
    }

    fn and_many_pre(
        &mut self,
        x1: &ChunkShareView<u64>,
        x2: &ChunkShareView<u64>,
        res: &mut ChunkShareView<u64>,
        idx: usize,
        streams: &[CudaStream],
    ) {
        let cfg = Self::launch_config_from_elements_and_threads(
            self.chunk_size as u32,
            DEFAULT_LAUNCH_CONFIG_THREADS,
        );

        // SAFETY: Only unsafe because memory is not initialized. But, we fill
        // afterwards.
        let size = (self.chunk_size + 7) / 8;
        let mut rand = unsafe { self.devs[idx].alloc::<u64>(size * 8).unwrap() };
        self.fill_rand_u64(&mut rand, idx, streams);

        unsafe {
            self.kernels[idx]
                .and
                .clone()
                .launch_on_stream(
                    &streams[idx],
                    cfg,
                    (&res.a, &x1.a, &x1.b, &x2.a, &x2.b, &rand, self.chunk_size),
                )
                .unwrap();
        }
    }

    fn or_many_pre_assign(
        &mut self,
        x1: &mut ChunkShareView<u64>,
        x2: &ChunkShareView<u64>,
        idx: usize,
        streams: &[CudaStream],
    ) {
        // SAFETY: Only unsafe because memory is not initialized. But, we fill
        // afterwards.
        let size = (x1.len() + 7) / 8;
        let mut rand = unsafe { self.devs[idx].alloc::<u64>(size * 8).unwrap() };
        self.fill_rand_u64(&mut rand, idx, streams);

        let cfg = Self::launch_config_from_elements_and_threads(
            x1.len() as u32,
            DEFAULT_LAUNCH_CONFIG_THREADS,
        );

        unsafe {
            self.kernels[idx]
                .or_assign
                .clone()
                .launch_on_stream(
                    &streams[idx],
                    cfg,
                    (&x1.a, &x1.b, &x2.a, &x2.b, &rand, x1.len()),
                )
                .unwrap();
        }
    }

    #[cfg(feature = "otp_encrypt")]
    fn otp_encrypt_my_rng_u16(
        &mut self,
        input: &CudaView<u16>,
        idx: usize,
        streams: &[CudaStream],
    ) -> CudaSlice<u32> {
        let data_len = input.len();
        debug_assert_eq!(data_len & 1, 0);
        let mut rand = unsafe { self.devs[idx].alloc::<u32>(data_len >> 1).unwrap() };
        let mut rand_u16 = self.fill_my_rng_into_u16(&mut rand, idx, streams);
        self.single_xor_assign_u16(&mut rand_u16, input, idx, data_len, streams);
        rand
    }

    #[cfg(feature = "otp_encrypt")]
    fn otp_encrypt_their_rng_u16(
        &mut self,
        input: &CudaView<u16>,
        idx: usize,
        streams: &[CudaStream],
    ) -> CudaSlice<u32> {
        let data_len = input.len();
        debug_assert_eq!(data_len & 1, 0);
        let mut rand = unsafe { self.devs[idx].alloc::<u32>(data_len >> 1).unwrap() };
        let mut rand_u16 = self.fill_their_rng_into_u16(&mut rand, idx, streams);
        self.single_xor_assign_u16(&mut rand_u16, input, idx, data_len, streams);
        rand
    }

    #[cfg(feature = "otp_encrypt")]
    fn otp_decrypt_my_rng_u16(
        &mut self,
        input: &mut CudaView<u16>,
        idx: usize,
        streams: &[CudaStream],
    ) {
        let data_len = input.len();
        debug_assert_eq!(data_len & 1, 0);
        let mut rand = unsafe { self.devs[idx].alloc::<u32>(data_len >> 1).unwrap() };
        let rand_u16 = self.fill_my_rng_into_u16(&mut rand, idx, streams);
        self.single_xor_assign_u16(input, &rand_u16, idx, data_len, streams);
    }

    #[cfg(feature = "otp_encrypt")]
    fn otp_decrypt_their_rng_u16(
        &mut self,
        input: &mut CudaView<u16>,
        idx: usize,
        streams: &[CudaStream],
    ) {
        let data_len = input.len();
        debug_assert_eq!(data_len & 1, 0);
        let mut rand = unsafe { self.devs[idx].alloc::<u32>(data_len >> 1).unwrap() };
        let rand_u16 = self.fill_their_rng_into_u16(&mut rand, idx, streams);
        self.single_xor_assign_u16(input, &rand_u16, idx, data_len, streams);
    }

    #[cfg(feature = "otp_encrypt")]
    fn otp_encrypt_my_rng_u64(
        &mut self,
        input: &ChunkShareView<u64>,
        idx: usize,
        streams: &[CudaStream],
    ) -> CudaSlice<u64> {
        let data_len = input.len();
        let rand_size = (data_len + 7) / 8; // Multiple of 16 u32
        let mut rand = unsafe { self.devs[idx].alloc::<u64>(rand_size * 8).unwrap() };
        self.fill_my_rand_u64(&mut rand, idx, streams);
        self.single_xor_assign_u64(
            &mut rand.slice(..data_len),
            &input.a,
            idx,
            data_len,
            streams,
        );
        rand
    }

    #[cfg(feature = "otp_encrypt")]
    fn otp_decrypt_their_rng_u64(
        &mut self,
        inout: &mut ChunkShareView<u64>,
        idx: usize,
        streams: &[CudaStream],
    ) {
        let data_len = inout.len();
        let rand_size = (data_len + 7) / 8; // Multiple of 16 u32
        let mut rand = unsafe { self.devs[idx].alloc::<u64>(rand_size * 8).unwrap() };
        self.fill_their_rand_u64(&mut rand, idx, streams);
        self.single_xor_assign_u64(
            &mut inout.b,
            &rand.slice(..data_len),
            idx,
            data_len,
            streams,
        );
    }

    fn packed_send_receive_view(
        &mut self,
        res: &mut [ChunkShareView<u64>],
        bits: usize,
        streams: &[CudaStream],
    ) {
<<<<<<< HEAD
        self.send_receive_view_with_offset(res, 0..bits * self.chunk_size, streams)
    }

    #[cfg(feature = "otp_encrypt")]
    fn send_receive_view_with_offset_single_gpu(
        &mut self,
        res: &mut ChunkShareView<u64>,
        range: Range<usize>,
        idx: usize,
        streams: &[CudaStream],
    ) {
        let send_bufs =
            self.otp_encrypt_my_rng_u64(&res.get_range(range.start, range.end), idx, streams);

        result::group_start().unwrap();
        self.send(&send_bufs, self.next_id, idx, streams).unwrap();
        let mut rcv = res.b.slice(range.to_owned());
        self.receive_view(&mut rcv, self.prev_id, idx, streams)
            .unwrap();
        result::group_end().unwrap();
        self.otp_decrypt_their_rng_u64(&mut res.get_range(range.start, range.end), idx, streams);
    }

    #[cfg(not(feature = "otp_encrypt"))]
    fn send_receive_view_with_offset_single_gpu(
        &mut self,
        res: &mut ChunkShareView<u64>,
        range: Range<usize>,
        idx: usize,
        streams: &[CudaStream],
    ) {
        result::group_start().unwrap();
        let send = res.a.slice(range.to_owned());
        self.send_view(&send, self.next_id, idx, streams).unwrap();

        let mut rcv = res.b.slice(range.to_owned());
        self.receive_view(&mut rcv, self.prev_id, idx, streams)
            .unwrap();

        result::group_end().unwrap();
    }

    #[cfg(feature = "otp_encrypt")]
    fn send_receive_view_with_offset(
        &mut self,
        res: &mut [ChunkShareView<u64>],
        range: Range<usize>,
        streams: &[CudaStream],
    ) {
        debug_assert_eq!(res.len(), self.n_devices);
=======
        assert_eq!(res.len(), self.n_devices);
>>>>>>> a6e0f337

        let send_bufs = res
            .iter()
            .enumerate()
            .map(|(idx, res)| {
                self.otp_encrypt_my_rng_u64(&res.get_range(range.start, range.end), idx, streams)
            })
            .collect_vec();

        result::group_start().unwrap();
        for (idx, res) in send_bufs.iter().enumerate() {
            self.send(res, self.next_id, idx, streams).unwrap();
        }
        for (idx, res) in res.iter_mut().enumerate() {
            let mut rcv = res.b.slice(range.to_owned());
            self.receive_view(&mut rcv, self.prev_id, idx, streams)
                .unwrap();
        }
        result::group_end().unwrap();
        for (idx, res) in res.iter_mut().enumerate() {
            self.otp_decrypt_their_rng_u64(
                &mut res.get_range(range.start, range.end),
                idx,
                streams,
            );
        }
    }

    #[cfg(not(feature = "otp_encrypt"))]
    fn send_receive_view_with_offset(
        &mut self,
        res: &mut [ChunkShareView<u64>],
        range: Range<usize>,
        streams: &[CudaStream],
    ) {
        assert_eq!(res.len(), self.n_devices);

        result::group_start().unwrap();
        for (idx, res) in res.iter().enumerate() {
            let send = res.a.slice(range.to_owned());
            self.send_view(&send, self.next_id, idx, streams).unwrap();
        }
        for (idx, res) in res.iter_mut().enumerate() {
            let mut rcv = res.b.slice(range.to_owned());
            self.receive_view(&mut rcv, self.prev_id, idx, streams)
                .unwrap();
        }
        result::group_end().unwrap();
    }

    #[cfg(feature = "otp_encrypt")]
    fn send_receive_view(&mut self, res: &mut [ChunkShareView<u64>], streams: &[CudaStream]) {
        debug_assert_eq!(res.len(), self.n_devices);

        let send_bufs = res
            .iter()
            .enumerate()
            .map(|(idx, res)| self.otp_encrypt_my_rng_u64(res, idx, streams))
            .collect_vec();

        result::group_start().unwrap();
        for (idx, res) in send_bufs.iter().enumerate() {
            self.send(res, self.next_id, idx, streams).unwrap();
        }
        for (idx, res) in res.iter_mut().enumerate() {
            self.receive_view(&mut res.b, self.prev_id, idx, streams)
                .unwrap();
        }
        result::group_end().unwrap();
        for (idx, res) in res.iter_mut().enumerate() {
            self.otp_decrypt_their_rng_u64(res, idx, streams);
        }
    }

    #[cfg(not(feature = "otp_encrypt"))]
    fn send_receive_view(&mut self, res: &mut [ChunkShareView<u64>], streams: &[CudaStream]) {
        assert_eq!(res.len(), self.n_devices);

        result::group_start().unwrap();
        for (idx, res) in res.iter().enumerate() {
            self.send_view(&res.a, self.next_id, idx, streams).unwrap();
        }
        for (idx, res) in res.iter_mut().enumerate() {
            self.receive_view(&mut res.b, self.prev_id, idx, streams)
                .unwrap();
        }
        result::group_end().unwrap();
    }

    #[cfg(feature = "otp_encrypt")]
    fn send_receive_view_single_gpu(
        &mut self,
        res: &mut ChunkShareView<u64>,
        idx: usize,
        streams: &[CudaStream],
    ) {
        let send_bufs = self.otp_encrypt_my_rng_u64(res, idx, streams);

        result::group_start().unwrap();
        self.send(&send_bufs, self.next_id, idx, streams).unwrap();
        self.receive_view(&mut res.b, self.prev_id, idx, streams)
            .unwrap();
        result::group_end().unwrap();
        self.otp_decrypt_their_rng_u64(res, idx, streams);
    }

    #[cfg(not(feature = "otp_encrypt"))]
    fn send_receive_view_single_gpu(
        &mut self,
        res: &mut ChunkShareView<u64>,
        idx: usize,
        streams: &[CudaStream],
    ) {
        result::group_start().unwrap();
        self.send_view(&res.a, self.next_id, idx, streams).unwrap();
        self.receive_view(&mut res.b, self.prev_id, idx, streams)
            .unwrap();
        result::group_end().unwrap();
    }

    #[cfg(feature = "otp_encrypt")]
    fn single_xor_assign_u16(
        &self,
        x1: &mut CudaView<u16>,
        x2: &CudaView<u16>,
        idx: usize,
        size: usize,
        streams: &[CudaStream],
    ) {
        let cfg = Self::launch_config_from_elements_and_threads(
            size as u32,
            DEFAULT_LAUNCH_CONFIG_THREADS,
        );

        unsafe {
            self.kernels[idx]
                .single_xor_assign_u16
                .clone()
                .launch_on_stream(&streams[idx], cfg, (&*x1, x2, size))
                .unwrap();
        }
    }

    #[cfg(feature = "otp_encrypt")]
    fn single_xor_assign_u64(
        &self,
        x1: &mut CudaView<u64>,
        x2: &CudaView<u64>,
        idx: usize,
        size: usize,
        streams: &[CudaStream],
    ) {
        let cfg = Self::launch_config_from_elements_and_threads(
            size as u32,
            DEFAULT_LAUNCH_CONFIG_THREADS,
        );

        unsafe {
            self.kernels[idx]
                .single_xor_assign_u64
                .clone()
                .launch_on_stream(&streams[idx], cfg, (&*x1, x2, size))
                .unwrap();
        }
    }

    fn xor_assign_u64(
        &self,
        x1: &mut ChunkShareView<u64>,
        x2: &ChunkShareView<u64>,
        idx: usize,
        size: usize,
        streams: &[CudaStream],
    ) {
        let cfg = Self::launch_config_from_elements_and_threads(
            size as u32,
            DEFAULT_LAUNCH_CONFIG_THREADS,
        );

        unsafe {
            self.kernels[idx]
                .xor_assign
                .clone()
                .launch_on_stream(&streams[idx], cfg, (&x1.a, &x1.b, &x2.a, &x2.b, size))
                .unwrap();
        }
    }

    fn xor_assign_many(
        &self,
        x1: &mut ChunkShareView<u64>,
        x2: &ChunkShareView<u64>,
        idx: usize,
        streams: &[CudaStream],
    ) {
        self.xor_assign_u64(x1, x2, idx, self.chunk_size, streams);
    }

    fn packed_xor_assign_many(
        &self,
        x1: &mut ChunkShareView<u64>,
        x2: &ChunkShareView<u64>,
        bits: usize,
        idx: usize,
        streams: &[CudaStream],
    ) {
        let cfg = Self::launch_config_from_elements_and_threads(
            self.chunk_size as u32 * bits as u32,
            DEFAULT_LAUNCH_CONFIG_THREADS,
        );

        unsafe {
            self.kernels[idx]
                .xor_assign
                .clone()
                .launch_on_stream(
                    &streams[idx],
                    cfg.to_owned(),
                    (&x1.a, &x1.b, &x2.a, &x2.b, self.chunk_size * bits),
                )
                .unwrap();
        }
    }
    fn packed_xor_many(
        &self,
        x1: &ChunkShareView<u64>,
        x2: &ChunkShareView<u64>,
        res: &mut ChunkShareView<u64>,
        bits: usize,
        idx: usize,
        streams: &[CudaStream],
    ) {
        let cfg = Self::launch_config_from_elements_and_threads(
            self.chunk_size as u32 * bits as u32,
            DEFAULT_LAUNCH_CONFIG_THREADS,
        );

        unsafe {
            self.kernels[idx]
                .xor
                .clone()
                .launch_on_stream(
                    &streams[idx],
                    cfg.to_owned(),
                    (
                        &res.a,
                        &res.b,
                        &x1.a,
                        &x1.b,
                        &x2.a,
                        &x2.b,
                        self.chunk_size * bits,
                    ),
                )
                .unwrap();
        }
    }

    pub fn allocate_buffer<T>(&self, size: usize) -> Vec<ChunkShare<T>>
    where
        T: cudarc::driver::ValidAsZeroBits + cudarc::driver::DeviceRepr,
    {
        Buffers::allocate_buffer(size, &self.devs)
    }

    fn bit_inject_ot_sender(
        &mut self,
        inp: &[ChunkShareView<u64>],
        outp: &mut [ChunkShareView<u16>],
        streams: &[CudaStream],
    ) {
        let m0_ = Buffers::take_single_buffer(&mut self.buffers.single_u16_128c_1);
        let m1_ = Buffers::take_single_buffer(&mut self.buffers.single_u16_128c_2);
        let m0 = Buffers::get_single_buffer_chunk(&m0_, self.chunk_size * 128);
        let m1 = Buffers::get_single_buffer_chunk(&m1_, self.chunk_size * 128);

        for (idx, (inp, res, m0, m1)) in izip!(inp, outp, &m0, &m1).enumerate() {
            // SAFETY: Only unsafe because memory is not initialized. But, we fill
            // afterwards.
            let mut rand_ca_alloc =
                unsafe { self.devs[idx].alloc::<u32>(self.chunk_size * 64).unwrap() };
            let rand_ca = self.fill_my_rng_into_u16(&mut rand_ca_alloc, idx, streams);
            // SAFETY: Only unsafe because memory is not initialized. But, we fill
            // afterwards.
            let mut rand_cb_alloc =
                unsafe { self.devs[idx].alloc::<u32>(self.chunk_size * 64).unwrap() };
            let rand_cb = self.fill_their_rng_into_u16(&mut rand_cb_alloc, idx, streams);
            // SAFETY: Only unsafe because memory is not initialized. But, we fill
            // afterwards.
            let mut rand_wa1_alloc =
                unsafe { self.devs[idx].alloc::<u32>(self.chunk_size * 64).unwrap() };
            let rand_wa1 = self.fill_my_rng_into_u16(&mut rand_wa1_alloc, idx, streams);
            // SAFETY: Only unsafe because memory is not initialized. But, we fill
            // afterwards.
            let mut rand_wa2_alloc =
                unsafe { self.devs[idx].alloc::<u32>(self.chunk_size * 64).unwrap() };
            let rand_wa2 = self.fill_my_rng_into_u16(&mut rand_wa2_alloc, idx, streams);

            let cfg = Self::launch_config_from_elements_and_threads(
                self.chunk_size as u32 * 64 * 2,
                DEFAULT_LAUNCH_CONFIG_THREADS,
            );

            unsafe {
                self.kernels[idx]
                    .ot_sender
                    .clone()
                    .launch_on_stream(
                        &streams[idx],
                        cfg,
                        (
                            &res.a,
                            &res.b,
                            &inp.a,
                            &inp.b,
                            m0,
                            m1,
                            &rand_ca,
                            &rand_cb,
                            &rand_wa1,
                            &rand_wa2,
                            2 * self.chunk_size,
                        ),
                    )
                    .unwrap();
            }
        }

        // OTP encrypt
        #[cfg(feature = "otp_encrypt")]
        {
            let m0 = m0
                .into_iter()
                .enumerate()
                .map(|(idx, m0)| self.otp_encrypt_their_rng_u16(&m0, idx, streams))
                .collect_vec();
            let m1 = m1
                .into_iter()
                .enumerate()
                .map(|(idx, m1)| self.otp_encrypt_their_rng_u16(&m1, idx, streams))
                .collect_vec();

            result::group_start().unwrap();
            for (idx, (m0, m1)) in izip!(&m0, &m1).enumerate() {
                self.send(m0, self.prev_id, idx, streams).unwrap();
                self.send(m1, self.prev_id, idx, streams).unwrap();
            }
            result::group_end().unwrap();
        }
        #[cfg(not(feature = "otp_encrypt"))]
        {
            result::group_start().unwrap();
            for (idx, (m0, m1)) in izip!(&m0, &m1).enumerate() {
                self.send_view_u16(m0, self.prev_id, idx, streams).unwrap();
                self.send_view_u16(m1, self.prev_id, idx, streams).unwrap();
            }
            result::group_end().unwrap();
        }

        Buffers::return_single_buffer(&mut self.buffers.single_u16_128c_1, m0_);
        Buffers::return_single_buffer(&mut self.buffers.single_u16_128c_2, m1_);
    }

    fn bit_inject_ot_receiver(
        &mut self,
        inp: &[ChunkShareView<u64>],
        outp: &mut [ChunkShareView<u16>],
        streams: &[CudaStream],
    ) {
        let m0_ = Buffers::take_single_buffer(&mut self.buffers.single_u16_128c_1);
        let m1_ = Buffers::take_single_buffer(&mut self.buffers.single_u16_128c_2);
        let wc_ = Buffers::take_single_buffer(&mut self.buffers.single_u16_128c_3);
        let mut m0 = Buffers::get_single_buffer_chunk(&m0_, self.chunk_size * 128);
        let mut m1 = Buffers::get_single_buffer_chunk(&m1_, self.chunk_size * 128);
        let mut wc = Buffers::get_single_buffer_chunk(&wc_, self.chunk_size * 128);

        #[cfg(feature = "otp_encrypt")]
        let mut send = Vec::with_capacity(inp.len());

        result::group_start().unwrap();
        for (idx, (m0, m1, wc)) in izip!(&mut m0, &mut m1, &mut wc).enumerate() {
            self.receive_view_u16(m0, self.next_id, idx, streams)
                .unwrap();
            self.receive_view_u16(wc, self.prev_id, idx, streams)
                .unwrap();
            self.receive_view_u16(m1, self.next_id, idx, streams)
                .unwrap();
        }
        result::group_end().unwrap();

        for (idx, (inp, res, m0, m1, wc)) in izip!(
            inp,
            outp.iter_mut(),
            m0.iter_mut(),
            m1.iter_mut(),
            wc.iter_mut()
        )
        .enumerate()
        {
            // SAFETY: Only unsafe because memory is not initialized. But, we fill
            // afterwards.
            let mut rand_ca_alloc =
                unsafe { self.devs[idx].alloc::<u32>(self.chunk_size * 64).unwrap() };
            let rand_ca = self.fill_my_rng_into_u16(&mut rand_ca_alloc, idx, streams);

            // OTP decrypt
            #[cfg(feature = "otp_encrypt")]
            {
                self.otp_decrypt_my_rng_u16(m0, idx, streams);
                self.otp_decrypt_their_rng_u16(wc, idx, streams);
                self.otp_decrypt_my_rng_u16(m1, idx, streams);
            }

            let cfg = Self::launch_config_from_elements_and_threads(
                self.chunk_size as u32 * 64 * 2,
                DEFAULT_LAUNCH_CONFIG_THREADS,
            );

            unsafe {
                self.kernels[idx]
                    .ot_receiver
                    .clone()
                    .launch_on_stream(
                        &streams[idx],
                        cfg,
                        (
                            &res.a,
                            &res.b,
                            &inp.b,
                            &*m0,
                            &*m1,
                            &rand_ca,
                            &*wc,
                            2 * self.chunk_size,
                        ),
                    )
                    .unwrap();
            }
            // OTP encrypt
            #[cfg(feature = "otp_encrypt")]
            send.push(self.otp_encrypt_their_rng_u16(&res.b, idx, streams));
        }

        // Reshare to Helper
        result::group_start().unwrap();
        #[cfg(feature = "otp_encrypt")]
        {
            for (idx, send) in send.iter().enumerate() {
                self.send(send, self.prev_id, idx, streams).unwrap();
            }
        }
        #[cfg(not(feature = "otp_encrypt"))]
        {
            for (idx, res) in outp.iter().enumerate() {
                self.send_view_u16(&res.b, self.prev_id, idx, streams)
                    .unwrap();
            }
        }
        result::group_end().unwrap();

        Buffers::return_single_buffer(&mut self.buffers.single_u16_128c_1, m0_);
        Buffers::return_single_buffer(&mut self.buffers.single_u16_128c_2, m1_);
        Buffers::return_single_buffer(&mut self.buffers.single_u16_128c_3, wc_);
    }

    fn bit_inject_ot_helper(
        &mut self,
        inp: &[ChunkShareView<u64>],
        outp: &mut [ChunkShareView<u16>],
        streams: &[CudaStream],
    ) {
        let wc_ = Buffers::take_single_buffer(&mut self.buffers.single_u16_128c_3);
        let wc = Buffers::get_single_buffer_chunk(&wc_, self.chunk_size * 128);

        #[cfg(feature = "otp_encrypt")]
        let mut send = Vec::with_capacity(inp.len());

        for (idx, (inp, res, wc)) in izip!(inp, outp.iter_mut(), &wc).enumerate() {
            // SAFETY: Only unsafe because memory is not initialized. But, we fill
            // afterwards.
            let mut rand_cb_alloc =
                unsafe { self.devs[idx].alloc::<u32>(self.chunk_size * 64).unwrap() };
            let rand_cb = self.fill_their_rng_into_u16(&mut rand_cb_alloc, idx, streams);
            // SAFETY: Only unsafe because memory is not initialized. But, we fill
            // afterwards.
            let mut rand_wb1_alloc =
                unsafe { self.devs[idx].alloc::<u32>(self.chunk_size * 64).unwrap() };
            let rand_wb1 = self.fill_their_rng_into_u16(&mut rand_wb1_alloc, idx, streams);
            // SAFETY: Only unsafe because memory is not initialized. But, we fill
            // afterwards.
            let mut rand_wb2_alloc =
                unsafe { self.devs[idx].alloc::<u32>(self.chunk_size * 64).unwrap() };
            let rand_wb2 = self.fill_their_rng_into_u16(&mut rand_wb2_alloc, idx, streams);

            let cfg = Self::launch_config_from_elements_and_threads(
                self.chunk_size as u32 * 64 * 2,
                DEFAULT_LAUNCH_CONFIG_THREADS,
            );

            unsafe {
                self.kernels[idx]
                    .ot_helper
                    .clone()
                    .launch_on_stream(
                        &streams[idx],
                        cfg,
                        (
                            &res.b,
                            &inp.a,
                            &rand_cb,
                            &rand_wb1,
                            &rand_wb2,
                            wc,
                            2 * self.chunk_size,
                        ),
                    )
                    .unwrap();
            }

            // OTP encrypt
            #[cfg(feature = "otp_encrypt")]
            send.push(self.otp_encrypt_my_rng_u16(wc, idx, streams));
        }

        result::group_start().unwrap();
        #[cfg(feature = "otp_encrypt")]
        {
            for (idx, send) in send.iter().enumerate() {
                self.send(send, self.next_id, idx, streams).unwrap();
            }
        }
        #[cfg(not(feature = "otp_encrypt"))]
        {
            for (idx, wc) in wc.iter().enumerate() {
                self.send_view_u16(wc, self.next_id, idx, streams).unwrap();
            }
        }
        result::group_end().unwrap();
        result::group_start().unwrap();
        for (idx, res) in outp.iter_mut().enumerate() {
            self.receive_view_u16(&mut res.a, self.next_id, idx, streams)
                .unwrap();
        }
        result::group_end().unwrap();
        // OTP decrypt
        #[cfg(feature = "otp_encrypt")]
        {
            for (idx, res) in outp.iter_mut().enumerate() {
                self.otp_decrypt_my_rng_u16(&mut res.a, idx, streams);
            }
        }

        Buffers::return_single_buffer(&mut self.buffers.single_u16_128c_3, wc_);
    }

    pub fn bit_inject_ot(
        &mut self,
        inp: &[ChunkShareView<u64>],
        outp: &mut [ChunkShareView<u16>],
        streams: &[CudaStream],
    ) {
        match self.peer_id {
            0 => self.bit_inject_ot_helper(inp, outp, streams),
            1 => self.bit_inject_ot_receiver(inp, outp, streams),
            2 => self.bit_inject_ot_sender(inp, outp, streams),
            _ => unreachable!(),
        }
    }

    fn transpose_pack_u16_with_len(
        &mut self,
        inp: &[ChunkShare<u16>],
        outp: &mut [ChunkShareView<u64>],
        bitlen: usize,
        streams: &[CudaStream],
    ) {
        assert_eq!(self.n_devices, inp.len());
        assert_eq!(self.n_devices, outp.len());

        let cfg = Self::launch_config_from_elements_and_threads(
            self.chunk_size as u32 * 2,
            DEFAULT_LAUNCH_CONFIG_THREADS,
        );

        for (idx, (inp, outp)) in izip!(inp, outp).enumerate() {
            unsafe {
                self.kernels[idx]
                    .transpose_16x64
                    .clone()
                    .launch_on_stream(
                        &streams[idx],
                        cfg,
                        (
                            &outp.a,
                            &outp.b,
                            &inp.a,
                            &inp.b,
                            self.chunk_size * 64,
                            bitlen,
                        ),
                    )
                    .unwrap();
            }
        }
    }

    fn transpose_pack_u32_with_len(
        &mut self,
        inp: &[ChunkShareView<u32>],
        outp: &mut [ChunkShareView<u64>],
        bitlen: usize,
        streams: &[CudaStream],
    ) {
        assert_eq!(self.n_devices, inp.len());
        assert_eq!(self.n_devices, outp.len());

        let cfg = Self::launch_config_from_elements_and_threads(
            self.chunk_size as u32 * 2,
            DEFAULT_LAUNCH_CONFIG_THREADS,
        );

        for (idx, (inp, outp)) in izip!(inp, outp).enumerate() {
            unsafe {
                self.kernels[idx]
                    .transpose_32x64
                    .clone()
                    .launch_on_stream(
                        &streams[idx],
                        cfg,
                        (
                            &outp.a,
                            &outp.b,
                            &inp.a,
                            &inp.b,
                            self.chunk_size * 64,
                            bitlen,
                        ),
                    )
                    .unwrap();
            }
        }
    }

    fn split(
        &mut self,
        inout1: &mut [ChunkShareView<u64>],
        out2: &mut [ChunkShareView<u64>],
        out3: &mut [ChunkShareView<u64>],
        bits: usize,
        streams: &[CudaStream],
    ) {
        let cfg = Self::launch_config_from_elements_and_threads(
            self.chunk_size as u32 * 64,
            DEFAULT_LAUNCH_CONFIG_THREADS,
        );

        // K = 16 is hardcoded in the kernel
        for (idx, (x1, x2, x3)) in izip!(inout1, out2, out3).enumerate() {
            unsafe {
                self.kernels[idx]
                    .split
                    .clone()
                    .launch_on_stream(
                        &streams[idx],
                        cfg,
                        (
                            &x1.a,
                            &x1.b,
                            &x2.a,
                            &x2.b,
                            &x3.a,
                            &x3.b,
                            self.chunk_size * bits,
                            self.peer_id as u32,
                        ),
                    )
                    .unwrap();
            }
        }
    }

    fn lift_split(
        &mut self,
        inp: &[ChunkShare<u16>],
        lifted: &mut [ChunkShareView<u32>],
        inout1: &mut [ChunkShareView<u64>],
        out2: &mut [ChunkShareView<u64>],
        out3: &mut [ChunkShareView<u64>],
        streams: &[CudaStream],
    ) {
        let cfg = Self::launch_config_from_elements_and_threads(
            self.chunk_size as u32 * 64,
            DEFAULT_LAUNCH_CONFIG_THREADS,
        );

        // K = 16 is hardcoded in the kernel
        for (idx, (inp, lifted, x1, x2, x3)) in izip!(inp, lifted, inout1, out2, out3).enumerate() {
            unsafe {
                self.kernels[idx]
                    .lift_split
                    .clone()
                    .launch_on_stream(
                        &streams[idx],
                        cfg,
                        (
                            &inp.a,
                            &inp.b,
                            &lifted.a,
                            &lifted.b,
                            &x1.a,
                            &x1.b,
                            &x2.a,
                            &x2.b,
                            &x3.a,
                            &x3.b,
                            self.chunk_size,
                            self.peer_id as u32,
                        ),
                    )
                    .unwrap();
            }
        }
    }

    pub fn lift_mul_sub(
        &mut self,
        mask_lifted: &mut [ChunkShareView<u32>],
        mask_correction: &[ChunkShareView<u16>],
        code: &[ChunkShare<u16>],
        streams: &[CudaStream],
    ) {
        assert_eq!(self.n_devices, mask_lifted.len());
        assert_eq!(self.n_devices, mask_correction.len());
        assert_eq!(self.n_devices, code.len());

        for (idx, (m, mc, c)) in izip!(mask_lifted, mask_correction, code).enumerate() {
            let cfg = Self::launch_config_from_elements_and_threads(
                self.chunk_size as u32 * 64,
                DEFAULT_LAUNCH_CONFIG_THREADS,
            );

            unsafe {
                self.kernels[idx]
                    .lift_mul_sub
                    .clone()
                    .launch_on_stream(
                        &streams[idx],
                        cfg,
                        (
                            &m.a,
                            &m.b,
                            &mc.a,
                            &mc.b,
                            &c.a,
                            &c.b,
                            self.chunk_size as u32 * 64,
                        ),
                    )
                    .unwrap();
            }
        }
    }

    // input should be of size: n_devices * input_size
    // outputs the uncorrected lifted shares and the injected correction values
    pub fn lift_mpc(
        &mut self,
        shares: &[ChunkShare<u16>],
        xa: &mut [ChunkShareView<u32>],
        injected: &mut [ChunkShareView<u16>],
        streams: &[CudaStream],
    ) {
        const K: usize = 16;
        let mut x1 = Vec::with_capacity(self.n_devices);
        let mut x2 = Vec::with_capacity(self.n_devices);
        let mut x3 = Vec::with_capacity(self.n_devices);
        let mut c = Vec::with_capacity(self.n_devices);
        // No subbuffer taken here, since we extract it manually
        let buffer1 = Buffers::take_buffer(&mut self.buffers.u64_32c_1);
        let buffer2 = Buffers::take_buffer(&mut self.buffers.u64_32c_2);
        for (b1, b2) in izip!(&buffer1, &buffer2) {
            let a = b1.get_offset(0, K * self.chunk_size);
            let b = b1.get_offset(1, K * self.chunk_size);
            let c_ = b2.get_offset(0, K * self.chunk_size);
            let d = b2.get_range(K * self.chunk_size, (K + 2) * self.chunk_size);
            x1.push(a);
            x2.push(b);
            x3.push(c_);
            c.push(d);
        }

        self.transpose_pack_u16_with_len(shares, &mut x1, K, streams);
        self.lift_split(shares, xa, &mut x1, &mut x2, &mut x3, streams);
        self.binary_add_3_get_two_carries(&mut c, &mut x1, &mut x2, &mut x3, streams);
        self.bit_inject_ot(&c, injected, streams);

        Buffers::return_buffer(&mut self.buffers.u64_32c_1, buffer1);
        Buffers::return_buffer(&mut self.buffers.u64_32c_2, buffer2);
    }

    // K is 16 in our case
    fn binary_add_3_get_two_carries(
        &mut self,
        c: &mut [ChunkShareView<u64>],
        x1: &mut [ChunkShareView<u64>],
        x2: &mut [ChunkShareView<u64>],
        x3: &mut [ChunkShareView<u64>],
        streams: &[CudaStream],
    ) {
        const K: usize = 16;
        assert_eq!(self.n_devices, c.len());
        assert_eq!(self.n_devices, x1.len());
        assert_eq!(self.n_devices, x2.len());
        assert_eq!(self.n_devices, x3.len());

        // Reuse buffer
        let mut s = Vec::with_capacity(self.n_devices);
        let mut carry = Vec::with_capacity(self.n_devices);
        // No subbuffer taken here, since we extract it manually
        let buffer1 = Buffers::take_buffer(&mut self.buffers.u64_32c_3);

        for (idx, (x1, x2, x3, b)) in izip!(x1, x2, x3.iter_mut(), &buffer1).enumerate() {
            let mut s_ = b.get_offset(0, (K - 1) * self.chunk_size);
            let mut c = b.get_offset(1, K * self.chunk_size);

            // First full adder to get 2 * c1 and s1
            let x2x3 = x2;
            self.packed_xor_assign_many(x2x3, x3, K, idx, streams);
            // Don't need first bit for s
            self.packed_xor_many(
                &x1.get_range(self.chunk_size, K * self.chunk_size),
                &x2x3.get_range(self.chunk_size, K * self.chunk_size),
                &mut s_,
                K - 1,
                idx,
                streams,
            );
            // 2 * c1
            let x1x3 = x1;
            self.packed_xor_assign_many(x1x3, x3, K, idx, streams);
            self.packed_and_many_pre(x1x3, x2x3, &mut c, K, idx, streams);
            s.push(s_);
            carry.push(c);
        }
        // Send/Receive full adders
        self.packed_send_receive_view(&mut carry, K, streams);
        // Postprocess xor
        for (idx, (c, x3)) in izip!(&mut carry, x3).enumerate() {
            self.packed_xor_assign_many(c, x3, K, idx, streams);
        }

        // Add 2c + s via a ripple carry adder
        // LSB of c is 0
        // First round: half adder can be skipped due to LSB of c being 0
        let mut a = s;
        let mut b = carry;

        // The first part of the result is used as the carry
        let mut carry = Vec::with_capacity(self.n_devices);

        // First full adder (carry is 0)
        for (idx, (a, b, c)) in izip!(&a, &b, c.iter_mut()).enumerate() {
            let mut c = c.get_offset(0, self.chunk_size);
            let a = a.get_offset(0, self.chunk_size);
            let b = b.get_offset(0, self.chunk_size);
            self.and_many_pre(&a, &b, &mut c, idx, streams);
            carry.push(c);
        }
        // Send/Receive
        self.send_receive_view(&mut carry, streams);

        for k in 1..K - 1 {
            for (idx, (a, b, c)) in izip!(&mut a, &mut b, carry.iter_mut()).enumerate() {
                // Unused space used for temparary storage
                let mut tmp_c = a.get_offset(0, self.chunk_size);

                let mut a = a.get_offset(k, self.chunk_size);
                let mut b = b.get_offset(k, self.chunk_size);

                self.xor_assign_many(&mut a, c, idx, streams);
                self.xor_assign_many(&mut b, c, idx, streams);
                self.and_many_pre(&a, &b, &mut tmp_c, idx, streams);
            }
            // Send/Receive
            self.send_receive_view_with_offset(&mut a, 0..self.chunk_size, streams);
            // Postprocess xor
            for (idx, (c, a)) in izip!(carry.iter_mut(), &a).enumerate() {
                // Unused space used for temparary storage
                let tmp_c = a.get_offset(0, self.chunk_size);
                self.xor_assign_many(c, &tmp_c, idx, streams);
            }
        }

        // Finally, last bit of a is 0
        for (idx, (b, c)) in izip!(&mut b, c.iter_mut()).enumerate() {
            let mut c1 = c.get_offset(0, self.chunk_size);
            let mut c2 = c.get_offset(1, self.chunk_size);
            let b = b.get_offset(K - 1, self.chunk_size);
            self.and_many_pre(&b, &c1, &mut c2, idx, streams);
            self.xor_assign_many(&mut c1, &b, idx, streams);
        }
        // Send/Receive
        self.send_receive_view_with_offset(c, self.chunk_size..2 * self.chunk_size, streams);

        Buffers::return_buffer(&mut self.buffers.u64_32c_3, buffer1);
    }

    pub fn extract_msb(&mut self, x: &mut [ChunkShareView<u32>], streams: &[CudaStream]) {
        let x1_ = Buffers::take_buffer(&mut self.buffers.u64_32c_1);
        let x2_ = Buffers::take_buffer(&mut self.buffers.u64_32c_2);
        let x3_ = Buffers::take_buffer(&mut self.buffers.u64_32c_3);
        let mut x1 = Buffers::get_buffer_chunk(&x1_, 32 * self.chunk_size);
        let mut x2 = Buffers::get_buffer_chunk(&x2_, 32 * self.chunk_size);
        let mut x3 = Buffers::get_buffer_chunk(&x3_, 32 * self.chunk_size);

        self.transpose_pack_u32_with_len(x, &mut x1, Self::BITS, streams);
        self.split(&mut x1, &mut x2, &mut x3, Self::BITS, streams);
        self.binary_add_3_get_msb(&mut x1, &mut x2, &mut x3, streams);

        Buffers::return_buffer(&mut self.buffers.u64_32c_1, x1_);
        Buffers::return_buffer(&mut self.buffers.u64_32c_2, x2_);
        Buffers::return_buffer(&mut self.buffers.u64_32c_3, x3_);
    }

    // K is Self::BITS = 16 + B_BITS in our case
    // The result is located in the first bit of x1
    fn binary_add_3_get_msb(
        &mut self,
        x1: &mut [ChunkShareView<u64>],
        x2: &mut [ChunkShareView<u64>],
        x3: &mut [ChunkShareView<u64>],
        streams: &[CudaStream],
    ) {
        assert_eq!(self.n_devices, x1.len());
        assert_eq!(self.n_devices, x2.len());
        assert_eq!(self.n_devices, x3.len());

        let s_ = Buffers::take_buffer(&mut self.buffers.u64_31c_1);
        let carry_ = Buffers::take_buffer(&mut self.buffers.u64_31c_2);
        let mut s = Buffers::get_buffer_chunk(&s_, self.chunk_size * (Self::BITS - 1));
        let mut carry = Buffers::get_buffer_chunk(&carry_, self.chunk_size * (Self::BITS - 1));

        for (idx, (x1, x2, x3, s, c)) in
            izip!(x1.iter_mut(), x2, x3.iter_mut(), &mut s, &mut carry).enumerate()
        {
            // First full adder to get 2 * c1 and s1
            let x2x3 = x2;
            self.packed_xor_assign_many(x2x3, x3, Self::BITS, idx, streams);
            // Don't need first bit for s
            self.packed_xor_many(
                &x1.get_range(self.chunk_size, Self::BITS * self.chunk_size),
                &x2x3.get_range(self.chunk_size, Self::BITS * self.chunk_size),
                s,
                Self::BITS - 1,
                idx,
                streams,
            );
            // 2 * c1
            let x1x3 = x1;
            self.packed_xor_assign_many(x1x3, x3, Self::BITS - 1, idx, streams);
            self.packed_and_many_pre(x1x3, x2x3, c, Self::BITS - 1, idx, streams);
        }
        // Send/Receive full adders
        self.packed_send_receive_view(&mut carry, Self::BITS - 1, streams);
        // Postprocess xor
        for (idx, (c, x3)) in izip!(&mut carry, x3).enumerate() {
            self.packed_xor_assign_many(c, x3, Self::BITS - 1, idx, streams);
        }

        // Add 2c + s via a ripple carry adder
        // LSB of c is 0
        // First round: half adder can be skipped due to LSB of c being 0
        let mut a = s;
        let mut b = carry;

        // The first part of x1 is used as the carry and the result
        let mut carry = Vec::with_capacity(self.n_devices);

        // First full adder (carry is 0)
        for (idx, (a, b, c)) in izip!(&a, &b, x1.iter_mut()).enumerate() {
            let mut c = c.get_offset(0, self.chunk_size);
            let a = a.get_offset(0, self.chunk_size);
            let b = b.get_offset(0, self.chunk_size);
            self.and_many_pre(&a, &b, &mut c, idx, streams);
            carry.push(c);
        }
        // Send/Receive
        self.send_receive_view(&mut carry, streams);

        for k in 1..Self::BITS - 2 {
            for (idx, (a, b, c)) in izip!(&mut a, &mut b, carry.iter_mut()).enumerate() {
                // Unused space used for temparary storage
                let mut tmp_c = a.get_offset(0, self.chunk_size);

                let mut a = a.get_offset(k, self.chunk_size);
                let mut b = b.get_offset(k, self.chunk_size);

                self.xor_assign_many(&mut a, c, idx, streams);
                self.xor_assign_many(&mut b, c, idx, streams);
                self.and_many_pre(&a, &b, &mut tmp_c, idx, streams);
            }
            // Send/Receive
            self.send_receive_view_with_offset(&mut a, 0..self.chunk_size, streams);
            // Postprocess xor
            for (idx, (c, a)) in izip!(carry.iter_mut(), &a).enumerate() {
                // Unused space used for temparary storage
                let tmp_c = a.get_offset(0, self.chunk_size);
                self.xor_assign_many(c, &tmp_c, idx, streams);
            }
        }

        // Las round: just caclculate the output
        for (idx, (a, b, c)) in izip!(&a, &b, &mut carry).enumerate() {
            let a = a.get_offset(Self::BITS - 2, self.chunk_size);
            let b = b.get_offset(Self::BITS - 2, self.chunk_size);
            self.xor_assign_many(c, &a, idx, streams);
            self.xor_assign_many(c, &b, idx, streams);
        }

        Buffers::return_buffer(&mut self.buffers.u64_31c_1, s_);
        Buffers::return_buffer(&mut self.buffers.u64_31c_2, carry_);

        // Result is in the first bit of x1
    }

    // Input has size ChunkSize
    // Result is in lowest u64 of the input
    fn or_tree_on_gpus(&mut self, bits: &mut [ChunkShareView<u64>], streams: &[CudaStream]) {
        assert_eq!(self.n_devices, bits.len());
        assert!(self.chunk_size <= bits[0].len());

        let mut num = self.chunk_size;
        while num > 1 {
            let mod_ = num & 1;
            num >>= 1;

            for (idx, bit) in bits.iter().enumerate() {
                let mut a = bit.get_offset(0, num);
                let b = bit.get_offset(1, num);
                self.or_many_pre_assign(&mut a, &b, idx, streams);
                if mod_ != 0 {
                    let src = bit.get_offset(2 * num, 1);
                    let mut des = bit.get_offset(num, 1);
                    self.assign_view(&mut des, &src, idx, streams);
                }
            }

            // Reshare
            self.send_receive_view_with_offset(bits, 0..num, streams);

            num += mod_;
        }
    }

    // Same as or_tree_on_gpus, but on one GPU only
    // Result is in lowest u64 of the input
    fn or_tree_on_gpu(
        &mut self,
        bits: &mut [ChunkShareView<u64>],
        size: usize,
        idx: usize,
        streams: &[CudaStream],
    ) {
        assert_eq!(self.n_devices, bits.len());
        assert!(size <= bits[idx].len());

        let bit = &mut bits[idx];

        let mut num = size;
        while num > 1 {
            let mod_ = num & 1;
            num >>= 1;

            let mut a = bit.get_offset(0, num);
            let b = bit.get_offset(1, num);
            self.or_many_pre_assign(&mut a, &b, idx, streams);
            if mod_ != 0 {
                let src = bit.get_offset(2 * num, 1);
                let mut des = bit.get_offset(num, 1);
                self.assign_view(&mut des, &src, idx, streams);
            }

            // Reshare
            self.send_receive_view_with_offset_single_gpu(bit, 0..num, idx, streams);

            num += mod_;
        }
    }

    fn collect_graphic_result(&mut self, bits: &mut [ChunkShareView<u64>], streams: &[CudaStream]) {
        assert!(self.n_devices <= self.chunk_size);
        let dev0 = &self.devs[0];
        let stream0 = &streams[0];
        let bit0 = &bits[0];

        // Get results onto CPU
        let mut a = Vec::with_capacity(self.n_devices - 1);
        let mut b = Vec::with_capacity(self.n_devices - 1);
        for (dev, stream, bit) in izip!(self.get_devices(), streams, bits.iter()).skip(1) {
            let src = bit.get_range(0, 1);

            let mut a_ = dtoh_on_stream_sync(&src.a, &dev, stream).unwrap();
            let mut b_ = dtoh_on_stream_sync(&src.b, &dev, stream).unwrap();

            a.push(a_.pop().unwrap());
            b.push(b_.pop().unwrap());
        }

        // Put results onto first GPU
        let mut des = bit0.get_range(1, self.n_devices);
        let a = htod_on_stream_sync(&a, dev0, stream0).unwrap();
        let b = htod_on_stream_sync(&b, dev0, stream0).unwrap();
        let c = ChunkShare::new(a, b);

        self.assign_view(&mut des, &c.as_view(), 0, streams);
    }

    fn collapse_u64(&mut self, input: &mut ChunkShare<u64>, streams: &[CudaStream]) {
        let mut res = input.get_offset(0, 1);
        let helper = input.get_offset(1, 1);

        let cfg = Self::launch_config_from_elements_and_threads(1, DEFAULT_LAUNCH_CONFIG_THREADS);

        // SAFETY: Only unsafe because memory is not initialized. But, we fill
        // afterwards.
        let mut rand = unsafe { self.devs[0].alloc::<u64>(16).unwrap() }; // minimum size is 16 for RNG, need only 10 though
        self.fill_rand_u64(&mut rand, 0, streams);

        let mut rand_offset = rand.slice(..);

        let mut current_bitsize = 64;
        while current_bitsize > 1 {
            current_bitsize >>= 1;
            unsafe {
                self.kernels[0]
                    .collapse_u64_helper
                    .clone()
                    .launch_on_stream(
                        &streams[0],
                        cfg,
                        (
                            &res.a,
                            &res.b,
                            &helper.a,
                            &helper.b,
                            &rand_offset,
                            current_bitsize,
                        ),
                    )
                    .unwrap();
            }
            let bytes = (current_bitsize + 7) / 8;
            rand_offset = rand_offset.slice(bytes..); // Advance randomness
            self.send_receive_view_single_gpu(&mut res, 0, streams)
        }
    }

    // Result is in the first bit of the first GPU
    pub fn or_reduce_result(&mut self, result: &mut [ChunkShare<u64>], streams: &[CudaStream]) {
        let mut bits = Vec::with_capacity(self.n_devices);
        for r in result.iter() {
            // Result is in the first bit of the input
            bits.push(r.get_offset(0, self.chunk_size));
        }

        self.or_tree_on_gpus(&mut bits, streams);
        if self.n_devices > 1 {
            // We have to collaps to one GPU
            self.collect_graphic_result(&mut bits, streams);
            self.or_tree_on_gpu(&mut bits, self.n_devices, 0, streams);
        }

        // Result is in lowest u64 bits on the first GPU
        self.collapse_u64(&mut result[0], streams);
        // Result is in the first bit of the first GPU
    }

    // input should be of size: n_devices * input_size
    // Result is in the first bit of the result buffer
    pub fn compare_threshold_masked_many(
        &mut self,
        code_dots: &[ChunkShare<u16>],
        mask_dots: &[ChunkShare<u16>],
        streams: &[CudaStream],
    ) {
        assert_eq!(self.n_devices, code_dots.len());
        assert_eq!(self.n_devices, mask_dots.len());
        for chunk in code_dots.iter().chain(mask_dots.iter()) {
            assert!(chunk.len() % 64 == 0);
        }

        let x_ = Buffers::take_buffer(&mut self.buffers.u32_64c_1);
        let corrections_ = Buffers::take_buffer(&mut self.buffers.u16_128c_1);
        let mut x = Buffers::get_buffer_chunk(&x_, 64 * self.chunk_size);
        let mut corrections = Buffers::get_buffer_chunk(&corrections_, 128 * self.chunk_size);

        self.lift_mpc(mask_dots, &mut x, &mut corrections, streams);
        self.lift_mul_sub(&mut x, &corrections, code_dots, streams);
        self.extract_msb(&mut x, streams);

        Buffers::return_buffer(&mut self.buffers.u32_64c_1, x_);
        Buffers::return_buffer(&mut self.buffers.u16_128c_1, corrections_);
        self.buffers.check_buffers();

        // Result is in the first bit of the result buffer
    }

    // input should be of size: n_devices * input_size
    // Result is in the lowest bit of the result buffer on the first gpu
    pub fn compare_threshold_masked_many_with_or_tree(
        &mut self,
        code_dots: &[ChunkShare<u16>],
        mask_dots: &[ChunkShare<u16>],
        streams: &[CudaStream],
    ) {
        self.compare_threshold_masked_many(code_dots, mask_dots, streams);
        let mut result = self.take_result_buffer();
        self.or_reduce_result(&mut result, streams);
        // Result is in the first bit of the first GPU

        self.return_result_buffer(result);
        self.buffers.check_buffers();

        // Result is in the lowest bit of the result buffer on the first gpu
    }
}<|MERGE_RESOLUTION|>--- conflicted
+++ resolved
@@ -881,7 +881,7 @@
         streams: &[CudaStream],
     ) -> CudaSlice<u32> {
         let data_len = input.len();
-        debug_assert_eq!(data_len & 1, 0);
+        assert_eq!(data_len & 1, 0);
         let mut rand = unsafe { self.devs[idx].alloc::<u32>(data_len >> 1).unwrap() };
         let mut rand_u16 = self.fill_my_rng_into_u16(&mut rand, idx, streams);
         self.single_xor_assign_u16(&mut rand_u16, input, idx, data_len, streams);
@@ -896,7 +896,7 @@
         streams: &[CudaStream],
     ) -> CudaSlice<u32> {
         let data_len = input.len();
-        debug_assert_eq!(data_len & 1, 0);
+        assert_eq!(data_len & 1, 0);
         let mut rand = unsafe { self.devs[idx].alloc::<u32>(data_len >> 1).unwrap() };
         let mut rand_u16 = self.fill_their_rng_into_u16(&mut rand, idx, streams);
         self.single_xor_assign_u16(&mut rand_u16, input, idx, data_len, streams);
@@ -911,7 +911,7 @@
         streams: &[CudaStream],
     ) {
         let data_len = input.len();
-        debug_assert_eq!(data_len & 1, 0);
+        assert_eq!(data_len & 1, 0);
         let mut rand = unsafe { self.devs[idx].alloc::<u32>(data_len >> 1).unwrap() };
         let rand_u16 = self.fill_my_rng_into_u16(&mut rand, idx, streams);
         self.single_xor_assign_u16(input, &rand_u16, idx, data_len, streams);
@@ -925,7 +925,7 @@
         streams: &[CudaStream],
     ) {
         let data_len = input.len();
-        debug_assert_eq!(data_len & 1, 0);
+        assert_eq!(data_len & 1, 0);
         let mut rand = unsafe { self.devs[idx].alloc::<u32>(data_len >> 1).unwrap() };
         let rand_u16 = self.fill_their_rng_into_u16(&mut rand, idx, streams);
         self.single_xor_assign_u16(input, &rand_u16, idx, data_len, streams);
@@ -978,7 +978,6 @@
         bits: usize,
         streams: &[CudaStream],
     ) {
-<<<<<<< HEAD
         self.send_receive_view_with_offset(res, 0..bits * self.chunk_size, streams)
     }
 
@@ -1028,10 +1027,7 @@
         range: Range<usize>,
         streams: &[CudaStream],
     ) {
-        debug_assert_eq!(res.len(), self.n_devices);
-=======
         assert_eq!(res.len(), self.n_devices);
->>>>>>> a6e0f337
 
         let send_bufs = res
             .iter()
@@ -1084,7 +1080,7 @@
 
     #[cfg(feature = "otp_encrypt")]
     fn send_receive_view(&mut self, res: &mut [ChunkShareView<u64>], streams: &[CudaStream]) {
-        debug_assert_eq!(res.len(), self.n_devices);
+        assert_eq!(res.len(), self.n_devices);
 
         let send_bufs = res
             .iter()
