--- conflicted
+++ resolved
@@ -674,39 +674,6 @@
                 }
                 current_db_sizes[i] += 1;
             }
-<<<<<<< HEAD
-            // Pass to internal sender thread
-            // we have allocated enough space such that this should not block
-            thread_sender
-                .send(ServerJobResult {
-                    merged_results,
-                    thread_request_ids,
-                    sqs_receipt_handles: batch.sqs_receipt_handles,
-                    store_height: batch.store_height,
-                    matches,
-                    store: query_store,
-                })
-                .unwrap();
-
-            // Reset the results buffers for reuse
-            reset_results(
-                thread_device_manager.devices(),
-                &thread_request_results,
-                &RESULTS_INIT_HOST,
-                &phase2_streams,
-            );
-            reset_results(
-                thread_device_manager.devices(),
-                &thread_request_results_batch,
-                &RESULTS_INIT_HOST,
-                &phase2_streams,
-            );
-            reset_results(
-                thread_device_manager.devices(),
-                &thread_request_final_results,
-                &FINAL_RESULTS_INIT_HOST,
-                &phase2_streams,
-=======
 
             // Write new db sizes to device
             *self.current_db_size_mutex[i].lock().unwrap() += insertion_list[i].len() as usize;
@@ -716,7 +683,6 @@
                 "Updating DB size on device {}: {:?}",
                 i,
                 *self.current_db_size_mutex[i].lock().unwrap()
->>>>>>> 0f8efee0
             );
         }
 
@@ -726,6 +692,7 @@
                 merged_results,
                 request_ids: batch.request_ids,
                 sqs_receipt_handles: batch.sqs_receipt_handles,
+                store_height: batch.store_height,
                 matches,
                 store: query_store,
             })
