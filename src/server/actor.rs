use super::{BatchQuery, ServerJob, ServerJobResult};
use crate::{
    dot::{
        distance_comparator::DistanceComparator,
        share_db::{preprocess_query, ShareDB, SlicedProcessedDatabase},
        IRIS_CODE_LENGTH, ROTATIONS,
    },
    helpers::{self, device_manager::DeviceManager, query_processor::CompactQuery},
    setup::galois_engine::degree4::GaloisRingIrisCodeShare,
    threshold_ring::protocol::{ChunkShare, Circuits},
};
use cudarc::{
    cublas::CudaBlas,
    driver::{result, CudaDevice, CudaSlice, CudaStream, DevicePtr},
    nccl::Comm,
};
use futures::{Future, FutureExt};
use ring::hkdf::{Algorithm, Okm, Salt, HKDF_SHA256};
use std::{
    mem,
<<<<<<< HEAD
    sync::Arc,
    time::{Duration, Instant},
=======
    sync::{Arc, Mutex},
    time::Instant,
>>>>>>> f26b4257
};
use tokio::sync::{mpsc, oneshot};

#[allow(unused)]
macro_rules! debug_record_event {
    ($manager:expr, $streams:expr, $timers:expr) => {
        let evts = $manager.create_events();
        $manager.record_event($streams, &evts);
        $timers.push(evts);
    };
}

macro_rules! forget_vec {
    ($vec:expr) => {
        while let Some(item) = $vec.pop() {
            std::mem::forget(item);
        }
    };
}

#[derive(Debug, Clone)]
pub struct ServerActorHandle {
    job_queue: mpsc::Sender<ServerJob>,
}

impl ServerActorHandle {
    pub async fn submit_batch_query(
        &mut self,
        batch: BatchQuery,
    ) -> impl Future<Output = ServerJobResult> {
        let (tx, rx) = oneshot::channel();
        let job = ServerJob {
            batch,
            return_channel: tx,
        };
        self.job_queue.send(job).await.unwrap();
        rx.map(|x| x.unwrap())
    }
}

const DB_SIZE: usize = 8 * 1_000;
const DB_BUFFER: usize = 8 * 1_000;
const DB_CHUNK_SIZE: usize = 512;
const N_QUERIES: usize = 64;
const QUERIES: usize = ROTATIONS * N_QUERIES;

pub struct ServerActor {
<<<<<<< HEAD
    job_queue:           mpsc::Receiver<ServerJob>,
    device_manager:      Arc<DeviceManager>,
    server_tasks:        TaskMonitor,
    party_id:            usize,
=======
    job_queue:             mpsc::Receiver<ServerJob>,
    device_manager:        Arc<DeviceManager>,
    party_id:              usize,
>>>>>>> f26b4257
    // engines
    codes_engine:        ShareDB,
    masks_engine:        ShareDB,
    batch_codes_engine:  ShareDB,
    batch_masks_engine:  ShareDB,
    phase2:              Circuits,
    phase2_batch:        Circuits,
    distance_comparator: DistanceComparator,
    // DB slices
    code_db_slices:      SlicedProcessedDatabase,
    mask_db_slices:      SlicedProcessedDatabase,
    streams:             Vec<Vec<CudaStream>>,
    cublas_handles:      Vec<Vec<CudaBlas>>,
    results:             Vec<CudaSlice<u32>>,
    batch_results:       Vec<CudaSlice<u32>>,
    final_results:       Vec<CudaSlice<u32>>,
    current_db_sizes:    Vec<usize>,
    query_db_size:       Vec<usize>,
}

const RESULTS_INIT_HOST: [u32; N_QUERIES * ROTATIONS] = [u32::MAX; N_QUERIES * ROTATIONS];
const FINAL_RESULTS_INIT_HOST: [u32; N_QUERIES] = [u32::MAX; N_QUERIES];

impl ServerActor {
    pub fn new(
        party_id: usize,
        chacha_seeds: ([u32; 8], [u32; 8]),
        codes_db: &[u16],
        masks_db: &[u16],
        job_queue_size: usize,
    ) -> eyre::Result<(Self, ServerActorHandle)> {
        let device_manager = Arc::new(DeviceManager::init());
        Self::new_with_device_manager(
            party_id,
            chacha_seeds,
            codes_db,
            masks_db,
            device_manager,
            job_queue_size,
        )
    }
    pub fn new_with_device_manager(
        party_id: usize,
        chacha_seeds: ([u32; 8], [u32; 8]),
        codes_db: &[u16],
        masks_db: &[u16],
        device_manager: Arc<DeviceManager>,
        job_queue_size: usize,
    ) -> eyre::Result<(Self, ServerActorHandle)> {
        let ids = device_manager.get_ids_from_magic(0);
        let comms = device_manager.instantiate_network_from_ids(party_id, ids);
        Self::new_with_device_manager_and_comms(
            party_id,
            chacha_seeds,
            codes_db,
            masks_db,
            device_manager,
            comms,
            job_queue_size,
        )
    }

    pub fn new_with_device_manager_and_comms(
        party_id: usize,
        chacha_seeds: ([u32; 8], [u32; 8]),
        codes_db: &[u16],
        masks_db: &[u16],
        device_manager: Arc<DeviceManager>,
        comms: Vec<Arc<Comm>>,
        job_queue_size: usize,
    ) -> eyre::Result<(Self, ServerActorHandle)> {
        assert_eq!(
            codes_db.len(),
            masks_db.len(),
            "Internal DB mismatch, codes and masks sizes differ"
        );

        let (tx, rx) = mpsc::channel(job_queue_size);
        let actor = Self::init(
            party_id,
            chacha_seeds,
            codes_db,
            masks_db,
            device_manager,
            comms,
            rx,
        )?;
        Ok((actor, ServerActorHandle { job_queue: tx }))
    }

    fn init(
        party_id: usize,
        chacha_seeds: ([u32; 8], [u32; 8]),
        codes_db: &[u16],
        masks_db: &[u16],
        device_manager: Arc<DeviceManager>,
        comms: Vec<Arc<Comm>>,
        job_queue: mpsc::Receiver<ServerJob>,
    ) -> eyre::Result<Self> {
        let mut kdf_nonce = 0;
        let kdf_salt: Salt = Salt::new(HKDF_SHA256, b"IRIS_MPC");

        // helper closure to generate the next chacha seeds
        let mut next_chacha_seeds =
            |seeds: ([u32; 8], [u32; 8])| -> eyre::Result<([u32; 8], [u32; 8])> {
                let nonce = kdf_nonce;
                kdf_nonce += 1;
                Ok((
                    derive_seed(seeds.0, &kdf_salt, nonce)?,
                    derive_seed(seeds.1, &kdf_salt, nonce)?,
                ))
            };

        tracing::info!("Starting engines...");

        // Phase 1 Setup
        let codes_engine = ShareDB::init(
            party_id,
            device_manager.clone(),
            DB_CHUNK_SIZE,
            QUERIES,
            next_chacha_seeds(chacha_seeds)?,
            comms.clone(),
        );

        let masks_engine = ShareDB::init(
            party_id,
            device_manager.clone(),
            DB_CHUNK_SIZE,
            QUERIES,
            next_chacha_seeds(chacha_seeds)?,
            comms.clone(),
        );

        let code_db_slices = codes_engine.load_db(codes_db, DB_SIZE, DB_SIZE + DB_BUFFER, true);
        let mask_db_slices = masks_engine.load_db(masks_db, DB_SIZE, DB_SIZE + DB_BUFFER, true);

        // Engines for inflight queries
        let batch_codes_engine = ShareDB::init(
            party_id,
            device_manager.clone(),
            QUERIES,
            QUERIES,
            next_chacha_seeds(chacha_seeds)?,
            comms.clone(),
        );

        let batch_masks_engine = ShareDB::init(
            party_id,
            device_manager.clone(),
            QUERIES,
            QUERIES,
            next_chacha_seeds(chacha_seeds)?,
            comms.clone(),
        );

        // Phase 2 Setup
        let phase2_chunk_size = QUERIES * DB_CHUNK_SIZE;

        // Not divided by GPU_COUNT since we do the work on all GPUs for simplicity,
        // also not padded to 2048 since we only require it to be a multiple of 64
        let phase2_batch_chunk_size = QUERIES * QUERIES;
        assert!(
            phase2_batch_chunk_size % 64 == 0,
            "Phase2 batch chunk size must be a multiple of 64"
        );
        assert!(
            phase2_chunk_size % 64 == 0,
            "Phase2 chunk size must be a multiple of 64"
        );

        let phase2_batch = Circuits::new(
            party_id,
            phase2_batch_chunk_size,
            phase2_batch_chunk_size / 64,
            next_chacha_seeds(chacha_seeds)?,
            device_manager.clone(),
            comms.clone(),
        );

        let phase2 = Circuits::new(
            party_id,
            phase2_chunk_size,
            phase2_chunk_size / 64,
            next_chacha_seeds(chacha_seeds)?,
            device_manager.clone(),
            comms,
        );

        let distance_comparator = DistanceComparator::init(QUERIES, device_manager.clone());
        // Prepare streams etc.
        let mut streams = vec![];
        let mut cublas_handles = vec![];
        for _ in 0..2 {
            let tmp_streams = device_manager.fork_streams();
            cublas_handles.push(device_manager.create_cublas(&tmp_streams));
            streams.push(tmp_streams);
        }

        let final_results = distance_comparator.prepare_final_results();
        let results = distance_comparator.prepare_results();
        let batch_results = distance_comparator.prepare_results();

        let current_db_sizes: Vec<usize> =
            vec![DB_SIZE / device_manager.device_count(); device_manager.device_count()];
        let query_db_size = vec![QUERIES; device_manager.device_count()];

        for dev in device_manager.devices() {
            dev.synchronize().unwrap();
        }

        Ok(Self {
            party_id,
            job_queue,
            device_manager,
            codes_engine,
            masks_engine,
            phase2,
            phase2_batch,
            distance_comparator,
            batch_codes_engine,
            batch_masks_engine,
            code_db_slices,
            mask_db_slices,
            streams,
            cublas_handles,
            results,
            batch_results,
            final_results,
            current_db_sizes,
            query_db_size,
        })
    }

    pub fn run(mut self) {
        while let Some(job) = self.job_queue.blocking_recv() {
            let ServerJob {
                batch,
                return_channel,
            } = job;
            let _ = self.process_batch_query(batch, return_channel);
        }
        tracing::info!("Server Actor finished due to all job queues being closed");
    }

    fn process_batch_query(
        &mut self,
        batch: BatchQuery,
        return_channel: oneshot::Sender<ServerJobResult>,
    ) -> eyre::Result<()> {
        let now = Instant::now();
        // *Query* variant including Lagrange interpolation.
        let compact_query = {
            let code_query = prepare_query_shares(batch.query.code);
            let mask_query = prepare_query_shares(batch.query.mask);
            // *Storage* variant (no interpolation).
            let code_query_insert = prepare_query_shares(batch.db.code);
            let mask_query_insert = prepare_query_shares(batch.db.mask);
            CompactQuery {
                code_query,
                mask_query,
                code_query_insert,
                mask_query_insert,
            }
        };
        let query_store = batch.store;

        let batch_streams = &self.streams[0];
        let batch_cublas = &self.cublas_handles[0];

        // Transfer queries to device
        let compact_device_queries =
            compact_query.htod_transfer(&self.device_manager, batch_streams)?;

        let compact_device_sums = compact_device_queries.query_sums(
            &self.codes_engine,
            &self.masks_engine,
            batch_streams,
            batch_cublas,
        )?;

        // ---- START BATCH DEDUP ----
        tracing::debug!(party_id = self.party_id, "Starting batch deduplication");
        compact_device_queries.compute_dot_products(
            &mut self.batch_codes_engine,
            &mut self.batch_masks_engine,
            &self.query_db_size,
            0,
            batch_streams,
            batch_cublas,
        );

        compact_device_sums.compute_dot_reducers(
            &mut self.batch_codes_engine,
            &mut self.batch_masks_engine,
            &self.query_db_size,
            0,
            batch_streams,
        );

        self.batch_codes_engine
            .reshare_results(&self.query_db_size, batch_streams);
        self.batch_masks_engine
            .reshare_results(&self.query_db_size, batch_streams);

        let db_sizes_batch = vec![QUERIES; self.device_manager.device_count()];
        // TODO: remove
        let mut code_dots_batch = self.batch_codes_engine.result_chunk_shares(&db_sizes_batch);
        let mut mask_dots_batch = self.batch_masks_engine.result_chunk_shares(&db_sizes_batch);
        self.phase2_batch.compare_threshold_masked_many(
            &code_dots_batch,
            &mask_dots_batch,
            batch_streams,
        );
        let res = self.phase2_batch.take_result_buffer();
        let chunk_size = self.phase2_batch.chunk_size();
        open(
            &mut self.phase2_batch,
            &res,
            &self.distance_comparator,
            &self.batch_results,
            chunk_size,
            &db_sizes_batch,
            &db_sizes_batch,
            0,
            batch_streams,
        );
        self.phase2_batch.return_result_buffer(res);

        forget_vec!(code_dots_batch);
        forget_vec!(mask_dots_batch);
        tracing::debug!(party_id = self.party_id, "Finished batch deduplication");
        // ---- END BATCH DEDUP ----

        // Create new initial events
        let mut current_dot_event = self.device_manager.create_events(false);
        let mut next_dot_event = self.device_manager.create_events(false);
        let mut current_exchange_event = self.device_manager.create_events(false);
        let mut next_exchange_event = self.device_manager.create_events(false);
        let mut current_phase2_event = self.device_manager.create_events(false);
        let mut next_phase2_event = self.device_manager.create_events(false);

        // ---- START DATABASE DEDUP ----
        tracing::debug!(party_id = self.party_id, "Start DB deduplication");
        let mut db_chunk_idx = 0;
        loop {
            tracing::info!(
                party_id = self.party_id,
                chunk = db_chunk_idx,
                "starting chunk"
            );
            let request_streams = &self.streams[0];
            let request_cublas_handles = &self.cublas_handles[0];

            let offset = db_chunk_idx * DB_CHUNK_SIZE;
            let chunk_size = self
                .current_db_sizes
                .iter()
                .map(|s| (s - DB_CHUNK_SIZE * db_chunk_idx).clamp(0, DB_CHUNK_SIZE))
                .collect::<Vec<_>>();
            let dot_chunk_size = chunk_size
                .iter()
                .map(|s| s.div_ceil(4) * 4)
                .collect::<Vec<_>>();

            // First stream doesn't need to wait
            if db_chunk_idx == 0 {
                self.device_manager
                    .record_event(request_streams, &current_dot_event);
                self.device_manager
                    .record_event(request_streams, &current_exchange_event);
                self.device_manager
                    .record_event(request_streams, &current_phase2_event);
            }

            tracing::debug!(
                party_id = self.party_id,
                chunk = db_chunk_idx,
                "waiting for dot-event"
            );
            self.device_manager
                .await_event(request_streams, &current_dot_event);

            // ---- START PHASE 1 ----
            compact_device_queries.dot_products_against_db(
                &mut self.codes_engine,
                &mut self.masks_engine,
                &self.code_db_slices,
                &self.mask_db_slices,
                &dot_chunk_size,
                offset,
                request_streams,
                request_cublas_handles,
            );

            // wait for the exchange result buffers to be ready
            tracing::debug!(
                party_id = self.party_id,
                chunk = db_chunk_idx,
                "waiting for exchange-event"
            );
            self.device_manager
                .await_event(request_streams, &current_exchange_event);

            compact_device_sums.compute_dot_reducer_against_db(
                &mut self.codes_engine,
                &mut self.masks_engine,
                &self.code_db_slices,
                &self.mask_db_slices,
                &dot_chunk_size,
                offset,
                request_streams,
            );

            tracing::debug!(
                party_id = self.party_id,
                chunk = db_chunk_idx,
                "recording dot-event"
            );
            self.device_manager
                .record_event(request_streams, &next_dot_event);

            self.codes_engine
                .reshare_results(&dot_chunk_size, request_streams);
            self.masks_engine
                .reshare_results(&dot_chunk_size, request_streams);

            // ---- END PHASE 1 ----

            tracing::debug!(
                party_id = self.party_id,
                chunk = db_chunk_idx,
                "waiting for phase2-event"
            );
            self.device_manager
                .await_event(request_streams, &current_phase2_event);

            // ---- START PHASE 2 ----
            // TODO: remove
            let max_chunk_size = dot_chunk_size.iter().max().copied().unwrap();
            let phase_2_chunk_sizes = vec![max_chunk_size; self.device_manager.device_count()];
            let mut code_dots = self.codes_engine.result_chunk_shares(&phase_2_chunk_sizes);
            let mut mask_dots = self.masks_engine.result_chunk_shares(&phase_2_chunk_sizes);
            {
                assert_eq!(
                    (max_chunk_size * QUERIES) % 64,
                    0,
                    "Phase 2 input size must be a multiple of 64"
                );
                self.phase2.set_chunk_size(max_chunk_size * QUERIES / 64);
                self.phase2
                    .compare_threshold_masked_many(&code_dots, &mask_dots, request_streams);
                // we can now record the exchange event since the phase 2 is no longer using the
                // code_dots/mask_dots which are just reinterpretations of the exchange result
                // buffers
                tracing::debug!(
                    party_id = self.party_id,
                    chunk = db_chunk_idx,
                    "recording exchange-event"
                );
                self.device_manager
                    .record_event(request_streams, &next_exchange_event);

                let res = self.phase2.take_result_buffer();
                open(
                    &mut self.phase2,
                    &res,
                    &self.distance_comparator,
                    &self.results,
                    max_chunk_size * QUERIES / 64,
                    &dot_chunk_size,
                    &chunk_size,
                    offset,
                    request_streams,
                );
                self.phase2.return_result_buffer(res);
            }
            tracing::debug!(
                party_id = self.party_id,
                chunk = db_chunk_idx,
                "recording phase2-event"
            );
            self.device_manager
                .record_event(request_streams, &next_phase2_event);

            forget_vec!(code_dots);
            forget_vec!(mask_dots);
            // ---- END PHASE 2 ----

            // Update events for synchronization
            current_dot_event = next_dot_event;
            current_exchange_event = next_exchange_event;
            current_phase2_event = next_phase2_event;
            next_dot_event = self.device_manager.create_events(false);
            next_exchange_event = self.device_manager.create_events(false);
            next_phase2_event = self.device_manager.create_events(false);

            // Increment chunk index
            db_chunk_idx += 1;

            tracing::debug!(
                party_id = self.party_id,
                chunk = db_chunk_idx,
                "finished chunk"
            );

            // DEBUG
            self.device_manager.await_streams(request_streams);

            // self.device_manager
            //     .await_streams(&self.streams[(db_chunk_idx + 1) % 2]); // await other
            // stream

            // Break if we reached the end of the database
            if db_chunk_idx * DB_CHUNK_SIZE >= *self.current_db_sizes.iter().max().unwrap() {
                break;
            }
        }
        // ---- END DATABASE DEDUP ----

        // Wait for protocol to finish
        tracing::debug!(party_id = self.party_id, "waiting for batch work to finish");
        self.device_manager.await_streams(&self.streams[0]);
        self.device_manager.await_streams(&self.streams[1]);
        tracing::debug!(party_id = self.party_id, "batch work finished");

        // Iterate over a list of tracing payloads, and create logs with mappings to
        // payloads Log at least a "start" event using a log with trace.id
        // and parent.trace.id
        for tracing_payload in batch.metadata.iter() {
            tracing::info!(
                node_id = tracing_payload.node_id,
                dd.trace_id = tracing_payload.trace_id,
                dd.span_id = tracing_payload.span_id,
                "Protocol finished",
            );
        }

        // ---- START RESULT PROCESSING ----

        // Merge results and fetch matching indices
        // Format: host_results[device_index][query_index]
        self.distance_comparator.merge_results(
            &self.batch_results,
            &self.results,
            &self.final_results,
            &self.streams[0],
        );

        self.device_manager.await_streams(&self.streams[0]);

        // Fetch the final results (blocking)
        let host_results = self
            .distance_comparator
            .fetch_final_results(&self.final_results);

        // Evaluate the results across devices
        // Format: merged_results[query_index]
        let mut merged_results =
            get_merged_results(&host_results, self.device_manager.device_count());

        // List the indices of the queries that did not match.
        let insertion_list = merged_results
            .iter()
            .enumerate()
            .filter(|&(_idx, &num)| num == u32::MAX)
            .map(|(idx, _num)| idx)
            .collect::<Vec<_>>();

        // Spread the insertions across devices.
        let insertion_list = distribute_insertions(&insertion_list, &self.current_db_sizes);

        // Calculate the new indices for the inserted queries
        let matches = calculate_insertion_indices(
            &mut merged_results,
            &insertion_list,
            &self.current_db_sizes,
        );

        for i in 0..self.device_manager.device_count() {
            self.device_manager.device(i).bind_to_thread().unwrap();
            for insertion_idx in insertion_list[i].clone() {
                // Append to codes and masks db
                for (db, query, sums) in [
                    (
                        &self.code_db_slices,
                        &compact_device_queries.code_query_insert,
                        &compact_device_sums.code_query_insert,
                    ),
                    (
                        &self.mask_db_slices,
                        &compact_device_queries.mask_query_insert,
                        &compact_device_sums.mask_query_insert,
                    ),
                ] {
                    unsafe {
                        helpers::dtod_at_offset(
                            *db.code_gr.limb_0[i].device_ptr(),
                            self.current_db_sizes[i] * IRIS_CODE_LENGTH,
                            *query.limb_0[i].device_ptr(),
                            IRIS_CODE_LENGTH * 15 + insertion_idx * IRIS_CODE_LENGTH * ROTATIONS,
                            IRIS_CODE_LENGTH,
                            self.streams[0][i].stream,
                        );

                        helpers::dtod_at_offset(
                            *db.code_gr.limb_1[i].device_ptr(),
                            self.current_db_sizes[i] * IRIS_CODE_LENGTH,
                            *query.limb_1[i].device_ptr(),
                            IRIS_CODE_LENGTH * 15 + insertion_idx * IRIS_CODE_LENGTH * ROTATIONS,
                            IRIS_CODE_LENGTH,
                            self.streams[0][i].stream,
                        );

                        helpers::dtod_at_offset(
                            *db.code_sums_gr.limb_0[i].device_ptr(),
                            self.current_db_sizes[i] * mem::size_of::<u32>(),
                            *sums.limb_0[i].device_ptr(),
                            mem::size_of::<u32>() * 15
                                + insertion_idx * mem::size_of::<u32>() * ROTATIONS,
                            mem::size_of::<u32>(),
                            self.streams[0][i].stream,
                        );

                        helpers::dtod_at_offset(
                            *db.code_sums_gr.limb_1[i].device_ptr(),
                            self.current_db_sizes[i] * mem::size_of::<u32>(),
                            *sums.limb_1[i].device_ptr(),
                            mem::size_of::<u32>() * 15
                                + insertion_idx * mem::size_of::<u32>() * ROTATIONS,
                            mem::size_of::<u32>(),
                            self.streams[0][i].stream,
                        );
                    }
                }
                self.current_db_sizes[i] += 1;
            }

            // DEBUG
            tracing::debug!(
                "Updating DB size on device {}: {:?}",
                i,
                self.current_db_sizes[i]
            );
        }

        // Pass to internal sender thread
        return_channel
            .send(ServerJobResult {
                merged_results,
                request_ids: batch.request_ids,
                matches,
                store: query_store,
            })
            .unwrap();

        // Reset the results buffers for reuse
        reset_results(
            self.device_manager.devices(),
            &self.results,
            &RESULTS_INIT_HOST,
            &self.streams[0],
        );
        reset_results(
            self.device_manager.devices(),
            &self.batch_results,
            &RESULTS_INIT_HOST,
            &self.streams[0],
        );
        reset_results(
            self.device_manager.devices(),
            &self.final_results,
            &FINAL_RESULTS_INIT_HOST,
            &self.streams[0],
        );

<<<<<<< HEAD
        // Prepare for next batch
        self.server_tasks.check_tasks();
        self.device_manager.await_streams(&self.streams[0]);
        self.device_manager.await_streams(&self.streams[1]);

        for dev in self.device_manager.devices() {
            dev.synchronize().unwrap();
        }

=======
>>>>>>> f26b4257
        tracing::info!("CPU time of one iteration {:?}", now.elapsed());
        Ok(())
    }
}

/// Internal helper function to derive a new seed from the given seed and nonce.
fn derive_seed(seed: [u32; 8], kdf_salt: &Salt, nonce: usize) -> eyre::Result<[u32; 8]> {
    let pseudo_rand_key = kdf_salt.extract(bytemuck::cast_slice(&seed));
    let nonce = nonce.to_be_bytes();
    let context = vec![nonce.as_slice()];
    let output_key_material: Okm<Algorithm> =
        pseudo_rand_key.expand(&context, HKDF_SHA256).unwrap();
    let mut result = [0u32; 8];
    output_key_material
        .fill(bytemuck::cast_slice_mut(&mut result))
        .unwrap();
    Ok(result)
}

fn prepare_query_shares(shares: Vec<GaloisRingIrisCodeShare>) -> Vec<Vec<u8>> {
    preprocess_query(&shares.into_iter().flat_map(|e| e.coefs).collect::<Vec<_>>())
}

#[allow(clippy::too_many_arguments)]
fn open(
    party: &mut Circuits,
    x: &[ChunkShare<u64>],
    distance_comparator: &DistanceComparator,
    results_ptrs: &[CudaSlice<u32>],
    chunk_size: usize,
    db_sizes: &[usize],
    real_db_sizes: &[usize],
    offset: usize,
    streams: &[CudaStream],
) {
    let n_devices = x.len();
    let mut a = Vec::with_capacity(n_devices);
    let mut b = Vec::with_capacity(n_devices);
    let mut c = Vec::with_capacity(n_devices);

    cudarc::nccl::result::group_start().unwrap();
    for (idx, res) in x.iter().enumerate() {
        // Result is in bit 0
        let res = res.get_offset(0, chunk_size);
        party
            .send_view(&res.b, party.next_id(), idx, streams)
            .unwrap();
        a.push(res.a);
        b.push(res.b);
    }
    for (idx, res) in x.iter().enumerate() {
        let mut res = res.get_offset(1, chunk_size);
        party
            .receive_view(&mut res.a, party.prev_id(), idx, streams)
            .unwrap();
        c.push(res.a);
    }
    cudarc::nccl::result::group_end().unwrap();

    distance_comparator.open_results(
        &a,
        &b,
        &c,
        results_ptrs,
        db_sizes,
        real_db_sizes,
        offset,
        streams,
    );
}

fn get_merged_results(host_results: &[Vec<u32>], n_devices: usize) -> Vec<u32> {
    let mut results = vec![];
    for j in 0..host_results[0].len() {
        let mut match_entry = u32::MAX;
        for i in 0..host_results.len() {
            let match_idx = host_results[i][j] * n_devices as u32 + i as u32;
            if host_results[i][j] != u32::MAX && match_idx < match_entry {
                match_entry = match_idx;
            }
        }

        results.push(match_entry);

        // DEBUG
        tracing::info!(
            "Query {}: match={} [index: {}]",
            j,
            match_entry != u32::MAX,
            match_entry
        );
    }
    results
}

fn distribute_insertions(results: &[usize], db_sizes: &[usize]) -> Vec<Vec<usize>> {
    let mut ret = vec![vec![]; db_sizes.len()];
    let start = db_sizes
        .iter()
        .position(|&x| x == *db_sizes.iter().min().unwrap())
        .unwrap();

    let mut c = start;
    for &r in results {
        ret[c].push(r);
        c = (c + 1) % db_sizes.len();
    }
    ret
}

fn reset_results(
    devs: &[Arc<CudaDevice>],
    dst: &[CudaSlice<u32>],
    src: &[u32],
    streams: &[CudaStream],
) {
    for i in 0..devs.len() {
        devs[i].bind_to_thread().unwrap();
        unsafe { result::memcpy_htod_async(*dst[i].device_ptr(), src, streams[i].stream) }.unwrap();
    }
}

fn calculate_insertion_indices(
    merged_results: &mut [u32],
    insertion_list: &[Vec<usize>],
    db_sizes: &[usize],
) -> Vec<bool> {
    let mut matches = vec![true; N_QUERIES];
    let mut last_db_index = db_sizes.iter().sum::<usize>() as u32;
    let (mut min_index, mut min_index_val) = (0, usize::MAX);
    for (i, list) in insertion_list.iter().enumerate() {
        if let Some(&first_val) = list.first() {
            if first_val < min_index_val {
                min_index_val = first_val;
                min_index = i;
            }
        }
    }
    let mut c: usize = 0;
    loop {
        for i in 0..insertion_list.len() {
            let idx = (i + min_index) % insertion_list.len();

            if c >= insertion_list[idx].len() {
                return matches;
            }

            let insert_idx = insertion_list[idx][c];
            merged_results[insert_idx] = last_db_index;
            matches[insert_idx] = false;
            last_db_index += 1;
        }
        c += 1;
    }
}<|MERGE_RESOLUTION|>--- conflicted
+++ resolved
@@ -16,16 +16,7 @@
 };
 use futures::{Future, FutureExt};
 use ring::hkdf::{Algorithm, Okm, Salt, HKDF_SHA256};
-use std::{
-    mem,
-<<<<<<< HEAD
-    sync::Arc,
-    time::{Duration, Instant},
-=======
-    sync::{Arc, Mutex},
-    time::Instant,
->>>>>>> f26b4257
-};
+use std::{mem, sync::Arc, time::Instant};
 use tokio::sync::{mpsc, oneshot};
 
 #[allow(unused)]
@@ -72,16 +63,9 @@
 const QUERIES: usize = ROTATIONS * N_QUERIES;
 
 pub struct ServerActor {
-<<<<<<< HEAD
     job_queue:           mpsc::Receiver<ServerJob>,
     device_manager:      Arc<DeviceManager>,
-    server_tasks:        TaskMonitor,
     party_id:            usize,
-=======
-    job_queue:             mpsc::Receiver<ServerJob>,
-    device_manager:        Arc<DeviceManager>,
-    party_id:              usize,
->>>>>>> f26b4257
     // engines
     codes_engine:        ShareDB,
     masks_engine:        ShareDB,
@@ -588,12 +572,8 @@
                 "finished chunk"
             );
 
-            // DEBUG
-            self.device_manager.await_streams(request_streams);
-
-            // self.device_manager
-            //     .await_streams(&self.streams[(db_chunk_idx + 1) % 2]); // await other
-            // stream
+            self.device_manager
+                .await_streams(&self.streams[(db_chunk_idx + 1) % 2]); // await other stream
 
             // Break if we reached the end of the database
             if db_chunk_idx * DB_CHUNK_SIZE >= *self.current_db_sizes.iter().max().unwrap() {
@@ -758,18 +738,6 @@
             &self.streams[0],
         );
 
-<<<<<<< HEAD
-        // Prepare for next batch
-        self.server_tasks.check_tasks();
-        self.device_manager.await_streams(&self.streams[0]);
-        self.device_manager.await_streams(&self.streams[1]);
-
-        for dev in self.device_manager.devices() {
-            dev.synchronize().unwrap();
-        }
-
-=======
->>>>>>> f26b4257
         tracing::info!("CPU time of one iteration {:?}", now.elapsed());
         Ok(())
     }
