use super::{BatchQuery, ServerJob, ServerJobResult};
use crate::{
    config::ServersConfig,
    dot::{
        distance_comparator::DistanceComparator,
        share_db::{preprocess_query, ShareDB, SlicedProcessedDatabase},
        IRIS_CODE_LENGTH, ROTATIONS,
    },
    helpers::{
        self, device_manager::DeviceManager, query_processor::CompactQuery,
        task_monitor::TaskMonitor,
    },
    setup::galois_engine::degree4::GaloisRingIrisCodeShare,
    threshold_ring::protocol::{ChunkShare, Circuits},
};
use cudarc::{
    cublas::CudaBlas,
    driver::{result, CudaDevice, CudaSlice, CudaStream, DevicePtr},
};
use futures::{Future, FutureExt};
use ring::hkdf::{Algorithm, Okm, Salt, HKDF_SHA256};
use std::{
    mem,
    sync::{Arc, Mutex},
    time::{Duration, Instant},
};
use tokio::sync::{mpsc, oneshot};

#[allow(unused)]
macro_rules! debug_record_event {
    ($manager:expr, $streams:expr, $timers:expr) => {
        let evts = $manager.create_events();
        $manager.record_event($streams, &evts);
        $timers.push(evts);
    };
}

macro_rules! forget_vec {
    ($vec:expr) => {
        while let Some(item) = $vec.pop() {
            std::mem::forget(item);
        }
    };
}

#[derive(Debug, Clone)]
pub struct ServerActorHandle {
    job_queue: mpsc::Sender<ServerJob>,
}

impl ServerActorHandle {
    pub async fn submit_batch_query(
        &mut self,
        batch: BatchQuery,
    ) -> impl Future<Output = ServerJobResult> {
        let (tx, rx) = oneshot::channel();
        let job = ServerJob {
            batch,
            return_channel: tx,
        };
        self.job_queue.send(job).await.unwrap();
        rx.map(|x| x.unwrap())
    }
}

const DB_SIZE: usize = 2 * 1_000;
const DB_BUFFER: usize = 2 * 1_000;
const DB_CHUNK_SIZE: usize = 512;
const N_QUERIES: usize = 64;
const QUERIES: usize = ROTATIONS * N_QUERIES;

pub struct ServerActor {
    job_queue:             mpsc::Receiver<ServerJob>,
    device_manager:        Arc<DeviceManager>,
    server_tasks:          TaskMonitor,
    // engines
    codes_engine:          ShareDB,
    masks_engine:          ShareDB,
    batch_codes_engine:    ShareDB,
    batch_masks_engine:    ShareDB,
    phase2:                Circuits,
    phase2_batch:          Circuits,
    distance_comparator:   DistanceComparator,
    // DB slices
<<<<<<< HEAD
    code_db_slices:        DbSlices,
    mask_db_slices:        DbSlices,
    streams:               Vec<Vec<CudaStream>>,
    cublas_handles:        Vec<Vec<CudaBlas>>,
    results:               Vec<CudaSlice<u32>>,
    batch_results:         Vec<CudaSlice<u32>>,
    final_results:         Vec<CudaSlice<u32>>,
=======
    code_db_slices: SlicedProcessedDatabase,
    mask_db_slices: SlicedProcessedDatabase,
    streams: Vec<Vec<CudaStream>>,
    cublas_handles: Vec<Vec<CudaBlas>>,
    results: Vec<Vec<CudaSlice<u32>>>,
    batch_results: Vec<Vec<CudaSlice<u32>>>,
    final_results: Vec<Vec<CudaSlice<u32>>>,
    current_dot_event: Vec<*mut CUevent_st>,
    next_dot_event: Vec<*mut CUevent_st>,
    current_exchange_event: Vec<*mut CUevent_st>,
    next_exchange_event: Vec<*mut CUevent_st>,
    start_timer: Vec<*mut CUevent_st>,
    end_timer: Vec<*mut CUevent_st>,
    timer_events: Vec<Vec<Vec<*mut CUevent_st>>>,
    previous_stream_event: Vec<*mut CUevent_st>,
    previous_previous_stream_event: Vec<*mut CUevent_st>,
    current_stream_event: Vec<*mut CUevent_st>,
>>>>>>> 35bae90f
    current_db_size_mutex: Vec<Arc<Mutex<usize>>>,
    query_db_size:         Vec<usize>,
}

const RESULTS_INIT_HOST: [u32; N_QUERIES * ROTATIONS] = [u32::MAX; N_QUERIES * ROTATIONS];
const FINAL_RESULTS_INIT_HOST: [u32; N_QUERIES] = [u32::MAX; N_QUERIES];

impl ServerActor {
    pub fn new(
        party_id: usize,
        config: ServersConfig,
        chacha_seeds: ([u32; 8], [u32; 8]),
        codes_db: &[u16],
        masks_db: &[u16],
        job_queue_size: usize,
    ) -> eyre::Result<(Self, ServerActorHandle)> {
        let device_manager = Arc::new(DeviceManager::init());
        Self::new_with_device_manager(
            party_id,
            config,
            chacha_seeds,
            codes_db,
            masks_db,
            device_manager,
            job_queue_size,
        )
    }
    pub fn new_with_device_manager(
        party_id: usize,
        config: ServersConfig,
        chacha_seeds: ([u32; 8], [u32; 8]),
        codes_db: &[u16],
        masks_db: &[u16],
        device_manager: Arc<DeviceManager>,
        job_queue_size: usize,
    ) -> eyre::Result<(Self, ServerActorHandle)> {
        let (tx, rx) = mpsc::channel(job_queue_size);
        let actor = Self::init(
            party_id,
            config,
            chacha_seeds,
            codes_db,
            masks_db,
            device_manager,
            rx,
        )?;
        Ok((actor, ServerActorHandle { job_queue: tx }))
    }

    fn init(
        party_id: usize,
        config: ServersConfig,
        chacha_seeds: ([u32; 8], [u32; 8]),
        codes_db: &[u16],
        masks_db: &[u16],
        device_manager: Arc<DeviceManager>,
        job_queue: mpsc::Receiver<ServerJob>,
    ) -> eyre::Result<Self> {
        let mut kdf_nonce = 0;
        let kdf_salt: Salt = Salt::new(HKDF_SHA256, b"IRIS_MPC");

        // helper closure to generate the next chacha seeds
        let mut next_chacha_seeds =
            |seeds: ([u32; 8], [u32; 8])| -> eyre::Result<([u32; 8], [u32; 8])> {
                let nonce = kdf_nonce;
                kdf_nonce += 1;
                Ok((
                    derive_seed(seeds.0, &kdf_salt, nonce)?,
                    derive_seed(seeds.1, &kdf_salt, nonce)?,
                ))
            };

        println!("Starting engines...");

        let mut server_tasks = TaskMonitor::new();
        let ServersConfig {
            codes_engine_port,
            masks_engine_port,
            batch_codes_engine_port,
            batch_masks_engine_port,
            phase_2_port,
            phase_2_batch_port,
            bootstrap_url,
        } = config;

        // Phase 1 Setup
        let codes_engine = ShareDB::init(
            party_id,
            device_manager.clone(),
            DB_CHUNK_SIZE,
            QUERIES,
            next_chacha_seeds(chacha_seeds)?,
            bootstrap_url.clone(),
            Some(true),
            Some(codes_engine_port),
            Some(&mut server_tasks),
        );
        server_tasks.check_tasks();

        let masks_engine = ShareDB::init(
            party_id,
            device_manager.clone(),
            DB_CHUNK_SIZE,
            QUERIES,
            next_chacha_seeds(chacha_seeds)?,
            bootstrap_url.clone(),
            Some(true),
            Some(masks_engine_port),
            Some(&mut server_tasks),
        );
        server_tasks.check_tasks();

        let code_db_slices = codes_engine.load_db(codes_db, DB_SIZE, DB_SIZE + DB_BUFFER, true);
        let mask_db_slices = masks_engine.load_db(masks_db, DB_SIZE, DB_SIZE + DB_BUFFER, true);

        // Engines for inflight queries
        let batch_codes_engine = ShareDB::init(
            party_id,
            device_manager.clone(),
            QUERIES,
            QUERIES,
            next_chacha_seeds(chacha_seeds)?,
            bootstrap_url.clone(),
            Some(true),
            Some(batch_codes_engine_port),
            Some(&mut server_tasks),
        );
        server_tasks.check_tasks();

        let batch_masks_engine = ShareDB::init(
            party_id,
            device_manager.clone(),
            QUERIES,
            QUERIES,
            next_chacha_seeds(chacha_seeds)?,
            bootstrap_url.clone(),
            Some(true),
            Some(batch_masks_engine_port),
            Some(&mut server_tasks),
        );
        server_tasks.check_tasks();

        // Phase 2 Setup
        let phase2_chunk_size = QUERIES * DB_CHUNK_SIZE;

        // Not divided by GPU_COUNT since we do the work on all GPUs for simplicity,
        // also not padded to 2048 since we only require it to be a multiple of 64
        let phase2_batch_chunk_size = QUERIES * QUERIES;
        assert!(
            phase2_batch_chunk_size % 64 == 0,
            "Phase2 batch chunk size must be a multiple of 64"
        );
        assert!(
            phase2_chunk_size % 64 == 0,
            "Phase2 chunk size must be a multiple of 64"
        );

        let phase2_batch = Circuits::new(
            party_id,
            phase2_batch_chunk_size,
            phase2_batch_chunk_size / 64,
            next_chacha_seeds(chacha_seeds)?,
            bootstrap_url.clone(),
            Some(phase_2_batch_port),
            Some(&mut server_tasks),
            device_manager.clone(),
        );
        server_tasks.check_tasks();

        let phase2 = Circuits::new(
            party_id,
            phase2_chunk_size,
            phase2_chunk_size / 64,
            next_chacha_seeds(chacha_seeds)?,
            bootstrap_url.clone(),
            Some(phase_2_port),
            Some(&mut server_tasks),
            device_manager.clone(),
        );
        server_tasks.check_tasks();

        let distance_comparator = DistanceComparator::init(QUERIES, device_manager.clone());
        // Prepare streams etc.
        let mut streams = vec![];
        let mut cublas_handles = vec![];
        for _ in 0..2 {
            let tmp_streams = device_manager.fork_streams();
            cublas_handles.push(device_manager.create_cublas(&tmp_streams));
            streams.push(tmp_streams);
        }

        let final_results = distance_comparator.prepare_final_results();
        let results = distance_comparator.prepare_results();
        let batch_results = distance_comparator.prepare_results();

        let current_db_size: Vec<usize> =
            vec![DB_SIZE / device_manager.device_count(); device_manager.device_count()];
        let query_db_size = vec![QUERIES; device_manager.device_count()];
        let current_db_size_mutex = current_db_size
            .iter()
            .map(|&s| Arc::new(Mutex::new(s)))
            .collect::<Vec<_>>();

        for dev in device_manager.devices() {
            dev.synchronize().unwrap();
        }

        Ok(Self {
            job_queue,
            device_manager,
            server_tasks,
            codes_engine,
            masks_engine,
            phase2,
            phase2_batch,
            distance_comparator,
            batch_codes_engine,
            batch_masks_engine,
            code_db_slices,
            mask_db_slices,
            streams,
            cublas_handles,
            results,
            batch_results,
            final_results,
            current_db_size_mutex,
            query_db_size,
        })
    }

    pub fn run(mut self) {
        while let Some(job) = self.job_queue.blocking_recv() {
            let ServerJob {
                batch,
                return_channel,
            } = job;
            let _ = self.process_batch_query(batch, return_channel);
        }

        // await the last thread for phase 2
        // Clean up server tasks, then wait for them to finish
        self.server_tasks.abort_all();

        std::thread::sleep(Duration::from_secs(1));

        self.server_tasks.check_tasks_finished();
    }

    fn process_batch_query(
        &mut self,
        batch: BatchQuery,
        return_channel: oneshot::Sender<ServerJobResult>,
    ) -> eyre::Result<()> {
        let now = Instant::now();
        // *Query* variant including Lagrange interpolation.
        let compact_query = {
            let code_query = prepare_query_shares(batch.query.code);
            let mask_query = prepare_query_shares(batch.query.mask);
            // *Storage* variant (no interpolation).
            let code_query_insert = prepare_query_shares(batch.db.code);
            let mask_query_insert = prepare_query_shares(batch.db.mask);
            CompactQuery {
                code_query,
                mask_query,
                code_query_insert,
                mask_query_insert,
            }
        };
        let query_store = batch.store;

        let batch_streams = &self.streams[0];
        let batch_cublas = &self.cublas_handles[0];

        // Transfer queries to device
<<<<<<< HEAD
        // TODO: free all of this!
        let code_query = self
            .device_manager
            .htod_transfer_query(&code_query, batch_streams);
        let mask_query = self
            .device_manager
            .htod_transfer_query(&mask_query, batch_streams);
        let code_query_insert = self
            .device_manager
            .htod_transfer_query(&code_query_insert, batch_streams);
        let mask_query_insert = self
            .device_manager
            .htod_transfer_query(&mask_query_insert, batch_streams);
        let code_query_sums =
            self.codes_engine
                .query_sums(&code_query, batch_streams, batch_cublas);
        let mask_query_sums =
            self.masks_engine
                .query_sums(&mask_query, batch_streams, batch_cublas);
        let code_query_insert_sums =
            self.codes_engine
                .query_sums(&code_query_insert, batch_streams, batch_cublas);
        let mask_query_insert_sums =
            self.masks_engine
                .query_sums(&mask_query_insert, batch_streams, batch_cublas);
=======
        let compact_device_queries =
            compact_query.htod_transfer(&self.device_manager, request_streams)?;

        let compact_device_sums = compact_device_queries.query_sums(
            &self.codes_engine,
            &self.masks_engine,
            request_streams,
            request_cublas_handles,
        )?;

        // update the db size, skip this for the first two
        if self.request_counter > MAX_CONCURRENT_BATCHES {
            // We have two streams working concurrently, we'll await the stream before
            // previous one.
            // SAFETY: these streams can only safely be re-used after more than
            // MAX_CONCURRENT_BATCHES.
            let previous_previous_streams = &self.streams
                [(self.request_counter - MAX_CONCURRENT_BATCHES) % MAX_BATCHES_BEFORE_REUSE];
            self.device_manager.await_event(
                previous_previous_streams,
                &self.previous_previous_stream_event,
            );
            self.device_manager.await_streams(previous_previous_streams);
        }
>>>>>>> 35bae90f

        let mut current_db_sizes = self
            .current_db_size_mutex
            .iter()
            .map(|e| *e.lock().unwrap())
            .collect::<Vec<_>>();

        // ---- START BATCH DEDUP ----
<<<<<<< HEAD
        self.batch_codes_engine.dot(
            &code_query,
            &code_query_insert,
=======

        compact_device_queries.compute_dot_products(
            &mut self.batch_codes_engine,
            &mut self.batch_masks_engine,
>>>>>>> 35bae90f
            &self.query_db_size,
            0,
            batch_streams,
            batch_cublas,
        );

<<<<<<< HEAD
        self.batch_masks_engine.dot(
            &mask_query,
            &mask_query_insert,
            &self.query_db_size,
            0,
            batch_streams,
            batch_cublas,
        );

        self.batch_codes_engine.dot_reduce(
            &code_query_sums,
            &code_query_insert_sums,
            &self.query_db_size,
            0,
            batch_streams,
        );

        self.batch_masks_engine.dot_reduce(
            &mask_query_sums,
            &mask_query_insert_sums,
=======
        compact_device_sums.compute_dot_reducers(
            &mut self.batch_codes_engine,
            &mut self.batch_masks_engine,
>>>>>>> 35bae90f
            &self.query_db_size,
            0,
            batch_streams,
        );

        self.batch_codes_engine
            .reshare_results(&self.query_db_size, batch_streams);
        self.batch_masks_engine
<<<<<<< HEAD
            .reshare_results(&self.query_db_size, batch_streams);

        let db_sizes_batch = vec![QUERIES; self.device_manager.device_count()];
        // TODO: remove
        let mut code_dots_batch = self.batch_codes_engine.result_chunk_shares(&db_sizes_batch);
        let mut mask_dots_batch = self.batch_masks_engine.result_chunk_shares(&db_sizes_batch);
        self.phase2_batch.compare_threshold_masked_many(
            &code_dots_batch,
            &mask_dots_batch,
            batch_streams,
        );
        let res = self.phase2_batch.take_result_buffer();
        let chunk_size = self.phase2_batch.chunk_size();
        open(
            &mut self.phase2_batch,
            &res,
            &self.distance_comparator,
            &self.batch_results,
            chunk_size,
            &db_sizes_batch,
            0,
            batch_streams,
=======
            .reshare_results(&self.query_db_size, request_streams);

        // ---- END BATCH DEDUP ----
        debug_record_event!(self.device_manager, request_streams, timers);

        compact_device_queries.dot_products_against_db(
            &mut self.codes_engine,
            &mut self.masks_engine,
            &self.code_db_slices,
            &self.mask_db_slices,
            &current_db_size_stream,
            request_streams,
            request_cublas_handles,
        );

        debug_record_event!(self.device_manager, request_streams, timers);

        // BLOCK 2: calculate final dot product result, exchange and compare
        self.device_manager
            .await_event(request_streams, &self.current_exchange_event);

        compact_device_sums.compute_dot_reducer_against_db(
            &mut self.codes_engine,
            &mut self.masks_engine,
            &self.code_db_slices,
            &self.mask_db_slices,
            &current_db_size_stream,
            request_streams,
>>>>>>> 35bae90f
        );
        self.phase2_batch.return_result_buffer(res);

        forget_vec!(code_dots_batch);
        forget_vec!(mask_dots_batch);
        // ---- END BATCH DEDUP ----

        // Create new initial events
        let mut current_dot_event = self.device_manager.create_events(false);
        let mut next_dot_event = self.device_manager.create_events(false);
        let mut current_exchange_event = self.device_manager.create_events(false);
        let mut next_exchange_event = self.device_manager.create_events(false);
        let mut current_phase2_event = self.device_manager.create_events(false);
        let mut next_phase2_event = self.device_manager.create_events(false);

        // ---- START DATABASE DEDUP ----
        let mut db_chunk_idx = 0;
        loop {
            let request_streams = &self.streams[db_chunk_idx % 2];
            let request_cublas_handles = &self.cublas_handles[db_chunk_idx % 2];

            let offset = db_chunk_idx * DB_CHUNK_SIZE;
            let chunk_size = current_db_sizes
                .iter()
                .map(|s| (s - DB_CHUNK_SIZE * db_chunk_idx).clamp(0, DB_CHUNK_SIZE))
                .collect::<Vec<_>>();

<<<<<<< HEAD
            println!("chunks: {:?}, offset: {}", chunk_size, offset);
=======
        let thread_device_manager = self.device_manager.clone();
        let thread_current_db_size_mutex = self
            .current_db_size_mutex
            .iter()
            .map(Arc::clone)
            .collect::<Vec<_>>();
        let db_sizes_batch = self.query_db_size.clone();
        let thread_request_results_batch = helpers::device_ptrs(request_results_batch);
        let thread_request_results = helpers::device_ptrs(request_results);
        let thread_request_final_results = helpers::device_ptrs(request_final_results);

        // Batch phase 1 results
        let thread_code_results_batch = helpers::device_ptrs(&self.batch_codes_engine.results);
        let thread_code_results_peer_batch =
            helpers::device_ptrs(&self.batch_codes_engine.results_peer);
        let thread_mask_results_batch = helpers::device_ptrs(&self.batch_masks_engine.results);
        let thread_mask_results_peer_batch =
            helpers::device_ptrs(&self.batch_masks_engine.results_peer);

        // DB phase 1 results
        let thread_code_results = helpers::device_ptrs(&self.codes_engine.results);
        let thread_code_results_peer = helpers::device_ptrs(&self.codes_engine.results_peer);
        let thread_mask_results = helpers::device_ptrs(&self.masks_engine.results);
        let thread_mask_results_peer = helpers::device_ptrs(&self.masks_engine.results_peer);

        // SAFETY: phase2 and phase2_batch are only used in one spawned threat at a
        // time.
        let thread_phase2 = self.phase2.clone();
        let thread_phase2_batch = self.phase2_batch.clone();
        let thread_distance_comparator = self.distance_comparator.clone();
        let thread_code_db_slices = self.code_db_slices.slice_tuples_to_ptrs();
        let thread_mask_db_slices = self.mask_db_slices.slice_tuples_to_ptrs();
        let thread_request_ids = batch.request_ids.clone();
        let thread_sender = return_channel;
        let thread_prev_handle = self.previous_thread_handle.take();
        let phase2_chunk_size_max = self.phase2_chunk_size_max;

        self.previous_thread_handle = Some(thread::spawn(move || {
            // Wait for Phase 1 to finish
            helpers::await_streams(&mut thread_streams);

            // Iterate over a list of tracing payloads, and create logs with mappings to
            // payloads Log at least a "start" event using a log with trace.id
            // and parent.trace.id
            for tracing_payload in batch.metadata.iter() {
                tracing::info!(
                    node_id = tracing_payload.node_id,
                    dd.trace_id = tracing_payload.trace_id,
                    dd.span_id = tracing_payload.span_id,
                    "Phase 1 finished",
                );
            }
            // Wait for Phase 2 of previous round to finish in order to not have them
            // overlapping. SAFETY: waiting here makes sure we don't access
            // these mutable streams or events concurrently:
            // - CUstream: thread_streams (only re-used after MAX_BATCHES_BEFORE_REUSE
            //   batches),
            // - CUevent: thread_current_stream_event, thread_end_timer,
            // - Comm: phase2, phase2_batch.
            if let Some(phandle) = thread_prev_handle {
                phandle.join().unwrap();
            }
>>>>>>> 35bae90f

            // First stream doesn't need to wait
            if db_chunk_idx == 0 {
                self.device_manager
                    .record_event(request_streams, &current_dot_event);
                self.device_manager
                    .record_event(request_streams, &current_exchange_event);
                self.device_manager
                    .record_event(request_streams, &current_phase2_event);
            }

            self.device_manager
                .await_event(request_streams, &current_dot_event);

            // ---- START PHASE 1 ----
            self.codes_engine.dot(
                &code_query,
                &(
                    helpers::device_ptrs(&self.code_db_slices.0 .0),
                    helpers::device_ptrs(&self.code_db_slices.0 .1),
                ),
                &chunk_size,
                offset,
                request_streams,
                request_cublas_handles,
            );

            self.masks_engine.dot(
                &mask_query,
                &(
                    helpers::device_ptrs(&self.mask_db_slices.0 .0),
                    helpers::device_ptrs(&self.mask_db_slices.0 .1),
                ),
                &chunk_size,
                offset,
                request_streams,
                request_cublas_handles,
            );

            // wait for the exchange result buffers to be ready
            self.device_manager
                .await_event(request_streams, &current_exchange_event);

            self.codes_engine.dot_reduce(
                &code_query_sums,
                &(
                    helpers::device_ptrs(&self.code_db_slices.1 .0),
                    helpers::device_ptrs(&self.code_db_slices.1 .1),
                ),
                &chunk_size,
                offset,
                request_streams,
            );
            self.masks_engine.dot_reduce(
                &mask_query_sums,
                &(
                    helpers::device_ptrs(&self.mask_db_slices.1 .0),
                    helpers::device_ptrs(&self.mask_db_slices.1 .1),
                ),
                &chunk_size,
                offset,
                request_streams,
            );

            self.device_manager
                .record_event(request_streams, &next_dot_event);

            self.codes_engine
                .reshare_results(&chunk_size, request_streams);
            self.masks_engine
                .reshare_results(&chunk_size, request_streams);

            // ---- END PHASE 1 ----

            self.device_manager
                .await_event(request_streams, &current_phase2_event);

            // ---- START PHASE 2 ----
            // TODO: remove
            let max_chunk_size = chunk_size.iter().max().copied().unwrap();
            let phase_2_chunk_sizes = vec![max_chunk_size; self.device_manager.device_count()];
            let mut code_dots = self.codes_engine.result_chunk_shares(&phase_2_chunk_sizes);
            let mut mask_dots = self.masks_engine.result_chunk_shares(&phase_2_chunk_sizes);
            {
                assert_eq!(
                    (max_chunk_size * QUERIES) % 64,
                    0,
                    "Phase 2 input size must be a multiple of 64"
                );
                self.phase2.set_chunk_size(max_chunk_size * QUERIES / 64);
                self.phase2
                    .compare_threshold_masked_many(&code_dots, &mask_dots, request_streams);
                // we can now record the exchange event since the phase 2 is no longer using the
                // code_dots/mask_dots which are just reinterpretations of the exchange result
                // buffers
                self.device_manager
                    .record_event(request_streams, &next_exchange_event);

                let res = self.phase2.take_result_buffer();
                open(
                    &mut self.phase2,
                    &res,
                    &self.distance_comparator,
                    &self.results,
                    max_chunk_size * QUERIES / 64,
                    &chunk_size,
                    offset,
                    request_streams,
                );
                self.phase2.return_result_buffer(res);
            }
            self.device_manager
                .record_event(request_streams, &next_phase2_event);

            forget_vec!(code_dots);
            forget_vec!(mask_dots);
            // ---- END PHASE 2 ----

            // Update events for synchronization
            current_dot_event = next_dot_event;
            current_exchange_event = next_exchange_event;
            current_phase2_event = next_phase2_event;
            next_dot_event = self.device_manager.create_events(false);
            next_exchange_event = self.device_manager.create_events(false);
            next_phase2_event = self.device_manager.create_events(false);

            // Increment chunk index
            db_chunk_idx += 1;

            // Break if we reached the end of the database
            if db_chunk_idx * DB_CHUNK_SIZE >= *current_db_sizes.iter().max().unwrap() {
                break;
            }
        }
        // ---- END DATABASE DEDUP ----

        // Wait for protocol to finish
        self.device_manager.await_streams(&self.streams[0]);
        self.device_manager.await_streams(&self.streams[1]);

        // Iterate over a list of tracing payloads, and create logs with mappings to
        // payloads Log at least a "start" event using a log with trace.id
        // and parent.trace.id
        for tracing_payload in batch.metadata.iter() {
            tracing::info!(
                node_id = tracing_payload.node_id,
                dd.trace_id = tracing_payload.trace_id,
                dd.span_id = tracing_payload.span_id,
                "Protocol finished",
            );
        }

        // ---- START RESULT PROCESSING ----

        // Merge results and fetch matching indices
        // Format: host_results[device_index][query_index]
        self.distance_comparator.merge_results(
            &self.batch_results,
            &self.results,
            &self.final_results,
            &self.streams[0],
        );

        self.device_manager.await_streams(&self.streams[0]);

        // Fetch the final results (blocking)
        let host_results = self
            .distance_comparator
            .fetch_final_results(&self.final_results);

        // Evaluate the results across devices
        // Format: merged_results[query_index]
        let mut merged_results =
            get_merged_results(&host_results, self.device_manager.device_count());

<<<<<<< HEAD
        // List the indices of the queries that did not match.
        let insertion_list = merged_results
            .iter()
            .enumerate()
            .filter(|&(_idx, &num)| num == u32::MAX)
            .map(|(idx, _num)| idx)
            .collect::<Vec<_>>();
=======
            // Spread the insertions across devices.
            let insertion_list = distribute_insertions(&insertion_list, &db_sizes);

            // Calculate the new indices for the inserted queries
            let matches =
                calculate_insertion_indices(&mut merged_results, &insertion_list, &db_sizes);

            for i in 0..thread_devs.len() {
                thread_devs[i].bind_to_thread().unwrap();
                let mut old_db_size = *thread_current_db_size_mutex[i].lock().unwrap();
                for insertion_idx in insertion_list[i].clone() {
                    // Append to codes and masks db
                    for (db, query, sums) in [
                        (
                            &thread_code_db_slices,
                            &compact_device_queries.code_query_insert,
                            &compact_device_sums.code_query_insert,
                        ),
                        (
                            &thread_mask_db_slices,
                            &compact_device_queries.mask_query_insert,
                            &compact_device_sums.mask_query_insert,
                        ),
                    ] {
                        // SAFETY: the pointers are valid, and the streams are valid. and we only
                        // call this block on one thread at a time.
                        unsafe {
                            helpers::dtod_at_offset(
                                db.0 .0[i],
                                old_db_size * IRIS_CODE_LENGTH,
                                query.limb_0[i].cu_device_ptr,
                                IRIS_CODE_LENGTH * 15
                                    + insertion_idx * IRIS_CODE_LENGTH * ROTATIONS,
                                IRIS_CODE_LENGTH,
                                phase2_streams[i].stream,
                            );

                            helpers::dtod_at_offset(
                                db.0 .1[i],
                                old_db_size * IRIS_CODE_LENGTH,
                                query.limb_1[i].cu_device_ptr,
                                IRIS_CODE_LENGTH * 15
                                    + insertion_idx * IRIS_CODE_LENGTH * ROTATIONS,
                                IRIS_CODE_LENGTH,
                                phase2_streams[i].stream,
                            );

                            helpers::dtod_at_offset(
                                db.1 .0[i],
                                old_db_size * mem::size_of::<u32>(),
                                sums.limb_0[i].cu_device_ptr,
                                mem::size_of::<u32>() * 15
                                    + insertion_idx * mem::size_of::<u32>() * ROTATIONS,
                                mem::size_of::<u32>(),
                                phase2_streams[i].stream,
                            );

                            helpers::dtod_at_offset(
                                db.1 .1[i],
                                old_db_size * mem::size_of::<u32>(),
                                sums.limb_1[i].cu_device_ptr,
                                mem::size_of::<u32>() * 15
                                    + insertion_idx * mem::size_of::<u32>() * ROTATIONS,
                                mem::size_of::<u32>(),
                                phase2_streams[i].stream,
                            );
                        }
                    }
                    old_db_size += 1;
                }
>>>>>>> 35bae90f

        // Spread the insertions across devices.
        let insertion_list = distribute_insertions(&insertion_list, &current_db_sizes);

        // Calculate the new indices for the inserted queries
        let matches =
            calculate_insertion_indices(&mut merged_results, &insertion_list, &current_db_sizes);

        for i in 0..self.device_manager.device_count() {
            self.device_manager.device(i).bind_to_thread().unwrap();
            for insertion_idx in insertion_list[i].clone() {
                // Append to codes and masks db
                for (db, query, sums) in [
                    (
                        &self.code_db_slices,
                        &code_query_insert,
                        &code_query_insert_sums,
                    ),
                    (
                        &self.mask_db_slices,
                        &mask_query_insert,
                        &mask_query_insert_sums,
                    ),
                ] {
                    unsafe {
                        helpers::dtod_at_offset(
                            *db.0 .0[i].device_ptr(),
                            current_db_sizes[i] * IRIS_CODE_LENGTH,
                            query.0[i],
                            IRIS_CODE_LENGTH * 15 + insertion_idx * IRIS_CODE_LENGTH * ROTATIONS,
                            IRIS_CODE_LENGTH,
                            self.streams[0][i].stream,
                        );

                        helpers::dtod_at_offset(
                            *db.0 .1[i].device_ptr(),
                            current_db_sizes[i] * IRIS_CODE_LENGTH,
                            query.1[i],
                            IRIS_CODE_LENGTH * 15 + insertion_idx * IRIS_CODE_LENGTH * ROTATIONS,
                            IRIS_CODE_LENGTH,
                            self.streams[0][i].stream,
                        );

                        helpers::dtod_at_offset(
                            *db.1 .0[i].device_ptr(),
                            current_db_sizes[i] * mem::size_of::<u32>(),
                            sums.0[i],
                            mem::size_of::<u32>() * 15
                                + insertion_idx * mem::size_of::<u32>() * ROTATIONS,
                            mem::size_of::<u32>(),
                            self.streams[0][i].stream,
                        );

                        helpers::dtod_at_offset(
                            *db.1 .1[i].device_ptr(),
                            current_db_sizes[i] * mem::size_of::<u32>(),
                            sums.1[i],
                            mem::size_of::<u32>() * 15
                                + insertion_idx * mem::size_of::<u32>() * ROTATIONS,
                            mem::size_of::<u32>(),
                            self.streams[0][i].stream,
                        );
                    }
                }
                current_db_sizes[i] += 1;
            }
<<<<<<< HEAD

            // Write new db sizes to device
            *self.current_db_size_mutex[i].lock().unwrap() += insertion_list[i].len() as usize;

            // DEBUG
            println!(
                "Updating DB size on device {}: {:?}",
                i,
                *self.current_db_size_mutex[i].lock().unwrap()
=======
            // Pass to internal sender thread
            // we have allocated enough space such that this should not block
            thread_sender
                .send(ServerJobResult {
                    merged_results,
                    thread_request_ids,
                    sqs_receipt_handles: batch.sqs_receipt_handles,
                    matches,
                    store: query_store,
                })
                .unwrap();

            // Reset the results buffers for reuse
            reset_results(
                thread_device_manager.devices(),
                &thread_request_results,
                &RESULTS_INIT_HOST,
                &phase2_streams,
            );
            reset_results(
                thread_device_manager.devices(),
                &thread_request_results_batch,
                &RESULTS_INIT_HOST,
                &phase2_streams,
            );
            reset_results(
                thread_device_manager.devices(),
                &thread_request_final_results,
                &FINAL_RESULTS_INIT_HOST,
                &phase2_streams,
>>>>>>> 35bae90f
            );
        }

        // Pass to internal sender thread
        return_channel
            .send(ServerJobResult {
                merged_results,
                request_ids: batch.request_ids,
                matches,
                store: query_store,
            })
            .unwrap();

        // Reset the results buffers for reuse
        reset_results(
            self.device_manager.devices(),
            &self.results,
            &RESULTS_INIT_HOST,
            &self.streams[0],
        );
        reset_results(
            self.device_manager.devices(),
            &self.batch_results,
            &RESULTS_INIT_HOST,
            &self.streams[0],
        );
        reset_results(
            self.device_manager.devices(),
            &self.final_results,
            &FINAL_RESULTS_INIT_HOST,
            &self.streams[0],
        );

        // Prepare for next batch
        self.server_tasks.check_tasks();

        println!("CPU time of one iteration {:?}", now.elapsed());
        Ok(())
    }
}

/// Internal helper function to derive a new seed from the given seed and nonce.
fn derive_seed(seed: [u32; 8], kdf_salt: &Salt, nonce: usize) -> eyre::Result<[u32; 8]> {
    let pseudo_rand_key = kdf_salt.extract(bytemuck::cast_slice(&seed));
    let nonce = nonce.to_be_bytes();
    let context = vec![nonce.as_slice()];
    let output_key_material: Okm<Algorithm> =
        pseudo_rand_key.expand(&context, HKDF_SHA256).unwrap();
    let mut result = [0u32; 8];
    output_key_material
        .fill(bytemuck::cast_slice_mut(&mut result))
        .unwrap();
    Ok(result)
}

fn prepare_query_shares(shares: Vec<GaloisRingIrisCodeShare>) -> Vec<Vec<u8>> {
    preprocess_query(&shares.into_iter().flat_map(|e| e.coefs).collect::<Vec<_>>())
}

#[allow(clippy::too_many_arguments)]
fn open(
    party: &mut Circuits,
    x: &[ChunkShare<u64>],
    distance_comparator: &DistanceComparator,
    results_ptrs: &[CudaSlice<u32>],
    chunk_size: usize,
    db_sizes: &[usize],
    offset: usize,
    streams: &[CudaStream],
) {
    let n_devices = x.len();
    let mut a = Vec::with_capacity(n_devices);
    let mut b = Vec::with_capacity(n_devices);
    let mut c = Vec::with_capacity(n_devices);

    cudarc::nccl::result::group_start().unwrap();
    for (idx, res) in x.iter().enumerate() {
        // Result is in bit 0
        let res = res.get_offset(0, chunk_size);
        party
            .send_view(&res.b, party.next_id(), idx, streams)
            .unwrap();
        a.push(res.a);
        b.push(res.b);
    }
    for (idx, res) in x.iter().enumerate() {
        let mut res = res.get_offset(1, chunk_size);
        party
            .receive_view(&mut res.a, party.prev_id(), idx, streams)
            .unwrap();
        c.push(res.a);
    }
    cudarc::nccl::result::group_end().unwrap();

    distance_comparator.open_results(&a, &b, &c, results_ptrs, db_sizes, offset, streams);
}

fn get_merged_results(host_results: &[Vec<u32>], n_devices: usize) -> Vec<u32> {
    let mut results = vec![];
    for j in 0..host_results[0].len() {
        let mut match_entry = u32::MAX;
        for i in 0..host_results.len() {
            let match_idx = host_results[i][j] * n_devices as u32 + i as u32;
            if host_results[i][j] != u32::MAX && match_idx < match_entry {
                match_entry = match_idx;
            }
        }

        results.push(match_entry);

        // DEBUG
        println!(
            "Query {}: match={} [index: {}]",
            j,
            match_entry != u32::MAX,
            match_entry
        );
    }
    results
}

fn distribute_insertions(results: &[usize], db_sizes: &[usize]) -> Vec<Vec<usize>> {
    let mut ret = vec![vec![]; db_sizes.len()];
    let start = db_sizes
        .iter()
        .position(|&x| x == *db_sizes.iter().min().unwrap())
        .unwrap();

    let mut c = start;
    for &r in results {
        ret[c].push(r);
        c = (c + 1) % db_sizes.len();
    }
    ret
}

fn reset_results(
    devs: &[Arc<CudaDevice>],
    dst: &[CudaSlice<u32>],
    src: &[u32],
    streams: &[CudaStream],
) {
    for i in 0..devs.len() {
        devs[i].bind_to_thread().unwrap();
        unsafe { result::memcpy_htod_async(*dst[i].device_ptr(), src, streams[i].stream) }.unwrap();
    }
}

fn calculate_insertion_indices(
    merged_results: &mut [u32],
    insertion_list: &[Vec<usize>],
    db_sizes: &[usize],
) -> Vec<bool> {
    let mut matches = vec![true; N_QUERIES];
    let mut last_db_index = db_sizes.iter().sum::<usize>() as u32;
    let (mut min_index, mut min_index_val) = (0, usize::MAX);
    for (i, list) in insertion_list.iter().enumerate() {
        if let Some(&first_val) = list.first() {
            if first_val < min_index_val {
                min_index_val = first_val;
                min_index = i;
            }
        }
    }
    let mut c: usize = 0;
    loop {
        for i in 0..insertion_list.len() {
            let idx = (i + min_index) % insertion_list.len();

            if c >= insertion_list[idx].len() {
                return matches;
            }

            let insert_idx = insertion_list[idx][c];
            merged_results[insert_idx] = last_db_index;
            matches[insert_idx] = false;
            last_db_index += 1;
        }
        c += 1;
    }
}<|MERGE_RESOLUTION|>--- conflicted
+++ resolved
@@ -82,33 +82,13 @@
     phase2_batch:          Circuits,
     distance_comparator:   DistanceComparator,
     // DB slices
-<<<<<<< HEAD
-    code_db_slices:        DbSlices,
-    mask_db_slices:        DbSlices,
+    code_db_slices:        SlicedProcessedDatabase,
+    mask_db_slices:        SlicedProcessedDatabase,
     streams:               Vec<Vec<CudaStream>>,
     cublas_handles:        Vec<Vec<CudaBlas>>,
     results:               Vec<CudaSlice<u32>>,
     batch_results:         Vec<CudaSlice<u32>>,
     final_results:         Vec<CudaSlice<u32>>,
-=======
-    code_db_slices: SlicedProcessedDatabase,
-    mask_db_slices: SlicedProcessedDatabase,
-    streams: Vec<Vec<CudaStream>>,
-    cublas_handles: Vec<Vec<CudaBlas>>,
-    results: Vec<Vec<CudaSlice<u32>>>,
-    batch_results: Vec<Vec<CudaSlice<u32>>>,
-    final_results: Vec<Vec<CudaSlice<u32>>>,
-    current_dot_event: Vec<*mut CUevent_st>,
-    next_dot_event: Vec<*mut CUevent_st>,
-    current_exchange_event: Vec<*mut CUevent_st>,
-    next_exchange_event: Vec<*mut CUevent_st>,
-    start_timer: Vec<*mut CUevent_st>,
-    end_timer: Vec<*mut CUevent_st>,
-    timer_events: Vec<Vec<Vec<*mut CUevent_st>>>,
-    previous_stream_event: Vec<*mut CUevent_st>,
-    previous_previous_stream_event: Vec<*mut CUevent_st>,
-    current_stream_event: Vec<*mut CUevent_st>,
->>>>>>> 35bae90f
     current_db_size_mutex: Vec<Arc<Mutex<usize>>>,
     query_db_size:         Vec<usize>,
 }
@@ -383,58 +363,15 @@
         let batch_cublas = &self.cublas_handles[0];
 
         // Transfer queries to device
-<<<<<<< HEAD
-        // TODO: free all of this!
-        let code_query = self
-            .device_manager
-            .htod_transfer_query(&code_query, batch_streams);
-        let mask_query = self
-            .device_manager
-            .htod_transfer_query(&mask_query, batch_streams);
-        let code_query_insert = self
-            .device_manager
-            .htod_transfer_query(&code_query_insert, batch_streams);
-        let mask_query_insert = self
-            .device_manager
-            .htod_transfer_query(&mask_query_insert, batch_streams);
-        let code_query_sums =
-            self.codes_engine
-                .query_sums(&code_query, batch_streams, batch_cublas);
-        let mask_query_sums =
-            self.masks_engine
-                .query_sums(&mask_query, batch_streams, batch_cublas);
-        let code_query_insert_sums =
-            self.codes_engine
-                .query_sums(&code_query_insert, batch_streams, batch_cublas);
-        let mask_query_insert_sums =
-            self.masks_engine
-                .query_sums(&mask_query_insert, batch_streams, batch_cublas);
-=======
         let compact_device_queries =
-            compact_query.htod_transfer(&self.device_manager, request_streams)?;
+            compact_query.htod_transfer(&self.device_manager, &batch_streams)?;
 
         let compact_device_sums = compact_device_queries.query_sums(
             &self.codes_engine,
             &self.masks_engine,
-            request_streams,
-            request_cublas_handles,
+            &batch_streams,
+            &batch_cublas,
         )?;
-
-        // update the db size, skip this for the first two
-        if self.request_counter > MAX_CONCURRENT_BATCHES {
-            // We have two streams working concurrently, we'll await the stream before
-            // previous one.
-            // SAFETY: these streams can only safely be re-used after more than
-            // MAX_CONCURRENT_BATCHES.
-            let previous_previous_streams = &self.streams
-                [(self.request_counter - MAX_CONCURRENT_BATCHES) % MAX_BATCHES_BEFORE_REUSE];
-            self.device_manager.await_event(
-                previous_previous_streams,
-                &self.previous_previous_stream_event,
-            );
-            self.device_manager.await_streams(previous_previous_streams);
-        }
->>>>>>> 35bae90f
 
         let mut current_db_sizes = self
             .current_db_size_mutex
@@ -443,57 +380,26 @@
             .collect::<Vec<_>>();
 
         // ---- START BATCH DEDUP ----
-<<<<<<< HEAD
-        self.batch_codes_engine.dot(
-            &code_query,
-            &code_query_insert,
-=======
-
         compact_device_queries.compute_dot_products(
             &mut self.batch_codes_engine,
             &mut self.batch_masks_engine,
->>>>>>> 35bae90f
             &self.query_db_size,
             0,
             batch_streams,
             batch_cublas,
         );
 
-<<<<<<< HEAD
-        self.batch_masks_engine.dot(
-            &mask_query,
-            &mask_query_insert,
+        compact_device_sums.compute_dot_reducers(
+            &mut self.batch_codes_engine,
+            &mut self.batch_masks_engine,
             &self.query_db_size,
             0,
             batch_streams,
-            batch_cublas,
-        );
-
-        self.batch_codes_engine.dot_reduce(
-            &code_query_sums,
-            &code_query_insert_sums,
-            &self.query_db_size,
-            0,
-            batch_streams,
-        );
-
-        self.batch_masks_engine.dot_reduce(
-            &mask_query_sums,
-            &mask_query_insert_sums,
-=======
-        compact_device_sums.compute_dot_reducers(
-            &mut self.batch_codes_engine,
-            &mut self.batch_masks_engine,
->>>>>>> 35bae90f
-            &self.query_db_size,
-            0,
-            batch_streams,
         );
 
         self.batch_codes_engine
             .reshare_results(&self.query_db_size, batch_streams);
         self.batch_masks_engine
-<<<<<<< HEAD
             .reshare_results(&self.query_db_size, batch_streams);
 
         let db_sizes_batch = vec![QUERIES; self.device_manager.device_count()];
@@ -516,36 +422,6 @@
             &db_sizes_batch,
             0,
             batch_streams,
-=======
-            .reshare_results(&self.query_db_size, request_streams);
-
-        // ---- END BATCH DEDUP ----
-        debug_record_event!(self.device_manager, request_streams, timers);
-
-        compact_device_queries.dot_products_against_db(
-            &mut self.codes_engine,
-            &mut self.masks_engine,
-            &self.code_db_slices,
-            &self.mask_db_slices,
-            &current_db_size_stream,
-            request_streams,
-            request_cublas_handles,
-        );
-
-        debug_record_event!(self.device_manager, request_streams, timers);
-
-        // BLOCK 2: calculate final dot product result, exchange and compare
-        self.device_manager
-            .await_event(request_streams, &self.current_exchange_event);
-
-        compact_device_sums.compute_dot_reducer_against_db(
-            &mut self.codes_engine,
-            &mut self.masks_engine,
-            &self.code_db_slices,
-            &self.mask_db_slices,
-            &current_db_size_stream,
-            request_streams,
->>>>>>> 35bae90f
         );
         self.phase2_batch.return_result_buffer(res);
 
@@ -573,72 +449,7 @@
                 .map(|s| (s - DB_CHUNK_SIZE * db_chunk_idx).clamp(0, DB_CHUNK_SIZE))
                 .collect::<Vec<_>>();
 
-<<<<<<< HEAD
             println!("chunks: {:?}, offset: {}", chunk_size, offset);
-=======
-        let thread_device_manager = self.device_manager.clone();
-        let thread_current_db_size_mutex = self
-            .current_db_size_mutex
-            .iter()
-            .map(Arc::clone)
-            .collect::<Vec<_>>();
-        let db_sizes_batch = self.query_db_size.clone();
-        let thread_request_results_batch = helpers::device_ptrs(request_results_batch);
-        let thread_request_results = helpers::device_ptrs(request_results);
-        let thread_request_final_results = helpers::device_ptrs(request_final_results);
-
-        // Batch phase 1 results
-        let thread_code_results_batch = helpers::device_ptrs(&self.batch_codes_engine.results);
-        let thread_code_results_peer_batch =
-            helpers::device_ptrs(&self.batch_codes_engine.results_peer);
-        let thread_mask_results_batch = helpers::device_ptrs(&self.batch_masks_engine.results);
-        let thread_mask_results_peer_batch =
-            helpers::device_ptrs(&self.batch_masks_engine.results_peer);
-
-        // DB phase 1 results
-        let thread_code_results = helpers::device_ptrs(&self.codes_engine.results);
-        let thread_code_results_peer = helpers::device_ptrs(&self.codes_engine.results_peer);
-        let thread_mask_results = helpers::device_ptrs(&self.masks_engine.results);
-        let thread_mask_results_peer = helpers::device_ptrs(&self.masks_engine.results_peer);
-
-        // SAFETY: phase2 and phase2_batch are only used in one spawned threat at a
-        // time.
-        let thread_phase2 = self.phase2.clone();
-        let thread_phase2_batch = self.phase2_batch.clone();
-        let thread_distance_comparator = self.distance_comparator.clone();
-        let thread_code_db_slices = self.code_db_slices.slice_tuples_to_ptrs();
-        let thread_mask_db_slices = self.mask_db_slices.slice_tuples_to_ptrs();
-        let thread_request_ids = batch.request_ids.clone();
-        let thread_sender = return_channel;
-        let thread_prev_handle = self.previous_thread_handle.take();
-        let phase2_chunk_size_max = self.phase2_chunk_size_max;
-
-        self.previous_thread_handle = Some(thread::spawn(move || {
-            // Wait for Phase 1 to finish
-            helpers::await_streams(&mut thread_streams);
-
-            // Iterate over a list of tracing payloads, and create logs with mappings to
-            // payloads Log at least a "start" event using a log with trace.id
-            // and parent.trace.id
-            for tracing_payload in batch.metadata.iter() {
-                tracing::info!(
-                    node_id = tracing_payload.node_id,
-                    dd.trace_id = tracing_payload.trace_id,
-                    dd.span_id = tracing_payload.span_id,
-                    "Phase 1 finished",
-                );
-            }
-            // Wait for Phase 2 of previous round to finish in order to not have them
-            // overlapping. SAFETY: waiting here makes sure we don't access
-            // these mutable streams or events concurrently:
-            // - CUstream: thread_streams (only re-used after MAX_BATCHES_BEFORE_REUSE
-            //   batches),
-            // - CUevent: thread_current_stream_event, thread_end_timer,
-            // - Comm: phase2, phase2_batch.
-            if let Some(phandle) = thread_prev_handle {
-                phandle.join().unwrap();
-            }
->>>>>>> 35bae90f
 
             // First stream doesn't need to wait
             if db_chunk_idx == 0 {
@@ -654,27 +465,14 @@
                 .await_event(request_streams, &current_dot_event);
 
             // ---- START PHASE 1 ----
-            self.codes_engine.dot(
-                &code_query,
-                &(
-                    helpers::device_ptrs(&self.code_db_slices.0 .0),
-                    helpers::device_ptrs(&self.code_db_slices.0 .1),
-                ),
+            compact_device_queries.dot_products_against_db(
+                &mut self.codes_engine,
+                &mut self.masks_engine,
+                &self.code_db_slices,
+                &self.mask_db_slices,
                 &chunk_size,
                 offset,
-                request_streams,
-                request_cublas_handles,
-            );
-
-            self.masks_engine.dot(
-                &mask_query,
-                &(
-                    helpers::device_ptrs(&self.mask_db_slices.0 .0),
-                    helpers::device_ptrs(&self.mask_db_slices.0 .1),
-                ),
-                &chunk_size,
-                offset,
-                request_streams,
+                &request_streams,
                 request_cublas_handles,
             );
 
@@ -682,25 +480,14 @@
             self.device_manager
                 .await_event(request_streams, &current_exchange_event);
 
-            self.codes_engine.dot_reduce(
-                &code_query_sums,
-                &(
-                    helpers::device_ptrs(&self.code_db_slices.1 .0),
-                    helpers::device_ptrs(&self.code_db_slices.1 .1),
-                ),
+            compact_device_sums.compute_dot_reducer_against_db(
+                &mut self.codes_engine,
+                &mut self.masks_engine,
+                &self.code_db_slices,
+                &self.mask_db_slices,
                 &chunk_size,
                 offset,
-                request_streams,
-            );
-            self.masks_engine.dot_reduce(
-                &mask_query_sums,
-                &(
-                    helpers::device_ptrs(&self.mask_db_slices.1 .0),
-                    helpers::device_ptrs(&self.mask_db_slices.1 .1),
-                ),
-                &chunk_size,
-                offset,
-                request_streams,
+                &request_streams,
             );
 
             self.device_manager
@@ -814,7 +601,6 @@
         let mut merged_results =
             get_merged_results(&host_results, self.device_manager.device_count());
 
-<<<<<<< HEAD
         // List the indices of the queries that did not match.
         let insertion_list = merged_results
             .iter()
@@ -822,78 +608,6 @@
             .filter(|&(_idx, &num)| num == u32::MAX)
             .map(|(idx, _num)| idx)
             .collect::<Vec<_>>();
-=======
-            // Spread the insertions across devices.
-            let insertion_list = distribute_insertions(&insertion_list, &db_sizes);
-
-            // Calculate the new indices for the inserted queries
-            let matches =
-                calculate_insertion_indices(&mut merged_results, &insertion_list, &db_sizes);
-
-            for i in 0..thread_devs.len() {
-                thread_devs[i].bind_to_thread().unwrap();
-                let mut old_db_size = *thread_current_db_size_mutex[i].lock().unwrap();
-                for insertion_idx in insertion_list[i].clone() {
-                    // Append to codes and masks db
-                    for (db, query, sums) in [
-                        (
-                            &thread_code_db_slices,
-                            &compact_device_queries.code_query_insert,
-                            &compact_device_sums.code_query_insert,
-                        ),
-                        (
-                            &thread_mask_db_slices,
-                            &compact_device_queries.mask_query_insert,
-                            &compact_device_sums.mask_query_insert,
-                        ),
-                    ] {
-                        // SAFETY: the pointers are valid, and the streams are valid. and we only
-                        // call this block on one thread at a time.
-                        unsafe {
-                            helpers::dtod_at_offset(
-                                db.0 .0[i],
-                                old_db_size * IRIS_CODE_LENGTH,
-                                query.limb_0[i].cu_device_ptr,
-                                IRIS_CODE_LENGTH * 15
-                                    + insertion_idx * IRIS_CODE_LENGTH * ROTATIONS,
-                                IRIS_CODE_LENGTH,
-                                phase2_streams[i].stream,
-                            );
-
-                            helpers::dtod_at_offset(
-                                db.0 .1[i],
-                                old_db_size * IRIS_CODE_LENGTH,
-                                query.limb_1[i].cu_device_ptr,
-                                IRIS_CODE_LENGTH * 15
-                                    + insertion_idx * IRIS_CODE_LENGTH * ROTATIONS,
-                                IRIS_CODE_LENGTH,
-                                phase2_streams[i].stream,
-                            );
-
-                            helpers::dtod_at_offset(
-                                db.1 .0[i],
-                                old_db_size * mem::size_of::<u32>(),
-                                sums.limb_0[i].cu_device_ptr,
-                                mem::size_of::<u32>() * 15
-                                    + insertion_idx * mem::size_of::<u32>() * ROTATIONS,
-                                mem::size_of::<u32>(),
-                                phase2_streams[i].stream,
-                            );
-
-                            helpers::dtod_at_offset(
-                                db.1 .1[i],
-                                old_db_size * mem::size_of::<u32>(),
-                                sums.limb_1[i].cu_device_ptr,
-                                mem::size_of::<u32>() * 15
-                                    + insertion_idx * mem::size_of::<u32>() * ROTATIONS,
-                                mem::size_of::<u32>(),
-                                phase2_streams[i].stream,
-                            );
-                        }
-                    }
-                    old_db_size += 1;
-                }
->>>>>>> 35bae90f
 
         // Spread the insertions across devices.
         let insertion_list = distribute_insertions(&insertion_list, &current_db_sizes);
@@ -909,38 +623,38 @@
                 for (db, query, sums) in [
                     (
                         &self.code_db_slices,
-                        &code_query_insert,
-                        &code_query_insert_sums,
+                        &compact_device_queries.code_query_insert,
+                        &compact_device_sums.code_query_insert,
                     ),
                     (
                         &self.mask_db_slices,
-                        &mask_query_insert,
-                        &mask_query_insert_sums,
+                        &compact_device_queries.mask_query_insert,
+                        &compact_device_sums.mask_query_insert,
                     ),
                 ] {
                     unsafe {
                         helpers::dtod_at_offset(
-                            *db.0 .0[i].device_ptr(),
+                            *db.code_gr.limb_0[i].device_ptr(),
                             current_db_sizes[i] * IRIS_CODE_LENGTH,
-                            query.0[i],
+                            *query.limb_0[i].device_ptr(),
                             IRIS_CODE_LENGTH * 15 + insertion_idx * IRIS_CODE_LENGTH * ROTATIONS,
                             IRIS_CODE_LENGTH,
                             self.streams[0][i].stream,
                         );
 
                         helpers::dtod_at_offset(
-                            *db.0 .1[i].device_ptr(),
+                            *db.code_gr.limb_1[i].device_ptr(),
                             current_db_sizes[i] * IRIS_CODE_LENGTH,
-                            query.1[i],
+                            *query.limb_1[i].device_ptr(),
                             IRIS_CODE_LENGTH * 15 + insertion_idx * IRIS_CODE_LENGTH * ROTATIONS,
                             IRIS_CODE_LENGTH,
                             self.streams[0][i].stream,
                         );
 
                         helpers::dtod_at_offset(
-                            *db.1 .0[i].device_ptr(),
+                            *db.code_sums_gr.limb_0[i].device_ptr(),
                             current_db_sizes[i] * mem::size_of::<u32>(),
-                            sums.0[i],
+                            *sums.limb_0[i].device_ptr(),
                             mem::size_of::<u32>() * 15
                                 + insertion_idx * mem::size_of::<u32>() * ROTATIONS,
                             mem::size_of::<u32>(),
@@ -948,9 +662,9 @@
                         );
 
                         helpers::dtod_at_offset(
-                            *db.1 .1[i].device_ptr(),
+                            *db.code_sums_gr.limb_1[i].device_ptr(),
                             current_db_sizes[i] * mem::size_of::<u32>(),
-                            sums.1[i],
+                            *sums.limb_1[i].device_ptr(),
                             mem::size_of::<u32>() * 15
                                 + insertion_idx * mem::size_of::<u32>() * ROTATIONS,
                             mem::size_of::<u32>(),
@@ -960,7 +674,6 @@
                 }
                 current_db_sizes[i] += 1;
             }
-<<<<<<< HEAD
 
             // Write new db sizes to device
             *self.current_db_size_mutex[i].lock().unwrap() += insertion_list[i].len() as usize;
@@ -970,38 +683,6 @@
                 "Updating DB size on device {}: {:?}",
                 i,
                 *self.current_db_size_mutex[i].lock().unwrap()
-=======
-            // Pass to internal sender thread
-            // we have allocated enough space such that this should not block
-            thread_sender
-                .send(ServerJobResult {
-                    merged_results,
-                    thread_request_ids,
-                    sqs_receipt_handles: batch.sqs_receipt_handles,
-                    matches,
-                    store: query_store,
-                })
-                .unwrap();
-
-            // Reset the results buffers for reuse
-            reset_results(
-                thread_device_manager.devices(),
-                &thread_request_results,
-                &RESULTS_INIT_HOST,
-                &phase2_streams,
-            );
-            reset_results(
-                thread_device_manager.devices(),
-                &thread_request_results_batch,
-                &RESULTS_INIT_HOST,
-                &phase2_streams,
-            );
-            reset_results(
-                thread_device_manager.devices(),
-                &thread_request_final_results,
-                &FINAL_RESULTS_INIT_HOST,
-                &phase2_streams,
->>>>>>> 35bae90f
             );
         }
 
@@ -1010,6 +691,7 @@
             .send(ServerJobResult {
                 merged_results,
                 request_ids: batch.request_ids,
+                sqs_receipt_handles: batch.sqs_receipt_handles,
                 matches,
                 store: query_store,
             })
