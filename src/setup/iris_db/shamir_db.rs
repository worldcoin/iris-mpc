--- conflicted
+++ resolved
@@ -1,10 +1,6 @@
 use super::{db::IrisDB, shamir_iris::ShamirIris};
 use rand::{rngs::StdRng, Rng, SeedableRng};
-<<<<<<< HEAD
-use rayon::iter::{IntoParallelRefIterator, ParallelIterator};
-=======
 use rayon::iter::{IntoParallelIterator, IntoParallelRefIterator, ParallelIterator};
->>>>>>> 32f47263
 
 #[derive(Default)]
 pub struct ShamirIrisDB {
@@ -40,7 +36,6 @@
     }
 
     pub fn share_db_seed(db: &IrisDB, rng_seed: u64) -> [Self; 3] {
-<<<<<<< HEAD
         let (db1, (db2, db3)): (Vec<_>, (Vec<_>, Vec<_>)) = db
             .db
             .par_iter()
@@ -50,14 +45,6 @@
                 (shares1, (shares2, shares3))
             })
             .unzip();
-=======
-        let (db1, (db2, db3)): (Vec<_>, (Vec<_>, Vec<_>)) = db.db.par_iter().map(|iris| {
-            let mut rng = StdRng::seed_from_u64(rng_seed);
-            let [shares1, shares2, shares3] = ShamirIris::share_iris(iris, &mut rng);
-            (shares1, (shares2, shares3))
-        }).unzip();
-
->>>>>>> 32f47263
 
         [Self { db: db1 }, Self { db: db2 }, Self { db: db3 }]
     }
