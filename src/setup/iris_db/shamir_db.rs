use super::{db::IrisDB, shamir_iris::ShamirIris};
use rand::{rngs::StdRng, Rng, SeedableRng};
<<<<<<< HEAD
use rayon::iter::{IntoParallelRefIterator, ParallelIterator};
=======
use rayon::iter::{IndexedParallelIterator, IntoParallelRefIterator, ParallelIterator};
>>>>>>> de950bb0

#[derive(Default)]
pub struct ShamirIrisDB {
    pub db: Vec<ShamirIris>,
}

impl ShamirIrisDB {
    pub fn new() -> Self {
        Self { db: Vec::new() }
    }

    pub fn is_empty(&self) -> bool {
        self.db.is_empty()
    }

    pub fn len(&self) -> usize {
        self.db.len()
    }

    pub fn share_db<R: Rng>(db: &IrisDB, rng: &mut R) -> [Self; 3] {
        let len = db.len();
        let mut db1 = Vec::with_capacity(len);
        let mut db2 = Vec::with_capacity(len);
        let mut db3 = Vec::with_capacity(len);
        for iris in db.db.iter() {
            let [shares1, shares2, shares3] = ShamirIris::share_iris(iris, rng);
            db1.push(shares1);
            db2.push(shares2);
            db3.push(shares3);
        }

        [Self { db: db1 }, Self { db: db2 }, Self { db: db3 }]
    }

<<<<<<< HEAD
    pub fn share_db_seed(db: &IrisDB, rng_seed: u64) -> [Self; 3] {
        let (db1, (db2, db3)): (Vec<_>, (Vec<_>, Vec<_>)) = db
            .db
            .par_iter()
            .map(|iris| {
                let mut rng = StdRng::seed_from_u64(rng_seed);
                let [shares1, shares2, shares3] = ShamirIris::share_iris(iris, &mut rng);
                (shares1, (shares2, shares3))
            })
            .unzip();
=======
    /// Only use for testing
    pub fn share_db_par<R: Rng>(db: &IrisDB, rng: &mut R) -> [Self; 3] {
        // Fork out the rngs to be able to use them concurrently
        let rng_seeds = db.db.iter().map(|_| rng.gen()).collect::<Vec<_>>();

        let (db1, (db2, db3)): (Vec<_>, (Vec<_>, Vec<_>)) = db.db.par_iter().enumerate().map(|(i, iris)| {
            let mut rng = StdRng::from_seed(rng_seeds[i]);
            let [shares1, shares2, shares3] = ShamirIris::share_iris(iris, &mut rng);
            (shares1, (shares2, shares3))
        }).unzip();

>>>>>>> de950bb0

        [Self { db: db1 }, Self { db: db2 }, Self { db: db3 }]
    }
}

#[cfg(test)]
mod shamir_db_test {
    use super::*;
    use crate::setup::{
        id::PartyID,
        iris_db::iris::IrisCodeArray,
        shamir::{Shamir, P, P32},
    };

    const TESTRUNS: usize = 5;
    const DB_SIZE: usize = 100;

    #[test]
    fn share_db_reconstruct_test() {
        let mut rng = rand::thread_rng();

        let lagrange = [
            Shamir::my_lagrange_coeff_d1(PartyID::ID0, PartyID::ID1) as u32,
            Shamir::my_lagrange_coeff_d1(PartyID::ID1, PartyID::ID0) as u32,
        ];

        for _ in 0..TESTRUNS {
            let db = IrisDB::new_random_rng(DB_SIZE, &mut rng);
            let shamir_db = ShamirIrisDB::share_db(&db, &mut rng);
            assert_eq!(db.len(), DB_SIZE);
            assert_eq!(shamir_db[0].len(), DB_SIZE);
            assert_eq!(shamir_db[1].len(), DB_SIZE);
            assert_eq!(shamir_db[2].len(), DB_SIZE);

            for i in 0..DB_SIZE {
                for bitindex in 0..IrisCodeArray::IRIS_CODE_SIZE {
                    // mask comparison (only 2 parties required for reconstruction)
                    let mask = db.db[i].mask.get_bit(bitindex);
                    let rec_mask = ((0..2).fold(0u32, |acc, j| {
                        acc + (shamir_db[j].db[i].mask[bitindex] as u32 * lagrange[j]) % P32
                    }) % P32) as u16;
                    assert!(rec_mask == 0 || rec_mask == 1);
                    assert_eq!(rec_mask, mask as u16);

                    // code comparison (only 2 parties required for reconstruction)
                    let code = db.db[i].code.get_bit(bitindex);
                    let rec_code = ((0..2).fold(0u32, |acc, j| {
                        acc + (shamir_db[j].db[i].code[bitindex] as u32 * lagrange[j]) % P32
                    }) % P32) as u16;
                    assert!(rec_code == 0 || rec_code == 1 || rec_code == P - 1);
                    match (code, mask) {
                        (false, false) => assert_eq!(rec_code, 0),
                        (true, false) => assert_eq!(rec_code, 0),
                        (false, true) => assert_eq!(rec_code, 1),
                        (true, true) => assert_eq!(rec_code, P - 1),
                    }
                }
            }
        }
    }
}<|MERGE_RESOLUTION|>--- conflicted
+++ resolved
@@ -1,10 +1,6 @@
 use super::{db::IrisDB, shamir_iris::ShamirIris};
 use rand::{rngs::StdRng, Rng, SeedableRng};
-<<<<<<< HEAD
-use rayon::iter::{IntoParallelRefIterator, ParallelIterator};
-=======
 use rayon::iter::{IndexedParallelIterator, IntoParallelRefIterator, ParallelIterator};
->>>>>>> de950bb0
 
 #[derive(Default)]
 pub struct ShamirIrisDB {
@@ -39,30 +35,21 @@
         [Self { db: db1 }, Self { db: db2 }, Self { db: db3 }]
     }
 
-<<<<<<< HEAD
-    pub fn share_db_seed(db: &IrisDB, rng_seed: u64) -> [Self; 3] {
-        let (db1, (db2, db3)): (Vec<_>, (Vec<_>, Vec<_>)) = db
-            .db
-            .par_iter()
-            .map(|iris| {
-                let mut rng = StdRng::seed_from_u64(rng_seed);
-                let [shares1, shares2, shares3] = ShamirIris::share_iris(iris, &mut rng);
-                (shares1, (shares2, shares3))
-            })
-            .unzip();
-=======
     /// Only use for testing
     pub fn share_db_par<R: Rng>(db: &IrisDB, rng: &mut R) -> [Self; 3] {
         // Fork out the rngs to be able to use them concurrently
         let rng_seeds = db.db.iter().map(|_| rng.gen()).collect::<Vec<_>>();
 
-        let (db1, (db2, db3)): (Vec<_>, (Vec<_>, Vec<_>)) = db.db.par_iter().enumerate().map(|(i, iris)| {
-            let mut rng = StdRng::from_seed(rng_seeds[i]);
-            let [shares1, shares2, shares3] = ShamirIris::share_iris(iris, &mut rng);
-            (shares1, (shares2, shares3))
-        }).unzip();
-
->>>>>>> de950bb0
+        let (db1, (db2, db3)): (Vec<_>, (Vec<_>, Vec<_>)) = db
+            .db
+            .par_iter()
+            .enumerate()
+            .map(|(i, iris)| {
+                let mut rng = StdRng::from_seed(rng_seeds[i]);
+                let [shares1, shares2, shares3] = ShamirIris::share_iris(iris, &mut rng);
+                (shares1, (shares2, shares3))
+            })
+            .unzip();
 
         [Self { db: db1 }, Self { db: db2 }, Self { db: db3 }]
     }
