pub type CompactGaloisRingShares = Vec<Vec<u8>>;

pub mod degree2 {
    use crate::{
<<<<<<< HEAD
=======
        dot::IRIS_CODE_LENGTH,
>>>>>>> 7ccebb59
        setup::{
            galois::degree2::{GaloisRingElement, ShamirGaloisRingShare},
            iris_db::iris::IrisCodeArray,
        },
<<<<<<< HEAD
        IRIS_CODE_LENGTH,
=======
>>>>>>> 7ccebb59
    };
    use base64::{prelude::BASE64_STANDARD, Engine};
    use rand::{CryptoRng, Rng};

    #[derive(Debug, Clone)]
    pub struct GaloisRingIrisCodeShare {
        pub id:    usize,
        pub coefs: [u16; IRIS_CODE_LENGTH],
    }

    impl GaloisRingIrisCodeShare {
        const COLS: usize = 200;

        pub fn new(id: usize, coefs: [u16; IRIS_CODE_LENGTH]) -> Self {
            Self { id, coefs }
        }

        pub fn encode_iris_code<R: CryptoRng + Rng>(
            iris_code: &IrisCodeArray,
            mask_code: &IrisCodeArray,
            rng: &mut R,
        ) -> [GaloisRingIrisCodeShare; 3] {
            let mut shares = [
                GaloisRingIrisCodeShare {
                    id:    1,
                    coefs: [0; IRIS_CODE_LENGTH],
                },
                GaloisRingIrisCodeShare {
                    id:    2,
                    coefs: [0; IRIS_CODE_LENGTH],
                },
                GaloisRingIrisCodeShare {
                    id:    3,
                    coefs: [0; IRIS_CODE_LENGTH],
                },
            ];
            let encode_mask_code = |i| {
                let m = mask_code.get_bit(i) as u16;
                let c = iris_code.get_bit(i) as u16;
                m.wrapping_sub(2 * (c & m))
            };
            for i in (0..IRIS_CODE_LENGTH).step_by(2) {
                let element = GaloisRingElement {
                    coefs: [encode_mask_code(i), encode_mask_code(i + 1)],
                };
                let share = ShamirGaloisRingShare::encode_3_mat(&element.coefs, rng);
                for j in 0..3 {
                    shares[j].coefs[i] = share[j].y.coefs[0];
                    shares[j].coefs[i + 1] = share[j].y.coefs[1];
                }
            }
            shares
        }

        pub fn encode_mask_code<R: CryptoRng + Rng>(
            iris_code: &IrisCodeArray,
            rng: &mut R,
        ) -> [GaloisRingIrisCodeShare; 3] {
            let mut shares = [
                GaloisRingIrisCodeShare {
                    id:    1,
                    coefs: [0; IRIS_CODE_LENGTH],
                },
                GaloisRingIrisCodeShare {
                    id:    2,
                    coefs: [0; IRIS_CODE_LENGTH],
                },
                GaloisRingIrisCodeShare {
                    id:    3,
                    coefs: [0; IRIS_CODE_LENGTH],
                },
            ];
            for i in (0..IRIS_CODE_LENGTH).step_by(2) {
                let element = GaloisRingElement {
                    coefs: [iris_code.get_bit(i) as u16, iris_code.get_bit(i + 1) as u16],
                };
                let share = ShamirGaloisRingShare::encode_3_mat(&element.coefs, rng);
                for j in 0..3 {
                    shares[j].coefs[i] = share[j].y.coefs[0];
                    shares[j].coefs[i + 1] = share[j].y.coefs[1];
                }
            }
            shares
        }

        pub fn preprocess_iris_code_query_share(&mut self) {
<<<<<<< HEAD
            let lagrange_coeffs = ShamirGaloisRingShare::deg_2_lagrange_polys_at_zero();
=======
            let lagrange_coeffs = ShamirGaloisRingShare::deg_3_lagrange_polys_at_zero();
>>>>>>> 7ccebb59
            for i in (0..IRIS_CODE_LENGTH).step_by(2) {
                let new_share = GaloisRingElement {
                    coefs: [self.coefs[i], self.coefs[i + 1]],
                };
                let adjusted_self = new_share * lagrange_coeffs[self.id - 1];
                // we write the bits back into the flat array in the "wrong" order, such that we
                // can do simple dot product later
                self.coefs[i] = adjusted_self.coefs[0];
                self.coefs[i + 1] = adjusted_self.coefs[1]; // Note the order
                                                            // of bits
            }
        }

        pub fn preprocess_iris_code_query_shares(
            mut shares: [GaloisRingIrisCodeShare; 3],
        ) -> [GaloisRingIrisCodeShare; 3] {
            for i in 0..3 {
                shares[i].preprocess_iris_code_query_share();
            }
            shares
        }

        pub fn full_dot(&self, other: &GaloisRingIrisCodeShare) -> u16 {
            let mut sum = 0u16;
            for i in (0..IRIS_CODE_LENGTH).step_by(2) {
                let x = GaloisRingElement {
                    coefs: [self.coefs[i], self.coefs[i + 1]],
                };
                let y = GaloisRingElement {
                    coefs: [other.coefs[i], other.coefs[i + 1]],
                };
                let z = x * y;
                sum = sum.wrapping_add(z.coefs[0]);
            }
            sum
        }
        pub fn trick_dot(&self, other: &GaloisRingIrisCodeShare) -> u16 {
            let mut sum = 0u16;
            for i in 0..IRIS_CODE_LENGTH {
                sum = sum.wrapping_add(self.coefs[i].wrapping_mul(other.coefs[i]));
            }
            sum
        }

        pub fn all_rotations(&self) -> Vec<GaloisRingIrisCodeShare> {
            let mut reference = self.clone();
            let mut result = vec![];
            reference.rotate_left(16);
            for _ in 0..31 {
                reference.rotate_right(1);
                result.push(reference.clone());
            }
            result
        }

        pub fn rotate_right(&mut self, by: usize) {
            self.coefs
                .chunks_exact_mut(Self::COLS * 4)
                .for_each(|chunk| chunk.rotate_right(by * 4));
        }

        pub fn rotate_left(&mut self, by: usize) {
            self.coefs
                .chunks_exact_mut(Self::COLS * 4)
                .for_each(|chunk| chunk.rotate_left(by * 4));
        }

        pub fn to_base64(&self) -> String {
            BASE64_STANDARD.encode(bytemuck::cast_slice(&self.coefs))
        }

        pub fn from_base64(id: usize, s: &str) -> eyre::Result<Self> {
            let mut coefs = [0u16; IRIS_CODE_LENGTH];
            BASE64_STANDARD.decode_slice(s, bytemuck::cast_slice_mut(&mut coefs))?;
            Ok(Self::new(id, coefs))
        }
    }

    #[cfg(test)]
    mod tests {
        use crate::setup::{
            galois_engine::degree2::GaloisRingIrisCodeShare, iris_db::iris::IrisCodeArray,
        };
        use rand::thread_rng;

        #[test]
        fn galois_dot_trick() {
            for _ in 0..10 {
                let iris_db = IrisCodeArray::random_rng(&mut thread_rng());
                let iris_query = IrisCodeArray::random_rng(&mut thread_rng());
                let shares = GaloisRingIrisCodeShare::encode_mask_code(&iris_db, &mut thread_rng());
                let query_shares =
                    GaloisRingIrisCodeShare::encode_mask_code(&iris_query, &mut thread_rng());
                let query_shares =
                    GaloisRingIrisCodeShare::preprocess_iris_code_query_shares(query_shares);
                let mut dot = [0; 3];
                for i in 0..3 {
                    dot[i] = shares[i].trick_dot(&query_shares[i]);
                }
                let dot = dot.iter().fold(0u16, |acc, x| acc.wrapping_add(*x));
                let expected = (iris_db & iris_query).count_ones();
                assert_eq!(dot, expected as u16);
            }
        }
        #[test]
        fn galois_dot_full() {
            for _ in 0..10 {
                let iris_db = IrisCodeArray::random_rng(&mut thread_rng());
                let iris_query = IrisCodeArray::random_rng(&mut thread_rng());
                let shares = GaloisRingIrisCodeShare::encode_mask_code(&iris_db, &mut thread_rng());
                let query_shares =
                    GaloisRingIrisCodeShare::encode_mask_code(&iris_query, &mut thread_rng());
                let query_shares =
                    GaloisRingIrisCodeShare::preprocess_iris_code_query_shares(query_shares);
                let mut dot = [0; 3];
                for i in 0..3 {
                    dot[i] = shares[i].full_dot(&query_shares[i]);
                }
                let dot = dot.iter().fold(0u16, |acc, x| acc.wrapping_add(*x));
                let expected = (iris_db & iris_query).count_ones();
                assert_eq!(dot, expected as u16);
            }
        }

        #[test]
        fn base64_shares() {
            let mut rng = thread_rng();
            let code = IrisCodeArray::random_rng(&mut rng);
            let shares = GaloisRingIrisCodeShare::encode_mask_code(&code, &mut rng);
            for i in 0..3 {
                let s = shares[i].to_base64();
                let decoded = GaloisRingIrisCodeShare::from_base64(i + 1, &s).unwrap();
                assert_eq!(shares[i].coefs, decoded.coefs);
            }
        }
    }
}

pub mod degree4 {
    use crate::{
<<<<<<< HEAD
        setup::{
            galois::degree4::{basis, GaloisRingElement, ShamirGaloisRingShare},
            iris_db::iris::IrisCodeArray,
        },
        IRIS_CODE_LENGTH,
=======
        dot::IRIS_CODE_LENGTH,
        setup::{
            galois::degree4::{
                basis::{self},
                GaloisRingElement, ShamirGaloisRingShare,
            },
            iris_db::iris::IrisCodeArray,
        },
>>>>>>> 7ccebb59
    };
    use base64::{prelude::BASE64_STANDARD, Engine};
    use rand::{CryptoRng, Rng};

    #[derive(Debug, Clone, PartialEq, Eq, Hash)]
    pub struct GaloisRingIrisCodeShare {
        pub id:    usize,
        pub coefs: [u16; IRIS_CODE_LENGTH],
    }

    impl GaloisRingIrisCodeShare {
        const COLS: usize = 200;

        pub fn new(id: usize, coefs: [u16; IRIS_CODE_LENGTH]) -> Self {
            Self { id, coefs }
        }

        pub fn encode_iris_code<R: CryptoRng + Rng>(
            iris_code: &IrisCodeArray,
            mask_code: &IrisCodeArray,
            rng: &mut R,
        ) -> [GaloisRingIrisCodeShare; 3] {
            let mut shares = [
                GaloisRingIrisCodeShare {
                    id:    1,
                    coefs: [0; IRIS_CODE_LENGTH],
                },
                GaloisRingIrisCodeShare {
                    id:    2,
                    coefs: [0; IRIS_CODE_LENGTH],
                },
                GaloisRingIrisCodeShare {
                    id:    3,
                    coefs: [0; IRIS_CODE_LENGTH],
                },
            ];
            let encode_mask_code = |i| {
                let m = mask_code.get_bit(i) as u16;
                let c = iris_code.get_bit(i) as u16;
                m.wrapping_sub(2 * (c & m))
            };
            for i in (0..IRIS_CODE_LENGTH).step_by(4) {
                let element = GaloisRingElement::<basis::A>::from_coefs([
                    encode_mask_code(i),
                    encode_mask_code(i + 1),
                    encode_mask_code(i + 2),
                    encode_mask_code(i + 3),
                ]);
                let element = element.to_monomial();
                let share = ShamirGaloisRingShare::encode_3_mat(&element.coefs, rng);
                for j in 0..3 {
                    shares[j].coefs[i] = share[j].y.coefs[0];
                    shares[j].coefs[i + 1] = share[j].y.coefs[1];
                    shares[j].coefs[i + 2] = share[j].y.coefs[2];
                    shares[j].coefs[i + 3] = share[j].y.coefs[3];
                }
            }
            shares
        }
        pub fn encode_mask_code<R: CryptoRng + Rng>(
            iris_code: &IrisCodeArray,
            rng: &mut R,
        ) -> [GaloisRingIrisCodeShare; 3] {
            let mut shares = [
                GaloisRingIrisCodeShare {
                    id:    1,
                    coefs: [0; IRIS_CODE_LENGTH],
                },
                GaloisRingIrisCodeShare {
                    id:    2,
                    coefs: [0; IRIS_CODE_LENGTH],
                },
                GaloisRingIrisCodeShare {
                    id:    3,
                    coefs: [0; IRIS_CODE_LENGTH],
                },
            ];
            for i in (0..IRIS_CODE_LENGTH).step_by(4) {
                let element = GaloisRingElement::<basis::A>::from_coefs([
                    iris_code.get_bit(i) as u16,
                    iris_code.get_bit(i + 1) as u16,
                    iris_code.get_bit(i + 2) as u16,
                    iris_code.get_bit(i + 3) as u16,
                ]);
                let element = element.to_monomial();
                let share = ShamirGaloisRingShare::encode_3_mat(&element.coefs, rng);
                for j in 0..3 {
                    shares[j].coefs[i] = share[j].y.coefs[0];
                    shares[j].coefs[i + 1] = share[j].y.coefs[1];
                    shares[j].coefs[i + 2] = share[j].y.coefs[2];
                    shares[j].coefs[i + 3] = share[j].y.coefs[3];
                }
            }
            shares
        }
        #[allow(clippy::assertions_on_constants)]
        pub fn reencode_extended_iris_code<R: CryptoRng + Rng>(
            iris_code: &[u16; IRIS_CODE_LENGTH],
            rng: &mut R,
        ) -> [GaloisRingIrisCodeShare; 3] {
            assert!(IRIS_CODE_LENGTH % 4 == 0);
            let mut shares = [
                GaloisRingIrisCodeShare {
                    id:    1,
                    coefs: [0; IRIS_CODE_LENGTH],
                },
                GaloisRingIrisCodeShare {
                    id:    2,
                    coefs: [0; IRIS_CODE_LENGTH],
                },
                GaloisRingIrisCodeShare {
                    id:    3,
                    coefs: [0; IRIS_CODE_LENGTH],
                },
            ];
            for i in (0..12800).step_by(4) {
                let element = GaloisRingElement::<basis::A>::from_coefs([
                    iris_code[i],
                    iris_code[i + 1],
                    iris_code[i + 2],
                    iris_code[i + 3],
                ]);
                let element = element.to_monomial();
                let share = ShamirGaloisRingShare::encode_3_mat(&element.coefs, rng);
                for j in 0..3 {
                    shares[j].coefs[i] = share[j].y.coefs[0];
                    shares[j].coefs[i + 1] = share[j].y.coefs[1];
                    shares[j].coefs[i + 2] = share[j].y.coefs[2];
                    shares[j].coefs[i + 3] = share[j].y.coefs[3];
                }
            }
            shares
        }

        pub fn preprocess_iris_code_query_share(&mut self) {
<<<<<<< HEAD
            let lagrange_coeffs = ShamirGaloisRingShare::deg_2_lagrange_polys_at_zero();
=======
            let lagrange_coeffs = ShamirGaloisRingShare::deg_3_lagrange_polys_at_zero();
>>>>>>> 7ccebb59
            for i in (0..IRIS_CODE_LENGTH).step_by(4) {
                let element = GaloisRingElement::<basis::Monomial>::from_coefs([
                    self.coefs[i],
                    self.coefs[i + 1],
                    self.coefs[i + 2],
                    self.coefs[i + 3],
                ]);
                // include lagrange coeffs
                let element = element * lagrange_coeffs[self.id - 1];
                let element = element.to_basis_B();
                self.coefs[i] = element.coefs[0];
                self.coefs[i + 1] = element.coefs[1];
                self.coefs[i + 2] = element.coefs[2];
                self.coefs[i + 3] = element.coefs[3];
            }
        }

        pub fn full_dot(&self, other: &GaloisRingIrisCodeShare) -> u16 {
            let mut sum = 0u16;
<<<<<<< HEAD
            let lagrange_coeffs = ShamirGaloisRingShare::deg_2_lagrange_polys_at_zero();
=======
            let lagrange_coeffs = ShamirGaloisRingShare::deg_3_lagrange_polys_at_zero();
>>>>>>> 7ccebb59
            for i in (0..IRIS_CODE_LENGTH).step_by(4) {
                let x = GaloisRingElement::from_coefs([
                    self.coefs[i],
                    self.coefs[i + 1],
                    self.coefs[i + 2],
                    self.coefs[i + 3],
                ]);
                let y = GaloisRingElement::from_coefs([
                    other.coefs[i],
                    other.coefs[i + 1],
                    other.coefs[i + 2],
                    other.coefs[i + 3],
                ]);
                let z = x * y;
                let z = z * lagrange_coeffs[self.id - 1];
                let z = z.to_basis_B();
                sum = sum.wrapping_add(z.coefs[0]);
            }
            sum
        }
        pub fn trick_dot(&self, other: &GaloisRingIrisCodeShare) -> u16 {
            let mut sum = 0u16;
            for i in 0..IRIS_CODE_LENGTH {
                sum = sum.wrapping_add(self.coefs[i].wrapping_mul(other.coefs[i]));
            }
            sum
        }
        pub fn all_rotations(&self) -> Vec<GaloisRingIrisCodeShare> {
            let mut reference = self.clone();
            let mut result = vec![];
            reference.rotate_left(16);
            for _ in 0..31 {
                reference.rotate_right(1);
                result.push(reference.clone());
            }
            result
        }
        pub fn rotate_right(&mut self, by: usize) {
            self.coefs
                .chunks_exact_mut(Self::COLS * 4)
                .for_each(|chunk| chunk.rotate_right(by * 4));
        }

        pub fn rotate_left(&mut self, by: usize) {
            self.coefs
                .chunks_exact_mut(Self::COLS * 4)
                .for_each(|chunk| chunk.rotate_left(by * 4));
        }

        pub fn to_base64(&self) -> String {
            BASE64_STANDARD.encode(bytemuck::cast_slice(&self.coefs))
        }

        pub fn from_base64(id: usize, s: &str) -> eyre::Result<Self> {
            let mut coefs = [0u16; IRIS_CODE_LENGTH];
            BASE64_STANDARD.decode_slice(s, bytemuck::cast_slice_mut(&mut coefs))?;
            Ok(Self::new(id, coefs))
        }
    }

    #[cfg(test)]
    mod tests {
        use crate::setup::{
            galois_engine::degree4::GaloisRingIrisCodeShare, iris_db::iris::IrisCodeArray,
        };
        use float_eq::assert_float_eq;
        use rand::thread_rng;

        #[test]
        fn galois_dot_trick() {
            let rng = &mut thread_rng();
            for _ in 0..10 {
                let iris_db = IrisCodeArray::random_rng(rng);
                let iris_query = IrisCodeArray::random_rng(rng);
                let shares = GaloisRingIrisCodeShare::encode_mask_code(&iris_db, rng);
                let mut query_shares = GaloisRingIrisCodeShare::encode_mask_code(&iris_query, rng);
                query_shares
                    .iter_mut()
                    .for_each(|share| share.preprocess_iris_code_query_share());
                let mut dot = [0; 3];
                for i in 0..3 {
                    dot[i] = shares[i].trick_dot(&query_shares[i]);
                }
                let dot = dot.iter().fold(0u16, |acc, x| acc.wrapping_add(*x));
                let expected = (iris_db & iris_query).count_ones();
                assert_eq!(dot, expected as u16);
            }
        }
        #[test]
        fn galois_dot_full() {
            let rng = &mut thread_rng();
            for _ in 0..10 {
                let iris_db = IrisCodeArray::random_rng(rng);
                let iris_query = IrisCodeArray::random_rng(rng);
                let shares = GaloisRingIrisCodeShare::encode_mask_code(&iris_db, rng);
                let query_shares = GaloisRingIrisCodeShare::encode_mask_code(&iris_query, rng);
                let mut dot = [0; 3];
                for i in 0..3 {
                    dot[i] = shares[i].full_dot(&query_shares[i]);
                }
                let dot = dot.iter().fold(0u16, |acc, x| acc.wrapping_add(*x));
                let expected = (iris_db & iris_query).count_ones();
                assert_eq!(dot, expected as u16);
            }
        }

        #[test]
        fn hamming_distance_galois() {
            let rng = &mut thread_rng();
            let lines = include_str!("example-data/random_codes.txt")
                .lines()
                .map(|s| s.trim())
                .filter(|s| !s.is_empty())
                .collect::<Vec<_>>();

            let t1_code = IrisCodeArray::from_base64(lines[0]).unwrap();
            let t1_mask = IrisCodeArray::from_base64(lines[1]).unwrap();
            let t2_code = IrisCodeArray::from_base64(lines[2]).unwrap();
            let t2_mask = IrisCodeArray::from_base64(lines[3]).unwrap();

            let dist_0 = lines[4].parse::<f64>().unwrap();
            let dist_15 = lines[5].parse::<f64>().unwrap();

            let mask = t1_mask & t2_mask;
            let plain_distance =
                ((t1_code ^ t2_code) & mask).count_ones() as f64 / mask.count_ones() as f64;

            let t1_code_shares = GaloisRingIrisCodeShare::encode_iris_code(&t1_code, &t1_mask, rng);
            let t1_mask_shares = GaloisRingIrisCodeShare::encode_mask_code(&t1_mask, rng);

            let t2_code_shares = GaloisRingIrisCodeShare::encode_iris_code(&t2_code, &t2_mask, rng);
            let t2_mask_shares = GaloisRingIrisCodeShare::encode_mask_code(&t2_mask, rng);

            let mut t2_code_shares_rotated = t2_code_shares
                .iter()
                .map(|share| share.all_rotations())
                .collect::<Vec<_>>();

            let mut t2_mask_shares_rotated = t2_mask_shares
                .iter()
                .map(|share| share.all_rotations())
                .collect::<Vec<_>>();

            let mut min_dist = f64::MAX;
            for rot_idx in 0..31 {
                t2_code_shares_rotated
                    .iter_mut()
                    .for_each(|share| share[rot_idx].preprocess_iris_code_query_share());

                t2_mask_shares_rotated
                    .iter_mut()
                    .for_each(|share| share[rot_idx].preprocess_iris_code_query_share());

                // dot product for codes
                let mut dot_codes = [0; 3];
                for i in 0..3 {
                    dot_codes[i] = t1_code_shares[i].trick_dot(&t2_code_shares_rotated[i][rot_idx]);
                }
                let dot_codes = dot_codes.iter().fold(0u16, |acc, x| acc.wrapping_add(*x));

                // dot product for masks
                let mut dot_masks = [0; 3];
                for i in 0..3 {
                    dot_masks[i] = t1_mask_shares[i].trick_dot(&t2_mask_shares_rotated[i][rot_idx]);
                }
                let dot_masks = dot_masks.iter().fold(0u16, |acc, x| acc.wrapping_add(*x));

                let res = 0.5f64 - (dot_codes as i16) as f64 / (2f64 * dot_masks as f64);

                // Without rotations
                if rot_idx == 15 {
                    assert_float_eq!(dist_0, res, abs <= 1e-6);
                    assert_float_eq!(plain_distance, res, abs <= 1e-6);
                }

                if res < min_dist {
                    min_dist = res;
                }
            }

            // Minimum distance
            assert_float_eq!(dist_15, min_dist, abs <= 1e-6);
        }

        #[test]
        fn base64_shares() {
            let mut rng = thread_rng();
            let code = IrisCodeArray::random_rng(&mut rng);
            let shares = GaloisRingIrisCodeShare::encode_mask_code(&code, &mut rng);
            for i in 0..3 {
                let s = shares[i].to_base64();
                let decoded = GaloisRingIrisCodeShare::from_base64(i + 1, &s).unwrap();
                assert_eq!(shares[i].coefs, decoded.coefs);
            }
        }
    }
}<|MERGE_RESOLUTION|>--- conflicted
+++ resolved
@@ -2,18 +2,11 @@
 
 pub mod degree2 {
     use crate::{
-<<<<<<< HEAD
-=======
         dot::IRIS_CODE_LENGTH,
->>>>>>> 7ccebb59
         setup::{
             galois::degree2::{GaloisRingElement, ShamirGaloisRingShare},
             iris_db::iris::IrisCodeArray,
         },
-<<<<<<< HEAD
-        IRIS_CODE_LENGTH,
-=======
->>>>>>> 7ccebb59
     };
     use base64::{prelude::BASE64_STANDARD, Engine};
     use rand::{CryptoRng, Rng};
@@ -100,11 +93,7 @@
         }
 
         pub fn preprocess_iris_code_query_share(&mut self) {
-<<<<<<< HEAD
             let lagrange_coeffs = ShamirGaloisRingShare::deg_2_lagrange_polys_at_zero();
-=======
-            let lagrange_coeffs = ShamirGaloisRingShare::deg_3_lagrange_polys_at_zero();
->>>>>>> 7ccebb59
             for i in (0..IRIS_CODE_LENGTH).step_by(2) {
                 let new_share = GaloisRingElement {
                     coefs: [self.coefs[i], self.coefs[i + 1]],
@@ -245,22 +234,11 @@
 
 pub mod degree4 {
     use crate::{
-<<<<<<< HEAD
+        dot::IRIS_CODE_LENGTH,
         setup::{
             galois::degree4::{basis, GaloisRingElement, ShamirGaloisRingShare},
             iris_db::iris::IrisCodeArray,
         },
-        IRIS_CODE_LENGTH,
-=======
-        dot::IRIS_CODE_LENGTH,
-        setup::{
-            galois::degree4::{
-                basis::{self},
-                GaloisRingElement, ShamirGaloisRingShare,
-            },
-            iris_db::iris::IrisCodeArray,
-        },
->>>>>>> 7ccebb59
     };
     use base64::{prelude::BASE64_STANDARD, Engine};
     use rand::{CryptoRng, Rng};
@@ -396,11 +374,7 @@
         }
 
         pub fn preprocess_iris_code_query_share(&mut self) {
-<<<<<<< HEAD
             let lagrange_coeffs = ShamirGaloisRingShare::deg_2_lagrange_polys_at_zero();
-=======
-            let lagrange_coeffs = ShamirGaloisRingShare::deg_3_lagrange_polys_at_zero();
->>>>>>> 7ccebb59
             for i in (0..IRIS_CODE_LENGTH).step_by(4) {
                 let element = GaloisRingElement::<basis::Monomial>::from_coefs([
                     self.coefs[i],
@@ -420,11 +394,7 @@
 
         pub fn full_dot(&self, other: &GaloisRingIrisCodeShare) -> u16 {
             let mut sum = 0u16;
-<<<<<<< HEAD
             let lagrange_coeffs = ShamirGaloisRingShare::deg_2_lagrange_polys_at_zero();
-=======
-            let lagrange_coeffs = ShamirGaloisRingShare::deg_3_lagrange_polys_at_zero();
->>>>>>> 7ccebb59
             for i in (0..IRIS_CODE_LENGTH).step_by(4) {
                 let x = GaloisRingElement::from_coefs([
                     self.coefs[i],
