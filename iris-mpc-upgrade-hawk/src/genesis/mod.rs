--- conflicted
+++ resolved
@@ -28,14 +28,10 @@
         IndexationError, JobRequest, JobResult,
     },
     hawkers::aby3::aby3_store::{Aby3Store, SharedIrisesRef},
-<<<<<<< HEAD
     hnsw::{self, graph::graph_store::GraphPg},
 };
 use iris_mpc_store::{
     loader::load_iris_db, Store as IrisStore, StoredIrisRef, StoredIrisVectorRef,
-=======
-    hnsw::graph::graph_store::GraphPg,
->>>>>>> 8dbf8d4a
 };
 use std::{
     sync::{atomic::AtomicU64, Arc},
@@ -328,9 +324,9 @@
         // return Ok(());
     }
 
-<<<<<<< HEAD
     // create copy of iris data
-=======
+
+
     // Set in memory Iris stores.
     let imem_iris_stores: BothEyes<_> = [
         hawk_actor.iris_store(StoreId::Left),
@@ -345,7 +341,6 @@
     let tx_results =
         get_results_thread(graph_store, &mut task_monitor_bg, &shutdown_handler).await?;
     task_monitor_bg.check_tasks();
->>>>>>> 8dbf8d4a
 
     Ok((
         ExecutionContextInfo::new(
