use aws_config::retry::RetryConfig;
use aws_sdk_s3::{
    config::{Builder as S3ConfigBuilder, Region},
    Client as S3Client,
};
use eyre::{bail, eyre, Report, Result};
use futures::{stream::BoxStream, StreamExt};
use iris_mpc_common::{
    config::{CommonConfig, Config, ModeOfCompute, ModeOfDeployment},
    helpers::{
        inmemory_store::InMemoryStore, shutdown_handler::ShutdownHandler, task_monitor::TaskMonitor,
    },
    postgres::{AccessMode, PostgresClient},
    server_coordination as coordinator, IrisSerialId,
};
use iris_mpc_cpu::{
    execution::hawk_main::{GraphStore, HawkActor, HawkArgs},
<<<<<<< HEAD
    genesis::{
        logger,
        sync::{GenesisConfig, GenesisSyncResult, GenesisSyncState},
        utils::fetcher::{self, get_last_indexed, set_last_indexed},
        BatchGenerator, BatchIterator, Handle as HawkHandle,
    },
=======
    genesis::{self, BatchIterator},
>>>>>>> f8f80c5f
    hawkers::aby3::aby3_store::Aby3Store,
    hnsw::graph::graph_store::GraphPg,
};
use iris_mpc_store::{DbStoredIris, Store as IrisStore};
use std::{
    collections::HashSet,
    sync::Arc,
    time::{Duration, Instant},
};
use tokio::time::timeout;

const DEFAULT_REGION: &str = "eu-north-1";

/// Main logic for initialization and execution of server nodes for genesis
/// indexing.  This setup builds a new HNSW graph via MPC insertion of secret
/// shared iris codes in a database snapshot.  In particular, this indexer
/// mode does not make use of AWS services, instead processing entries from
/// an isolated database snapshot of previously validated unique iris shares.
///
/// # Arguments
///
/// * `config` - Application configuration instance.
/// * `height_max` - Maximum height to which to index iris codes.
///
pub async fn exec_main(config: Config, height_max: IrisSerialId) -> Result<()> {
    // Process: bail if config is invalid.
    validate_config(&config);

    // Process: set shutdown handler.
    let shutdown_handler = init_shutdown_handler(&config).await;

    // Coordinator: set task monitor.
    let mut background_tasks = coordinator::init_task_monitor();

    // Process: set service clients.
    let (aws_s3_client, iris_store, graph_store) = get_service_clients(&config).await?;

<<<<<<< HEAD
    let last_indexation_height = get_last_indexed(&iris_store).await?;
    let excluded_serial_ids = fetcher::fetch_iris_deletions(&config, &aws_s3_client).await?;

    // Bail if stores are inconsistent.
    validate_consistency_of_stores(
        &config,
        &iris_store,
        max_indexation_height,
        last_indexation_height,
    )
    .await?;
    // Await coordination server to start.
    let my_state = get_sync_state(
        &config,
        &iris_store,
        max_indexation_height,
        last_indexation_height,
        &excluded_serial_ids,
    )
    .await?;
=======
    // Process: bail if stores are inconsistent.
    let height_last = genesis::fetch_height_of_indexed(&iris_store).await;
    validate_consistency_of_stores(&config, &iris_store, height_max, height_last).await?;

    // Coordinator: await server to start.
    let my_state = get_sync_state(&config, &iris_store, height_max, height_last).await?;
>>>>>>> f8f80c5f
    let is_ready_flag = coordinator::start_coordination_server(
        &config,
        &mut background_tasks,
        &shutdown_handler,
        &my_state,
    )
    .await;
    background_tasks.check_tasks();

    // Coordinator: await network state = unready.
    coordinator::wait_for_others_unready(&config).await?;

    // Coordinator: await network state = healthy.
    coordinator::init_heartbeat_task(&config, &mut background_tasks, &shutdown_handler).await?;
    background_tasks.check_tasks();

<<<<<<< HEAD
    // Await coordinator to signal network state = synchronized.
    let sync_result = get_sync_result(&config, &my_state).await?;
=======
    // Coordinator: await network state = synchronized.
    let sync_result = coordinator::get_others_sync_state(&config, Arc::clone(&my_state)).await?;
>>>>>>> f8f80c5f
    sync_result.check_common_config()?;
    sync_result.check_genesis_config()?;

    // TODO: What should happen here - see Bryan.
    // sync_dbs_genesis(&config, &sync_result, &iris_store).await?;

    // Coordinator: escape on shutdown.
    if shutdown_handler.is_shutting_down() {
        log_warn("Shutting down has been triggered".to_string());
        return Ok(());
    }

    // Process: initialise HNSW graph from previously indexed.
    let mut hawk_actor = get_hawk_actor(&config).await?;
    init_graph_from_stores(&config, &iris_store, &graph_store, &mut hawk_actor).await?;
    background_tasks.check_tasks();

    // Coordinator: await network state = ready.
    coordinator::set_node_ready(is_ready_flag);
    coordinator::wait_for_others_ready(&config).await?;
    background_tasks.check_tasks();

    // Process: execute main loop.
    log_info("Executing main loop".to_string());
    exec_main_loop(
        &config,
<<<<<<< HEAD
        last_indexation_height,
        max_indexation_height,
        excluded_serial_ids,
=======
        height_last,
        height_max,
>>>>>>> f8f80c5f
        &iris_store,
        &graph_store,
        &aws_s3_client,
        &sync_result,
        background_tasks,
        &shutdown_handler,
        hawk_actor,
    )
    .await?;

    Ok(())
}

/// Main inner loop that performs actual indexation.
///
/// # Arguments
///
/// * `config` - Application configuration instance.
/// * `height_max` - Maximum Iris serial id to which to index.
/// * `height_last` - Last Iris serial id to have been indexed.
/// * `iris_store` - Iris PostgreSQL store provider.
/// * `graph_store` - Graph PostgreSQL store provider.
/// * `s3_client` - AWS S3 client.
/// * `sync_result` - Result of previous network synchronization check.
/// * `task_monitor` - Tokio task monitor to coordinate with other threads.
/// * `shutdown_handler` - Handler coordinating process shutdown.
/// * `hawk_actor` - Hawk actor managing indexation & search over an HNSW graph.
///
#[allow(clippy::too_many_arguments)]
async fn exec_main_loop(
    config: &Config,
<<<<<<< HEAD
    last_indexation_height: IrisSerialId,
    max_indexation_height: IrisSerialId,
    excluded_serial_ids: Vec<IrisSerialId>,
=======
    height_last: IrisSerialId,
    height_max: IrisSerialId,
>>>>>>> f8f80c5f
    iris_store: &IrisStore,
    _graph_store: &GraphPg<Aby3Store>,
    _s3_client: &S3Client,
    _sync_result: &GenesisSyncResult,
    mut task_monitor: TaskMonitor,
    _shutdown_handler: &Arc<ShutdownHandler>,
    hawk_actor: HawkActor,
) -> Result<()> {
    // Set Hawk handle.
    let mut hawk_handle = genesis::Handle::new(config.party_id, hawk_actor).await?;
    log_info("Hawk handle initialised".to_string());

    // Set indexation exclusions, i.e. identifiers marked as deleted.
    let exclusions = genesis::fetch_iris_deletions(config, s3_client)
        .await
        .unwrap();
    log_info(format!(
        "Deletions for exclusion count = {}",
        exclusions.len(),
    ));

    // Set batch generator.
<<<<<<< HEAD
    let mut batch_generator = BatchGenerator::new(
        last_indexation_height + 1,
        max_indexation_height,
        config.max_batch_size,
        excluded_serial_ids,
    );
=======
    let mut batch_generator =
        genesis::BatchGenerator::new(config.max_batch_size, height_last, height_max, exclusions);
>>>>>>> f8f80c5f
    log_info("Batch generator initialised".to_string());

    // Set main loop result.
    let res: Result<()> = async {
        log_info("Entering main loop".to_string());

        // Housekeeping.
        let now = Instant::now();
        let processing_timeout = Duration::from_secs(config.processing_timeout_secs);

        // Index until generator is exhausted.
        while let Some(batch) = batch_generator.next_batch(iris_store).await? {
            let height_end = batch.height_end();
            log_info(format!(
                "Indexing new batch: batch-id={} :: batch-size={} :: batch-range={}..{} :: time {:?}",
                batch.id,
                batch.size(),
                batch.height_start(),
                batch.height_end(),
                now.elapsed(),
            ));

            // Collate metrics.
            metrics::histogram!("genesis_batch_duration").record(now.elapsed().as_secs_f64());

            // Coordinator: check background task processing.
            task_monitor.check_tasks();

            // Submit batch to Hawk handle for indexation.
            let result_future = hawk_handle.submit_batch(batch);
            timeout(processing_timeout, result_future.await)
                .await
                .map_err(|err| {
                    eyre!(
                        "HNSW GENESIS :: Server :: HawkActor processing timeout: {:?}",
                        err
                    )
                })??;

<<<<<<< HEAD
            let mut tx = iris_store.tx().await?;
            set_last_indexed(&mut tx, &curr_iris_index).await?;
            tx.commit().await?;

            // Housekeeping: increment count of pending batches.
            shutdown_handler.increment_batches_pending_completion();

            prev_iris_index = curr_iris_index;
=======
            // Persist new indexation height.
            genesis::set_height_of_indexed(iris_store, height_end).await?;
>>>>>>> f8f80c5f
        }

        Ok(())
    }
    .await;

    // Process main loop result:
    match res {
        // Success.
        Ok(_) => {
            log_info("Main loop exited normally".to_string());
        }
        // Error.
        Err(err) => {
            log_error(format!("HawkActor processing error: {:?}", err));

            // Clean up & shutdown.
            log_info("Initiating shutdown".to_string());
            drop(hawk_handle);
            task_monitor.abort_all();
            tokio::time::sleep(Duration::from_secs(5)).await;
            task_monitor.check_tasks_finished();
        }
    }

    Ok(())
}

/// Factory function to return a configured Hawk actor that manages HNSW graph construction & search.
///
/// # Arguments
///
/// * `config` - Application configuration instance.
///
async fn get_hawk_actor(config: &Config) -> Result<HawkActor> {
    let node_addresses: Vec<String> = config
        .node_hostnames
        .iter()
        .zip(config.service_ports.iter())
        .map(|(host, port)| format!("{}:{}", host, port))
        .collect();

    let hawk_args = HawkArgs {
        party_index: config.party_id,
        addresses: node_addresses.clone(),
        request_parallelism: config.hawk_request_parallelism,
        stream_parallelism: config.hawk_stream_parallelism,
        connection_parallelism: config.hawk_connection_parallelism,
        hnsw_param_ef_constr: config.hnsw_param_ef_constr,
        hnsw_param_M: config.hnsw_param_M,
        hnsw_param_ef_search: config.hnsw_param_ef_search,
        hnsw_prng_seed: config.hawk_prng_seed,
        disable_persistence: config.cpu_disable_persistence,
        match_distances_buffer_size: config.match_distances_buffer_size,
        n_buckets: config.n_buckets,
    };

    log_info(format!(
        "Initializing HawkActor with args: party_index: {}, addresses: {:?}",
        hawk_args.party_index, node_addresses
    ));

    HawkActor::from_cli(&hawk_args).await
}

/// Returns service clients used downstream.
///
/// # Arguments
///
/// * `config` - Application configuration instance.
///
async fn get_service_clients(
    config: &Config,
) -> Result<(S3Client, IrisStore, GraphPg<Aby3Store>), Report> {
    /// Returns an S3 client with retry configuration.
    async fn get_aws_client(config: &Config) -> S3Client {
        // Get region from config or use default
        let region = config
            .clone()
            .aws
            .and_then(|aws| aws.region)
            .unwrap_or_else(|| DEFAULT_REGION.to_owned());
        let region_provider = Region::new(region);
        let shared_config = aws_config::from_env().region(region_provider).load().await;
        let force_path_style = config.environment != "prod" && config.environment != "stage";
        let retry_config = RetryConfig::standard().with_max_attempts(5);
        let s3_config = S3ConfigBuilder::from(&shared_config)
            .force_path_style(force_path_style)
            .retry_config(retry_config.clone())
            .build();

        S3Client::from_conf(s3_config)
    }

    /// Returns initialized PostgreSQL clients for Iris share & HNSW graph stores.
    async fn get_pgres_clients(config: &Config) -> Result<(IrisStore, GraphPg<Aby3Store>), Report> {
        // Set config.
        let db_config_iris = config
            .database
            .as_ref()
            .ok_or(eyre!("Missing database config"))?;
        let db_config_graph = config
            .cpu_database
            .as_ref()
            .ok_or(eyre!("Missing CPU database config for Hawk Genesis"))?;

        // Set postgres clients.
        let pg_client_iris = PostgresClient::new(
            &db_config_iris.url,
            &config.get_database_schema_name(),
            AccessMode::ReadOnly,
        )
        .await?;
        let pg_client_graph = PostgresClient::new(
            &db_config_graph.url,
            &config.get_database_schema_name(),
            AccessMode::ReadWrite,
        )
        .await?;

        // Set Iris store - may take time if migrations are performed upon schemas.
        log_info(format!(
            "Creating new iris store from: {:?}",
            db_config_iris,
        ));
        let store_iris = IrisStore::new(&pg_client_iris).await?;

        // Set Graph store - may take time if migrations are performed upon schemas.
        log_info(format!(
            "Creating new graph store from: {:?}",
            db_config_graph,
        ));
        let store_graph = GraphStore::new(&pg_client_graph).await?;

        Ok((store_iris, store_graph))
    }

    let pgres_clients = get_pgres_clients(config).await?;
    let aws_s3_client = get_aws_client(config).await;

    Ok((aws_s3_client, pgres_clients.0, pgres_clients.1))
}

/// Build this node's synchronization state, which is compared against the
/// states provided by the other MPC nodes to reconstruct a consistent initial
/// state for MPC operation.
<<<<<<< HEAD
async fn get_sync_state(
    config: &Config,
    store: &IrisStore,
    max_indexation_height: IrisSerialId,
    last_indexation_height: IrisSerialId,
    excluded_serial_ids: &[IrisSerialId],
) -> Result<GenesisSyncState> {
    let db_len = store.count_irises().await? as u64;
    let common_config = CommonConfig::from(config.clone());
    let excluded_serial_ids = excluded_serial_ids.to_vec();

    let genesis_config = GenesisConfig {
        max_indexation_height,
        last_indexation_height,
        excluded_serial_ids,
=======
/// We leave deleted_request_ids and modifications empty for now, as the genesis protocol can have iris-mpc running at the same time
///
/// # Arguments
///
/// * `config` - Application configuration instance.
/// * `iris_store` - Iris PostgreSQL store provider.
/// * `height_max` - Maximum Iris serial id to which to index.
/// * `height_last` - Last Iris serial id to have been indexed.
///
async fn get_sync_state(
    config: &Config,
    iris_store: &IrisStore,
    height_max: IrisSerialId,
    height_last: IrisSerialId,
) -> Result<Arc<SyncState>> {
    let db_len = iris_store.count_irises().await? as u64;
    let common_config = CommonConfig::from(config.clone());

    let modifications = Vec::new();

    let next_sns_sequence_num = None;

    let genesis_config = GenesisConfig {
        max_indexation_height: height_max,
        last_indexation_height: height_last,
>>>>>>> f8f80c5f
    };

    Ok(GenesisSyncState {
        db_len,
<<<<<<< HEAD
=======
        modifications,
        next_sns_sequence_num,
>>>>>>> f8f80c5f
        common_config,
        genesis_config,
    })
}

async fn get_sync_result(
    config: &Config,
    my_state: &GenesisSyncState,
) -> Result<GenesisSyncResult> {
    let mut all_states = vec![my_state.clone()];
    all_states.extend(coordinator::get_others_sync_state(config).await?);
    let sync_result = GenesisSyncResult::new(my_state.clone(), all_states);
    Ok(sync_result)
}

/// Initializes HNSW graph from data previously persisted to a store.
///
/// # Arguments
///
/// * `config` - Application configuration instance.
/// * `iris_store` - Iris PostgreSQL store provider.
/// * `graph_store` - Graph PostgreSQL store provider.
/// * `hawk_actor` - Hawk actor managing graph access & indexation.
///
async fn init_graph_from_stores(
    config: &Config,
    iris_store: &IrisStore,
    graph_store: &GraphPg<Aby3Store>,
    hawk_actor: &mut HawkActor,
) -> Result<()> {
    // ANCHOR: Load the database
    log_info("⚓️ ANCHOR: Load the database".to_string());
    let (mut iris_loader, graph_loader) = hawk_actor.as_iris_loader().await;

    let parallelism = config
        .database
        .as_ref()
        .ok_or(eyre!("HNSW GENESIS :: Server :: Missing database config"))?
        .load_parallelism;
    log_info(format!(
        "Initialize iris db: Loading from DB (parallelism: {})",
        parallelism
    ));

    // -------------------------------------------------------------------
    // TODO: use the number of currently processed entries for the amount
    //       to read into memory
    // -------------------------------------------------------------------
    let store_len = iris_store.count_irises().await?;
    load_db(&mut iris_loader, iris_store, store_len, parallelism)
        .await
        .expect("Failed to load DB");

    graph_loader.load_graph_store(graph_store).await?;

    Ok(())
}

/// Initializes shutdown handler, which waits for shutdown signals or function
/// calls and provides a light mechanism for gracefully finishing ongoing query
/// batches before exiting.
///
/// # Arguments
///
/// * `config` - Application configuration instance.
///
async fn init_shutdown_handler(config: &Config) -> Arc<ShutdownHandler> {
    let shutdown_handler = Arc::new(ShutdownHandler::new(
        config.shutdown_last_results_sync_timeout_secs,
    ));
    shutdown_handler.wait_for_shutdown_signal().await;

    shutdown_handler
}

/// Loads Aurora db records from the stream into memory
///
/// # Arguments
///
/// * `actor` - Hawk actor Iris loader.
/// * `iris_store` - Iris PostgreSQL store provider.
/// * `store_len` - Count of Iris serial identifiers.
/// * `store_load_parallelism` - Number of parallel threads to utilise when loading.
///
async fn load_db(
    actor: &mut impl InMemoryStore,
    store: &IrisStore,
    store_len: usize,
    store_load_parallelism: usize,
) -> Result<()> {
    let total_load_time = Instant::now();

    let mut all_serial_ids: HashSet<i64> = HashSet::from_iter(1..=(store_len as i64));
    actor.reserve(store_len);
    let stream_db = store
        .stream_irises_par(None, store_load_parallelism)
        .await
        .boxed();
    load_db_records(actor, &mut all_serial_ids, stream_db).await;

    if !all_serial_ids.is_empty() {
        let msg = log_error(format!(
            "Not all serial_ids were loaded: {:?}",
            all_serial_ids
        ));
        bail!(msg);
    }

    log_info("Preprocessing db".to_string());
    actor.preprocess_db();

    log_info(format!(
        "Loaded set records from db into memory in {:?} [DB sizes: {:?}]",
        total_load_time.elapsed(),
        actor.current_db_sizes()
    ));

    eyre::Ok(())
}

/// Loads Aurora db records from the stream into memory
///
/// # Arguments
///
/// * `actor` - Hawk actor Iris loader.
/// * `all_serial_ids` - Set of Iris serial identifiers.
/// * `stream_db` - Db stream for pulling data.
///
#[allow(clippy::needless_lifetimes)]
async fn load_db_records<'a>(
    actor: &mut impl InMemoryStore,
    all_serial_ids: &mut HashSet<i64>,
    mut stream_db: BoxStream<'a, Result<DbStoredIris>>,
) {
    let mut load_summary_ts = Instant::now();
    let mut time_waiting_for_stream = Duration::from_secs(0);
    let mut time_loading_into_memory = Duration::from_secs(0);
    let mut record_counter = 0;
    while let Some(iris) = stream_db.next().await {
        // Update time waiting for the stream
        time_waiting_for_stream += load_summary_ts.elapsed();
        load_summary_ts = Instant::now();

        let iris = iris.unwrap();

        actor.load_single_record_from_db(
            iris.serial_id() - 1,
            iris.vector_id(),
            iris.left_code(),
            iris.left_mask(),
            iris.right_code(),
            iris.right_mask(),
        );

        // Only increment db size if record has not been loaded via s3 before
        if all_serial_ids.contains(&(iris.serial_id() as i64)) {
            actor.increment_db_size(iris.serial_id() - 1);
            all_serial_ids.remove(&(iris.serial_id() as i64));
            record_counter += 1;
        }

        // Update time spent loading into memory
        time_loading_into_memory += load_summary_ts.elapsed();
        load_summary_ts = Instant::now();
    }

    log_info(format!(
        "Aurora Loading summary => Loaded {:?} items. Waited for stream: {:?}, Loaded into memory: {:?}",
        record_counter,
        time_waiting_for_stream,
        time_loading_into_memory,
    ));
}

/// Helper: process error logging.
fn log_error(msg: String) -> String {
    genesis::log_error("Server", msg)
}

/// Helper: process logging.
fn log_info(msg: String) {
    genesis::log_info("Server", msg);
}

/// Helper: process warning logging.
fn log_warn(msg: String) {
    genesis::log_warn("Server", msg);
}

// TODO : implement db sync genesis
#[allow(dead_code)]
async fn sync_dbs_genesis(
    _config: &Config,
    _sync_result: &GenesisSyncResult,
    _iris_store: &IrisStore,
) -> Result<()> {
    todo!("If network state decoheres then re-synchronize");
}

/// Validates application config.
fn validate_config(config: &Config) {
    // Validate modes of compute/deployment.
    if config.mode_of_compute != ModeOfCompute::Cpu {
        panic!(
            "HNSW GENESIS :: Server :: Invalid config setting: mode_of_compute: actual: {:?} :: expected: ModeOfCompute::CPU",
            config.mode_of_compute
        );
    }

    // Validate modes of compute/deployment.
    if config.mode_of_deployment != ModeOfDeployment::Standard {
        panic!(
            "HNSW GENESIS :: Server :: Invalid config setting: mode_of_deployment: actual: {:?} :: expected: ModeOfDeployment::Standard",
            config.mode_of_deployment
        );
    }

    log_info(format!("Mode of compute: {:?}", config.mode_of_compute));
    log_info(format!(
        "Mode of deployment: {:?}",
        config.mode_of_deployment
    ));
}

/// Validates consistency of PostGres stores.
///
/// # Arguments
///
/// * `config` - Application configuration instance.
/// * `iris_store` - Iris PostgreSQL store provider.
/// * `height_max` - Maximum Iris serial id to which to index.
/// * `height_last` - Last Iris serial id to have been indexed.
///
async fn validate_consistency_of_stores(
    config: &Config,
    iris_store: &IrisStore,
    height_max: IrisSerialId,
    height_last: IrisSerialId,
) -> Result<()> {
    // Bail if last indexation height exceeds max indexation height
    if height_last > height_max {
        let msg = log_error(format!(
            "Last indexation height {} exceeds max indexation height {}",
            height_last, height_max
        ));
        bail!(msg);
    }

    // Bail if current Iris store length exceeds maximum constraint - should never occur.
    let store_len = iris_store.count_irises().await?;
    if store_len > config.max_db_size {
        let msg = log_error(format!(
            "Database size {} exceeds maximum allowed {}",
            store_len, config.max_db_size
        ));
        bail!(msg);
    }
    log_info(format!("Size of the database after init: {}", store_len));

    // Bail if max indexation height exceeds length of the database
    if height_max as usize > store_len {
        let msg = log_error(format!(
            "Max indexation height {} exceeds database size {}",
            height_max, store_len
        ));
        bail!(msg);
    }

    Ok(())
}<|MERGE_RESOLUTION|>--- conflicted
+++ resolved
@@ -15,16 +15,12 @@
 };
 use iris_mpc_cpu::{
     execution::hawk_main::{GraphStore, HawkActor, HawkArgs},
-<<<<<<< HEAD
     genesis::{
-        logger,
+        self,
+        state_accessor::{fetch_iris_deletions, get_last_indexed, set_last_indexed},
         sync::{GenesisConfig, GenesisSyncResult, GenesisSyncState},
-        utils::fetcher::{self, get_last_indexed, set_last_indexed},
-        BatchGenerator, BatchIterator, Handle as HawkHandle,
+        BatchGenerator, BatchIterator,
     },
-=======
-    genesis::{self, BatchIterator},
->>>>>>> f8f80c5f
     hawkers::aby3::aby3_store::Aby3Store,
     hnsw::graph::graph_store::GraphPg,
 };
@@ -49,7 +45,7 @@
 /// * `config` - Application configuration instance.
 /// * `height_max` - Maximum height to which to index iris codes.
 ///
-pub async fn exec_main(config: Config, height_max: IrisSerialId) -> Result<()> {
+pub async fn exec_main(config: Config, max_indexation_height: IrisSerialId) -> Result<()> {
     // Process: bail if config is invalid.
     validate_config(&config);
 
@@ -62,11 +58,10 @@
     // Process: set service clients.
     let (aws_s3_client, iris_store, graph_store) = get_service_clients(&config).await?;
 
-<<<<<<< HEAD
     let last_indexation_height = get_last_indexed(&iris_store).await?;
-    let excluded_serial_ids = fetcher::fetch_iris_deletions(&config, &aws_s3_client).await?;
-
-    // Bail if stores are inconsistent.
+    let excluded_serial_ids = fetch_iris_deletions(&config, &aws_s3_client).await?;
+
+    // Process: bail if stores are inconsistent.
     validate_consistency_of_stores(
         &config,
         &iris_store,
@@ -74,7 +69,8 @@
         last_indexation_height,
     )
     .await?;
-    // Await coordination server to start.
+
+    // Process: generate my synchronization state for inter-node startup validation
     let my_state = get_sync_state(
         &config,
         &iris_store,
@@ -83,14 +79,8 @@
         &excluded_serial_ids,
     )
     .await?;
-=======
-    // Process: bail if stores are inconsistent.
-    let height_last = genesis::fetch_height_of_indexed(&iris_store).await;
-    validate_consistency_of_stores(&config, &iris_store, height_max, height_last).await?;
 
     // Coordinator: await server to start.
-    let my_state = get_sync_state(&config, &iris_store, height_max, height_last).await?;
->>>>>>> f8f80c5f
     let is_ready_flag = coordinator::start_coordination_server(
         &config,
         &mut background_tasks,
@@ -107,13 +97,8 @@
     coordinator::init_heartbeat_task(&config, &mut background_tasks, &shutdown_handler).await?;
     background_tasks.check_tasks();
 
-<<<<<<< HEAD
     // Await coordinator to signal network state = synchronized.
     let sync_result = get_sync_result(&config, &my_state).await?;
-=======
-    // Coordinator: await network state = synchronized.
-    let sync_result = coordinator::get_others_sync_state(&config, Arc::clone(&my_state)).await?;
->>>>>>> f8f80c5f
     sync_result.check_common_config()?;
     sync_result.check_genesis_config()?;
 
@@ -140,14 +125,9 @@
     log_info("Executing main loop".to_string());
     exec_main_loop(
         &config,
-<<<<<<< HEAD
         last_indexation_height,
         max_indexation_height,
         excluded_serial_ids,
-=======
-        height_last,
-        height_max,
->>>>>>> f8f80c5f
         &iris_store,
         &graph_store,
         &aws_s3_client,
@@ -179,47 +159,28 @@
 #[allow(clippy::too_many_arguments)]
 async fn exec_main_loop(
     config: &Config,
-<<<<<<< HEAD
     last_indexation_height: IrisSerialId,
     max_indexation_height: IrisSerialId,
     excluded_serial_ids: Vec<IrisSerialId>,
-=======
-    height_last: IrisSerialId,
-    height_max: IrisSerialId,
->>>>>>> f8f80c5f
     iris_store: &IrisStore,
     _graph_store: &GraphPg<Aby3Store>,
     _s3_client: &S3Client,
     _sync_result: &GenesisSyncResult,
     mut task_monitor: TaskMonitor,
-    _shutdown_handler: &Arc<ShutdownHandler>,
+    shutdown_handler: &Arc<ShutdownHandler>,
     hawk_actor: HawkActor,
 ) -> Result<()> {
     // Set Hawk handle.
     let mut hawk_handle = genesis::Handle::new(config.party_id, hawk_actor).await?;
     log_info("Hawk handle initialised".to_string());
 
-    // Set indexation exclusions, i.e. identifiers marked as deleted.
-    let exclusions = genesis::fetch_iris_deletions(config, s3_client)
-        .await
-        .unwrap();
-    log_info(format!(
-        "Deletions for exclusion count = {}",
-        exclusions.len(),
-    ));
-
     // Set batch generator.
-<<<<<<< HEAD
     let mut batch_generator = BatchGenerator::new(
         last_indexation_height + 1,
         max_indexation_height,
         config.max_batch_size,
         excluded_serial_ids,
     );
-=======
-    let mut batch_generator =
-        genesis::BatchGenerator::new(config.max_batch_size, height_last, height_max, exclusions);
->>>>>>> f8f80c5f
     log_info("Batch generator initialised".to_string());
 
     // Set main loop result.
@@ -259,19 +220,12 @@
                     )
                 })??;
 
-<<<<<<< HEAD
             let mut tx = iris_store.tx().await?;
-            set_last_indexed(&mut tx, &curr_iris_index).await?;
+            set_last_indexed(&mut tx, &height_end).await?;
             tx.commit().await?;
 
             // Housekeeping: increment count of pending batches.
             shutdown_handler.increment_batches_pending_completion();
-
-            prev_iris_index = curr_iris_index;
-=======
-            // Persist new indexation height.
-            genesis::set_height_of_indexed(iris_store, height_end).await?;
->>>>>>> f8f80c5f
         }
 
         Ok(())
@@ -418,7 +372,13 @@
 /// Build this node's synchronization state, which is compared against the
 /// states provided by the other MPC nodes to reconstruct a consistent initial
 /// state for MPC operation.
-<<<<<<< HEAD
+///
+/// # Arguments
+///
+/// * `config` - Application configuration instance.
+/// * `store` - Iris PostgreSQL store provider.
+/// * `height_max` - Maximum Iris serial id to which to index.
+/// * `height_last` - Last Iris serial id to have been indexed.
 async fn get_sync_state(
     config: &Config,
     store: &IrisStore,
@@ -434,42 +394,10 @@
         max_indexation_height,
         last_indexation_height,
         excluded_serial_ids,
-=======
-/// We leave deleted_request_ids and modifications empty for now, as the genesis protocol can have iris-mpc running at the same time
-///
-/// # Arguments
-///
-/// * `config` - Application configuration instance.
-/// * `iris_store` - Iris PostgreSQL store provider.
-/// * `height_max` - Maximum Iris serial id to which to index.
-/// * `height_last` - Last Iris serial id to have been indexed.
-///
-async fn get_sync_state(
-    config: &Config,
-    iris_store: &IrisStore,
-    height_max: IrisSerialId,
-    height_last: IrisSerialId,
-) -> Result<Arc<SyncState>> {
-    let db_len = iris_store.count_irises().await? as u64;
-    let common_config = CommonConfig::from(config.clone());
-
-    let modifications = Vec::new();
-
-    let next_sns_sequence_num = None;
-
-    let genesis_config = GenesisConfig {
-        max_indexation_height: height_max,
-        last_indexation_height: height_last,
->>>>>>> f8f80c5f
     };
 
     Ok(GenesisSyncState {
         db_len,
-<<<<<<< HEAD
-=======
-        modifications,
-        next_sns_sequence_num,
->>>>>>> f8f80c5f
         common_config,
         genesis_config,
     })
