use aws_config::retry::RetryConfig;
use aws_sdk_s3::{
    config::{Builder as S3ConfigBuilder, Region},
    Client as S3Client,
};
use eyre::{bail, eyre, Report, Result};
use futures::{stream::BoxStream, StreamExt};
use iris_mpc_common::{
    config::{CommonConfig, Config, ModeOfCompute, ModeOfDeployment},
    helpers::{
        inmemory_store::InMemoryStore,
        shutdown_handler::ShutdownHandler,
        sync::{GenesisConfig, SyncResult, SyncState},
        task_monitor::TaskMonitor,
    },
    postgres::{AccessMode, PostgresClient},
    server_coordination as coordinator, IrisSerialId,
};
use iris_mpc_cpu::{
    execution::hawk_main::{GraphStore, HawkActor, HawkArgs},
    genesis::{logger, BatchGenerator, BatchIterator, Handle as HawkHandle},
    hawkers::aby3::aby3_store::Aby3Store,
    hnsw::graph::graph_store::GraphPg,
};
use iris_mpc_store::{DbStoredIris, Store as IrisStore};
use std::{
    collections::HashSet,
    sync::Arc,
    time::{Duration, Instant},
};
use tokio::time::timeout;

const DEFAULT_REGION: &str = "eu-north-1";

/// Main logic for initialization and execution of server nodes for genesis
/// indexing.  This setup builds a new HNSW graph via MPC insertion of secret
/// shared iris codes in a database snapshot.  In particular, this indexer
/// mode does not make use of AWS services, instead processing entries from
/// an isolated database snapshot of previously validated unique iris shares.
///
/// # Arguments
///
/// * `config` - Application configuration instance.
/// * `max_indexation_height` - Maximum height to which to index iris codes.
///
pub async fn exec_main(config: Config, max_indexation_height: IrisSerialId) -> Result<()> {
    // Process: bail if config is invalid.
    validate_config(&config);

    // Process: set shutdown handler.
    let shutdown_handler = init_shutdown_handler(&config).await;

    // Coordinator: set task monitor.
    let mut background_tasks = coordinator::init_task_monitor();

    // Process: set service clients.
    let (aws_s3_client, iris_store, graph_store) = get_service_clients(&config).await?;

    // TODO: once https://github.com/worldcoin/iris-mpc/pull/1334/files is merged we can use the last_indexation_height
    // for now we just use 0
    let last_indexation_height = 0;

    // Process: bail if stores are inconsistent.
    validate_consistency_of_stores(
        &config,
        &iris_store,
        max_indexation_height,
        last_indexation_height,
    )
    .await?;

    // Coordinator: await server to start.
    let my_state = get_sync_state(
        &config,
        &iris_store,
        max_indexation_height,
        last_indexation_height,
    )
    .await?;
    let is_ready_flag = coordinator::start_coordination_server(
        &config,
        &mut background_tasks,
        &shutdown_handler,
        &my_state,
    )
    .await;
    background_tasks.check_tasks();

    // Coordinator: await network state = unready.
    coordinator::wait_for_others_unready(&config).await?;

    // Coordinator: await network state = healthy.
    coordinator::init_heartbeat_task(&config, &mut background_tasks, &shutdown_handler).await?;
    background_tasks.check_tasks();

    // Coordinator: await network state = synchronized.
    let sync_result = coordinator::get_others_sync_state(&config, &my_state).await?;
    sync_result.check_common_config()?;
    sync_result.check_genesis_config()?;

    // TODO: What should happen here - see Bryan.
    // sync_dbs_genesis(&config, &sync_result, &iris_store).await?;

    // Coordinator: escape on shutdown.
    if shutdown_handler.is_shutting_down() {
        log_warn("Shutting down has been triggered".to_string());
        return Ok(());
    }

    // Process: set instance of hawk actor.
    let mut hawk_actor = get_hawk_actor(&config).await?;

    // Process: initialise HNSW graph from previously indexed.
    init_graph_from_stores(&config, &iris_store, &graph_store, &mut hawk_actor).await?;
    background_tasks.check_tasks();

    // Coordinator: await network state = ready.
    coordinator::set_node_ready(is_ready_flag);
    coordinator::wait_for_others_ready(&config).await?;
    background_tasks.check_tasks();

    // Process: execute main loop.
    log_info("Executing main loop".to_string());
    exec_main_loop(
        &config,
        max_indexation_height,
        &iris_store,
        &graph_store,
        &aws_s3_client,
        &sync_result,
        background_tasks,
        &shutdown_handler,
        hawk_actor,
    )
    .await?;

    Ok(())
}

#[allow(clippy::too_many_arguments)]
async fn exec_main_loop(
    config: &Config,
    max_indexation_height: IrisSerialId,
    iris_store: &IrisStore,
    graph_store: &GraphPg<Aby3Store>,
    s3_client: &S3Client,
    _sync_result: &SyncResult,
    mut task_monitor: TaskMonitor,
    shutdown_handler: &Arc<ShutdownHandler>,
    hawk_actor: HawkActor,
) -> Result<()> {
    // Process: initialise Hawk handle.
    let mut hawk_handle = HawkHandle::new(config.party_id, hawk_actor).await?;
    log_info("Hawk handle initialised".to_string());

    // Process: set batch generator.
    let mut batch_generator = BatchGenerator::new_from_services(
        config,
        max_indexation_height,
        iris_store,
        graph_store,
        s3_client,
    )
    .await?;
    log_info("Batch generator initialised".to_string());

    // Process: set main loop result.
    let res: Result<()> = async {
        log_info("Entering main loop".to_string());

        // Housekeeping: set processing timer info.
        let now = Instant::now();
        let processing_timeout = Duration::from_secs(config.processing_timeout_secs);

        // Process: index until generator is exhausted.
        while let Some(batch) = batch_generator.next_batch(iris_store).await? {
            log_info(format!(
                "Indexing new batch: batch-id={} :: batch-size={} :: time {:?}",
                batch.id,
                batch.size(),
                now.elapsed(),
            ));

            // Process: collate metrics.
            metrics::histogram!("genesis_batch_duration").record(now.elapsed().as_secs_f64());

            // Coordinator: check background task processing.
            task_monitor.check_tasks();

            // Process: submit batch to Hawk handle for indexation.
            let result_future = hawk_handle.submit_batch(batch);
            timeout(processing_timeout, result_future.await)
                .await
                .map_err(|err| {
                    eyre!(
                        "HNSW GENESIS :: Server :: HawkActor processing timeout: {:?}",
                        err
                    )
                })??;

<<<<<<< HEAD
            // Process: increment count of pending batches.
=======
            // TODO write results to database

            // Housekeeping: increment count of pending batches.
>>>>>>> 965ce43d
            shutdown_handler.increment_batches_pending_completion()
        }

        Ok(())
    }
    .await;

    // Process: parse main loop result.
    match res {
        Ok(_) => {
            log_info("Main loop exited normally. Waiting for last batch results to be processed before shutting down...".to_string());
            shutdown_handler.wait_for_pending_batches_completion().await;
        }
        Err(err) => {
            logger::log_error("Server", format!("HawkActor processing error: {:?}", err));
            log_info("Initiating shutdown".to_string());

            // Ensure hawk handle is dropped so as to initiate shutdown.
            drop(hawk_handle);

            // Clean up server tasks, then wait for them to finish
            task_monitor.abort_all();
            tokio::time::sleep(Duration::from_secs(5)).await;

            // Check for background task hangs and shutdown panics
            task_monitor.check_tasks_finished();
        }
    }

    Ok(())
}

/// Initialize main Hawk actor process for handling query batches using HNSW
/// approximate k-nearest neighbors graph search.
async fn get_hawk_actor(config: &Config) -> Result<HawkActor> {
    let node_addresses: Vec<String> = config
        .node_hostnames
        .iter()
        .zip(config.service_ports.iter())
        .map(|(host, port)| format!("{}:{}", host, port))
        .collect();

    let hawk_args = HawkArgs {
        party_index: config.party_id,
        addresses: node_addresses.clone(),
        request_parallelism: config.hawk_request_parallelism,
        stream_parallelism: config.hawk_stream_parallelism,
        connection_parallelism: config.hawk_connection_parallelism,
        hnsw_param_ef_constr: config.hnsw_param_ef_constr,
        hnsw_param_M: config.hnsw_param_M,
        hnsw_param_ef_search: config.hnsw_param_ef_search,
        hnsw_prng_seed: config.hawk_prng_seed,
        disable_persistence: config.cpu_disable_persistence,
        match_distances_buffer_size: config.match_distances_buffer_size,
        n_buckets: config.n_buckets,
    };

    log_info(format!(
        "Initializing HawkActor with args: party_index: {}, addresses: {:?}",
        hawk_args.party_index, node_addresses
    ));

    HawkActor::from_cli(&hawk_args).await
}

async fn get_service_clients(
    config: &Config,
) -> Result<(S3Client, IrisStore, GraphPg<Aby3Store>), Report> {
    /// Returns an S3 client with retry configuration.
    async fn get_aws_client(config: &Config) -> S3Client {
        // Get region from config or use default
        let region = config
            .clone()
            .aws
            .and_then(|aws| aws.region)
            .unwrap_or_else(|| DEFAULT_REGION.to_owned());
        let region_provider = Region::new(region);
        let shared_config = aws_config::from_env().region(region_provider).load().await;
        let force_path_style = config.environment != "prod" && config.environment != "stage";
        let retry_config = RetryConfig::standard().with_max_attempts(5);
        let s3_config = S3ConfigBuilder::from(&shared_config)
            .force_path_style(force_path_style)
            .retry_config(retry_config.clone())
            .build();

        S3Client::from_conf(s3_config)
    }

    /// Returns initialized PostgreSQL clients for Iris share & HNSW graph stores.
    async fn get_pgres_clients(config: &Config) -> Result<(IrisStore, GraphPg<Aby3Store>), Report> {
        // Set config.
        let db_config_iris = config
            .database
            .as_ref()
            .ok_or(eyre!("Missing database config"))?;
        let db_config_graph = config
            .cpu_database
            .as_ref()
            .ok_or(eyre!("Missing CPU database config for Hawk Genesis"))?;

        // Set postgres clients.
        let pg_client_iris = PostgresClient::new(
            &db_config_iris.url,
            &config.get_database_schema_name(),
            AccessMode::ReadOnly,
        )
        .await?;
        let pg_client_graph = PostgresClient::new(
            &db_config_graph.url,
            &config.get_database_schema_name(),
            AccessMode::ReadWrite,
        )
        .await?;

        // Set Iris store - may take time if migrations are performed upon schemas.
        log_info(format!(
            "Creating new iris store from: {:?}",
            db_config_iris,
        ));
        let store_iris = IrisStore::new(&pg_client_iris).await?;

        // Set Graph store - may take time if migrations are performed upon schemas.
        log_info(format!(
            "Creating new graph store from: {:?}",
            db_config_graph,
        ));
        let store_graph = GraphStore::new(&pg_client_graph).await?;

        Ok((store_iris, store_graph))
    }

    let pgres_clients = get_pgres_clients(config).await?;
    let aws_s3_client = get_aws_client(config).await;

    Ok((aws_s3_client, pgres_clients.0, pgres_clients.1))
}

/// Build this node's synchronization state, which is compared against the
/// states provided by the other MPC nodes to reconstruct a consistent initial
/// state for MPC operation.
/// We leave deleted_request_ids and modifications empty for now, as the genesis protocol can have iris-mpc running at the same time
async fn get_sync_state(
    config: &Config,
    store: &IrisStore,
    max_indexation_height: IrisSerialId,
    last_indexation_height: IrisSerialId,
) -> Result<SyncState> {
    let db_len = store.count_irises().await? as u64;
    let common_config = CommonConfig::from(config.clone());

    let deleted_request_ids = Vec::new();
    let modifications = Vec::new();

    let next_sns_sequence_num = None;

    let genesis_config = GenesisConfig {
        max_indexation_height,
        last_indexation_height,
    };

    Ok(SyncState {
        db_len,
        deleted_request_ids,
        modifications,
        next_sns_sequence_num,
        common_config,
        genesis_config: Some(genesis_config),
    })
}

async fn init_graph_from_stores(
    config: &Config,
    iris_store: &IrisStore,
    graph_store: &GraphPg<Aby3Store>,
    hawk_actor: &mut HawkActor,
) -> Result<()> {
    // ANCHOR: Load the database
    log_info("⚓️ ANCHOR: Load the database".to_string());
    let (mut iris_loader, graph_loader) = hawk_actor.as_iris_loader().await;

    let parallelism = config
        .database
        .as_ref()
        .ok_or(eyre!("HNSW GENESIS :: Server :: Missing database config"))?
        .load_parallelism;
    log_info(format!(
        "Initialize iris db: Loading from DB (parallelism: {})",
        parallelism
    ));

    // -------------------------------------------------------------------
    // TODO: use the number of currently processed entries for the amount
    //       to read into memory
    // -------------------------------------------------------------------
    let store_len = iris_store.count_irises().await?;
    load_db(&mut iris_loader, iris_store, store_len, parallelism)
        .await
        .expect("Failed to load DB");

    graph_loader.load_graph_store(graph_store).await?;

    Ok(())
}

/// Initializes shutdown handler, which waits for shutdown signals or function
/// calls and provides a light mechanism for gracefully finishing ongoing query
/// batches before exiting.
async fn init_shutdown_handler(config: &Config) -> Arc<ShutdownHandler> {
    let shutdown_handler = Arc::new(ShutdownHandler::new(
        config.shutdown_last_results_sync_timeout_secs,
    ));
    shutdown_handler.wait_for_shutdown_signal().await;

    shutdown_handler
}

async fn load_db(
    actor: &mut impl InMemoryStore,
    store: &IrisStore,
    store_len: usize,
    store_load_parallelism: usize,
) -> Result<()> {
    let total_load_time = Instant::now();

    let mut all_serial_ids: HashSet<i64> = HashSet::from_iter(1..=(store_len as i64));
    actor.reserve(store_len);
    let stream_db = store
        .stream_irises_par(None, store_load_parallelism)
        .await
        .boxed();
    load_db_records(actor, &mut all_serial_ids, stream_db).await;

    if !all_serial_ids.is_empty() {
        log_error(format!(
            "Not all serial_ids were loaded: {:?}",
            all_serial_ids
        ));
        bail!(
            "HNSW GENESIS :: Server :: Not all serial_ids were loaded: {:?}",
            all_serial_ids
        );
    }

    log_info("Preprocessing db".to_string());
    actor.preprocess_db();

    log_info(format!(
        "Loaded set records from db into memory in {:?} [DB sizes: {:?}]",
        total_load_time.elapsed(),
        actor.current_db_sizes()
    ));

    eyre::Ok(())
}

// Helper function to load Aurora db records from the stream into memory
#[allow(clippy::needless_lifetimes)]
async fn load_db_records<'a>(
    actor: &mut impl InMemoryStore,
    all_serial_ids: &mut HashSet<i64>,
    mut stream_db: BoxStream<'a, Result<DbStoredIris>>,
) {
    let mut load_summary_ts = Instant::now();
    let mut time_waiting_for_stream = Duration::from_secs(0);
    let mut time_loading_into_memory = Duration::from_secs(0);
    let mut record_counter = 0;
    while let Some(iris) = stream_db.next().await {
        // Update time waiting for the stream
        time_waiting_for_stream += load_summary_ts.elapsed();
        load_summary_ts = Instant::now();

        let iris = iris.unwrap();

        actor.load_single_record_from_db(
            iris.serial_id() - 1,
            iris.vector_id(),
            iris.left_code(),
            iris.left_mask(),
            iris.right_code(),
            iris.right_mask(),
        );

        // Only increment db size if record has not been loaded via s3 before
        if all_serial_ids.contains(&(iris.serial_id() as i64)) {
            actor.increment_db_size(iris.serial_id() - 1);
            all_serial_ids.remove(&(iris.serial_id() as i64));
            record_counter += 1;
        }

        // Update time spent loading into memory
        time_loading_into_memory += load_summary_ts.elapsed();
        load_summary_ts = Instant::now();
    }

    log_info(format!(
        "Aurora Loading summary => Loaded {:?} items. Waited for stream: {:?}, Loaded into memory: {:?}",
        record_counter,
        time_waiting_for_stream,
        time_loading_into_memory,
    ));
}

// Helper: process error logging.
fn log_error(msg: String) {
    logger::log_error("Server", msg);
}

// Helper: process logging.
fn log_info(msg: String) {
    logger::log_info("Server", msg);
}

// Helper: process warning logging.
fn log_warn(msg: String) {
    logger::log_warn("Server", msg);
}

// TODO : implement db sync genesis
#[allow(dead_code)]
async fn sync_dbs_genesis(
    _config: &Config,
    _sync_result: &SyncResult,
    _iris_store: &IrisStore,
) -> Result<()> {
    todo!("If network state decoheres then re-synchronize");
}

/// Validates application config.
fn validate_config(config: &Config) {
    // Validate modes of compute/deployment.
    if config.mode_of_compute != ModeOfCompute::Cpu {
        panic!(
            "HNSW GENESIS :: Server :: Invalid config setting: mode_of_compute: actual: {:?} :: expected: ModeOfCompute::CPU",
            config.mode_of_compute
        );
    }

    // Validate modes of compute/deployment.
    if config.mode_of_deployment != ModeOfDeployment::Standard {
        panic!(
            "HNSW GENESIS :: Server :: Invalid config setting: mode_of_deployment: actual: {:?} :: expected: ModeOfDeployment::Standard",
            config.mode_of_deployment
        );
    }

    log_info(format!("Mode of compute: {:?}", config.mode_of_compute));
    log_info(format!(
        "Mode of deployment: {:?}",
        config.mode_of_deployment
    ));
}

/// Validates consistency of PostGres stores.
async fn validate_consistency_of_stores(
    config: &Config,
    iris_store: &IrisStore,
    max_indexation_height: IrisSerialId,
    last_indexation_height: IrisSerialId,
) -> Result<()> {
    // Bail if current Iris store length exceeds maximum constraint - should never occur.
    let store_len = iris_store.count_irises().await?;
    if store_len > config.max_db_size {
        log_error(format!(
            "HNSW GENESIS :: Server :: Database size {} exceeds maximum allowed {}",
            store_len, config.max_db_size
        ));
        bail!(
            "HNSW GENESIS :: Server :: Database size {} exceeds maximum allowed {}",
            store_len,
            config.max_db_size
        );
    }
    log_info(format!("Size of the database after init: {}", store_len));

    // Bail if max indexation height exceeds length of the database
    let store_len_u32: u32 = store_len
        .try_into()
        .unwrap_or_else(|_| panic!("Value too large for u32"));
    if max_indexation_height > store_len_u32 {
        log_error(format!(
            "HNSW GENESIS :: Server :: Max indexation height {} exceeds database size {}",
            max_indexation_height, store_len_u32
        ));
        bail!(
            "HNSW GENESIS :: Server :: Max indexation height {} exceeds database size {}",
            max_indexation_height,
            store_len_u32
        );
    }

    if last_indexation_height > max_indexation_height {
        log_error(format!(
            "HNSW GENESIS :: Server :: Last indexation height {} exceeds max indexation height {}",
            last_indexation_height, max_indexation_height
        ));
        bail!(
            "HNSW GENESIS :: Server :: Last indexation height {} exceeds max indexation height {}",
            last_indexation_height,
            max_indexation_height
        );
    }

    Ok(())
}

// TODO genesis "num_processed" state flag

// TODO genesis results produced in large batches, update written to temporary
// table, then update applied to graph

// DB sync possibly should support limited rollback?

// DB loading should use num_processed value to choose number of entries to load<|MERGE_RESOLUTION|>--- conflicted
+++ resolved
@@ -198,13 +198,10 @@
                     )
                 })??;
 
-<<<<<<< HEAD
+            // TODO write results to database
+
             // Process: increment count of pending batches.
-=======
-            // TODO write results to database
-
-            // Housekeeping: increment count of pending batches.
->>>>>>> 965ce43d
+
             shutdown_handler.increment_batches_pending_completion()
         }
 
