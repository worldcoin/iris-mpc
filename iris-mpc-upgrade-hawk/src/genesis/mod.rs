--- conflicted
+++ resolved
@@ -62,14 +62,9 @@
     // Coordinator: set task monitor.
     let mut background_tasks = coordinator::init_task_monitor();
 
-<<<<<<< HEAD
     // Set service clients.
     let ((aws_s3_client, sqs_client), iris_store, graph_store) =
         get_service_clients(&config).await?;
-=======
-    // Process: set service clients.
-    let (aws_s3_client, iris_store, graph_store) = get_service_clients(&config).await?;
->>>>>>> 6cde6266
 
     let last_indexed_id = get_last_indexed(&iris_store).await?;
     let excluded_serial_ids = fetch_iris_deletions(&config, &aws_s3_client).await?;
