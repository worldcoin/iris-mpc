use aws_config::retry::RetryConfig;
use aws_sdk_s3::{
    config::{Builder as S3ConfigBuilder, Region},
    Client as S3Client,
};
use eyre::{bail, eyre, Report, Result};
use futures::{stream::BoxStream, StreamExt};
use iris_mpc_common::{
    config::{CommonConfig, Config, ModeOfCompute, ModeOfDeployment},
    helpers::{
        inmemory_store::InMemoryStore, shutdown_handler::ShutdownHandler, task_monitor::TaskMonitor,
    },
    postgres::{AccessMode, PostgresClient},
    server_coordination as coordinator, IrisSerialId,
};
use iris_mpc_cpu::{
    execution::hawk_main::{GraphStore, HawkActor, HawkArgs},
    genesis::{
<<<<<<< HEAD
        logger,
        sync::{GenesisConfig, GenesisSyncResult, GenesisSyncState},
        utils::fetcher::{self, get_last_indexed, set_last_indexed},
        BatchGenerator, BatchIterator, Handle as HawkHandle, JobResult,
=======
        self,
        state_accessor::{fetch_iris_deletions, get_last_indexed, set_last_indexed},
        sync::{GenesisConfig, GenesisSyncResult, GenesisSyncState},
        BatchGenerator, BatchIterator,
>>>>>>> 15caf7ac
    },
    hawkers::aby3::aby3_store::Aby3Store,
    hnsw::graph::graph_store::GraphPg,
};
use iris_mpc_store::{DbStoredIris, Store as IrisStore};
use std::{
    collections::HashSet,
    sync::Arc,
    time::{Duration, Instant},
};
use tokio::{
    sync::mpsc::{self, Sender},
    time::timeout,
};

const DEFAULT_REGION: &str = "eu-north-1";

/// Main logic for initialization and execution of server nodes for genesis
/// indexing.  This setup builds a new HNSW graph via MPC insertion of secret
/// shared iris codes in a database snapshot.  In particular, this indexer
/// mode does not make use of AWS services, instead processing entries from
/// an isolated database snapshot of previously validated unique iris shares.
///
/// # Arguments
///
/// * `config` - Application configuration instance.
<<<<<<< HEAD
/// * `max_indexation_id` - Maximum id to which to index iris codes.
///
pub async fn exec_main(config: Config, max_indexation_id: IrisSerialId) -> Result<()> {
    // Bail if config is invalid.
=======
/// * `height_max` - Maximum height to which to index iris codes.
///
pub async fn exec_main(config: Config, max_indexation_height: IrisSerialId) -> Result<()> {
    // Process: bail if config is invalid.
>>>>>>> 15caf7ac
    validate_config(&config);

    // Process: set shutdown handler.
    let shutdown_handler = init_shutdown_handler(&config).await;

    // Coordinator: set task monitor.
    let mut background_tasks = coordinator::init_task_monitor();

    // Process: set service clients.
    let (aws_s3_client, iris_store, graph_store) = get_service_clients(&config).await?;

<<<<<<< HEAD
    let last_indexed_id = get_last_indexed(&iris_store).await?;
    let excluded_serial_ids = fetcher::fetch_iris_deletions(&config, &aws_s3_client).await?;

    // Bail if stores are inconsistent.
    validate_consistency_of_stores(&config, &iris_store, max_indexation_id, last_indexed_id)
        .await?;
    // Await coordination server to start.
    let my_state = get_sync_state(
        &config,
        &iris_store,
        max_indexation_id,
        last_indexed_id,
=======
    let last_indexation_height = get_last_indexed(&iris_store).await?;
    let excluded_serial_ids = fetch_iris_deletions(&config, &aws_s3_client).await?;

    // Process: bail if stores are inconsistent.
    validate_consistency_of_stores(
        &config,
        &iris_store,
        max_indexation_height,
        last_indexation_height,
    )
    .await?;

    // Process: generate my synchronization state for inter-node startup validation
    let my_state = get_sync_state(
        &config,
        &iris_store,
        max_indexation_height,
        last_indexation_height,
>>>>>>> 15caf7ac
        &excluded_serial_ids,
    )
    .await?;

    // Coordinator: await server to start.
    let is_ready_flag = coordinator::start_coordination_server(
        &config,
        &mut background_tasks,
        &shutdown_handler,
        &my_state,
    )
    .await;
    background_tasks.check_tasks();

    // Coordinator: await network state = unready.
    coordinator::wait_for_others_unready(&config).await?;

    // Coordinator: await network state = healthy.
    coordinator::init_heartbeat_task(&config, &mut background_tasks, &shutdown_handler).await?;
    background_tasks.check_tasks();

<<<<<<< HEAD
    // Await coordinator to signal network state = synchronized.
=======
    // Coordinator: await network state = synchronized.
>>>>>>> 15caf7ac
    let sync_result = get_sync_result(&config, &my_state).await?;
    sync_result.check_common_config()?;
    sync_result.check_genesis_config()?;

    // TODO: What should happen here - see Bryan.
    // sync_dbs_genesis(&config, &sync_result, &iris_store).await?;

    // Coordinator: escape on shutdown.
    if shutdown_handler.is_shutting_down() {
        log_warn("Shutting down has been triggered".to_string());
        return Ok(());
    }

    // Process: initialise HNSW graph from previously indexed.
    let mut hawk_actor = get_hawk_actor(&config).await?;
    init_graph_from_stores(&config, &iris_store, &graph_store, &mut hawk_actor).await?;
    background_tasks.check_tasks();

<<<<<<< HEAD
    // Start thread for persisting indexing results to DB.
    let tx_results =
        start_results_thread(graph_store, &mut background_tasks, &shutdown_handler).await?;

    background_tasks.check_tasks();

    // Await coordinator to signal network state = ready.
=======
    // Coordinator: await network state = ready.
>>>>>>> 15caf7ac
    coordinator::set_node_ready(is_ready_flag);
    coordinator::wait_for_others_ready(&config).await?;
    background_tasks.check_tasks();

    // Process: execute main loop.
    log_info("Executing main loop".to_string());
    exec_main_loop(
        &config,
<<<<<<< HEAD
        last_indexed_id,
        max_indexation_id,
=======
        last_indexation_height,
        max_indexation_height,
>>>>>>> 15caf7ac
        excluded_serial_ids,
        &iris_store,
        &sync_result,
        background_tasks,
        &shutdown_handler,
        hawk_actor,
        tx_results,
    )
    .await?;

    Ok(())
}

/// Main inner loop that performs actual indexation.
///
/// # Arguments
///
/// * `config` - Application configuration instance.
/// * `height_max` - Maximum Iris serial id to which to index.
/// * `height_last` - Last Iris serial id to have been indexed.
/// * `iris_store` - Iris PostgreSQL store provider.
/// * `graph_store` - Graph PostgreSQL store provider.
/// * `s3_client` - AWS S3 client.
/// * `sync_result` - Result of previous network synchronization check.
/// * `task_monitor` - Tokio task monitor to coordinate with other threads.
/// * `shutdown_handler` - Handler coordinating process shutdown.
/// * `hawk_actor` - Hawk actor managing indexation & search over an HNSW graph.
///
#[allow(clippy::too_many_arguments)]
async fn exec_main_loop(
    config: &Config,
<<<<<<< HEAD
    last_indexed_id: IrisSerialId,
    max_indexation_id: IrisSerialId,
    excluded_serial_ids: Vec<IrisSerialId>,
    iris_store: &IrisStore,
=======
    last_indexation_height: IrisSerialId,
    max_indexation_height: IrisSerialId,
    excluded_serial_ids: Vec<IrisSerialId>,
    iris_store: &IrisStore,
    _graph_store: &GraphPg<Aby3Store>,
    _s3_client: &S3Client,
>>>>>>> 15caf7ac
    _sync_result: &GenesisSyncResult,
    mut task_monitor: TaskMonitor,
    shutdown_handler: &Arc<ShutdownHandler>,
    hawk_actor: HawkActor,
    tx_results: Sender<JobResult>,
) -> Result<()> {
    // Set Hawk handle.
    let mut hawk_handle = genesis::Handle::new(config.party_id, hawk_actor).await?;
    log_info("Hawk handle initialised".to_string());

    // Set batch generator.
    let mut batch_generator = BatchGenerator::new(
<<<<<<< HEAD
        last_indexed_id + 1,
        max_indexation_id,
=======
        last_indexation_height + 1,
        max_indexation_height,
>>>>>>> 15caf7ac
        config.max_batch_size,
        excluded_serial_ids,
    );
    log_info("Batch generator initialised".to_string());

    // Set main loop result.
    let res: Result<()> = async {
        log_info("Entering main loop".to_string());

        // Housekeeping.
        let now = Instant::now();
        let processing_timeout = Duration::from_secs(config.processing_timeout_secs);

        // Index until generator is exhausted.
        while let Some(batch) = batch_generator.next_batch(iris_store).await? {
<<<<<<< HEAD
            let batch_count = batch_generator.batch_count();
            let batch_len = batch.len();

            // Filter out any ids which have already been indexed -- there should be none
            let batch: Vec<_> = batch.into_iter().filter(|db_iris| db_iris.id() > (last_indexed_id as i64)).collect();
            if batch.len() < batch_len {
                log_warn(format!(
                    "HNSW GENESIS: Filtered out previously indexed batch elements: idx={} :: irises={} :: filtered={} :: time {:?}",
                    batch_count,
                    batch_len,
                    batch_len - batch.len(),
                    now.elapsed(),
                ));
            }

            // Filter out empty batches -- this should not occur
            if batch.is_empty() {
                log_warn(format!(
                    "HNSW GENESIS: Skipping empty batch: idx={} :: irises={} :: time {:?}",
                    batch_count,
                    batch_len,
                    now.elapsed(),
                ));
                continue;
            }

            log_info(format!(
                "Indexing new batch: idx={} :: irises={} :: time {:?}",
                batch_count,
                batch_len,
=======
            let height_end = batch.height_end();
            log_info(format!(
                "Indexing new batch: batch-id={} :: batch-size={} :: batch-range={}..{} :: time {:?}",
                batch.id,
                batch.size(),
                batch.height_start(),
                batch.height_end(),
>>>>>>> 15caf7ac
                now.elapsed(),
            ));

            // Collate metrics.
            metrics::histogram!("genesis_batch_duration").record(now.elapsed().as_secs_f64());

            // Coordinator: check background task processing.
            task_monitor.check_tasks();

<<<<<<< HEAD
            // Process batch with genesis Handle over hawk actor.
            let result_future = hawk_handle.submit_batch(&batch, batch_count).await;
            let result = timeout(processing_timeout, result_future)
=======
            // Submit batch to Hawk handle for indexation.
            let result_future = hawk_handle.submit_batch(batch);
            timeout(processing_timeout, result_future.await)
>>>>>>> 15caf7ac
                .await
                .map_err(|err| {
                    eyre!(
                        "HNSW GENESIS :: Server :: HawkActor processing timeout: {:?}",
                        err
                    )
                })??;

<<<<<<< HEAD
            // Send results to processing thread to persist to database.
            tx_results.send(result).await?;
=======
            let mut tx = iris_store.tx().await?;
            set_last_indexed(&mut tx, &height_end).await?;
            tx.commit().await?;

            // Housekeeping: increment count of pending batches.
>>>>>>> 15caf7ac
            shutdown_handler.increment_batches_pending_completion();
        }

        Ok(())
    }
    .await;

    // Process main loop result:
    match res {
        // Success.
        Ok(_) => {
            log_info("Main loop exited normally".to_string());
        }
        // Error.
        Err(err) => {
            log_error(format!("HawkActor processing error: {:?}", err));

            // Clean up & shutdown.
            log_info("Initiating shutdown".to_string());
            drop(hawk_handle);
            task_monitor.abort_all();
            tokio::time::sleep(Duration::from_secs(5)).await;
            task_monitor.check_tasks_finished();
        }
    }

    Ok(())
}

/// Factory function to return a configured Hawk actor that manages HNSW graph construction & search.
///
/// # Arguments
///
/// * `config` - Application configuration instance.
///
async fn get_hawk_actor(config: &Config) -> Result<HawkActor> {
    let node_addresses: Vec<String> = config
        .node_hostnames
        .iter()
        .zip(config.service_ports.iter())
        .map(|(host, port)| format!("{}:{}", host, port))
        .collect();

    let hawk_args = HawkArgs {
        party_index: config.party_id,
        addresses: node_addresses.clone(),
        request_parallelism: config.hawk_request_parallelism,
        stream_parallelism: config.hawk_stream_parallelism,
        connection_parallelism: config.hawk_connection_parallelism,
        hnsw_param_ef_constr: config.hnsw_param_ef_constr,
        hnsw_param_M: config.hnsw_param_M,
        hnsw_param_ef_search: config.hnsw_param_ef_search,
        hnsw_prng_seed: config.hawk_prng_seed,
        disable_persistence: config.cpu_disable_persistence,
        match_distances_buffer_size: config.match_distances_buffer_size,
        n_buckets: config.n_buckets,
    };

    log_info(format!(
        "Initializing HawkActor with args: party_index: {}, addresses: {:?}",
        hawk_args.party_index, node_addresses
    ));

    HawkActor::from_cli(&hawk_args).await
}

/// Returns service clients used downstream.
///
/// # Arguments
///
/// * `config` - Application configuration instance.
///
async fn get_service_clients(
    config: &Config,
) -> Result<(S3Client, IrisStore, GraphPg<Aby3Store>), Report> {
    /// Returns an S3 client with retry configuration.
    async fn get_aws_client(config: &Config) -> S3Client {
        // Get region from config or use default
        let region = config
            .clone()
            .aws
            .and_then(|aws| aws.region)
            .unwrap_or_else(|| DEFAULT_REGION.to_owned());
        let region_provider = Region::new(region);
        let shared_config = aws_config::from_env().region(region_provider).load().await;
        let force_path_style = config.environment != "prod" && config.environment != "stage";
        let retry_config = RetryConfig::standard().with_max_attempts(5);
        let s3_config = S3ConfigBuilder::from(&shared_config)
            .force_path_style(force_path_style)
            .retry_config(retry_config.clone())
            .build();

        S3Client::from_conf(s3_config)
    }

    /// Returns initialized PostgreSQL clients for Iris share & HNSW graph stores.
    async fn get_pgres_clients(config: &Config) -> Result<(IrisStore, GraphPg<Aby3Store>), Report> {
        // Set config.
        let db_config_iris = config
            .database
            .as_ref()
            .ok_or(eyre!("Missing database config"))?;
        let db_config_graph = config
            .cpu_database
            .as_ref()
            .ok_or(eyre!("Missing CPU database config for Hawk Genesis"))?;

        // Set postgres clients.
        let pg_client_iris = PostgresClient::new(
            &db_config_iris.url,
            &config.get_database_schema_name(),
            AccessMode::ReadOnly,
        )
        .await?;
        let pg_client_graph = PostgresClient::new(
            &db_config_graph.url,
            &config.get_database_schema_name(),
            AccessMode::ReadWrite,
        )
        .await?;

        // Set Iris store - may take time if migrations are performed upon schemas.
        log_info(format!(
            "Creating new iris store from: {:?}",
            db_config_iris,
        ));
        let store_iris = IrisStore::new(&pg_client_iris).await?;

        // Set Graph store - may take time if migrations are performed upon schemas.
        log_info(format!(
            "Creating new graph store from: {:?}",
            db_config_graph,
        ));
        let store_graph = GraphStore::new(&pg_client_graph).await?;

        Ok((store_iris, store_graph))
    }

    let pgres_clients = get_pgres_clients(config).await?;
    let aws_s3_client = get_aws_client(config).await;

    Ok((aws_s3_client, pgres_clients.0, pgres_clients.1))
}

/// Build this node's synchronization state, which is compared against the
/// states provided by the other MPC nodes to reconstruct a consistent initial
/// state for MPC operation.
<<<<<<< HEAD
async fn get_sync_state(
    config: &Config,
    store: &IrisStore,
    max_indexation_id: IrisSerialId,
    last_indexed_id: IrisSerialId,
=======
///
/// # Arguments
///
/// * `config` - Application configuration instance.
/// * `store` - Iris PostgreSQL store provider.
/// * `max_indexation_height` - Maximum Iris serial id to which to index.
/// * `last_indexation_height` - Last Iris serial id to have been indexed.
/// * `excluded_serial_ids` - List of serial ids to be excluded from indexation.
///
async fn get_sync_state(
    config: &Config,
    store: &IrisStore,
    max_indexation_height: IrisSerialId,
    last_indexation_height: IrisSerialId,
>>>>>>> 15caf7ac
    excluded_serial_ids: &[IrisSerialId],
) -> Result<GenesisSyncState> {
    let db_len = store.count_irises().await? as u64;
    let common_config = CommonConfig::from(config.clone());
    let excluded_serial_ids = excluded_serial_ids.to_vec();

    let genesis_config = GenesisConfig {
<<<<<<< HEAD
        max_indexation_id,
        last_indexed_id,
=======
        max_indexation_height,
        last_indexation_height,
>>>>>>> 15caf7ac
        excluded_serial_ids,
    };

    Ok(GenesisSyncState {
        db_len,
        common_config,
        genesis_config,
    })
<<<<<<< HEAD
}

async fn get_sync_result(
    config: &Config,
    my_state: &GenesisSyncState,
) -> Result<GenesisSyncResult> {
    let mut all_states = vec![my_state.clone()];
    all_states.extend(coordinator::get_others_sync_state(config).await?);
    let sync_result = GenesisSyncResult::new(my_state.clone(), all_states);
    Ok(sync_result)
=======
>>>>>>> 15caf7ac
}

async fn get_sync_result(
    config: &Config,
    my_state: &GenesisSyncState,
) -> Result<GenesisSyncResult> {
    let mut all_states = vec![my_state.clone()];
    all_states.extend(coordinator::get_others_sync_state(config).await?);
    let sync_result = GenesisSyncResult::new(my_state.clone(), all_states);
    Ok(sync_result)
}

/// Initializes HNSW graph from data previously persisted to a store.
///
/// # Arguments
///
/// * `iris_store` - Iris PostgreSQL store provider.
/// * `config` - Application configuration instance.
/// * `graph_store` - Graph PostgreSQL store provider.
/// * `hawk_actor` - Hawk actor managing graph access & indexation.
///
async fn init_graph_from_stores(
    config: &Config,
    iris_store: &IrisStore,
    graph_store: &GraphPg<Aby3Store>,
    hawk_actor: &mut HawkActor,
) -> Result<()> {
    // ANCHOR: Load the database
    log_info("⚓️ ANCHOR: Load the database".to_string());
    let (mut iris_loader, graph_loader) = hawk_actor.as_iris_loader().await;

    let parallelism = config
        .database
        .as_ref()
        .ok_or(eyre!("HNSW GENESIS :: Server :: Missing database config"))?
        .load_parallelism;
    log_info(format!(
        "Initialize iris db: Loading from DB (parallelism: {})",
        parallelism
    ));

    // -------------------------------------------------------------------
    // TODO: use the number of currently processed entries for the amount
    //       to read into memory
    // -------------------------------------------------------------------
    let store_len = iris_store.count_irises().await?;
    load_db(&mut iris_loader, iris_store, store_len, parallelism)
        .await
        .expect("Failed to load DB");

    graph_loader.load_graph_store(graph_store).await?;

    Ok(())
}

/// Spawns thread responsible for persisting results from batch query processing to database.
async fn start_results_thread(
    graph_store: GraphPg<Aby3Store>,
    task_monitor: &mut TaskMonitor,
    shutdown_handler: &Arc<ShutdownHandler>,
) -> Result<Sender<JobResult>> {
    let (tx, mut rx) = mpsc::channel(32); // TODO: pick some buffer value
    let shutdown_handler_bg = Arc::clone(shutdown_handler);
    let _result_sender_abort = task_monitor.spawn(async move {
        while let Some(JobResult {
            job_id,
            identifiers,
            connect_plans,
        }) = rx.recv().await
        {
            if let (Some(first_id), Some(last_id)) = (identifiers.first(), identifiers.last()) {
                let mut graph_tx = graph_store.tx().await?;
                connect_plans.persist(&mut graph_tx).await?;
                let mut db_tx = graph_tx.tx;
                set_last_indexed(&mut db_tx, &last_id.serial_id()).await?;
                db_tx.commit().await?;

                log_info(format!(
                    "Persisted results to database for job {}; serial ids between {} and {}",
                    job_id,
                    first_id.serial_id(),
                    last_id.serial_id(),
                ))
            } else {
                log_warn(format!(
                    "Received empty job result for job {} in genesis indexer results thread",
                    job_id
                ));
            }

            shutdown_handler_bg.decrement_batches_pending_completion();
        }

        Ok(())
    });

    Ok(tx)
}

/// Initializes shutdown handler, which waits for shutdown signals or function
/// calls and provides a light mechanism for gracefully finishing ongoing query
/// batches before exiting.
///
/// # Arguments
///
/// * `config` - Application configuration instance.
///
async fn init_shutdown_handler(config: &Config) -> Arc<ShutdownHandler> {
    let shutdown_handler = Arc::new(ShutdownHandler::new(
        config.shutdown_last_results_sync_timeout_secs,
    ));
    shutdown_handler.wait_for_shutdown_signal().await;

    shutdown_handler
}

/// Loads Aurora db records from the stream into memory
///
/// # Arguments
///
/// * `actor` - Hawk actor Iris loader.
/// * `store` - Iris PostgreSQL store provider.
/// * `store_len` - Count of Iris serial identifiers.
/// * `store_load_parallelism` - Number of parallel threads to utilise when loading.
///
async fn load_db(
    actor: &mut impl InMemoryStore,
    store: &IrisStore,
    store_len: usize,
    store_load_parallelism: usize,
) -> Result<()> {
    let total_load_time = Instant::now();

    let mut all_serial_ids: HashSet<i64> = HashSet::from_iter(1..=(store_len as i64));
    actor.reserve(store_len);
    let stream_db = store
        .stream_irises_par(None, store_load_parallelism)
        .await
        .boxed();
    load_db_records(actor, &mut all_serial_ids, stream_db).await;

    if !all_serial_ids.is_empty() {
        let msg = log_error(format!(
            "Not all serial_ids were loaded: {:?}",
            all_serial_ids
        ));
        bail!(msg);
    }

    log_info("Preprocessing db".to_string());
    actor.preprocess_db();

    log_info(format!(
        "Loaded set records from db into memory in {:?} [DB sizes: {:?}]",
        total_load_time.elapsed(),
        actor.current_db_sizes()
    ));

    eyre::Ok(())
}

/// Loads Aurora db records from the stream into memory
///
/// # Arguments
///
/// * `actor` - Hawk actor Iris loader.
/// * `all_serial_ids` - Set of Iris serial identifiers.
/// * `stream_db` - Db stream for pulling data.
///
#[allow(clippy::needless_lifetimes)]
async fn load_db_records<'a>(
    actor: &mut impl InMemoryStore,
    all_serial_ids: &mut HashSet<i64>,
    mut stream_db: BoxStream<'a, Result<DbStoredIris>>,
) {
    let mut load_summary_ts = Instant::now();
    let mut time_waiting_for_stream = Duration::from_secs(0);
    let mut time_loading_into_memory = Duration::from_secs(0);
    let mut record_counter = 0;
    while let Some(iris) = stream_db.next().await {
        // Update time waiting for the stream
        time_waiting_for_stream += load_summary_ts.elapsed();
        load_summary_ts = Instant::now();

        let iris = iris.unwrap();

        actor.load_single_record_from_db(
            iris.serial_id() - 1,
            iris.vector_id(),
            iris.left_code(),
            iris.left_mask(),
            iris.right_code(),
            iris.right_mask(),
        );

        // Only increment db size if record has not been loaded via s3 before
        if all_serial_ids.contains(&(iris.serial_id() as i64)) {
            actor.increment_db_size(iris.serial_id() - 1);
            all_serial_ids.remove(&(iris.serial_id() as i64));
            record_counter += 1;
        }

        // Update time spent loading into memory
        time_loading_into_memory += load_summary_ts.elapsed();
        load_summary_ts = Instant::now();
    }

    log_info(format!(
        "Aurora Loading summary => Loaded {:?} items. Waited for stream: {:?}, Loaded into memory: {:?}",
        record_counter,
        time_waiting_for_stream,
        time_loading_into_memory,
    ));
}

/// Helper: process error logging.
fn log_error(msg: String) -> String {
    genesis::log_error("Server", msg)
}

/// Helper: process logging.
fn log_info(msg: String) {
    genesis::log_info("Server", msg);
}

/// Helper: process warning logging.
fn log_warn(msg: String) {
    genesis::log_warn("Server", msg);
}

// TODO : implement db sync genesis
#[allow(dead_code)]
async fn sync_dbs_genesis(
    _config: &Config,
    _sync_result: &GenesisSyncResult,
    _iris_store: &IrisStore,
) -> Result<()> {
    todo!("If network state decoheres then re-synchronize");
}

/// Validates application config.
fn validate_config(config: &Config) {
    // Validate modes of compute/deployment.
    if config.mode_of_compute != ModeOfCompute::Cpu {
        panic!(
            "HNSW GENESIS :: Server :: Invalid config setting: mode_of_compute: actual: {:?} :: expected: ModeOfCompute::CPU",
            config.mode_of_compute
        );
    }

    // Validate modes of compute/deployment.
    if config.mode_of_deployment != ModeOfDeployment::Standard {
        panic!(
            "HNSW GENESIS :: Server :: Invalid config setting: mode_of_deployment: actual: {:?} :: expected: ModeOfDeployment::Standard",
            config.mode_of_deployment
        );
    }

    log_info(format!("Mode of compute: {:?}", config.mode_of_compute));
    log_info(format!(
        "Mode of deployment: {:?}",
        config.mode_of_deployment
    ));
}

/// Validates consistency of PostGres stores.
///
/// # Arguments
///
/// * `config` - Application configuration instance.
/// * `iris_store` - Iris PostgreSQL store provider.
/// * `height_max` - Maximum Iris serial id to which to index.
/// * `height_last` - Last Iris serial id to have been indexed.
///
async fn validate_consistency_of_stores(
    config: &Config,
    iris_store: &IrisStore,
<<<<<<< HEAD
    max_indexation_id: IrisSerialId,
    last_indexed_id: IrisSerialId,
=======
    height_max: IrisSerialId,
    height_last: IrisSerialId,
>>>>>>> 15caf7ac
) -> Result<()> {
    // Bail if last indexation height exceeds max indexation height
    if height_last > height_max {
        let msg = log_error(format!(
            "Last indexation height {} exceeds max indexation height {}",
            height_last, height_max
        ));
        bail!(msg);
    }

    // Bail if current Iris store length exceeds maximum constraint - should never occur.
    let store_len = iris_store.count_irises().await?;
    if store_len > config.max_db_size {
        let msg = log_error(format!(
            "Database size {} exceeds maximum allowed {}",
            store_len, config.max_db_size
        ));
        bail!(msg);
    }
    log_info(format!("Size of the database after init: {}", store_len));

<<<<<<< HEAD
    // Bail if max indexation id exceeds length of the database
    let store_len_u32: u32 = store_len
        .try_into()
        .unwrap_or_else(|_| panic!("Value too large for u32"));
    if max_indexation_id > store_len_u32 {
        log_error(format!(
            "HNSW GENESIS :: Server :: Max indexation id {} exceeds database size {}",
            max_indexation_id, store_len_u32
        ));
        bail!(
            "HNSW GENESIS :: Server :: Max indexation id {} exceeds database size {}",
            max_indexation_id,
            store_len_u32
        );
    }

    if last_indexed_id > max_indexation_id {
        log_error(format!(
            "HNSW GENESIS :: Server :: Last indexed id {} exceeds max indexation id {}",
            last_indexed_id, max_indexation_id
        ));
        bail!(
            "HNSW GENESIS :: Server :: Last indexed id {} exceeds max indexation id {}",
            last_indexed_id,
            max_indexation_id
        );
=======
    // Bail if max indexation height exceeds length of the database
    if height_max as usize > store_len {
        let msg = log_error(format!(
            "Max indexation height {} exceeds database size {}",
            height_max, store_len
        ));
        bail!(msg);
>>>>>>> 15caf7ac
    }

    Ok(())
}<|MERGE_RESOLUTION|>--- conflicted
+++ resolved
@@ -16,17 +16,7 @@
 use iris_mpc_cpu::{
     execution::hawk_main::{GraphStore, HawkActor, HawkArgs},
     genesis::{
-<<<<<<< HEAD
-        logger,
-        sync::{GenesisConfig, GenesisSyncResult, GenesisSyncState},
-        utils::fetcher::{self, get_last_indexed, set_last_indexed},
-        BatchGenerator, BatchIterator, Handle as HawkHandle, JobResult,
-=======
-        self,
-        state_accessor::{fetch_iris_deletions, get_last_indexed, set_last_indexed},
-        sync::{GenesisConfig, GenesisSyncResult, GenesisSyncState},
-        BatchGenerator, BatchIterator,
->>>>>>> 15caf7ac
+        self, state_accessor::{fetch_iris_deletions, get_last_indexed, set_last_indexed}, sync::{GenesisConfig, GenesisSyncResult, GenesisSyncState}, Batch, BatchGenerator, BatchIterator, JobResult
     },
     hawkers::aby3::aby3_store::Aby3Store,
     hnsw::graph::graph_store::GraphPg,
@@ -53,17 +43,10 @@
 /// # Arguments
 ///
 /// * `config` - Application configuration instance.
-<<<<<<< HEAD
 /// * `max_indexation_id` - Maximum id to which to index iris codes.
 ///
 pub async fn exec_main(config: Config, max_indexation_id: IrisSerialId) -> Result<()> {
-    // Bail if config is invalid.
-=======
-/// * `height_max` - Maximum height to which to index iris codes.
-///
-pub async fn exec_main(config: Config, max_indexation_height: IrisSerialId) -> Result<()> {
     // Process: bail if config is invalid.
->>>>>>> 15caf7ac
     validate_config(&config);
 
     // Process: set shutdown handler.
@@ -75,9 +58,8 @@
     // Process: set service clients.
     let (aws_s3_client, iris_store, graph_store) = get_service_clients(&config).await?;
 
-<<<<<<< HEAD
     let last_indexed_id = get_last_indexed(&iris_store).await?;
-    let excluded_serial_ids = fetcher::fetch_iris_deletions(&config, &aws_s3_client).await?;
+    let excluded_serial_ids = fetch_iris_deletions(&config, &aws_s3_client).await?;
 
     // Bail if stores are inconsistent.
     validate_consistency_of_stores(&config, &iris_store, max_indexation_id, last_indexed_id)
@@ -88,26 +70,6 @@
         &iris_store,
         max_indexation_id,
         last_indexed_id,
-=======
-    let last_indexation_height = get_last_indexed(&iris_store).await?;
-    let excluded_serial_ids = fetch_iris_deletions(&config, &aws_s3_client).await?;
-
-    // Process: bail if stores are inconsistent.
-    validate_consistency_of_stores(
-        &config,
-        &iris_store,
-        max_indexation_height,
-        last_indexation_height,
-    )
-    .await?;
-
-    // Process: generate my synchronization state for inter-node startup validation
-    let my_state = get_sync_state(
-        &config,
-        &iris_store,
-        max_indexation_height,
-        last_indexation_height,
->>>>>>> 15caf7ac
         &excluded_serial_ids,
     )
     .await?;
@@ -129,11 +91,7 @@
     coordinator::init_heartbeat_task(&config, &mut background_tasks, &shutdown_handler).await?;
     background_tasks.check_tasks();
 
-<<<<<<< HEAD
-    // Await coordinator to signal network state = synchronized.
-=======
     // Coordinator: await network state = synchronized.
->>>>>>> 15caf7ac
     let sync_result = get_sync_result(&config, &my_state).await?;
     sync_result.check_common_config()?;
     sync_result.check_genesis_config()?;
@@ -152,17 +110,13 @@
     init_graph_from_stores(&config, &iris_store, &graph_store, &mut hawk_actor).await?;
     background_tasks.check_tasks();
 
-<<<<<<< HEAD
     // Start thread for persisting indexing results to DB.
     let tx_results =
         start_results_thread(graph_store, &mut background_tasks, &shutdown_handler).await?;
 
     background_tasks.check_tasks();
 
-    // Await coordinator to signal network state = ready.
-=======
     // Coordinator: await network state = ready.
->>>>>>> 15caf7ac
     coordinator::set_node_ready(is_ready_flag);
     coordinator::wait_for_others_ready(&config).await?;
     background_tasks.check_tasks();
@@ -171,16 +125,10 @@
     log_info("Executing main loop".to_string());
     exec_main_loop(
         &config,
-<<<<<<< HEAD
         last_indexed_id,
         max_indexation_id,
-=======
-        last_indexation_height,
-        max_indexation_height,
->>>>>>> 15caf7ac
         excluded_serial_ids,
         &iris_store,
-        &sync_result,
         background_tasks,
         &shutdown_handler,
         hawk_actor,
@@ -196,33 +144,22 @@
 /// # Arguments
 ///
 /// * `config` - Application configuration instance.
-/// * `height_max` - Maximum Iris serial id to which to index.
-/// * `height_last` - Last Iris serial id to have been indexed.
+/// * `last_indexed_id` - Last Iris serial id to have been indexed.
+/// * `max_indexation_id` - Maximum Iris serial id to which to index.
+/// * `excluded_serial_ids` - List of serial ids to be excluded from indexing.
 /// * `iris_store` - Iris PostgreSQL store provider.
-/// * `graph_store` - Graph PostgreSQL store provider.
-/// * `s3_client` - AWS S3 client.
-/// * `sync_result` - Result of previous network synchronization check.
 /// * `task_monitor` - Tokio task monitor to coordinate with other threads.
 /// * `shutdown_handler` - Handler coordinating process shutdown.
 /// * `hawk_actor` - Hawk actor managing indexation & search over an HNSW graph.
+/// * `tx_results` - Channel to send job results to DB persistence thread.
 ///
 #[allow(clippy::too_many_arguments)]
 async fn exec_main_loop(
     config: &Config,
-<<<<<<< HEAD
     last_indexed_id: IrisSerialId,
     max_indexation_id: IrisSerialId,
     excluded_serial_ids: Vec<IrisSerialId>,
     iris_store: &IrisStore,
-=======
-    last_indexation_height: IrisSerialId,
-    max_indexation_height: IrisSerialId,
-    excluded_serial_ids: Vec<IrisSerialId>,
-    iris_store: &IrisStore,
-    _graph_store: &GraphPg<Aby3Store>,
-    _s3_client: &S3Client,
->>>>>>> 15caf7ac
-    _sync_result: &GenesisSyncResult,
     mut task_monitor: TaskMonitor,
     shutdown_handler: &Arc<ShutdownHandler>,
     hawk_actor: HawkActor,
@@ -234,13 +171,8 @@
 
     // Set batch generator.
     let mut batch_generator = BatchGenerator::new(
-<<<<<<< HEAD
         last_indexed_id + 1,
         max_indexation_id,
-=======
-        last_indexation_height + 1,
-        max_indexation_height,
->>>>>>> 15caf7ac
         config.max_batch_size,
         excluded_serial_ids,
     );
@@ -255,65 +187,51 @@
         let processing_timeout = Duration::from_secs(config.processing_timeout_secs);
 
         // Index until generator is exhausted.
-        while let Some(batch) = batch_generator.next_batch(iris_store).await? {
-<<<<<<< HEAD
-            let batch_count = batch_generator.batch_count();
-            let batch_len = batch.len();
+        while let Some(Batch { data, id: batch_id }) = batch_generator.next_batch(iris_store).await? {
+            let data_len = data.len();
 
             // Filter out any ids which have already been indexed -- there should be none
-            let batch: Vec<_> = batch.into_iter().filter(|db_iris| db_iris.id() > (last_indexed_id as i64)).collect();
-            if batch.len() < batch_len {
+            let data: Vec<_> = data.into_iter().filter(|db_iris| db_iris.id() > (last_indexed_id as i64)).collect();
+            if data.len() < data_len {
                 log_warn(format!(
-                    "HNSW GENESIS: Filtered out previously indexed batch elements: idx={} :: irises={} :: filtered={} :: time {:?}",
-                    batch_count,
-                    batch_len,
-                    batch_len - batch.len(),
+                    "HNSW GENESIS: Filtered out previously indexed batch elements: id={} :: irises={} :: filtered={} :: time {:?}",
+                    batch_id,
+                    data_len,
+                    data_len - data.len(),
                     now.elapsed(),
                 ));
             }
 
             // Filter out empty batches -- this should not occur
-            if batch.is_empty() {
+            if data.is_empty() {
                 log_warn(format!(
-                    "HNSW GENESIS: Skipping empty batch: idx={} :: irises={} :: time {:?}",
-                    batch_count,
-                    batch_len,
+                    "HNSW GENESIS: Skipping empty batch: id={} :: irises={} :: time {:?}",
+                    batch_id,
+                    data_len,
                     now.elapsed(),
                 ));
                 continue;
             }
 
+            // Collate metrics.
+            metrics::histogram!("genesis_batch_duration").record(now.elapsed().as_secs_f64());
+
+            // Coordinator: check background task processing.
+            task_monitor.check_tasks();
+
+            let batch = Batch::new(batch_id, data);
             log_info(format!(
-                "Indexing new batch: idx={} :: irises={} :: time {:?}",
-                batch_count,
-                batch_len,
-=======
-            let height_end = batch.height_end();
-            log_info(format!(
-                "Indexing new batch: batch-id={} :: batch-size={} :: batch-range={}..{} :: time {:?}",
+                "Indexing new batch: id={} :: batch-size={} :: batch-range=({}..={}) :: time {:?}",
                 batch.id,
                 batch.size(),
                 batch.height_start(),
                 batch.height_end(),
->>>>>>> 15caf7ac
                 now.elapsed(),
             ));
 
-            // Collate metrics.
-            metrics::histogram!("genesis_batch_duration").record(now.elapsed().as_secs_f64());
-
-            // Coordinator: check background task processing.
-            task_monitor.check_tasks();
-
-<<<<<<< HEAD
             // Process batch with genesis Handle over hawk actor.
-            let result_future = hawk_handle.submit_batch(&batch, batch_count).await;
+            let result_future = hawk_handle.submit_batch(batch).await;
             let result = timeout(processing_timeout, result_future)
-=======
-            // Submit batch to Hawk handle for indexation.
-            let result_future = hawk_handle.submit_batch(batch);
-            timeout(processing_timeout, result_future.await)
->>>>>>> 15caf7ac
                 .await
                 .map_err(|err| {
                     eyre!(
@@ -322,16 +240,8 @@
                     )
                 })??;
 
-<<<<<<< HEAD
             // Send results to processing thread to persist to database.
             tx_results.send(result).await?;
-=======
-            let mut tx = iris_store.tx().await?;
-            set_last_indexed(&mut tx, &height_end).await?;
-            tx.commit().await?;
-
-            // Housekeeping: increment count of pending batches.
->>>>>>> 15caf7ac
             shutdown_handler.increment_batches_pending_completion();
         }
 
@@ -479,28 +389,20 @@
 /// Build this node's synchronization state, which is compared against the
 /// states provided by the other MPC nodes to reconstruct a consistent initial
 /// state for MPC operation.
-<<<<<<< HEAD
+///
+/// # Arguments
+///
+/// * `config` - Application configuration instance.
+/// * `store` - Iris PostgreSQL store provider.
+/// * `max_indexation_id` - Maximum Iris serial id to which to index.
+/// * `last_indexed_id` - Last Iris serial id to have been indexed.
+/// * `excluded_serial_ids` - List of serial ids to be excluded from indexation.
+///
 async fn get_sync_state(
     config: &Config,
     store: &IrisStore,
     max_indexation_id: IrisSerialId,
     last_indexed_id: IrisSerialId,
-=======
-///
-/// # Arguments
-///
-/// * `config` - Application configuration instance.
-/// * `store` - Iris PostgreSQL store provider.
-/// * `max_indexation_height` - Maximum Iris serial id to which to index.
-/// * `last_indexation_height` - Last Iris serial id to have been indexed.
-/// * `excluded_serial_ids` - List of serial ids to be excluded from indexation.
-///
-async fn get_sync_state(
-    config: &Config,
-    store: &IrisStore,
-    max_indexation_height: IrisSerialId,
-    last_indexation_height: IrisSerialId,
->>>>>>> 15caf7ac
     excluded_serial_ids: &[IrisSerialId],
 ) -> Result<GenesisSyncState> {
     let db_len = store.count_irises().await? as u64;
@@ -508,13 +410,8 @@
     let excluded_serial_ids = excluded_serial_ids.to_vec();
 
     let genesis_config = GenesisConfig {
-<<<<<<< HEAD
         max_indexation_id,
         last_indexed_id,
-=======
-        max_indexation_height,
-        last_indexation_height,
->>>>>>> 15caf7ac
         excluded_serial_ids,
     };
 
@@ -523,19 +420,6 @@
         common_config,
         genesis_config,
     })
-<<<<<<< HEAD
-}
-
-async fn get_sync_result(
-    config: &Config,
-    my_state: &GenesisSyncState,
-) -> Result<GenesisSyncResult> {
-    let mut all_states = vec![my_state.clone()];
-    all_states.extend(coordinator::get_others_sync_state(config).await?);
-    let sync_result = GenesisSyncResult::new(my_state.clone(), all_states);
-    Ok(sync_result)
-=======
->>>>>>> 15caf7ac
 }
 
 async fn get_sync_result(
@@ -601,7 +485,7 @@
     let shutdown_handler_bg = Arc::clone(shutdown_handler);
     let _result_sender_abort = task_monitor.spawn(async move {
         while let Some(JobResult {
-            job_id,
+            batch_id,
             identifiers,
             connect_plans,
         }) = rx.recv().await
@@ -614,15 +498,15 @@
                 db_tx.commit().await?;
 
                 log_info(format!(
-                    "Persisted results to database for job {}; serial ids between {} and {}",
-                    job_id,
+                    "Persisted results to database for batch {}; serial ids between {} and {}",
+                    batch_id,
                     first_id.serial_id(),
                     last_id.serial_id(),
                 ))
             } else {
                 log_warn(format!(
-                    "Received empty job result for job {} in genesis indexer results thread",
-                    job_id
+                    "Received empty job result for batch {} in genesis indexer results thread",
+                    batch_id
                 ));
             }
 
@@ -813,19 +697,14 @@
 async fn validate_consistency_of_stores(
     config: &Config,
     iris_store: &IrisStore,
-<<<<<<< HEAD
     max_indexation_id: IrisSerialId,
     last_indexed_id: IrisSerialId,
-=======
-    height_max: IrisSerialId,
-    height_last: IrisSerialId,
->>>>>>> 15caf7ac
 ) -> Result<()> {
     // Bail if last indexation height exceeds max indexation height
-    if height_last > height_max {
+    if last_indexed_id > max_indexation_id {
         let msg = log_error(format!(
             "Last indexation height {} exceeds max indexation height {}",
-            height_last, height_max
+            last_indexed_id, max_indexation_id
         ));
         bail!(msg);
     }
@@ -841,42 +720,14 @@
     }
     log_info(format!("Size of the database after init: {}", store_len));
 
-<<<<<<< HEAD
-    // Bail if max indexation id exceeds length of the database
-    let store_len_u32: u32 = store_len
-        .try_into()
-        .unwrap_or_else(|_| panic!("Value too large for u32"));
-    if max_indexation_id > store_len_u32 {
-        log_error(format!(
-            "HNSW GENESIS :: Server :: Max indexation id {} exceeds database size {}",
-            max_indexation_id, store_len_u32
-        ));
-        bail!(
-            "HNSW GENESIS :: Server :: Max indexation id {} exceeds database size {}",
-            max_indexation_id,
-            store_len_u32
-        );
-    }
-
-    if last_indexed_id > max_indexation_id {
-        log_error(format!(
-            "HNSW GENESIS :: Server :: Last indexed id {} exceeds max indexation id {}",
-            last_indexed_id, max_indexation_id
-        ));
-        bail!(
-            "HNSW GENESIS :: Server :: Last indexed id {} exceeds max indexation id {}",
-            last_indexed_id,
-            max_indexation_id
-        );
-=======
-    // Bail if max indexation height exceeds length of the database
-    if height_max as usize > store_len {
+    // Bail if max indexation id exceeds max id in the database
+    let max_db_id = iris_store.get_max_serial_id().await?;
+    if max_indexation_id as usize > max_db_id {
         let msg = log_error(format!(
             "Max indexation height {} exceeds database size {}",
-            height_max, store_len
+            max_indexation_id, store_len
         ));
         bail!(msg);
->>>>>>> 15caf7ac
     }
 
     Ok(())
