use aws_config::retry::RetryConfig;
use aws_sdk_rds::Client as RDSClient;
use aws_sdk_s3::{
    config::{Builder as S3ConfigBuilder, Region},
    Client as S3Client,
};
use aws_sdk_sqs::Client as SQSClient;
use chrono::Utc;
use eyre::{bail, eyre, Report, Result};
use iris_mpc_common::{
    config::{CommonConfig, Config, ModeOfCompute, ModeOfDeployment},
    helpers::{
        shutdown_handler::ShutdownHandler, smpc_request::IDENTITY_DELETION_MESSAGE_TYPE,
        sync::Modification, task_monitor::TaskMonitor,
    },
    postgres::{AccessMode, PostgresClient},
    server_coordination as coordinator, IrisSerialId,
};
use iris_mpc_cpu::{
    execution::hawk_main::{BothEyes, GraphStore, HawkActor, HawkArgs, StoreId},
    genesis::{
        self,
        state_accessor::{
            fetch_iris_deletions, fetch_iris_modifications, get_last_indexed_id,
            get_last_indexed_modification_id, set_last_indexed_id, set_rds_snapshot,
        },
        state_sync::{
            Config as GenesisConfig, SyncResult as GenesisSyncResult, SyncState as GenesisSyncState,
        },
        BatchGenerator, BatchIterator, Handle as HawkHandle, JobResult,
    },
    hawkers::aby3::aby3_store::Aby3Store,
    hnsw::graph::graph_store::GraphPg,
};
use iris_mpc_store::{loader::load_iris_db, Store as IrisStore};
use std::{
    sync::{atomic::AtomicU64, Arc},
    time::{Duration, Instant},
};
use tokio::{
    sync::mpsc::{self, Sender},
    time::timeout,
};

const DEFAULT_REGION: &str = "eu-north-1";

/// Main logic for initialization and execution of server nodes for genesis
/// indexing.  This setup builds a new HNSW graph via MPC insertion of secret
/// shared iris codes in a database snapshot.  In particular, this indexer
/// mode does not make use of AWS services, instead processing entries from
/// an isolated database snapshot of previously validated unique iris shares.
///
/// # Arguments
///
/// * `config` - Application configuration instance.
/// * `max_indexation_id` - Maximum id to which to index iris codes.
///
pub async fn exec_main(
    config: Config,
    max_indexation_id: IrisSerialId,
    batch_size: usize,
    perform_snapshot: bool,
) -> Result<()> {
    // Process: bail if config is invalid.
    validate_config(&config);
    log_info(format!("Mode of compute: {:?}", config.mode_of_compute));
    log_info(format!(
        "Mode of deployment: {:?}",
        config.mode_of_deployment
    ));

    // Process: set shutdown handler.
    let shutdown_handler = init_shutdown_handler(&config).await;

    // Coordinator: set task monitor.
    let mut background_tasks = coordinator::init_task_monitor();

    // Process: set service clients.
    // Set service clients.
    let ((aws_s3_client, sqs_client, rds_client), iris_store, graph_store) =
        get_service_clients(&config).await?;
    log_info(String::from("Service clients instantiated"));

    // Process: set serial identifier of last indexed Iris.
    let last_indexed_id = get_last_indexed_id(&iris_store).await?;
    log_info(format!(
        "Identifier of last Iris to have been indexed = {}",
        last_indexed_id,
    ));

    // Process: set Iris serial identifiers marked for deletion and thus excluded from indexation.
    let excluded_serial_ids =
        fetch_iris_deletions(&config, &aws_s3_client, max_indexation_id).await?;
    log_info(format!(
        "Deletions for exclusion count = {}",
        excluded_serial_ids.len(),
    ));

    // Process: get modifications that need to be applied to the graph.
    let last_indexed_modification_id = get_last_indexed_modification_id(&iris_store).await?;
    log_info(format!(
        "Identifier of last modification to have been indexed = {}",
        last_indexed_modification_id,
    ));
    let (modifications, latest_modification_id) =
        fetch_iris_modifications(&iris_store, last_indexed_modification_id, last_indexed_id)
            .await?;
    log_info(format!(
        "Modifications to be applied count = {}. Last modification id = {}",
        modifications.len(),
        latest_modification_id
    ));

    // Process: Bail if stores are inconsistent.
    validate_consistency_of_stores(&config, &iris_store, max_indexation_id, last_indexed_id)
        .await?;
    log_info(String::from("Store consistency checks OK"));

    // Coordinator: Await coordination server to start.
    let my_state = get_sync_state(
        &config,
        batch_size,
        max_indexation_id,
        last_indexed_id,
        &excluded_serial_ids,
        latest_modification_id,
    )
    .await?;
    log_info(String::from("Synchronization state initialised"));

    let current_batch_id_atomic = Arc::new(AtomicU64::new(0));

    // Coordinator: await server to start.
    let is_ready_flag = coordinator::start_coordination_server(
        &config,
        &sqs_client,
        &mut background_tasks,
        &shutdown_handler,
        &my_state,
        current_batch_id_atomic,
    )
    .await;
    background_tasks.check_tasks();

    // Coordinator: await network state = UNREADY.
    coordinator::wait_for_others_unready(&config).await?;
    log_info(String::from("Network status = UNREADY"));

    // Coordinator: await network state = HEALTHY.
    coordinator::init_heartbeat_task(&config, &mut background_tasks, &shutdown_handler).await?;
    background_tasks.check_tasks();
    log_info(String::from("Network status = HEALTHY"));

    // TODO: What should happen here - see Bryan.
    // sync_dbs_genesis(&config, &sync_result, &iris_store).await?;

    // Coordinator: await network state = SYNCHRONIZED.
    let sync_result = get_sync_result(&config, &my_state).await?;
    sync_result.check_synced_state()?;
    log_info(String::from("Synchronization checks passed"));

    // Coordinator: escape on shutdown.
    if shutdown_handler.is_shutting_down() {
        log_warn(String::from("Shutting down has been triggered"));
        return Ok(());
    }

    // Process: initialise HNSW graph from previously indexed.
    let mut hawk_actor = get_hawk_actor(&config).await?;
    init_graph_from_stores(
        &config,
        &iris_store,
        &graph_store,
        &mut hawk_actor,
        Arc::clone(&shutdown_handler),
    )
    .await?;
    background_tasks.check_tasks();
    log_info(String::from("HNSW graph initialised from store"));

    // Process: Start thread for persisting indexing results to DB.
    let tx_results =
        get_results_thread(graph_store, &mut background_tasks, &shutdown_handler).await?;
    background_tasks.check_tasks();

    // Coordinator: await network state = ready.
    coordinator::set_node_ready(is_ready_flag);
    coordinator::wait_for_others_ready(&config).await?;
    background_tasks.check_tasks();
    log_info(String::from("Network status = READY"));

    // Coordinator: escape on shutdown.
    if shutdown_handler.is_shutting_down() {
        log_warn(String::from("Shutting down has been triggered"));
        return Ok(());
    }

    // Process: execute main loop.
    log_info(String::from("Executing main loop"));
    exec_main_inner(
        &config,
        last_indexed_id,
        max_indexation_id,
        batch_size,
        excluded_serial_ids,
        modifications,
        background_tasks,
        &shutdown_handler,
        hawk_actor,
        tx_results,
    )
    .await?;

    // Process: create dB snapshot.
    if perform_snapshot {
        log_info(String::from("Db snapshot begins"));
        set_db_snapshot(
            &config,
            &rds_client,
            batch_size,
            last_indexed_id,
            max_indexation_id,
        )
        .await?;
    } else {
        log_info(String::from("Skipping database snapshot as requested"));
    };

    Ok(())
}

/// Main inner loop that performs actual indexation.
///
/// # Arguments
///
/// * `config` - Application configuration instance.
/// * `last_indexed_id` - Last Iris serial id to have been indexed.
/// * `max_indexation_id` - Maximum Iris serial id to which to index.
/// * `excluded_serial_ids` - List of serial ids to be excluded from indexing.
/// * `modifications` - List of new modifications entries to be processed.
/// * `task_monitor` - Tokio task monitor to coordinate with other threads.
/// * `shutdown_handler` - Handler coordinating process shutdown.
/// * `hawk_actor` - Hawk actor managing indexation & search over an HNSW graph.
/// * `tx_results` - Channel to send job results to DB persistence thread.
///
#[allow(clippy::too_many_arguments)]
async fn exec_main_inner(
    config: &Config,
    last_indexed_id: IrisSerialId,
    max_indexation_id: IrisSerialId,
    batch_size: usize,
    excluded_serial_ids: Vec<IrisSerialId>,
<<<<<<< HEAD
    iris_store: &IrisStore,
    task_monitor: TaskMonitor,
=======
    modifications: Vec<Modification>,
    mut task_monitor: TaskMonitor,
>>>>>>> 9ada42a2
    shutdown_handler: &Arc<ShutdownHandler>,
    hawk_actor: HawkActor,
    tx_results: Sender<JobResult>,
) -> Result<()> {
    // Set iris store.
    let iris_stores_mem: BothEyes<_> = [
        hawk_actor.iris_store(StoreId::Left),
        hawk_actor.iris_store(StoreId::Right),
    ];

    // Set Hawk handle.
    let hawk_handle = HawkHandle::new(config.party_id, hawk_actor).await?;
    log_info(String::from("Hawk handle initialised"));

    // Phase one: apply modifications.
    if modifications.is_empty() {
        log_info(String::from("No modifications to apply"));
    } else {
        exec_main_inner_step_one(&hawk_handle, modifications).await?;
    }

    // Phase one: new indexations.
    exec_main_inner_step_two(
        config,
        last_indexed_id,
        max_indexation_id,
        batch_size,
        excluded_serial_ids,
        iris_store,
        task_monitor,
        shutdown_handler,
        hawk_handle,
        tx_results,
    )
    .await?;

    Ok(())
}

/// Execution step one: apply modiciations since last indexation.
///
/// # Arguments
///
/// * `hawk_handle` - Handle to a Hawk actor managing indexation & search over an HNSW graph.
/// * `modifications` - Set of indexation modifications to apply.
///
async fn exec_main_inner_step_one(
    mut _hawk_handle: &HawkHandle,
    modifications: Vec<Modification>,
) -> Result<()> {
    log_info(format!("Applying {} modifications", modifications.len()));

    // TODO: implement applying modifications
    for modification in modifications {
        log_info(format!(
            "Applying modification: type={} id={}, serial_id={}",
            modification.request_type, modification.id, modification.serial_id
        ));
        if modification.request_type == IDENTITY_DELETION_MESSAGE_TYPE {
            // throw an error
            let msg = log_error(format!(
                "HawkActor does not support deletion of identities: modification: {:?}",
                modification
            ));
            bail!(msg);
        }
        // TODO: apply modification to the graph
        // TODO: set last indexed modification id
        // set_last_indexed_modification_id(&mut db_tx, _max_modification_id).await?;
    }

    Ok(())
}

/// Execution step two: index Iris's from last indexation id.
///
/// # Arguments
///
/// * `config` - Application configuration instance.
/// * `last_indexed_id` - Last Iris serial id to have been indexed.
/// * `max_indexation_id` - Maximum Iris serial id to which to index.
/// * `excluded_serial_ids` - List of serial ids to be excluded from indexing.
/// * `iris_store` - Iris PostgreSQL store provider.
/// * `task_monitor` - Tokio task monitor to coordinate with other threads.
/// * `shutdown_handler` - Handler coordinating process shutdown.
/// * `hawk_handle` - Handle to a Hawk actor managing indexation & search over an HNSW graph.
/// * `tx_results` - Channel to send job results to DB persistence thread.
///
#[allow(clippy::too_many_arguments)]
async fn exec_main_inner_step_two(
    config: &Config,
    last_indexed_id: IrisSerialId,
    max_indexation_id: IrisSerialId,
    batch_size: usize,
    excluded_serial_ids: Vec<IrisSerialId>,
    iris_store: &IrisStore,
    mut task_monitor: TaskMonitor,
    shutdown_handler: &Arc<ShutdownHandler>,
    mut hawk_handle: HawkHandle,
    tx_results: Sender<JobResult>,
) -> Result<()> {
    // Set batch generator.
    let mut batch_generator = BatchGenerator::new(
        last_indexed_id + 1,
        max_indexation_id,
        batch_size,
        excluded_serial_ids,
    );
    log_info(format!("Batch generator instantiated: {}", batch_generator));

    // Set main loop result.
    let res: Result<()> = async {
        log_info(String::from("Entering main loop"));

        // Housekeeping.
        let now = Instant::now();
        let processing_timeout = Duration::from_secs(config.processing_timeout_secs);

        // Index until generator is exhausted.
        // N.B. assumes that generator yields non-empty batches containing serial ids > last_indexed_id.
<<<<<<< HEAD
        while let Some(batch) = batch_generator.next_batch(iris_store, &hawk_handle).await? {
=======
        while let Some(batch) = batch_generator.next_batch(&iris_stores_mem).await? {
>>>>>>> 9ada42a2
            // Coordinator: escape on shutdown.
            if shutdown_handler.is_shutting_down() {
                log_warn(String::from("Shutting down has been triggered"));
                break;
            }

            // Signal.
            log_info(format!(
                "Indexing new batch: {} :: time {:?}s",
                batch,
                now.elapsed().as_secs_f64(),
            ));
            metrics::histogram!("genesis_batch_duration").record(now.elapsed().as_secs_f64());

            // Coordinator: check background task processing.
            task_monitor.check_tasks();

            // Submit batch to Hawk handle for indexation.
            let result_future = hawk_handle.submit_batch(batch).await;
            let result = timeout(processing_timeout, result_future)
                .await
                .map_err(|err| {
                    eyre!(log_error(format!(
                        "HawkActor processing timeout: {:?}",
                        err
                    )))
                })??;

            // Send results to processing thread to persist to database.
            tx_results.send(result).await?;
            shutdown_handler.increment_batches_pending_completion();
        }

        Ok(())
    }
    .await;

    // Process main loop result:
    match res {
        // Success.
        Ok(_) => {
            log_info(String::from(
                "Waiting for last batch results to be processed before \
                 shutting down...",
            ));
            shutdown_handler.wait_for_pending_batches_completion().await;
            log_info(String::from(
                "All batches have been processed, \
                 shutting down...",
            ));
        }
        // Error.
        Err(err) => {
            log_error(format!("HawkActor processing error: {:?}", err));

            // Clean up & shutdown.
            log_info(String::from("Initiating shutdown"));
            drop(hawk_handle);
            task_monitor.abort_all();
            tokio::time::sleep(Duration::from_secs(5)).await;
            task_monitor.check_tasks_finished();
        }
    }

    Ok(())
}

/// Factory function to return a configured Hawk actor that manages HNSW graph construction & search.
///
/// # Arguments
///
/// * `config` - Application configuration instance.
///
async fn get_hawk_actor(config: &Config) -> Result<HawkActor> {
    let node_addresses: Vec<String> = config
        .node_hostnames
        .iter()
        .zip(config.service_ports.iter())
        .map(|(host, port)| format!("{}:{}", host, port))
        .collect();

    let hawk_args = HawkArgs {
        party_index: config.party_id,
        addresses: node_addresses.clone(),
        request_parallelism: config.hawk_request_parallelism,
        stream_parallelism: config.hawk_stream_parallelism,
        connection_parallelism: config.hawk_connection_parallelism,
        hnsw_param_ef_constr: config.hnsw_param_ef_constr,
        hnsw_param_M: config.hnsw_param_M,
        hnsw_param_ef_search: config.hnsw_param_ef_search,
        hnsw_prng_seed: config.hawk_prng_seed,
        disable_persistence: config.cpu_disable_persistence,
        match_distances_buffer_size: config.match_distances_buffer_size,
        n_buckets: config.n_buckets,
    };

    log_info(format!(
        "Initializing HawkActor with args: party_index: {}, addresses: {:?}",
        hawk_args.party_index, node_addresses
    ));

    HawkActor::from_cli(&hawk_args).await
}

/// Returns service clients used downstream.
///
/// # Arguments
///
/// * `config` - Application configuration instance.
///
async fn get_service_clients(
    config: &Config,
) -> Result<
    (
        (S3Client, SQSClient, RDSClient),
        IrisStore,
        GraphPg<Aby3Store>,
    ),
    Report,
> {
    /// Returns an S3 client with retry configuration.
    async fn get_aws_clients(config: &Config) -> (S3Client, SQSClient, RDSClient) {
        // Get region from config or use default
        let region = config
            .clone()
            .aws
            .and_then(|aws| aws.region)
            .unwrap_or_else(|| DEFAULT_REGION.to_owned());
        let region_provider = Region::new(region);
        let shared_config = aws_config::from_env().region(region_provider).load().await;
        let force_path_style = config.environment != "prod" && config.environment != "stage";
        let retry_config = RetryConfig::standard().with_max_attempts(5);
        let s3_config = S3ConfigBuilder::from(&shared_config)
            .force_path_style(force_path_style)
            .retry_config(retry_config.clone())
            .build();
        let sqs_client = SQSClient::new(&shared_config);
        let rds_client = RDSClient::new(&shared_config);

        (S3Client::from_conf(s3_config), sqs_client, rds_client)
    }

    /// Returns initialized PostgreSQL clients for Iris share & HNSW graph stores.
    async fn get_pgres_clients(config: &Config) -> Result<(IrisStore, GraphPg<Aby3Store>), Report> {
        let iris_schema_name = format!(
            "{}_{}_{}",
            config.schema_name, config.environment, config.party_id
        );

        let hawk_schema_name = format!(
            "{}{}_{}_{}",
            config.schema_name, config.hnsw_schema_name_suffix, config.environment, config.party_id
        );
        // Set config.
        let db_config_iris = config
            .database
            .as_ref()
            .ok_or(eyre!("Missing database config"))?;
        let db_config_graph = config
            .cpu_database
            .as_ref()
            .ok_or(eyre!("Missing CPU database config for Hawk Genesis"))?;

        // Set postgres clients.
        let pg_client_iris = PostgresClient::new(
            &db_config_iris.url,
            iris_schema_name.as_str(),
            AccessMode::ReadOnly,
        )
        .await?;
        let pg_client_graph = PostgresClient::new(
            &db_config_graph.url,
            hawk_schema_name.as_str(),
            AccessMode::ReadWrite,
        )
        .await?;

        // Set Iris store - may take time if migrations are performed upon schemas.
        log_info(format!(
            "Creating new iris store from: {:?}",
            db_config_iris,
        ));
        let store_iris = IrisStore::new(&pg_client_iris).await?;

        // Set Graph store - may take time if migrations are performed upon schemas.
        log_info(format!(
            "Creating new graph store from: {:?}",
            db_config_graph,
        ));
        let store_graph = GraphStore::new(&pg_client_graph).await?;

        Ok((store_iris, store_graph))
    }

    let pgres_clients = get_pgres_clients(config).await?;
    let aws_clients = get_aws_clients(config).await;

    Ok((aws_clients, pgres_clients.0, pgres_clients.1))
}

/// Spawns thread responsible for persisting results from batch query processing to database.
///
/// # Arguments
///
/// * `graph_store` - Graph PostgreSQL store provider.
/// * `task_monitor` - Tokio task monitor to coordinate with other threads.
/// * `shutdown_handler` - Handler coordinating process shutdown.
///
async fn get_results_thread(
    graph_store: GraphPg<Aby3Store>,
    task_monitor: &mut TaskMonitor,
    shutdown_handler: &Arc<ShutdownHandler>,
) -> Result<Sender<JobResult>> {
    let (tx, mut rx) = mpsc::channel::<JobResult>(32); // TODO: pick some buffer value
    let shutdown_handler_bg = Arc::clone(shutdown_handler);
    let _result_sender_abort = task_monitor.spawn(async move {
        while let Some(JobResult {
            batch_id,
            connect_plans,
            last_serial_id,
            ..
        }) = rx.recv().await
        {
            log_info(format!("Job Results :: Received: batch-id={}", batch_id));

            let mut graph_tx = graph_store.tx().await?;
            connect_plans.persist(&mut graph_tx).await?;
            log_info(format!(
                "Job Results :: Persisted graph updates: batch-id={}",
                batch_id
            ));

            let mut db_tx = graph_tx.tx;
            set_last_indexed_id(&mut db_tx, last_serial_id).await?;
            db_tx.commit().await?;
            log_info(format!(
                "Job Results :: Persisted last indexed id: batch-id={}",
                batch_id
            ));

            log_info(format!(
                "Job Results :: Persisted to dB: batch-id={}",
                batch_id
            ));

            shutdown_handler_bg.decrement_batches_pending_completion();
        }

        Ok(())
    });

    Ok(tx)
}

/// Build this node's synchronization state, which is compared against the
/// states provided by the other MPC nodes to reconstruct a consistent initial
/// state for MPC operation.
///
/// # Arguments
///
/// * `config` - Application configuration instance.
/// * `store` - Iris PostgreSQL store provider.
/// * `max_indexation_id` - Maximum Iris serial id to which to index.
/// * `last_indexed_id` - Last Iris serial id to have been indexed.
/// * `excluded_serial_ids` - List of serial ids to be excluded from indexation.
/// * `max_modification_id` - Maximum modification id to apply after initial indexation.
///
async fn get_sync_state(
    config: &Config,
    batch_size: usize,
    max_indexation_id: IrisSerialId,
    last_indexed_id: IrisSerialId,
    excluded_serial_ids: &[IrisSerialId],
    max_modification_id: i64,
) -> Result<GenesisSyncState> {
    let common_config = CommonConfig::from(config.clone());
    let genesis_config = GenesisConfig::new(
        batch_size,
        excluded_serial_ids.to_vec(),
        last_indexed_id,
        max_indexation_id,
        max_modification_id,
    );

    Ok(GenesisSyncState::new(common_config, genesis_config))
}

/// Returns result of performing distributed state synchronization.
///
/// # Arguments
///
/// * `config` - Application configuration instance.
/// * `my_state` - Node specific synchronization state information.
///
async fn get_sync_result(
    config: &Config,
    my_state: &GenesisSyncState,
) -> Result<GenesisSyncResult> {
    let mut all_states = vec![my_state.clone()];
    all_states.extend(coordinator::get_others_sync_state(config).await?);
    let result = GenesisSyncResult::new(my_state.clone(), all_states);

    Ok(result)
}

/// Initializes HNSW graph from data previously persisted to a store.
///
/// # Arguments
///
/// * `iris_store` - Iris PostgreSQL store provider.
/// * `config` - Application configuration instance.
/// * `graph_store` - Graph PostgreSQL store provider.
/// * `hawk_actor` - Hawk actor managing graph access & indexation.
///
async fn init_graph_from_stores(
    config: &Config,
    iris_store: &IrisStore,
    graph_store: &GraphPg<Aby3Store>,
    hawk_actor: &mut HawkActor,
    shutdown_handler: Arc<ShutdownHandler>,
) -> Result<()> {
    log_info(String::from("⚓️ ANCHOR: Load the database"));

    let (mut iris_loader, graph_loader) = hawk_actor.as_iris_loader().await;

    let parallelism = config
        .database
        .as_ref()
        .ok_or(eyre!("HNSW GENESIS :: Server :: Missing database config"))?
        .load_parallelism;
    log_info(format!(
        "Initialize iris db: Loading from DB (parallelism: {})",
        parallelism
    ));

    // -------------------------------------------------------------------
    // TODO: use the number of currently processed entries for the amount
    //       to read into memory
    // -------------------------------------------------------------------
    let store_len = iris_store.count_irises().await?;
    load_iris_db(
        &mut iris_loader,
        iris_store,
        store_len,
        parallelism,
        config,
        shutdown_handler,
    )
    .await
    .expect("Failed to load DB");

    graph_loader.load_graph_store(graph_store).await?;

    Ok(())
}

/// Initializes shutdown handler, which waits for shutdown signals or function
/// calls and provides a light mechanism for gracefully finishing ongoing query
/// batches before exiting.
///
/// # Arguments
///
/// * `config` - Application configuration instance.
///
async fn init_shutdown_handler(config: &Config) -> Arc<ShutdownHandler> {
    let shutdown_handler = Arc::new(ShutdownHandler::new(
        config.shutdown_last_results_sync_timeout_secs,
    ));
    shutdown_handler.wait_for_shutdown_signal().await;

    shutdown_handler
}

/// Helper: logs & returns an error message.
fn log_error(msg: String) -> String {
    genesis::log_error("Server", msg)
}

/// Helper: logs & returns an information message.
fn log_info(msg: String) -> String {
    genesis::log_info("Server", msg)
}

/// Helper: logs & returns a warning message.
fn log_warn(msg: String) -> String {
    genesis::log_warn("Server", msg)
}

/// Takes a dB snapshot.
///
/// # Arguments
///
/// * `config` - Application configuration instance.
/// * `rds_client` - AWS RDS SDK client.
/// * `batch_size` - Size of indexation batches.
/// * `last_indexed_id` - Last Iris serial id to have been indexed.
/// * `max_indexation_id` - Maximum Iris serial id to which to index.
///
async fn set_db_snapshot(
    config: &Config,
    rds_client: &RDSClient,
    batch_size: usize,
    last_indexed_id: IrisSerialId,
    max_indexation_id: IrisSerialId,
) -> Result<()> {
    // Set snapshot ID.
    let db_config = config
        .cpu_database
        .as_ref()
        .ok_or(eyre!("Missing CPU database config for Hawk Genesis"))?;
    let unix_timestamp = Utc::now().timestamp();
    let snapshot_id = format!(
        "genesis-{}-{}-{}-{}",
        last_indexed_id, max_indexation_id, batch_size, unix_timestamp
    );

    // Create snapshot.
    set_rds_snapshot(rds_client, &db_config.url, &snapshot_id).await?;

    Ok(())
}

/// TODO : implement db sync genesis
#[allow(dead_code)]
async fn sync_dbs_genesis(
    _config: &Config,
    _sync_result: &GenesisSyncResult,
    _iris_store: &IrisStore,
) -> Result<()> {
    todo!("If network state decoheres then re-synchronize");
}

/// Validates application config.
///
/// # Arguments
///
/// * `config` - Application configuration instance.
///
fn validate_config(config: &Config) {
    // Validate modes of compute/deployment.
    if config.mode_of_compute != ModeOfCompute::Cpu {
        let msg = log_error(format!(
            "Invalid config setting: mode_of_compute: actual: {:?} :: expected: ModeOfCompute::CPU",
            config.mode_of_compute
        ));
        panic!("{}", msg);
    }

    // Validate modes of compute/deployment.
    if config.mode_of_deployment != ModeOfDeployment::Standard {
        let msg = log_error(format!(
            "Invalid config setting: mode_of_deployment: actual: {:?} :: expected: ModeOfDeployment::Standard",
            config.mode_of_deployment
        ));
        panic!("{}", msg);
    }
}

/// Validates consistency of PostGres stores.
///
/// # Arguments
///
/// * `config` - Application configuration instance.
/// * `iris_store` - Iris PostgreSQL store provider.
/// * `max_indexation_id` - Maximum Iris serial id to which to index.
/// * `last_indexed_id` - Last Iris serial id to have been indexed.
///
async fn validate_consistency_of_stores(
    config: &Config,
    iris_store: &IrisStore,
    max_indexation_id: IrisSerialId,
    last_indexed_id: IrisSerialId,
) -> Result<()> {
    // Bail if last indexed id exceeds max indexation id
    if last_indexed_id > max_indexation_id {
        let msg = log_error(format!(
            "Last indexed id {} exceeds max indexation id {}",
            last_indexed_id, max_indexation_id
        ));
        bail!(msg);
    }

    // Bail if current Iris store length exceeds maximum constraint - should never occur.
    let store_len = iris_store.count_irises().await?;
    if store_len > config.max_db_size {
        let msg = log_error(format!(
            "Database size {} exceeds maximum allowed {}",
            store_len, config.max_db_size
        ));
        bail!(msg);
    }
    log_info(format!("Size of the database after init: {}", store_len));

    // Bail if max indexation id exceeds max id in the database
    let max_db_id = iris_store.get_max_serial_id().await?;
    if max_indexation_id as usize > max_db_id {
        let msg = log_error(format!(
            "Max indexation id {} exceeds max database id {}",
            max_indexation_id, max_db_id
        ));
        bail!(msg);
    }

    Ok(())
}<|MERGE_RESOLUTION|>--- conflicted
+++ resolved
@@ -27,7 +27,7 @@
         state_sync::{
             Config as GenesisConfig, SyncResult as GenesisSyncResult, SyncState as GenesisSyncState,
         },
-        BatchGenerator, BatchIterator, Handle as HawkHandle, JobResult,
+        BatchGenerator, BatchIterator, Handle as GenesisHawkHandle, JobResult,
     },
     hawkers::aby3::aby3_store::Aby3Store,
     hnsw::graph::graph_store::GraphPg,
@@ -43,6 +43,60 @@
 };
 
 const DEFAULT_REGION: &str = "eu-north-1";
+
+// Information associated with inner execution context.
+struct ExecutionContextInfo {
+    // Serial idenitifer of last indexed Iris.
+    last_indexed_id: IrisSerialId,
+
+    // Serial idenitifer of maximum indexed Iris.
+    max_indexation_id: IrisSerialId,
+
+    // Batch size for indexing.
+    batch_size: usize,
+
+    // Set identifiers of Iris's to be excluded from indexation.
+    excluded_serial_ids: Vec<IrisSerialId>,
+
+    // Set of modifications to be applied.
+    modifications: Vec<Modification>,
+
+    // Maximum modification id.
+    max_modification_id: i64,
+}
+
+/// Constructor.
+impl ExecutionContextInfo {
+    fn new(
+        last_indexed_id: IrisSerialId,
+        max_indexation_id: IrisSerialId,
+        batch_size: usize,
+        excluded_serial_ids: Vec<IrisSerialId>,
+        modifications: Vec<Modification>,
+        max_modification_id: i64,
+    ) -> Self {
+        Self {
+            last_indexed_id,
+            max_indexation_id,
+            batch_size,
+            excluded_serial_ids,
+            modifications,
+            max_modification_id,
+        }
+    }
+}
+
+/// Convertor.
+impl From<&ExecutionContextInfo> for BatchGenerator {
+    fn from(value: &ExecutionContextInfo) -> Self {
+        Self::new(
+            value.last_indexed_id + 1,
+            value.max_indexation_id,
+            value.batch_size,
+            value.excluded_serial_ids.clone(),
+        )
+    }
+}
 
 /// Main logic for initialization and execution of server nodes for genesis
 /// indexing.  This setup builds a new HNSW graph via MPC insertion of secret
@@ -197,16 +251,21 @@
 
     // Process: execute main loop.
     log_info(String::from("Executing main loop"));
-    exec_main_inner(
-        &config,
+    let ctx = ExecutionContextInfo::new(
         last_indexed_id,
         max_indexation_id,
         batch_size,
-        excluded_serial_ids,
-        modifications,
+        excluded_serial_ids.clone(),
+        modifications.clone(),
+        latest_modification_id,
+    );
+    exec_main_inner(
+        &config,
+        &ctx,
+        &iris_store,
+        hawk_actor,
         background_tasks,
         &shutdown_handler,
-        hawk_actor,
         tx_results,
     )
     .await?;
@@ -246,49 +305,27 @@
 #[allow(clippy::too_many_arguments)]
 async fn exec_main_inner(
     config: &Config,
-    last_indexed_id: IrisSerialId,
-    max_indexation_id: IrisSerialId,
-    batch_size: usize,
-    excluded_serial_ids: Vec<IrisSerialId>,
-<<<<<<< HEAD
-    iris_store: &IrisStore,
+    ctx: &ExecutionContextInfo,
+    _iris_store: &IrisStore,
+    hawk_actor: HawkActor,
     task_monitor: TaskMonitor,
-=======
-    modifications: Vec<Modification>,
-    mut task_monitor: TaskMonitor,
->>>>>>> 9ada42a2
     shutdown_handler: &Arc<ShutdownHandler>,
-    hawk_actor: HawkActor,
     tx_results: Sender<JobResult>,
 ) -> Result<()> {
-    // Set iris store.
-    let iris_stores_mem: BothEyes<_> = [
-        hawk_actor.iris_store(StoreId::Left),
-        hawk_actor.iris_store(StoreId::Right),
-    ];
-
-    // Set Hawk handle.
-    let hawk_handle = HawkHandle::new(config.party_id, hawk_actor).await?;
-    log_info(String::from("Hawk handle initialised"));
-
     // Phase one: apply modifications.
-    if modifications.is_empty() {
+    if ctx.modifications.is_empty() {
         log_info(String::from("No modifications to apply"));
     } else {
-        exec_main_inner_step_one(&hawk_handle, modifications).await?;
+        exec_main_inner_step_one(ctx).await?;
     }
 
     // Phase one: new indexations.
     exec_main_inner_step_two(
         config,
-        last_indexed_id,
-        max_indexation_id,
-        batch_size,
-        excluded_serial_ids,
-        iris_store,
+        ctx,
+        hawk_actor,
         task_monitor,
         shutdown_handler,
-        hawk_handle,
         tx_results,
     )
     .await?;
@@ -300,13 +337,15 @@
 ///
 /// # Arguments
 ///
-/// * `hawk_handle` - Handle to a Hawk actor managing indexation & search over an HNSW graph.
+/// * `ctx` - Execution context information.
 /// * `modifications` - Set of indexation modifications to apply.
 ///
-async fn exec_main_inner_step_one(
-    mut _hawk_handle: &HawkHandle,
-    modifications: Vec<Modification>,
-) -> Result<()> {
+async fn exec_main_inner_step_one(ctx: &ExecutionContextInfo) -> Result<()> {
+    let ExecutionContextInfo {
+        modifications,
+        max_modification_id: _max_modification_id,
+        ..
+    } = ctx;
     log_info(format!("Applying {} modifications", modifications.len()));
 
     // TODO: implement applying modifications
@@ -336,35 +375,33 @@
 /// # Arguments
 ///
 /// * `config` - Application configuration instance.
-/// * `last_indexed_id` - Last Iris serial id to have been indexed.
-/// * `max_indexation_id` - Maximum Iris serial id to which to index.
-/// * `excluded_serial_ids` - List of serial ids to be excluded from indexing.
+/// * `ctx` - Execution context information.
 /// * `iris_store` - Iris PostgreSQL store provider.
 /// * `task_monitor` - Tokio task monitor to coordinate with other threads.
 /// * `shutdown_handler` - Handler coordinating process shutdown.
 /// * `hawk_handle` - Handle to a Hawk actor managing indexation & search over an HNSW graph.
 /// * `tx_results` - Channel to send job results to DB persistence thread.
 ///
-#[allow(clippy::too_many_arguments)]
 async fn exec_main_inner_step_two(
     config: &Config,
-    last_indexed_id: IrisSerialId,
-    max_indexation_id: IrisSerialId,
-    batch_size: usize,
-    excluded_serial_ids: Vec<IrisSerialId>,
-    iris_store: &IrisStore,
+    ctx: &ExecutionContextInfo,
+    hawk_actor: HawkActor,
     mut task_monitor: TaskMonitor,
     shutdown_handler: &Arc<ShutdownHandler>,
-    mut hawk_handle: HawkHandle,
     tx_results: Sender<JobResult>,
 ) -> Result<()> {
+    // Set in memory Iris stores.
+    let iris_stores_mem: BothEyes<_> = [
+        hawk_actor.iris_store(StoreId::Left),
+        hawk_actor.iris_store(StoreId::Right),
+    ];
+
+    // Set Hawk handle.
+    let mut hawk_handle = GenesisHawkHandle::new(config.party_id, hawk_actor).await?;
+    log_info(String::from("Hawk handle initialised"));
+
     // Set batch generator.
-    let mut batch_generator = BatchGenerator::new(
-        last_indexed_id + 1,
-        max_indexation_id,
-        batch_size,
-        excluded_serial_ids,
-    );
+    let mut batch_generator = BatchGenerator::from(ctx);
     log_info(format!("Batch generator instantiated: {}", batch_generator));
 
     // Set main loop result.
@@ -377,11 +414,7 @@
 
         // Index until generator is exhausted.
         // N.B. assumes that generator yields non-empty batches containing serial ids > last_indexed_id.
-<<<<<<< HEAD
-        while let Some(batch) = batch_generator.next_batch(iris_store, &hawk_handle).await? {
-=======
         while let Some(batch) = batch_generator.next_batch(&iris_stores_mem).await? {
->>>>>>> 9ada42a2
             // Coordinator: escape on shutdown.
             if shutdown_handler.is_shutting_down() {
                 log_warn(String::from("Shutting down has been triggered"));
@@ -410,7 +443,7 @@
                     )))
                 })??;
 
-            // Send results to processing thread to persist to database.
+            // Send results to processing thread responsible for persisting to database.
             tx_results.send(result).await?;
             shutdown_handler.increment_batches_pending_completion();
         }
@@ -627,6 +660,7 @@
                 batch_id
             ));
 
+            // Notify background task responsible for tracking pending batches.
             shutdown_handler_bg.decrement_batches_pending_completion();
         }
 
