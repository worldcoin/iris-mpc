use aws_config::retry::RetryConfig;
use aws_sdk_s3::{
    config::{Builder as S3ConfigBuilder, Region},
    Client as S3Client,
};
use eyre::{bail, eyre, Report, Result};
use iris_mpc_common::{
    config::{CommonConfig, Config, ModeOfCompute, ModeOfDeployment},
    helpers::{shutdown_handler::ShutdownHandler, task_monitor::TaskMonitor},
    postgres::{AccessMode, PostgresClient},
    server_coordination as coordinator, IrisSerialId,
};
use iris_mpc_cpu::{
    execution::hawk_main::{GraphStore, HawkActor, HawkArgs},
    genesis::{
        self,
        state_accessor::{fetch_iris_deletions, get_id_of_last_indexed, set_id_of_last_indexed},
        state_sync::{
            Config as GenesisConfig, SyncResult as GenesisSyncResult, SyncState as GenesisSyncState,
        },
        BatchGenerator, BatchIterator, JobResult,
    },
    hawkers::aby3::aby3_store::Aby3Store,
    hnsw::graph::graph_store::GraphPg,
};
use iris_mpc_store::loader::load_iris_db;
use iris_mpc_store::Store as IrisStore;
use std::{
    sync::Arc,
    time::{Duration, Instant},
};
use tokio::{
    sync::mpsc::{self, Sender},
    time::timeout,
};

const DEFAULT_REGION: &str = "eu-north-1";

/// Main logic for initialization and execution of server nodes for genesis
/// indexing.  This setup builds a new HNSW graph via MPC insertion of secret
/// shared iris codes in a database snapshot.  In particular, this indexer
/// mode does not make use of AWS services, instead processing entries from
/// an isolated database snapshot of previously validated unique iris shares.
///
/// # Arguments
///
/// * `config` - Application configuration instance.
/// * `max_indexation_id` - Maximum id to which to index iris codes.
///
pub async fn exec_main(
    config: Config,
    max_indexation_id: IrisSerialId,
    batch_size: usize,
) -> Result<()> {
    // Process: bail if config is invalid.
    validate_config(&config);
    log_info(format!("Mode of compute: {:?}", config.mode_of_compute));
    log_info(format!(
        "Mode of deployment: {:?}",
        config.mode_of_deployment
    ));

    // Process: set shutdown handler.
    let shutdown_handler = init_shutdown_handler(&config).await;

    // Coordinator: set task monitor.
    let mut background_tasks = coordinator::init_task_monitor();

    // Process: set service clients.
    let (aws_s3_client, iris_store, graph_store) = get_service_clients(&config).await?;
    log_info(String::from("Service clients instantiated"));

    // Process: set serial identifier of last indexed Iris.
    let last_indexed_id = get_id_of_last_indexed(&iris_store).await?;
    log_info(format!(
        "Identifier of last Iris to have been indexed = {}",
        last_indexed_id,
    ));

    // Process: set Iris serial identifiers marked for deletion and thus excluded from indexation.
    let excluded_serial_ids =
        fetch_iris_deletions(&config, max_indexation_id, &aws_s3_client).await?;
    log_info(format!(
        "Deletions for exclusion count = {}",
        excluded_serial_ids.len(),
    ));

    // Process: Bail if stores are inconsistent.
    validate_consistency_of_stores(&config, &iris_store, max_indexation_id, last_indexed_id)
        .await?;
    log_info(String::from("Store consistency checks OK"));

    // Coordinator: Await coordination server to start.
    let my_state = get_sync_state(
        &config,
        batch_size,
        max_indexation_id,
        last_indexed_id,
        &excluded_serial_ids,
    )
    .await?;
    log_info(String::from("Synchronization state initialised"));
    let is_ready_flag = coordinator::start_coordination_server(
        &config,
        &mut background_tasks,
        &shutdown_handler,
        &my_state,
    )
    .await;
    background_tasks.check_tasks();

    // Coordinator: await network state = UNREADY.
    coordinator::wait_for_others_unready(&config).await?;
    log_info(String::from("Network status = UNREADY"));

    // Coordinator: await network state = HEALTHY.
    coordinator::init_heartbeat_task(&config, &mut background_tasks, &shutdown_handler).await?;
    background_tasks.check_tasks();
    log_info(String::from("Network status = HEALTHY"));

    // Coordinator: await network state = SYNCHRONIZED.
    let sync_result = get_sync_result(&config, &my_state).await?;
<<<<<<< HEAD
    sync_result.check_common_config()?;
    sync_result.check_genesis_config()?;
    log_info(String::from("Synchronization checks passed"));

    // TODO: What should happen here - see Bryan.
    // sync_dbs_genesis(&config, &sync_result, &iris_store).await?;

=======
    sync_result.check_synced_state()?;
>>>>>>> 736e047e
    // Coordinator: escape on shutdown.
    if shutdown_handler.is_shutting_down() {
        log_warn(String::from("Shutting down has been triggered"));
        return Ok(());
    }

    // Process: initialise HNSW graph from previously indexed.
    let mut hawk_actor = get_hawk_actor(&config).await?;
    init_graph_from_stores(
        &config,
        &iris_store,
        &graph_store,
        &mut hawk_actor,
        Arc::clone(&shutdown_handler),
    )
    .await?;
    background_tasks.check_tasks();
    log_info(String::from("HNSW graph initialised from store"));

    // Process: Start thread for persisting indexing results to DB.
    let tx_results =
        start_results_thread(graph_store, &mut background_tasks, &shutdown_handler).await?;
    background_tasks.check_tasks();

    // Coordinator: await network state = ready.
    coordinator::set_node_ready(is_ready_flag);
    coordinator::wait_for_others_ready(&config).await?;
    background_tasks.check_tasks();
    log_info(String::from("Network status = READY"));

    // Coordinator: escape on shutdown.
    if shutdown_handler.is_shutting_down() {
        log_warn(String::from("Shutting down has been triggered"));
        return Ok(());
    }

    // Process: execute main loop.
    log_info(String::from("Executing main loop"));
    exec_main_loop(
        &config,
        last_indexed_id,
        max_indexation_id,
        batch_size,
        excluded_serial_ids,
        &iris_store,
        background_tasks,
        &shutdown_handler,
        hawk_actor,
        tx_results,
    )
    .await?;

    Ok(())
}

/// Main inner loop that performs actual indexation.
///
/// # Arguments
///
/// * `config` - Application configuration instance.
/// * `last_indexed_id` - Last Iris serial id to have been indexed.
/// * `max_indexation_id` - Maximum Iris serial id to which to index.
/// * `excluded_serial_ids` - List of serial ids to be excluded from indexing.
/// * `iris_store` - Iris PostgreSQL store provider.
/// * `task_monitor` - Tokio task monitor to coordinate with other threads.
/// * `shutdown_handler` - Handler coordinating process shutdown.
/// * `hawk_actor` - Hawk actor managing indexation & search over an HNSW graph.
/// * `tx_results` - Channel to send job results to DB persistence thread.
///
#[allow(clippy::too_many_arguments)]
async fn exec_main_loop(
    config: &Config,
    last_indexed_id: IrisSerialId,
    max_indexation_id: IrisSerialId,
    batch_size: usize,
    excluded_serial_ids: Vec<IrisSerialId>,
    iris_store: &IrisStore,
    mut task_monitor: TaskMonitor,
    shutdown_handler: &Arc<ShutdownHandler>,
    hawk_actor: HawkActor,
    tx_results: Sender<JobResult>,
) -> Result<()> {
    // Set Hawk handle.
    let mut hawk_handle = genesis::Handle::new(config.party_id, hawk_actor).await?;
    log_info(String::from("Hawk handle initialised"));

    // Set batch generator.
    let mut batch_generator = BatchGenerator::new(
        last_indexed_id + 1,
        max_indexation_id,
        batch_size,
        excluded_serial_ids,
    );
    log_info(format!("Batch generator instantiated: {}", batch_generator));

    // Set main loop result.
    let res: Result<()> = async {
        log_info(String::from("Entering main loop"));

        // Housekeeping.
        let now = Instant::now();
        let processing_timeout = Duration::from_secs(config.processing_timeout_secs);

        // Index until generator is exhausted.
<<<<<<< HEAD
        while let Some(batch) = batch_generator.next_batch(iris_store).await? {
            // Signal.
            log_info(format!(
                "Indexing new batch: {} :: time {:?}s",
                batch,
                now.elapsed().as_secs_f64(),
            ));
=======
        while let Some(Batch { data, id: batch_id }) = batch_generator.next_batch(iris_store).await? {
               // Coordinator: escape on shutdown.
            if shutdown_handler.is_shutting_down() {
                log_warn(String::from("Shutting down has been triggered"));
                break;
            }
            let data_len = data.len();

            // Filter out any ids which have already been indexed -- there should be none
            let data: Vec<_> = data.into_iter().filter(|db_iris| db_iris.id() > (last_indexed_id as i64)).collect();
            if data.len() < data_len {
                log_warn(format!(
                    "HNSW GENESIS: Filtered out previously indexed batch elements: id={} :: irises={} :: filtered={} :: time {:?}",
                    batch_id,
                    data_len,
                    data_len - data.len(),
                    now.elapsed(),
                ));
            }

            // Filter out empty batches -- this should not occur
            if data.is_empty() {
                log_warn(format!(
                    "HNSW GENESIS: Skipping empty batch: id={} :: irises={} :: time {:?}",
                    batch_id,
                    data.len(),
                    now.elapsed(),
                ));
                continue;
            }

            // Collate metrics.
>>>>>>> 736e047e
            metrics::histogram!("genesis_batch_duration").record(now.elapsed().as_secs_f64());

            // Coordinator: check background task processing.
            task_monitor.check_tasks();

            // Submit batch to Hawk handle for indexation.
            let result_future = hawk_handle.submit_batch(batch).await;
            let result = timeout(processing_timeout, result_future)
                .await
                .map_err(|err| {
                    eyre!(log_error(format!(
                        "HawkActor processing timeout: {:?}",
                        err
                    )))
                })??;

            // Send results to processing thread to persist to database.
            tx_results.send(result).await?;
            shutdown_handler.increment_batches_pending_completion();
        }

        Ok(())
    }
    .await;

    // Process main loop result:
    match res {
        // Success.
        Ok(_) => {
<<<<<<< HEAD
            task_monitor.check_tasks();
            log_info(String::from("Main loop exited normally"));
=======
            log_info(String::from(
                "Waiting for last batch results to be processed before \
                 shutting down...",
            ));
            shutdown_handler.wait_for_pending_batches_completion().await;
            log_info(String::from(
                "All batches have been processed, \
                 shutting down...",
            ));
>>>>>>> 736e047e
        }
        // Error.
        Err(err) => {
            log_error(format!("HawkActor processing error: {:?}", err));

            // Clean up & shutdown.
            log_info(String::from("Initiating shutdown"));
            drop(hawk_handle);
            task_monitor.abort_all();
            tokio::time::sleep(Duration::from_secs(5)).await;
            task_monitor.check_tasks_finished();
        }
    }

    Ok(())
}

/// Factory function to return a configured Hawk actor that manages HNSW graph construction & search.
///
/// # Arguments
///
/// * `config` - Application configuration instance.
///
async fn get_hawk_actor(config: &Config) -> Result<HawkActor> {
    let node_addresses: Vec<String> = config
        .node_hostnames
        .iter()
        .zip(config.service_ports.iter())
        .map(|(host, port)| format!("{}:{}", host, port))
        .collect();

    let hawk_args = HawkArgs {
        party_index: config.party_id,
        addresses: node_addresses.clone(),
        request_parallelism: config.hawk_request_parallelism,
        stream_parallelism: config.hawk_stream_parallelism,
        connection_parallelism: config.hawk_connection_parallelism,
        hnsw_param_ef_constr: config.hnsw_param_ef_constr,
        hnsw_param_M: config.hnsw_param_M,
        hnsw_param_ef_search: config.hnsw_param_ef_search,
        hnsw_prng_seed: config.hawk_prng_seed,
        disable_persistence: config.cpu_disable_persistence,
        match_distances_buffer_size: config.match_distances_buffer_size,
        n_buckets: config.n_buckets,
    };

    log_info(format!(
        "Initializing HawkActor with args: party_index: {}, addresses: {:?}",
        hawk_args.party_index, node_addresses
    ));

    HawkActor::from_cli(&hawk_args).await
}

/// Returns service clients used downstream.
///
/// # Arguments
///
/// * `config` - Application configuration instance.
///
async fn get_service_clients(
    config: &Config,
) -> Result<(S3Client, IrisStore, GraphPg<Aby3Store>), Report> {
    /// Returns an S3 client with retry configuration.
    async fn get_aws_client(config: &Config) -> S3Client {
        // Get region from config or use default
        let region = config
            .clone()
            .aws
            .and_then(|aws| aws.region)
            .unwrap_or_else(|| DEFAULT_REGION.to_owned());
        let region_provider = Region::new(region);
        let shared_config = aws_config::from_env().region(region_provider).load().await;
        let force_path_style = config.environment != "prod" && config.environment != "stage";
        let retry_config = RetryConfig::standard().with_max_attempts(5);
        let s3_config = S3ConfigBuilder::from(&shared_config)
            .force_path_style(force_path_style)
            .retry_config(retry_config.clone())
            .build();

        S3Client::from_conf(s3_config)
    }

    /// Returns initialized PostgreSQL clients for Iris share & HNSW graph stores.
    async fn get_pgres_clients(config: &Config) -> Result<(IrisStore, GraphPg<Aby3Store>), Report> {
        let iris_schema_name = format!(
            "{}_{}_{}",
            config.schema_name, config.environment, config.party_id
        );

        let hawk_schema_name = format!(
            "{}{}_{}_{}",
            config.schema_name, config.hnsw_schema_name_suffix, config.environment, config.party_id
        );
        // Set config.
        let db_config_iris = config
            .database
            .as_ref()
            .ok_or(eyre!("Missing database config"))?;
        let db_config_graph = config
            .cpu_database
            .as_ref()
            .ok_or(eyre!("Missing CPU database config for Hawk Genesis"))?;

        // Set postgres clients.
        let pg_client_iris = PostgresClient::new(
            &db_config_iris.url,
            iris_schema_name.as_str(),
            AccessMode::ReadOnly,
        )
        .await?;
        let pg_client_graph = PostgresClient::new(
            &db_config_graph.url,
            hawk_schema_name.as_str(),
            AccessMode::ReadWrite,
        )
        .await?;

        // Set Iris store - may take time if migrations are performed upon schemas.
        log_info(format!(
            "Creating new iris store from: {:?}",
            db_config_iris,
        ));
        let store_iris = IrisStore::new(&pg_client_iris).await?;

        // Set Graph store - may take time if migrations are performed upon schemas.
        log_info(format!(
            "Creating new graph store from: {:?}",
            db_config_graph,
        ));
        let store_graph = GraphStore::new(&pg_client_graph).await?;

        Ok((store_iris, store_graph))
    }

    let pgres_clients = get_pgres_clients(config).await?;
    let aws_s3_client = get_aws_client(config).await;

    Ok((aws_s3_client, pgres_clients.0, pgres_clients.1))
}

/// Build this node's synchronization state, which is compared against the
/// states provided by the other MPC nodes to reconstruct a consistent initial
/// state for MPC operation.
///
/// # Arguments
///
/// * `config` - Application configuration instance.
/// * `store` - Iris PostgreSQL store provider.
/// * `max_indexation_id` - Maximum Iris serial id to which to index.
/// * `last_indexed_id` - Last Iris serial id to have been indexed.
/// * `excluded_serial_ids` - List of serial ids to be excluded from indexation.
///
async fn get_sync_state(
    config: &Config,
    batch_size: usize,
    max_indexation_id: IrisSerialId,
    last_indexed_id: IrisSerialId,
    excluded_serial_ids: &[IrisSerialId],
) -> Result<GenesisSyncState> {
    let common_config = CommonConfig::from(config.clone());
    let excluded_serial_ids = excluded_serial_ids.to_vec();

    let genesis_config = GenesisConfig {
        max_indexation_id,
        last_indexed_id,
        excluded_serial_ids,
        batch_size,
    };

    Ok(GenesisSyncState {
        common_config,
        genesis_config,
    })
}

/// Returns result of performing distributed state synchronization.
///
/// # Arguments
///
/// * `config` - Application configuration instance.
/// * `my_state` - Node specific synchronization state information.
///
async fn get_sync_result(
    config: &Config,
    my_state: &GenesisSyncState,
) -> Result<GenesisSyncResult> {
    let mut all_states = vec![my_state.clone()];
    all_states.extend(coordinator::get_others_sync_state(config).await?);
    let result = GenesisSyncResult::new(my_state.clone(), all_states);

    Ok(result)
}

/// Initializes HNSW graph from data previously persisted to a store.
///
/// # Arguments
///
/// * `iris_store` - Iris PostgreSQL store provider.
/// * `config` - Application configuration instance.
/// * `graph_store` - Graph PostgreSQL store provider.
/// * `hawk_actor` - Hawk actor managing graph access & indexation.
///
async fn init_graph_from_stores(
    config: &Config,
    iris_store: &IrisStore,
    graph_store: &GraphPg<Aby3Store>,
    hawk_actor: &mut HawkActor,
    shutdown_handler: Arc<ShutdownHandler>,
) -> Result<()> {
    // ANCHOR: Load the database
    log_info(String::from("⚓️ ANCHOR: Load the database"));
    let (mut iris_loader, graph_loader) = hawk_actor.as_iris_loader().await;

    let parallelism = config
        .database
        .as_ref()
        .ok_or(eyre!("HNSW GENESIS :: Server :: Missing database config"))?
        .load_parallelism;
    log_info(format!(
        "Initialize iris db: Loading from DB (parallelism: {})",
        parallelism
    ));

    // -------------------------------------------------------------------
    // TODO: use the number of currently processed entries for the amount
    //       to read into memory
    // -------------------------------------------------------------------
    let store_len = iris_store.count_irises().await?;
    load_iris_db(
        &mut iris_loader,
        iris_store,
        store_len,
        parallelism,
        config,
        shutdown_handler,
    )
    .await
    .expect("Failed to load DB");

    graph_loader.load_graph_store(graph_store).await?;

    Ok(())
}

/// Spawns thread responsible for persisting results from batch query processing to database.
async fn start_results_thread(
    graph_store: GraphPg<Aby3Store>,
    task_monitor: &mut TaskMonitor,
    shutdown_handler: &Arc<ShutdownHandler>,
) -> Result<Sender<JobResult>> {
    let (tx, mut rx) = mpsc::channel::<JobResult>(32); // TODO: pick some buffer value
    let shutdown_handler_bg = Arc::clone(shutdown_handler);
    let _result_sender_abort = task_monitor.spawn(async move {
        while let Some(result) = rx.recv().await {
            log_info(format!("Job Results :: Received: {}", result));

            log_info(format!(
                "Job Results :: Persisting graph updates: {}",
                result
            ));
            let mut graph_tx = graph_store.tx().await?;
            result
                .connect_plans
                .to_owned()
                .persist(&mut graph_tx)
                .await?;

            log_info(format!(
                "Job Results :: Persisting last indexed id: {}",
                result
            ));
            let mut db_tx = graph_tx.tx;
            set_id_of_last_indexed(&mut db_tx, result.last_serial_id()).await?;
            db_tx.commit().await?;

            log_info(format!("Job Results :: Persisted to dB: {}", result));

            shutdown_handler_bg.decrement_batches_pending_completion();
        }

        Ok(())
    });

    Ok(tx)
}

/// Initializes shutdown handler, which waits for shutdown signals or function
/// calls and provides a light mechanism for gracefully finishing ongoing query
/// batches before exiting.
///
/// # Arguments
///
/// * `config` - Application configuration instance.
///
async fn init_shutdown_handler(config: &Config) -> Arc<ShutdownHandler> {
    let shutdown_handler = Arc::new(ShutdownHandler::new(
        config.shutdown_last_results_sync_timeout_secs,
    ));
    shutdown_handler.wait_for_shutdown_signal().await;

    shutdown_handler
}

/// Helper: logs & returns an error message.
fn log_error(msg: String) -> String {
    genesis::log_error("Server", msg)
}

/// Helper: logs & returns an information message.
fn log_info(msg: String) -> String {
    genesis::log_info("Server", msg)
}

/// Helper: logs & returns a warning message.
fn log_warn(msg: String) -> String {
    genesis::log_warn("Server", msg)
}

/// TODO : implement db sync genesis
#[allow(dead_code)]
async fn sync_dbs_genesis(
    _config: &Config,
    _sync_result: &GenesisSyncResult,
    _iris_store: &IrisStore,
) -> Result<()> {
    todo!("If network state decoheres then re-synchronize");
}

/// Validates application config.
///
/// # Arguments
///
/// * `config` - Application configuration instance.
///
fn validate_config(config: &Config) {
    // Validate modes of compute/deployment.
    if config.mode_of_compute != ModeOfCompute::Cpu {
        let msg = log_error(format!(
            "Invalid config setting: mode_of_compute: actual: {:?} :: expected: ModeOfCompute::CPU",
            config.mode_of_compute
        ));
        panic!("{}", msg);
    }

    // Validate modes of compute/deployment.
    if config.mode_of_deployment != ModeOfDeployment::Standard {
        let msg = log_error(format!(
            "Invalid config setting: mode_of_deployment: actual: {:?} :: expected: ModeOfDeployment::Standard",
            config.mode_of_deployment
        ));
        panic!("{}", msg);
    }
}

/// Validates consistency of PostGres stores.
///
/// # Arguments
///
/// * `config` - Application configuration instance.
/// * `iris_store` - Iris PostgreSQL store provider.
/// * `max_indexation_id` - Maximum Iris serial id to which to index.
/// * `last_indexed_id` - Last Iris serial id to have been indexed.
///
async fn validate_consistency_of_stores(
    config: &Config,
    iris_store: &IrisStore,
    max_indexation_id: IrisSerialId,
    last_indexed_id: IrisSerialId,
) -> Result<()> {
    // Bail if last indexed id exceeds max indexation id
    if last_indexed_id > max_indexation_id {
        let msg = log_error(format!(
            "Last indexed id {} exceeds max indexation id {}",
            last_indexed_id, max_indexation_id
        ));
        bail!(msg);
    }

    // Bail if current Iris store length exceeds maximum constraint - should never occur.
    let store_len = iris_store.count_irises().await?;
    if store_len > config.max_db_size {
        let msg = log_error(format!(
            "Database size {} exceeds maximum allowed {}",
            store_len, config.max_db_size
        ));
        bail!(msg);
    }
    log_info(format!("Size of the database after init: {}", store_len));

    // Bail if max indexation id exceeds max id in the database
    let max_db_id = iris_store.get_max_serial_id().await?;
    if max_indexation_id as usize > max_db_id {
        let msg = log_error(format!(
            "Max indexation id {} exceeds max database id {}",
            max_indexation_id, max_db_id
        ));
        bail!(msg);
    }

    Ok(())
}<|MERGE_RESOLUTION|>--- conflicted
+++ resolved
@@ -119,8 +119,6 @@
     log_info(String::from("Network status = HEALTHY"));
 
     // Coordinator: await network state = SYNCHRONIZED.
-    let sync_result = get_sync_result(&config, &my_state).await?;
-<<<<<<< HEAD
     sync_result.check_common_config()?;
     sync_result.check_genesis_config()?;
     log_info(String::from("Synchronization checks passed"));
@@ -128,9 +126,9 @@
     // TODO: What should happen here - see Bryan.
     // sync_dbs_genesis(&config, &sync_result, &iris_store).await?;
 
-=======
+    let sync_result = get_sync_result(&config, &my_state).await?;
     sync_result.check_synced_state()?;
->>>>>>> 736e047e
+
     // Coordinator: escape on shutdown.
     if shutdown_handler.is_shutting_down() {
         log_warn(String::from("Shutting down has been triggered"));
@@ -235,48 +233,19 @@
         let processing_timeout = Duration::from_secs(config.processing_timeout_secs);
 
         // Index until generator is exhausted.
-<<<<<<< HEAD
         while let Some(batch) = batch_generator.next_batch(iris_store).await? {
+            // Coordinator: escape on shutdown.
+            if shutdown_handler.is_shutting_down() {
+                log_warn(String::from("Shutting down has been triggered"));
+                break;
+            }
+
             // Signal.
             log_info(format!(
                 "Indexing new batch: {} :: time {:?}s",
                 batch,
                 now.elapsed().as_secs_f64(),
             ));
-=======
-        while let Some(Batch { data, id: batch_id }) = batch_generator.next_batch(iris_store).await? {
-               // Coordinator: escape on shutdown.
-            if shutdown_handler.is_shutting_down() {
-                log_warn(String::from("Shutting down has been triggered"));
-                break;
-            }
-            let data_len = data.len();
-
-            // Filter out any ids which have already been indexed -- there should be none
-            let data: Vec<_> = data.into_iter().filter(|db_iris| db_iris.id() > (last_indexed_id as i64)).collect();
-            if data.len() < data_len {
-                log_warn(format!(
-                    "HNSW GENESIS: Filtered out previously indexed batch elements: id={} :: irises={} :: filtered={} :: time {:?}",
-                    batch_id,
-                    data_len,
-                    data_len - data.len(),
-                    now.elapsed(),
-                ));
-            }
-
-            // Filter out empty batches -- this should not occur
-            if data.is_empty() {
-                log_warn(format!(
-                    "HNSW GENESIS: Skipping empty batch: id={} :: irises={} :: time {:?}",
-                    batch_id,
-                    data.len(),
-                    now.elapsed(),
-                ));
-                continue;
-            }
-
-            // Collate metrics.
->>>>>>> 736e047e
             metrics::histogram!("genesis_batch_duration").record(now.elapsed().as_secs_f64());
 
             // Coordinator: check background task processing.
@@ -306,10 +275,6 @@
     match res {
         // Success.
         Ok(_) => {
-<<<<<<< HEAD
-            task_monitor.check_tasks();
-            log_info(String::from("Main loop exited normally"));
-=======
             log_info(String::from(
                 "Waiting for last batch results to be processed before \
                  shutting down...",
@@ -319,7 +284,6 @@
                 "All batches have been processed, \
                  shutting down...",
             ));
->>>>>>> 736e047e
         }
         // Error.
         Err(err) => {
