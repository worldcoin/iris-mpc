--- conflicted
+++ resolved
@@ -1,19 +1,47 @@
 pub mod constants;
-mod convertor;
 mod errors;
 mod logger;
-mod pgres;
 pub mod resources;
 pub mod runner;
-<<<<<<< HEAD
 pub mod s3_client;
-pub mod store;
+mod store;
 mod types;
-=======
-pub mod s3_deletions;
->>>>>>> dacfbb40
+
+use std::collections::HashMap;
 
 pub use errors::TestError;
-pub use pgres::NetDbProvider;
+use iris_mpc_common::{iris_db::iris::IrisCode, IrisSerialId, IrisVersionId};
+use iris_mpc_cpu::{
+    genesis::plaintext::{
+        GenesisArgs, GenesisConfig, GenesisDstDbState, GenesisSrcDbState, GenesisState,
+        PersistentState,
+    },
+    hnsw::GraphMem,
+};
 pub use runner::{TestExecutionEnvironment, TestRun, TestRunContextInfo};
-pub use types::{GaloisRingSharedIrisPair, HawkConfigs, IrisCodePair};+pub use store::NetDbProvider;
+pub use types::{GaloisRingSharedIrisPair, HawkConfigs, IrisCodePair};
+
+pub fn construct_initial_genesis_state(
+    genesis_config: GenesisConfig,
+    genesis_args: GenesisArgs,
+    input: HashMap<IrisSerialId, (IrisVersionId, IrisCode, IrisCode)>,
+) -> GenesisState {
+    GenesisState {
+        src_db: GenesisSrcDbState {
+            irises: input,
+            modifications: (),
+        },
+        dst_db: GenesisDstDbState {
+            irises: HashMap::new(),
+            graphs: [GraphMem::new(), GraphMem::new()],
+            persistent_state: PersistentState {
+                last_indexed_iris_id: None,
+                last_indexed_modification_id: None,
+            },
+        },
+        config: genesis_config,
+        args: genesis_args,
+        s3_deletions: Vec::new(),
+    }
+}