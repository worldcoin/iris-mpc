--- conflicted
+++ resolved
@@ -6,11 +6,8 @@
 pub mod logger;
 pub mod pgres;
 pub mod runner;
-<<<<<<< HEAD
+pub mod s3_deletions;
 pub mod types;
-=======
-pub mod s3_deletions;
->>>>>>> dacfbb40
 
 pub use errors::TestError;
 pub use runner::{TestRun, TestRunContextInfo, TestRunExecutionEnvironment};