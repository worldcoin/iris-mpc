mod s3_importer;

use bytemuck::cast_slice;
use eyre::{eyre, Result};
use futures::{
    stream::{self},
    Stream, StreamExt, TryStreamExt,
};
<<<<<<< HEAD
use iris_mpc_common::postgres::PostgresClient;
=======
>>>>>>> 6e1d0b1e
use iris_mpc_common::{
    config::Config,
    galois_engine::degree4::{GaloisRingIrisCodeShare, GaloisRingTrimmedMaskCodeShare},
    helpers::sync::{Modification, ModificationStatus},
    iris_db::iris::IrisCode,
};
use iris_mpc_common::{config::ModeOfDeployment, vector_id::VectorId};
use rand::{rngs::StdRng, Rng, SeedableRng};
pub use s3_importer::{
    fetch_and_parse_chunks, last_snapshot_timestamp, ObjectStore, S3Store, S3StoredIris,
};
use sqlx::{PgPool, Postgres, Row, Transaction};
use std::ops::DerefMut;

/// The unified type that can hold either DB or S3 variants.
pub enum StoredIris {
    // DB stores the shares in their original form
    DB(DbStoredIris),
    // S3 stores the shares in even-odd ordered form (needed by limbs) to make the loading faster
    S3(S3StoredIris),
}

impl StoredIris {
    /// Returns the `serial_id` from either variant.
    pub fn serial_id(&self) -> usize {
        match self {
            StoredIris::DB(db) => db.serial_id(),
            StoredIris::S3(s3) => s3.serial_id(),
        }
    }
}

#[derive(sqlx::FromRow, Debug, Default, PartialEq, Eq)]
pub struct DbStoredIris {
    #[allow(dead_code)]
    id: i64, // BIGSERIAL
    left_code: Vec<u8>,  // BYTEA
    left_mask: Vec<u8>,  // BYTEA
    right_code: Vec<u8>, // BYTEA
    right_mask: Vec<u8>, // BYTEA
}

impl DbStoredIris {
    /// The index which is contiguous and starts from 1.
    pub fn serial_id(&self) -> usize {
        self.id as usize
    }

    pub fn vector_id(&self) -> VectorId {
        // TODO: Distinguish vector_id from serial_id.
        VectorId::from_serial_id(self.id as u32)
    }

    pub fn left_code(&self) -> &[u16] {
        cast_u8_to_u16(&self.left_code)
    }

    pub fn left_mask(&self) -> &[u16] {
        cast_u8_to_u16(&self.left_mask)
    }

    pub fn right_code(&self) -> &[u16] {
        cast_u8_to_u16(&self.right_code)
    }

    pub fn right_mask(&self) -> &[u16] {
        cast_u8_to_u16(&self.right_mask)
    }
    pub fn id(&self) -> i64 {
        self.id
    }
}

#[derive(sqlx::FromRow, Debug, Default, PartialEq, Eq)]
pub struct DbStoredIrisWithVersion {
    #[allow(dead_code)]
    id: i64, // BIGSERIAL
    left_code: Vec<u8>,  // BYTEA
    left_mask: Vec<u8>,  // BYTEA
    right_code: Vec<u8>, // BYTEA
    right_mask: Vec<u8>, // BYTEA
    version_id: i16,     // SMALLINT
}

impl DbStoredIrisWithVersion {
    /// The index which is contiguous and starts from 0.
    pub fn index(&self) -> usize {
        self.id as usize
    }

    pub fn left_code(&self) -> &[u16] {
        cast_u8_to_u16(&self.left_code)
    }

    pub fn left_mask(&self) -> &[u16] {
        cast_u8_to_u16(&self.left_mask)
    }

    pub fn right_code(&self) -> &[u16] {
        cast_u8_to_u16(&self.right_code)
    }

    pub fn right_mask(&self) -> &[u16] {
        cast_u8_to_u16(&self.right_mask)
    }
    pub fn id(&self) -> i64 {
        self.id
    }
    pub fn version_id(&self) -> i16 {
        self.version_id
    }
}

#[derive(Clone)]
pub struct StoredIrisRef<'a> {
    pub id: i64,
    pub left_code: &'a [u16],
    pub left_mask: &'a [u16],
    pub right_code: &'a [u16],
    pub right_mask: &'a [u16],
}

#[derive(sqlx::FromRow, Debug, Default)]
struct StoredState {
    request_id: String,
}

#[derive(sqlx::FromRow, Debug, Default)]
pub struct StoredModification {
    pub id: i64,
    pub serial_id: i64,
    pub request_type: String,
    pub s3_url: Option<String>,
    pub status: String,
    pub persisted: bool,
    pub result_message_body: Option<String>,
}

impl From<StoredModification> for Modification {
    fn from(stored: StoredModification) -> Self {
        Self {
            id: stored.id,
            serial_id: stored.serial_id,
            request_type: stored.request_type,
            s3_url: stored.s3_url,
            status: stored.status,
            persisted: stored.persisted,
            result_message_body: stored.result_message_body,
        }
    }
}

#[derive(Clone, Debug)]
pub struct Store {
    pub pool: PgPool,
    pub schema_name: String,
}

impl Store {
    pub async fn new(postgres_client: &PostgresClient) -> Result<Self> {
        tracing::info!(
            "Created and iris-mpc-store with schema: {}",
            postgres_client.schema_name
        );

        postgres_client.migrate().await;

        Ok(Store {
            pool: postgres_client.pool.clone(),
            schema_name: postgres_client.schema_name.to_string(),
        })
    }

    pub async fn tx(&self) -> Result<Transaction<'_, Postgres>> {
        Ok(self.pool.begin().await?)
    }

    pub async fn count_irises(&self) -> Result<usize> {
        let count: (i64,) = sqlx::query_as("SELECT COUNT(*) FROM irises")
            .fetch_one(&self.pool)
            .await?;
        Ok(count.0 as usize)
    }

    /// (only for testing) Stream irises in order.
    pub async fn stream_irises(
        &self,
    ) -> impl Stream<Item = Result<DbStoredIris, sqlx::Error>> + '_ {
        sqlx::query_as::<_, DbStoredIris>("SELECT * FROM irises WHERE id >= 1 ORDER BY id")
            .fetch(&self.pool)
    }

    /// (only for testing) Stream irises including version in order.
    pub async fn stream_irises_with_version(
        &self,
    ) -> impl Stream<Item = Result<DbStoredIrisWithVersion, sqlx::Error>> + '_ {
        sqlx::query_as::<_, DbStoredIrisWithVersion>(
            "SELECT * FROM irises WHERE id >= 1 ORDER BY id",
        )
        .fetch(&self.pool)
    }

    pub fn stream_irises_in_range(
        &self,
        id_range: std::ops::Range<u64>,
    ) -> impl Stream<Item = sqlx::Result<DbStoredIris>> + '_ {
        sqlx::query_as(
            r#"
            SELECT *
            FROM irises
            WHERE id >= $1 AND id < $2
            ORDER BY id ASC
            "#,
        )
        .bind(i64::try_from(id_range.start).expect("id fits into i64"))
        .bind(i64::try_from(id_range.end).expect("id fits into i64"))
        .fetch(&self.pool)
    }
    /// Stream irises in parallel, without a particular order.
    pub async fn stream_irises_par(
        &self,
        min_last_modified_at: Option<i64>,
        partitions: usize,
    ) -> impl Stream<Item = eyre::Result<DbStoredIris>> + '_ {
        let count = self.count_irises().await.expect("Failed count_irises");
        let partition_size = count.div_ceil(partitions).max(1);

        let mut partition_streams = Vec::new();
        for i in 0..partitions {
            // we start from ID 1
            let start_id = 1 + partition_size * i;
            let end_id = start_id + partition_size - 1;

            // This base query yields `DbStoredIris`
            let stream = match min_last_modified_at {
                Some(min_last_modified_at) => sqlx::query_as::<_, DbStoredIris>(
                    "SELECT id, left_code, left_mask, right_code, right_mask FROM irises WHERE id \
                     BETWEEN $1 AND $2 AND last_modified_at >= $3",
                )
                .bind(start_id as i64)
                .bind(end_id as i64)
                .bind(min_last_modified_at)
                .fetch(&self.pool)
                .map_err(Into::into),
                None => sqlx::query_as::<_, DbStoredIris>(
                    "SELECT id, left_code, left_mask, right_code, right_mask FROM irises WHERE id \
                     BETWEEN $1 AND $2",
                )
                .bind(start_id as i64)
                .bind(end_id as i64)
                .fetch(&self.pool)
                .map_err(Into::into),
            }
            .boxed();

            partition_streams.push(stream);
        }

        stream::select_all(partition_streams)
    }

    pub async fn insert_irises(
        &self,
        tx: &mut Transaction<'_, Postgres>,
        codes_and_masks: &[StoredIrisRef<'_>],
    ) -> Result<Vec<i64>> {
        if codes_and_masks.is_empty() {
            return Ok(vec![]);
        }
        let mut query = sqlx::QueryBuilder::new(
            "INSERT INTO irises (id, left_code, left_mask, right_code, right_mask)",
        );
        query.push_values(codes_and_masks, |mut query, iris| {
            query.push_bind(iris.id);
            query.push_bind(cast_slice::<u16, u8>(iris.left_code));
            query.push_bind(cast_slice::<u16, u8>(iris.left_mask));
            query.push_bind(cast_slice::<u16, u8>(iris.right_code));
            query.push_bind(cast_slice::<u16, u8>(iris.right_mask));
        });

        query.push(" RETURNING id");

        let ids = query
            .build()
            .fetch_all(tx.deref_mut())
            .await?
            .iter()
            .map(|row| row.get::<i64, _>("id"))
            .collect::<Vec<_>>();

        Ok(ids)
    }

    pub async fn insert_irises_overriding(
        &self,
        tx: &mut Transaction<'_, Postgres>,
        codes_and_masks: &[StoredIrisRef<'_>],
    ) -> Result<()> {
        if codes_and_masks.is_empty() {
            return Ok(());
        }
        let mut query = sqlx::QueryBuilder::new(
            "INSERT INTO irises (id, left_code, left_mask, right_code, right_mask)",
        );
        query.push_values(codes_and_masks, |mut query, iris| {
            query.push_bind(iris.id);
            query.push_bind(cast_slice::<u16, u8>(iris.left_code));
            query.push_bind(cast_slice::<u16, u8>(iris.left_mask));
            query.push_bind(cast_slice::<u16, u8>(iris.right_code));
            query.push_bind(cast_slice::<u16, u8>(iris.right_mask));
        });
        query.push(
            r#"
ON CONFLICT (id)
DO UPDATE SET left_code = EXCLUDED.left_code, left_mask = EXCLUDED.left_mask, right_code = EXCLUDED.right_code, right_mask = EXCLUDED.right_mask;
"#,
        );

        query.build().execute(tx.deref_mut()).await?;

        Ok(())
    }

    /// Update existing iris with given shares.
    pub async fn update_iris(
        &self,
        external_tx: Option<&mut Transaction<'_, Postgres>>,
        id: i64,
        left_iris_share: &GaloisRingIrisCodeShare,
        left_mask_share: &GaloisRingTrimmedMaskCodeShare,
        right_iris_share: &GaloisRingIrisCodeShare,
        right_mask_share: &GaloisRingTrimmedMaskCodeShare,
    ) -> Result<()> {
        let query = sqlx::query(
            r#"
UPDATE irises SET (left_code, left_mask, right_code, right_mask) = ($2, $3, $4, $5)
WHERE id = $1;
"#,
        )
        .bind(id)
        .bind(cast_slice::<u16, u8>(&left_iris_share.coefs[..]))
        .bind(cast_slice::<u16, u8>(&left_mask_share.coefs[..]))
        .bind(cast_slice::<u16, u8>(&right_iris_share.coefs[..]))
        .bind(cast_slice::<u16, u8>(&right_mask_share.coefs[..]));

        match external_tx {
            Some(external_tx) => {
                query.execute(external_tx.deref_mut()).await?;
            }
            None => {
                let mut new_tx = self.pool.begin().await?;
                query.execute(&mut *new_tx).await?;
                new_tx.commit().await?;
            }
        }

        Ok(())
    }

    pub async fn rollback(&self, db_len: usize) -> Result<()> {
        let mut tx = self.pool.begin().await?;

        sqlx::query("DELETE FROM irises WHERE id > $1")
            .bind(db_len as i64)
            .execute(&mut *tx)
            .await?;

        tx.commit().await?;
        Ok(())
    }

    pub async fn get_max_serial_id(&self) -> Result<usize> {
        let id: (Option<i64>,) = sqlx::query_as("SELECT MAX(id) FROM irises")
            .fetch_one(&self.pool)
            .await?;
        Ok(id.0.unwrap_or(0) as usize)
    }

    pub async fn insert_results(
        &self,
        tx: &mut Transaction<'_, Postgres>,
        result_events: &[String],
    ) -> Result<()> {
        if result_events.is_empty() {
            return Ok(());
        }
        let mut query = sqlx::QueryBuilder::new("INSERT INTO results (result_event)");
        query.push_values(result_events, |mut query, result| {
            query.push_bind(result);
        });

        query.build().execute(tx.deref_mut()).await?;
        Ok(())
    }

    pub async fn last_results(&self, count: usize) -> Result<Vec<String>> {
        let mut result_events: Vec<String> =
            sqlx::query_scalar("SELECT result_event FROM results ORDER BY id DESC LIMIT $1")
                .bind(count as i64)
                .fetch_all(&self.pool)
                .await?;
        result_events.reverse();
        Ok(result_events)
    }

    pub async fn mark_requests_deleted(&self, request_ids: &[String]) -> Result<()> {
        if request_ids.is_empty() {
            return Ok(());
        }
        // Insert request_ids that are deleted from the queue.
        let mut query = sqlx::QueryBuilder::new("INSERT INTO sync (request_id)");
        query.push_values(request_ids, |mut query, request_id| {
            query.push_bind(request_id);
        });
        query.build().execute(&self.pool).await?;
        Ok(())
    }

    pub async fn last_deleted_requests(&self, count: usize) -> Result<Vec<String>> {
        let rows = sqlx::query_as::<_, StoredState>("SELECT * FROM sync ORDER BY id DESC LIMIT $1")
            .bind(count as i64)
            .fetch_all(&self.pool)
            .await?;
        Ok(rows.into_iter().rev().map(|r| r.request_id).collect())
    }

    pub async fn insert_modification(
        &self,
        serial_id: i64,
        request_type: &str,
        s3_url: Option<&str>,
    ) -> Result<Modification> {
        let persisted = false;
        let inserted: StoredModification = sqlx::query_as::<_, StoredModification>(
            r#"
            INSERT INTO modifications (serial_id, request_type, s3_url, status, persisted)
            VALUES ($1, $2, $3, $4, $5)
            RETURNING
                id,
                serial_id,
                request_type,
                s3_url,
                status,
                persisted,
                result_message_body
            "#,
        )
        .bind(serial_id)
        .bind(request_type)
        .bind(s3_url)
        .bind(ModificationStatus::InProgress.to_string())
        .bind(persisted)
        .fetch_one(&self.pool)
        .await?;

        Ok(inserted.into())
    }

    pub async fn last_modifications(&self, count: usize) -> Result<Vec<Modification>> {
        let rows = sqlx::query_as::<_, StoredModification>(
            r#"
            SELECT
                id,
                serial_id,
                request_type,
                s3_url,
                status,
                persisted,
                result_message_body
            FROM modifications
            ORDER BY id DESC
            LIMIT $1
            "#,
        )
        .bind(count as i64)
        .fetch_all(&self.pool)
        .await?;

        let modifications = rows.into_iter().map(Into::into).collect();
        Ok(modifications)
    }

    /// Update the status, persisted flag, and result_message_body of the
    /// modifications based on their id.
    pub async fn update_modifications(
        &self,
        tx: &mut Transaction<'_, Postgres>,
        modifications: &[&Modification],
    ) -> Result<(), sqlx::Error> {
        if modifications.is_empty() {
            return Ok(());
        }

        let ids: Vec<i64> = modifications.iter().map(|m| m.id).collect();
        let statuses: Vec<String> = modifications.iter().map(|m| m.status.clone()).collect();
        let persisteds: Vec<bool> = modifications.iter().map(|m| m.persisted).collect();
        let result_message_bodies: Vec<Option<String>> = modifications
            .iter()
            .map(|m| m.result_message_body.clone())
            .collect();

        sqlx::query(
            r#"
            UPDATE modifications
            SET status = data.status,
                persisted = data.persisted,
                result_message_body = data.result_message_body
            FROM (
                SELECT
                    unnest($1::bigint[])  as id,
                    unnest($2::text[])    as status,
                    unnest($3::bool[])    as persisted,
                    unnest($4::text[])    as result_message_body
            ) as data
            WHERE modifications.id = data.id
            "#,
        )
        .bind(&ids)
        .bind(&statuses)
        .bind(&persisteds)
        .bind(&result_message_bodies)
        .execute(tx.deref_mut())
        .await?;

        Ok(())
    }

    /// Delete modifications based on their id.
    pub async fn delete_modifications(
        &self,
        tx: &mut Transaction<'_, Postgres>,
        modifications: &[Modification],
    ) -> Result<()> {
        if modifications.is_empty() {
            return Ok(());
        }

        // Extract the IDs from the modifications.
        let ids: Vec<i64> = modifications.iter().map(|m| m.id).collect();
        tracing::warn!(
            "Deleting modifications {:?} with IDs: {:?}",
            modifications,
            ids
        );

        // Execute a bulk delete using the ANY clause.
        sqlx::query(
            r#"
            DELETE FROM modifications
            WHERE id = ANY($1::bigint[])
            "#,
        )
        .bind(&ids)
        .execute(tx.deref_mut())
        .await?;

        Ok(())
    }

    /// Initialize the database with random shares and masks. Cleans up the db
    /// before inserting new generated irises.
    pub async fn init_db_with_random_shares(
        &self,
        rng_seed: u64,
        party_id: usize,
        db_size: usize,
        clear_db_before_init: bool,
    ) -> Result<()> {
        let mut rng = StdRng::seed_from_u64(rng_seed);

        if clear_db_before_init {
            tracing::info!("Cleaning up the db before initializing irises");
            // Cleaning up the db before inserting newly generated irises
            self.rollback(0).await?;
        }

        let mut tx = self.tx().await?;

        tracing::info!(
            "DB size before initialization: {}",
            self.count_irises().await?
        );
        for i in 0..db_size {
            if (i % 1000) == 0 {
                tracing::info!("Initializing iris db: Generated {} entries", i);
            }

            let mut rng = StdRng::from_seed(rng.gen());
            let iris = IrisCode::random_rng(&mut rng);

            let share = GaloisRingIrisCodeShare::encode_iris_code(
                &iris.code,
                &iris.mask,
                &mut StdRng::seed_from_u64(rng_seed),
            )[party_id]
                .clone();

            let mask: GaloisRingTrimmedMaskCodeShare = GaloisRingIrisCodeShare::encode_mask_code(
                &iris.mask,
                &mut StdRng::seed_from_u64(rng_seed),
            )[party_id]
                .clone()
                .into();

            // inserting shares and masks in the db. Reusing the same share and mask for
            // left and right
            self.insert_irises(
                &mut tx,
                &[StoredIrisRef {
                    id: (i + 1) as i64,
                    left_code: &share.coefs,
                    left_mask: &mask.coefs,
                    right_code: &share.coefs,
                    right_mask: &mask.coefs,
                }],
            )
            .await?;

            if (i % 1000) == 0 {
                tx.commit().await?;
                tx = self.tx().await?;
            }
        }
        tracing::info!("Completed initialization of iris db, committing...");
        tx.commit().await?;
        tracing::info!("Committed");

        tracing::info!(
            "Initialized iris db with {} entries",
            self.count_irises().await?
        );
        Ok(())
    }
}

fn cast_u8_to_u16(s: &[u8]) -> &[u16] {
    if s.is_empty() {
        &[] // A literal empty &[u8] may be unaligned.
    } else {
        cast_slice(s)
    }
}

#[cfg(test)]
#[cfg(feature = "db_dependent")]
pub mod tests {
    use super::{test_utils::*, *};
    use futures::TryStreamExt;
    use iris_mpc_common::helpers::{
        smpc_request::{IDENTITY_DELETION_MESSAGE_TYPE, REAUTH_MESSAGE_TYPE},
        smpc_response::UniquenessResult,
        sync::ModificationStatus,
    };

    const MAX_CONNECTIONS: u32 = 100;

    #[tokio::test]
    async fn test_store() -> Result<()> {
        // Create a unique schema for this test.
        let schema_name = temporary_name();
        let postgres_client =
            PostgresClient::new(test_db_url()?.as_str(), &schema_name, AccessMode::ReadWrite)
                .await?;
        let store = Store::new(&postgres_client).await?;

        let got: Vec<DbStoredIris> = store.stream_irises().await.try_collect().await?;
        assert_eq!(got.len(), 0);

        let got: Vec<DbStoredIris> = store
            .stream_irises_par(Some(0), 2)
            .await
            .try_collect()
            .await?;
        assert_eq!(got.len(), 0);

        let codes_and_masks = &[
            StoredIrisRef {
                id: 1,
                left_code: &[1, 2, 3, 4],
                left_mask: &[5, 6, 7, 8],
                right_code: &[9, 10, 11, 12],
                right_mask: &[13, 14, 15, 16],
            },
            StoredIrisRef {
                id: 2,
                left_code: &[1117, 18, 19, 20],
                left_mask: &[21, 1122, 23, 24],
                right_code: &[25, 26, 1127, 28],
                right_mask: &[29, 30, 31, 1132],
            },
            StoredIrisRef {
                id: 3,
                left_code: &[17, 18, 19, 20],
                left_mask: &[21, 22, 23, 24],
                // Empty is allowed until stereo is implemented.
                right_code: &[],
                right_mask: &[],
            },
        ];
        let mut tx = store.tx().await?;
        store.insert_irises(&mut tx, &codes_and_masks[0..2]).await?;
        store.insert_irises(&mut tx, &codes_and_masks[2..3]).await?;
        tx.commit().await?;

        let got_len = store.count_irises().await?;
        let got: Vec<DbStoredIris> = store.stream_irises().await.try_collect().await?;

        let mut got_par: Vec<DbStoredIris> = store
            .stream_irises_par(Some(0), 2)
            .await
            .try_collect()
            .await?;
        got_par.sort_by_key(|iris| iris.id);
        assert_eq!(got, got_par);

        assert_eq!(got_len, 3);
        assert_eq!(got_par.len(), 3);
        assert_eq!(got.len(), 3);

        let got_versions: Vec<DbStoredIrisWithVersion> = store
            .stream_irises_with_version()
            .await
            .try_collect()
            .await?;
        for i in 0..3 {
            assert_eq!(got_versions[i].id, (i + 1) as i64);
            assert_eq!(got_versions[i].left_code(), codes_and_masks[i].left_code);
            assert_eq!(got_versions[i].left_mask(), codes_and_masks[i].left_mask);
            assert_eq!(got_versions[i].right_code(), codes_and_masks[i].right_code);
            assert_eq!(got_versions[i].right_mask(), codes_and_masks[i].right_mask);
            assert_eq!(got_versions[i].version_id(), 0);
        }

        // Clean up on success.
        cleanup(&postgres_client, &schema_name).await?;
        Ok(())
    }

    #[tokio::test]
    async fn test_empty_insert() -> Result<()> {
        let schema_name = temporary_name();
        let postgres_client =
            PostgresClient::new(test_db_url()?.as_str(), &schema_name, AccessMode::ReadWrite)
                .await?;
        let store = Store::new(&postgres_client).await?;

        let mut tx = store.tx().await?;
        store.insert_results(&mut tx, &[]).await?;
        store.insert_irises(&mut tx, &[]).await?;
        tx.commit().await?;
        store.mark_requests_deleted(&[]).await?;

        cleanup(&postgres_client, &schema_name).await?;
        Ok(())
    }

    #[tokio::test]
    async fn test_insert_many() -> Result<()> {
        let count: usize = 1 << 3;

        let schema_name = temporary_name();
        let postgres_client =
            PostgresClient::new(test_db_url()?.as_str(), &schema_name, AccessMode::ReadWrite)
                .await?;
        let store = Store::new(&postgres_client).await?;

        let mut codes_and_masks = vec![];

        for i in 0..count {
            let iris = StoredIrisRef {
                id: (i + 1) as i64,
                left_code: &[123_u16; 12800],
                left_mask: &[456_u16; 12800],
                right_code: &[789_u16; 12800],
                right_mask: &[101_u16; 12800],
            };
            codes_and_masks.push(iris);
        }

        let result_event = serde_json::to_string(&UniquenessResult::new(
            0,
            Some(1_000_000_000),
            false,
            "A".repeat(64),
            None,
            None,
            None,
            None,
            None,
            None,
        ))?;
        let result_events = vec![result_event; count];

        let mut tx = store.tx().await?;
        store.insert_results(&mut tx, &result_events).await?;
        store.insert_irises(&mut tx, &codes_and_masks).await?;
        tx.commit().await?;

        let got: Vec<DbStoredIris> = store.stream_irises().await.try_collect().await?;
        assert_eq!(got.len(), count);
        assert_contiguous_id(&got);

        // Compare with the parallel version with several edge-cases.
        for parallelism in [1, 5, MAX_CONNECTIONS as usize + 1] {
            let mut got_par: Vec<DbStoredIris> = store
                .stream_irises_par(Some(0), parallelism)
                .await
                .try_collect()
                .await?;
            got_par.sort_by_key(|iris| iris.id);
            assert_eq!(got, got_par);
        }

        let got = store.last_results(count).await?;
        assert_eq!(got, result_events);

        cleanup(&postgres_client, &schema_name).await?;
        Ok(())
    }

    #[tokio::test]
    async fn test_init_db_with_random_shares() -> Result<()> {
        let schema_name = temporary_name();
        let postgres_client =
            PostgresClient::new(test_db_url()?.as_str(), &schema_name, AccessMode::ReadWrite)
                .await?;
        let store = Store::new(&postgres_client).await?;

        let expected_generated_irises_num = 10;
        store
            .init_db_with_random_shares(0, 0, expected_generated_irises_num, true)
            .await?;

        let generated_irises_count = store.count_irises().await?;
        assert_eq!(generated_irises_count, expected_generated_irises_num);

        cleanup(&postgres_client, &schema_name).await
    }

    #[tokio::test]
    async fn test_rollback() -> Result<()> {
        let schema_name = temporary_name();
        let postgres_client =
            PostgresClient::new(test_db_url()?.as_str(), &schema_name, AccessMode::ReadWrite)
                .await?;
        let store = Store::new(&postgres_client).await?;

        let mut irises = vec![];
        for i in 0..10 {
            let iris = StoredIrisRef {
                id: (i + 1) as i64,
                left_code: &[123_u16; 12800],
                left_mask: &[456_u16; 12800],
                right_code: &[789_u16; 12800],
                right_mask: &[101_u16; 12800],
            };
            irises.push(iris);
        }

        let mut tx = store.tx().await?;
        store.insert_irises(&mut tx, &irises).await?;
        tx.commit().await?;
        store.rollback(5).await?;

        let got: Vec<DbStoredIris> = store.stream_irises().await.try_collect().await?;
        assert_eq!(got.len(), 5);
        assert_contiguous_id(&got);

        cleanup(&postgres_client, &schema_name).await?;
        Ok(())
    }

    #[tokio::test]
    async fn test_results() -> Result<()> {
        let schema_name = temporary_name();
        let postgres_client =
            PostgresClient::new(test_db_url()?.as_str(), &schema_name, AccessMode::ReadWrite)
                .await?;
        let store = Store::new(&postgres_client).await?;

        let result_events = vec!["event1".to_string(), "event2".to_string()];
        let mut tx = store.tx().await?;
        store.insert_results(&mut tx, &result_events).await?;
        store.insert_results(&mut tx, &result_events).await?;
        tx.commit().await?;

        let got = store.last_results(2).await?;
        assert_eq!(got, vec!["event1", "event2"]);

        cleanup(&postgres_client, &schema_name).await?;
        Ok(())
    }

    #[tokio::test]
    async fn test_mark_requests_deleted() -> Result<()> {
        let schema_name = temporary_name();
        let postgres_client =
            PostgresClient::new(test_db_url()?.as_str(), &schema_name, AccessMode::ReadWrite)
                .await?;
        let store = Store::new(&postgres_client).await?;

        assert_eq!(store.last_deleted_requests(2).await?.len(), 0);

        for i in 0..2 {
            let request_ids = (0..2)
                .map(|j| format!("test_{}_{}", i, j))
                .collect::<Vec<_>>();
            store.mark_requests_deleted(&request_ids).await?;

            let got = store.last_deleted_requests(2).await?;
            assert_eq!(got, request_ids);
        }

        cleanup(&postgres_client, &schema_name).await?;
        Ok(())
    }

    #[tokio::test]
    async fn test_update_iris() -> Result<()> {
        let schema_name = temporary_name();
        let postgres_client =
            PostgresClient::new(test_db_url()?.as_str(), &schema_name, AccessMode::ReadWrite)
                .await?;
        let store = Store::new(&postgres_client).await?;

        // insert two irises into db
        let iris1 = StoredIrisRef {
            id: 1,
            left_code: &[123_u16; 12800],
            left_mask: &[456_u16; 6400],
            right_code: &[789_u16; 12800],
            right_mask: &[101_u16; 6400],
        };
        let mut iris2 = iris1.clone();
        iris2.id = 2;

        let mut tx = store.tx().await?;
        store
            .insert_irises(&mut tx, &[iris1, iris2.clone()])
            .await?;
        tx.commit().await?;

        // update iris with id 1 in db
        let updated_left_code = GaloisRingIrisCodeShare {
            id: 1,
            coefs: [666_u16; 12800],
        };
        let updated_left_mask = GaloisRingTrimmedMaskCodeShare {
            id: 1,
            coefs: [777_u16; 6400],
        };
        let updated_right_code = GaloisRingIrisCodeShare {
            id: 1,
            coefs: [888_u16; 12800],
        };
        let updated_right_mask = GaloisRingTrimmedMaskCodeShare {
            id: 1,
            coefs: [999_u16; 6400],
        };
        store
            .update_iris(
                None,
                1,
                &updated_left_code,
                &updated_left_mask,
                &updated_right_code,
                &updated_right_mask,
            )
            .await?;

        // assert iris updated in db with new values
        let got: Vec<DbStoredIrisWithVersion> = store
            .stream_irises_with_version()
            .await
            .try_collect()
            .await?;
        assert_eq!(got.len(), 2);
        assert_eq!(cast_u8_to_u16(&got[0].left_code), updated_left_code.coefs);
        assert_eq!(cast_u8_to_u16(&got[0].left_mask), updated_left_mask.coefs);
        assert_eq!(cast_u8_to_u16(&got[0].right_code), updated_right_code.coefs);
        assert_eq!(cast_u8_to_u16(&got[0].right_mask), updated_right_mask.coefs);
        assert_eq!(got[0].version_id(), 1);

        // assert the other iris in db is not updated
        assert_eq!(cast_u8_to_u16(&got[1].left_code), iris2.left_code);
        assert_eq!(cast_u8_to_u16(&got[1].left_mask), iris2.left_mask);
        assert_eq!(cast_u8_to_u16(&got[1].right_code), iris2.right_code);
        assert_eq!(cast_u8_to_u16(&got[1].right_mask), iris2.right_mask);
        assert_eq!(got[1].version_id(), 0);

        // update with the same values and expect the version not to change
        store
            .update_iris(
                None,
                1,
                &updated_left_code,
                &updated_left_mask,
                &updated_right_code,
                &updated_right_mask,
            )
            .await?;

        let got_second_update: Vec<DbStoredIrisWithVersion> = store
            .stream_irises_with_version()
            .await
            .try_collect()
            .await?;
        assert_eq!(got_second_update.len(), 2);
        assert_eq!(
            cast_u8_to_u16(&got_second_update[0].left_code),
            updated_left_code.coefs
        );
        assert_eq!(
            cast_u8_to_u16(&got_second_update[0].left_mask),
            updated_left_mask.coefs
        );
        assert_eq!(
            cast_u8_to_u16(&got_second_update[0].right_code),
            updated_right_code.coefs
        );
        assert_eq!(
            cast_u8_to_u16(&got_second_update[0].right_mask),
            updated_right_mask.coefs
        );
        assert_eq!(got_second_update[0].version_id(), 1);

        cleanup(&postgres_client, &schema_name).await?;
        Ok(())
    }

    #[tokio::test]
    async fn test_insert_modification() -> Result<()> {
        let schema_name = temporary_name();
        let postgres_client =
            PostgresClient::new(test_db_url()?.as_str(), &schema_name, AccessMode::ReadWrite)
                .await?;
        let store = Store::new(&postgres_client).await?;

        // 1. Insert a new modification
        let inserted = store
            .insert_modification(42, IDENTITY_DELETION_MESSAGE_TYPE, None)
            .await?;

        // 2. Check that we got a valid result
        assert_modification(
            &inserted,
            1,
            42,
            IDENTITY_DELETION_MESSAGE_TYPE,
            None,
            ModificationStatus::InProgress,
            false,
            None,
        );

        // 3. Insert another modification
        let inserted = store
            .insert_modification(43, REAUTH_MESSAGE_TYPE, Some("https://example.com"))
            .await?;

        // 4. Check that we got a valid result
        assert_modification(
            &inserted,
            2,
            43,
            REAUTH_MESSAGE_TYPE,
            Some("https://example.com".to_string()),
            ModificationStatus::InProgress,
            false,
            None,
        );

        // 5. Clean up
        cleanup(&postgres_client, &schema_name).await?;
        Ok(())
    }

    #[tokio::test]
    async fn test_last_modifications() -> Result<()> {
        let schema_name = temporary_name();
        let postgres_client =
            PostgresClient::new(test_db_url()?.as_str(), &schema_name, AccessMode::ReadWrite)
                .await?;
        let store = Store::new(&postgres_client).await?;

        // Insert a few modifications
        for serial_id in 11..=15 {
            store
                .insert_modification(serial_id, IDENTITY_DELETION_MESSAGE_TYPE, None)
                .await?;
        }

        // Retrieve the last 2 modifications
        let last_two = store.last_modifications(2).await?;
        assert_eq!(last_two.len(), 2);
        let last = &last_two[0];
        let second_last = &last_two[1];

        // Assert results
        assert_modification(
            last,
            5,
            15,
            IDENTITY_DELETION_MESSAGE_TYPE,
            None,
            ModificationStatus::InProgress,
            false,
            None,
        );
        assert_modification(
            second_last,
            4,
            14,
            IDENTITY_DELETION_MESSAGE_TYPE,
            None,
            ModificationStatus::InProgress,
            false,
            None,
        );

        cleanup(&postgres_client, &schema_name).await?;
        Ok(())
    }

    #[allow(clippy::too_many_arguments)]
    fn assert_modification(
        actual: &Modification,
        expected_id: i64,
        expected_serial_id: i64,
        expected_request_type: &str,
        expected_s3_url: Option<String>,
        expected_status: ModificationStatus,
        expected_persisted: bool,
        expected_result_body: Option<String>,
    ) {
        assert_eq!(actual.id, expected_id);
        assert_eq!(actual.serial_id, expected_serial_id);
        assert_eq!(actual.request_type, expected_request_type);
        assert_eq!(actual.s3_url, expected_s3_url);
        assert_eq!(actual.status, expected_status.to_string());
        assert_eq!(actual.persisted, expected_persisted);
        assert_eq!(actual.result_message_body, expected_result_body);
    }

    #[tokio::test]
    async fn test_update_modifications() -> Result<()> {
        let schema_name = temporary_name();
        let postgres_client =
            PostgresClient::new(test_db_url()?.as_str(), &schema_name, AccessMode::ReadWrite)
                .await?;
        let store = Store::new(&postgres_client).await?;

        // Insert three modifications
        let mut m1 = store
            .insert_modification(100, IDENTITY_DELETION_MESSAGE_TYPE, None)
            .await?;
        let mut m2 = store
            .insert_modification(50, REAUTH_MESSAGE_TYPE, Some("http://example.com/50"))
            .await?;
        let _m3 = store
            .insert_modification(150, REAUTH_MESSAGE_TYPE, Some("http://example.com/150"))
            .await?;

        // Update the status & persisted fields for first two in a single transaction
        let mut tx = store.tx().await?;
        m1.mark_completed(true, "m1");
        m2.mark_completed(false, "m2");

        let modifications_to_update = vec![&m1, &m2];
        store
            .update_modifications(&mut tx, &modifications_to_update)
            .await?;

        tx.commit().await?;

        // Check that the DB is updated
        let last_three = store.last_modifications(3).await?;
        assert_eq!(last_three.len(), 3);
        assert_modification(
            &last_three[0],
            3,
            150,
            REAUTH_MESSAGE_TYPE,
            Some("http://example.com/150".to_string()),
            ModificationStatus::InProgress,
            false,
            None,
        );
        assert_modification(
            &last_three[1],
            2,
            50,
            REAUTH_MESSAGE_TYPE,
            Some("http://example.com/50".to_string()),
            ModificationStatus::Completed,
            false,
            Some("m2".to_string()),
        );
        assert_modification(
            &last_three[2],
            1,
            100,
            IDENTITY_DELETION_MESSAGE_TYPE,
            None,
            ModificationStatus::Completed,
            true,
            Some("m1".to_string()),
        );

        cleanup(&postgres_client, &schema_name).await?;
        Ok(())
    }

    #[tokio::test]
    async fn test_delete_modifications() -> Result<()> {
        // Set up a temporary schema and a new store.
        let schema_name = temporary_name();
        let postgres_client =
            PostgresClient::new(test_db_url()?.as_str(), &schema_name, AccessMode::ReadWrite)
                .await?;
        let store = Store::new(&postgres_client).await?;

        // Insert three modifications.
        let mut m1 = store
            .insert_modification(11, IDENTITY_DELETION_MESSAGE_TYPE, None)
            .await?;
        let m2 = store
            .insert_modification(12, REAUTH_MESSAGE_TYPE, Some("http://example.com/12"))
            .await?;
        let m3 = store
            .insert_modification(13, IDENTITY_DELETION_MESSAGE_TYPE, None)
            .await?;

        // mark m1 as completed
        m1.mark_completed(true, "m1");
        let mut tx = store.tx().await?;
        store.update_modifications(&mut tx, &[&m1]).await?;
        tx.commit().await?;

        // Verify that all three modifications exist.
        let all_mods = store.last_modifications(5).await?;
        assert_eq!(all_mods.len(), 3);

        // Begin a transaction and delete modifications m2 and m3.
        let mut tx = store.tx().await?;
        store
            .delete_modifications(&mut tx, &[m2.clone(), m3.clone()])
            .await?;
        tx.commit().await?;

        // Fetch the remaining modifications.
        let remaining = store.last_modifications(5).await?;
        // We expect only one modification to remain (m1).
        assert_eq!(remaining.len(), 1);
        assert_eq!(remaining[0].id, m1.id);

        // Clean up the temporary schema.
        cleanup(&postgres_client, &schema_name).await?;
        Ok(())
    }

    fn assert_contiguous_id(vec: &[DbStoredIris]) {
        assert!(
            vec.iter()
                .enumerate()
                .all(|(i, row)| row.id == (i + 1) as i64),
            "IDs must be contiguous and in order"
        );
    }
}

pub mod test_utils {
    use super::*;
    const APP_NAME: &str = "SMPC";
    const DOTENV_TEST: &str = ".env.test";

    pub fn test_db_url() -> Result<String> {
        dotenvy::from_filename(DOTENV_TEST)?;
        Ok(Config::load_config(APP_NAME)?
            .database
            .ok_or(eyre!("Missing database config"))?
            .url)
    }

    pub fn temporary_name() -> String {
        format!("SMPC_test{}_0", rand::random::<u32>())
    }

    pub async fn cleanup(postgres_client: &PostgresClient, schema_name: &str) -> Result<()> {
        assert!(schema_name.starts_with("SMPC_test"));
        sqlx::query(&format!("DROP SCHEMA \"{}\" CASCADE", schema_name))
            .execute(&postgres_client.pool)
            .await?;
        Ok(())
    }
}<|MERGE_RESOLUTION|>--- conflicted
+++ resolved
@@ -6,10 +6,7 @@
     stream::{self},
     Stream, StreamExt, TryStreamExt,
 };
-<<<<<<< HEAD
 use iris_mpc_common::postgres::PostgresClient;
-=======
->>>>>>> 6e1d0b1e
 use iris_mpc_common::{
     config::Config,
     galois_engine::degree4::{GaloisRingIrisCodeShare, GaloisRingTrimmedMaskCodeShare},
