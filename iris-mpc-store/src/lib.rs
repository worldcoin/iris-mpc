mod s3_importer;

use bytemuck::cast_slice;
use eyre::{eyre, Result};
use futures::{
    stream::{self},
    Stream, StreamExt, TryStreamExt,
};
use iris_mpc_common::config::ModeOfDeployment;
use iris_mpc_common::{
    config::Config,
    galois_engine::degree4::{GaloisRingIrisCodeShare, GaloisRingTrimmedMaskCodeShare},
    helpers::sync::{Modification, ModificationStatus},
    iris_db::iris::IrisCode,
};
use rand::{rngs::StdRng, Rng, SeedableRng};
pub use s3_importer::{
    fetch_and_parse_chunks, last_snapshot_timestamp, ObjectStore, S3Store, S3StoredIris,
};
use sqlx::{
    migrate::Migrator, postgres::PgPoolOptions, Executor, PgPool, Postgres, Row, Transaction,
};
use std::ops::DerefMut;

const APP_NAME: &str = "SMPC";
const MAX_CONNECTIONS: u32 = 100;

static MIGRATOR: Migrator = sqlx::migrate!("./migrations");

fn sql_switch_schema(schema_name: &str) -> Result<String> {
    sanitize_identifier(schema_name)?;
    Ok(format!(
        "
        CREATE SCHEMA IF NOT EXISTS \"{}\";
        SET search_path TO \"{}\";
        ",
        schema_name, schema_name
    ))
}

/// The unified type that can hold either DB or S3 variants.
pub enum StoredIris {
    // DB stores the shares in their original form
    DB(DbStoredIris),
    // S3 stores the shares in even-odd ordered form (needed by limbs) to make the loading faster
    S3(S3StoredIris),
}

impl StoredIris {
    /// Returns the `id` from either variant.
    pub fn index(&self) -> usize {
        match self {
            StoredIris::DB(db) => db.index(),
            StoredIris::S3(s3) => s3.index(),
        }
    }
}

#[derive(sqlx::FromRow, Debug, Default, PartialEq, Eq)]
pub struct DbStoredIris {
    #[allow(dead_code)]
    id: i64, // BIGSERIAL
    left_code: Vec<u8>,  // BYTEA
    left_mask: Vec<u8>,  // BYTEA
    right_code: Vec<u8>, // BYTEA
    right_mask: Vec<u8>, // BYTEA
}

impl DbStoredIris {
    /// The index which is contiguous and starts from 0.
    pub fn index(&self) -> usize {
        self.id as usize
    }

    pub fn left_code(&self) -> &[u16] {
        cast_u8_to_u16(&self.left_code)
    }

    pub fn left_mask(&self) -> &[u16] {
        cast_u8_to_u16(&self.left_mask)
    }

    pub fn right_code(&self) -> &[u16] {
        cast_u8_to_u16(&self.right_code)
    }

    pub fn right_mask(&self) -> &[u16] {
        cast_u8_to_u16(&self.right_mask)
    }
    pub fn id(&self) -> i64 {
        self.id
    }
}

#[derive(sqlx::FromRow, Debug, Default, PartialEq, Eq)]
pub struct DbStoredIrisWithVersion {
    #[allow(dead_code)]
    id: i64, // BIGSERIAL
    left_code: Vec<u8>,  // BYTEA
    left_mask: Vec<u8>,  // BYTEA
    right_code: Vec<u8>, // BYTEA
    right_mask: Vec<u8>, // BYTEA
    version_id: i16,     // SMALLINT
}

impl DbStoredIrisWithVersion {
    /// The index which is contiguous and starts from 0.
    pub fn index(&self) -> usize {
        self.id as usize
    }

    pub fn left_code(&self) -> &[u16] {
        cast_u8_to_u16(&self.left_code)
    }

    pub fn left_mask(&self) -> &[u16] {
        cast_u8_to_u16(&self.left_mask)
    }

    pub fn right_code(&self) -> &[u16] {
        cast_u8_to_u16(&self.right_code)
    }

    pub fn right_mask(&self) -> &[u16] {
        cast_u8_to_u16(&self.right_mask)
    }
    pub fn id(&self) -> i64 {
        self.id
    }
    pub fn version_id(&self) -> i16 {
        self.version_id
    }
}

#[derive(Clone)]
pub struct StoredIrisRef<'a> {
    pub id: i64,
    pub left_code: &'a [u16],
    pub left_mask: &'a [u16],
    pub right_code: &'a [u16],
    pub right_mask: &'a [u16],
}

#[derive(sqlx::FromRow, Debug, Default)]
struct StoredState {
    request_id: String,
}

#[derive(sqlx::FromRow, Debug, Default)]
pub struct StoredModification {
    pub id: i64,
    pub serial_id: i64,
    pub request_type: String,
    pub s3_url: Option<String>,
    pub status: String,
    pub persisted: bool,
    pub result_message_body: Option<String>,
}

impl From<StoredModification> for Modification {
    fn from(stored: StoredModification) -> Self {
        Self {
            id: stored.id,
            serial_id: stored.serial_id,
            request_type: stored.request_type,
            s3_url: stored.s3_url,
            status: stored.status,
            persisted: stored.persisted,
            result_message_body: stored.result_message_body,
        }
    }
}

#[derive(Clone, Debug)]
pub struct Store {
    pub pool: PgPool,
    pub schema_name: String,
}

impl Store {
    /// Connect to a database based on Config URL, environment, and party_id.
    pub async fn new_from_config(config: &Config) -> Result<Self> {
        // if running shadow mode in isolation, we should not read from the iris-mpc shares and instead create a new version
        let db_config = if config.mode_of_deployment == ModeOfDeployment::ShadowIsolation {
            config
                .cpu_database
                .as_ref()
                .ok_or(eyre!("Missing database config"))?
        } else {
            config
                .database
                .as_ref()
                .ok_or(eyre!("Missing database config"))?
        };

        let schema_name = format!("{}_{}_{}", APP_NAME, config.environment, config.party_id);
        Self::new(&db_config.url, &schema_name).await
    }

    pub async fn new(url: &str, schema_name: &str) -> Result<Self> {
        tracing::info!("Connecting to V2 database with, schema: {}", schema_name);
        let connect_sql = sql_switch_schema(schema_name)?;

        let pool = PgPoolOptions::new()
            .max_connections(MAX_CONNECTIONS)
            .after_connect(move |conn, _meta| {
                // Switch to the given schema in every connection.
                let connect_sql = connect_sql.clone();
                Box::pin(async move {
                    conn.execute(connect_sql.as_ref()).await.inspect_err(|e| {
                        eprintln!("error in after_connect: {:?}", e);
                    })?;
                    Ok(())
                })
            })
            .connect(url)
            .await?;

        // Create the schema on the first startup.
        MIGRATOR.run(&pool).await?;

        Ok(Store {
            pool,
            schema_name: schema_name.to_string(),
        })
    }

    pub async fn tx(&self) -> Result<Transaction<'_, Postgres>> {
        Ok(self.pool.begin().await?)
    }

    pub async fn count_irises(&self) -> Result<usize> {
        let count: (i64,) = sqlx::query_as("SELECT COUNT(*) FROM irises")
            .fetch_one(&self.pool)
            .await?;
        Ok(count.0 as usize)
    }

<<<<<<< HEAD
    /// Fetches first row from Iris table matched by id.
    ///
    /// # Arguments
    ///
    /// * `serial_id` - Serial ID of Iris to be fetched.
    ///
    /// # Returns
    ///
    /// Maybe a `DbStoredIris` instance.
    ///
    pub async fn fetch_iris_by_serial_id(
        &self,
        serial_id: i64,
    ) -> sqlx::Result<DbStoredIris, sqlx::Error> {
        tracing::info!(
            "Iris PostgreSQL store: Fetching Iris by serial-id ({})",
            serial_id
        );

        let id_of_iris = serial_id as i32;
        Ok(
            sqlx::query_as::<_, DbStoredIris>("SELECT * FROM irises WHERE id = $1")
                .bind(id_of_iris)
                .fetch_one(&self.pool)
                .await
                .expect("DB operation failure :: Fetch Iris by ID."),
        )
    }

    /// Fetches V2 serial identifiers marked as deleted.
    ///
    /// # Returns
    ///
    /// A set of V2 serial identifiers marked as deleted.
    ///
    pub async fn fetch_iris_v2_deletions_by_party_id(&self) -> sqlx::Result<Vec<i64>, sqlx::Error> {
        tracing::info!("Iris PostgreSQL store: Fetching V2 deletion set");

        // TODO: Implement fetching V2 deletions by party ID.

        Ok(vec![])
    }

    /// Stream irises in order.
=======
    /// (only for testing) Stream irises in order.
>>>>>>> 8b4746f8
    pub async fn stream_irises(
        &self,
    ) -> impl Stream<Item = Result<DbStoredIris, sqlx::Error>> + '_ {
        sqlx::query_as::<_, DbStoredIris>("SELECT * FROM irises WHERE id >= 1 ORDER BY id")
            .fetch(&self.pool)
    }

    /// (only for testing) Stream irises including version in order.
    pub async fn stream_irises_with_version(
        &self,
    ) -> impl Stream<Item = Result<DbStoredIrisWithVersion, sqlx::Error>> + '_ {
        sqlx::query_as::<_, DbStoredIrisWithVersion>(
            "SELECT * FROM irises WHERE id >= 1 ORDER BY id",
        )
        .fetch(&self.pool)
    }

    pub fn stream_irises_in_range(
        &self,
        id_range: std::ops::Range<u64>,
    ) -> impl Stream<Item = sqlx::Result<DbStoredIris>> + '_ {
        sqlx::query_as(
            r#"
            SELECT *
            FROM irises
            WHERE id >= $1 AND id < $2
            ORDER BY id ASC
            "#,
        )
        .bind(i64::try_from(id_range.start).expect("id fits into i64"))
        .bind(i64::try_from(id_range.end).expect("id fits into i64"))
        .fetch(&self.pool)
    }
    /// Stream irises in parallel, without a particular order.
    pub async fn stream_irises_par(
        &self,
        min_last_modified_at: Option<i64>,
        partitions: usize,
    ) -> impl Stream<Item = eyre::Result<DbStoredIris>> + '_ {
        let count = self.count_irises().await.expect("Failed count_irises");
        let partition_size = count.div_ceil(partitions).max(1);

        let mut partition_streams = Vec::new();
        for i in 0..partitions {
            // we start from ID 1
            let start_id = 1 + partition_size * i;
            let end_id = start_id + partition_size - 1;

            // This base query yields `DbStoredIris`
            let stream = match min_last_modified_at {
                Some(min_last_modified_at) => sqlx::query_as::<_, DbStoredIris>(
                    "SELECT id, left_code, left_mask, right_code, right_mask FROM irises WHERE id \
                     BETWEEN $1 AND $2 AND last_modified_at >= $3",
                )
                .bind(start_id as i64)
                .bind(end_id as i64)
                .bind(min_last_modified_at)
                .fetch(&self.pool)
                .map_err(Into::into),
                None => sqlx::query_as::<_, DbStoredIris>(
                    "SELECT id, left_code, left_mask, right_code, right_mask FROM irises WHERE id \
                     BETWEEN $1 AND $2",
                )
                .bind(start_id as i64)
                .bind(end_id as i64)
                .fetch(&self.pool)
                .map_err(Into::into),
            }
            .boxed();

            partition_streams.push(stream);
        }

        stream::select_all(partition_streams)
    }

    pub async fn insert_irises(
        &self,
        tx: &mut Transaction<'_, Postgres>,
        codes_and_masks: &[StoredIrisRef<'_>],
    ) -> Result<Vec<i64>> {
        if codes_and_masks.is_empty() {
            return Ok(vec![]);
        }
        let mut query = sqlx::QueryBuilder::new(
            "INSERT INTO irises (id, left_code, left_mask, right_code, right_mask)",
        );
        query.push_values(codes_and_masks, |mut query, iris| {
            query.push_bind(iris.id);
            query.push_bind(cast_slice::<u16, u8>(iris.left_code));
            query.push_bind(cast_slice::<u16, u8>(iris.left_mask));
            query.push_bind(cast_slice::<u16, u8>(iris.right_code));
            query.push_bind(cast_slice::<u16, u8>(iris.right_mask));
        });

        query.push(" RETURNING id");

        let ids = query
            .build()
            .fetch_all(tx.deref_mut())
            .await?
            .iter()
            .map(|row| row.get::<i64, _>("id"))
            .collect::<Vec<_>>();

        Ok(ids)
    }

    pub async fn insert_irises_overriding(
        &self,
        tx: &mut Transaction<'_, Postgres>,
        codes_and_masks: &[StoredIrisRef<'_>],
    ) -> Result<()> {
        if codes_and_masks.is_empty() {
            return Ok(());
        }
        let mut query = sqlx::QueryBuilder::new(
            "INSERT INTO irises (id, left_code, left_mask, right_code, right_mask)",
        );
        query.push_values(codes_and_masks, |mut query, iris| {
            query.push_bind(iris.id);
            query.push_bind(cast_slice::<u16, u8>(iris.left_code));
            query.push_bind(cast_slice::<u16, u8>(iris.left_mask));
            query.push_bind(cast_slice::<u16, u8>(iris.right_code));
            query.push_bind(cast_slice::<u16, u8>(iris.right_mask));
        });
        query.push(
            r#"
ON CONFLICT (id)
DO UPDATE SET left_code = EXCLUDED.left_code, left_mask = EXCLUDED.left_mask, right_code = EXCLUDED.right_code, right_mask = EXCLUDED.right_mask;
"#,
        );

        query.build().execute(tx.deref_mut()).await?;

        Ok(())
    }

    /// Update existing iris with given shares.
    pub async fn update_iris(
        &self,
        external_tx: Option<&mut Transaction<'_, Postgres>>,
        id: i64,
        left_iris_share: &GaloisRingIrisCodeShare,
        left_mask_share: &GaloisRingTrimmedMaskCodeShare,
        right_iris_share: &GaloisRingIrisCodeShare,
        right_mask_share: &GaloisRingTrimmedMaskCodeShare,
    ) -> Result<()> {
        let query = sqlx::query(
            r#"
UPDATE irises SET (left_code, left_mask, right_code, right_mask) = ($2, $3, $4, $5)
WHERE id = $1;
"#,
        )
        .bind(id)
        .bind(cast_slice::<u16, u8>(&left_iris_share.coefs[..]))
        .bind(cast_slice::<u16, u8>(&left_mask_share.coefs[..]))
        .bind(cast_slice::<u16, u8>(&right_iris_share.coefs[..]))
        .bind(cast_slice::<u16, u8>(&right_mask_share.coefs[..]));

        match external_tx {
            Some(external_tx) => {
                query.execute(external_tx.deref_mut()).await?;
            }
            None => {
                let mut new_tx = self.pool.begin().await?;
                query.execute(&mut *new_tx).await?;
                new_tx.commit().await?;
            }
        }

        Ok(())
    }

    pub async fn rollback(&self, db_len: usize) -> Result<()> {
        let mut tx = self.pool.begin().await?;

        sqlx::query("DELETE FROM irises WHERE id > $1")
            .bind(db_len as i64)
            .execute(&mut *tx)
            .await?;

        tx.commit().await?;
        Ok(())
    }

    pub async fn get_max_serial_id(&self) -> Result<usize> {
        let id: (Option<i64>,) = sqlx::query_as("SELECT MAX(id) FROM irises")
            .fetch_one(&self.pool)
            .await?;
        Ok(id.0.unwrap_or(0) as usize)
    }

    pub async fn insert_results(
        &self,
        tx: &mut Transaction<'_, Postgres>,
        result_events: &[String],
    ) -> Result<()> {
        if result_events.is_empty() {
            return Ok(());
        }
        let mut query = sqlx::QueryBuilder::new("INSERT INTO results (result_event)");
        query.push_values(result_events, |mut query, result| {
            query.push_bind(result);
        });

        query.build().execute(tx.deref_mut()).await?;
        Ok(())
    }

    pub async fn last_results(&self, count: usize) -> Result<Vec<String>> {
        let mut result_events: Vec<String> =
            sqlx::query_scalar("SELECT result_event FROM results ORDER BY id DESC LIMIT $1")
                .bind(count as i64)
                .fetch_all(&self.pool)
                .await?;
        result_events.reverse();
        Ok(result_events)
    }

    pub async fn mark_requests_deleted(&self, request_ids: &[String]) -> Result<()> {
        if request_ids.is_empty() {
            return Ok(());
        }
        // Insert request_ids that are deleted from the queue.
        let mut query = sqlx::QueryBuilder::new("INSERT INTO sync (request_id)");
        query.push_values(request_ids, |mut query, request_id| {
            query.push_bind(request_id);
        });
        query.build().execute(&self.pool).await?;
        Ok(())
    }

    pub async fn last_deleted_requests(&self, count: usize) -> Result<Vec<String>> {
        let rows = sqlx::query_as::<_, StoredState>("SELECT * FROM sync ORDER BY id DESC LIMIT $1")
            .bind(count as i64)
            .fetch_all(&self.pool)
            .await?;
        Ok(rows.into_iter().rev().map(|r| r.request_id).collect())
    }

    pub async fn insert_modification(
        &self,
        serial_id: i64,
        request_type: &str,
        s3_url: Option<&str>,
    ) -> Result<Modification> {
        let persisted = false;
        let inserted: StoredModification = sqlx::query_as::<_, StoredModification>(
            r#"
            INSERT INTO modifications (serial_id, request_type, s3_url, status, persisted)
            VALUES ($1, $2, $3, $4, $5)
            RETURNING
                id,
                serial_id,
                request_type,
                s3_url,
                status,
                persisted,
                result_message_body
            "#,
        )
        .bind(serial_id)
        .bind(request_type)
        .bind(s3_url)
        .bind(ModificationStatus::InProgress.to_string())
        .bind(persisted)
        .fetch_one(&self.pool)
        .await?;

        Ok(inserted.into())
    }

    pub async fn last_modifications(&self, count: usize) -> Result<Vec<Modification>> {
        let rows = sqlx::query_as::<_, StoredModification>(
            r#"
            SELECT
                id,
                serial_id,
                request_type,
                s3_url,
                status,
                persisted,
                result_message_body
            FROM modifications
            ORDER BY id DESC
            LIMIT $1
            "#,
        )
        .bind(count as i64)
        .fetch_all(&self.pool)
        .await?;

        let modifications = rows.into_iter().map(Into::into).collect();
        Ok(modifications)
    }

    /// Update the status, persisted flag, and result_message_body of the
    /// modifications based on their id.
    pub async fn update_modifications(
        &self,
        tx: &mut Transaction<'_, Postgres>,
        modifications: &[&Modification],
    ) -> Result<(), sqlx::Error> {
        if modifications.is_empty() {
            return Ok(());
        }

        let ids: Vec<i64> = modifications.iter().map(|m| m.id).collect();
        let statuses: Vec<String> = modifications.iter().map(|m| m.status.clone()).collect();
        let persisteds: Vec<bool> = modifications.iter().map(|m| m.persisted).collect();
        let result_message_bodies: Vec<Option<String>> = modifications
            .iter()
            .map(|m| m.result_message_body.clone())
            .collect();

        sqlx::query(
            r#"
            UPDATE modifications
            SET status = data.status,
                persisted = data.persisted,
                result_message_body = data.result_message_body
            FROM (
                SELECT
                    unnest($1::bigint[])  as id,
                    unnest($2::text[])    as status,
                    unnest($3::bool[])    as persisted,
                    unnest($4::text[])    as result_message_body
            ) as data
            WHERE modifications.id = data.id
            "#,
        )
        .bind(&ids)
        .bind(&statuses)
        .bind(&persisteds)
        .bind(&result_message_bodies)
        .execute(tx.deref_mut())
        .await?;

        Ok(())
    }

    /// Delete modifications based on their id.
    pub async fn delete_modifications(
        &self,
        tx: &mut Transaction<'_, Postgres>,
        modifications: &[Modification],
    ) -> Result<()> {
        if modifications.is_empty() {
            return Ok(());
        }

        // Extract the IDs from the modifications.
        let ids: Vec<i64> = modifications.iter().map(|m| m.id).collect();
        tracing::warn!(
            "Deleting modifications {:?} with IDs: {:?}",
            modifications,
            ids
        );

        // Execute a bulk delete using the ANY clause.
        sqlx::query(
            r#"
            DELETE FROM modifications
            WHERE id = ANY($1::bigint[])
            "#,
        )
        .bind(&ids)
        .execute(tx.deref_mut())
        .await?;

        Ok(())
    }

    /// Initialize the database with random shares and masks. Cleans up the db
    /// before inserting new generated irises.
    pub async fn init_db_with_random_shares(
        &self,
        rng_seed: u64,
        party_id: usize,
        db_size: usize,
        clear_db_before_init: bool,
    ) -> Result<()> {
        let mut rng = StdRng::seed_from_u64(rng_seed);

        if clear_db_before_init {
            tracing::info!("Cleaning up the db before initializing irises");
            // Cleaning up the db before inserting newly generated irises
            self.rollback(0).await?;
        }

        let mut tx = self.tx().await?;

        tracing::info!(
            "DB size before initialization: {}",
            self.count_irises().await?
        );
        for i in 0..db_size {
            if (i % 1000) == 0 {
                tracing::info!("Initializing iris db: Generated {} entries", i);
            }

            let mut rng = StdRng::from_seed(rng.gen());
            let iris = IrisCode::random_rng(&mut rng);

            let share = GaloisRingIrisCodeShare::encode_iris_code(
                &iris.code,
                &iris.mask,
                &mut StdRng::seed_from_u64(rng_seed),
            )[party_id]
                .clone();

            let mask: GaloisRingTrimmedMaskCodeShare = GaloisRingIrisCodeShare::encode_mask_code(
                &iris.mask,
                &mut StdRng::seed_from_u64(rng_seed),
            )[party_id]
                .clone()
                .into();

            // inserting shares and masks in the db. Reusing the same share and mask for
            // left and right
            self.insert_irises(
                &mut tx,
                &[StoredIrisRef {
                    id: (i + 1) as i64,
                    left_code: &share.coefs,
                    left_mask: &mask.coefs,
                    right_code: &share.coefs,
                    right_mask: &mask.coefs,
                }],
            )
            .await?;

            if (i % 1000) == 0 {
                tx.commit().await?;
                tx = self.tx().await?;
            }
        }
        tracing::info!("Completed initialization of iris db, committing...");
        tx.commit().await?;
        tracing::info!("Committed");

        tracing::info!(
            "Initialized iris db with {} entries",
            self.count_irises().await?
        );
        Ok(())
    }
}

fn sanitize_identifier(input: &str) -> Result<()> {
    if input.chars().all(|c| c.is_alphanumeric() || c == '_') {
        Ok(())
    } else {
        Err(eyre!("Invalid SQL identifier"))
    }
}

fn cast_u8_to_u16(s: &[u8]) -> &[u16] {
    if s.is_empty() {
        &[] // A literal empty &[u8] may be unaligned.
    } else {
        cast_slice(s)
    }
}

#[cfg(test)]
#[cfg(feature = "db_dependent")]
pub mod tests {
    use super::{test_utils::*, *};
    use futures::TryStreamExt;
    use iris_mpc_common::helpers::{
        smpc_request::{IDENTITY_DELETION_MESSAGE_TYPE, REAUTH_MESSAGE_TYPE},
        smpc_response::UniquenessResult,
        sync::ModificationStatus,
    };

    #[tokio::test]
    async fn test_store() -> Result<()> {
        // Create a unique schema for this test.
        let schema_name = temporary_name();
        let store = Store::new(&test_db_url()?, &schema_name).await?;

        let got: Vec<DbStoredIris> = store.stream_irises().await.try_collect().await?;
        assert_eq!(got.len(), 0);

        let got: Vec<DbStoredIris> = store
            .stream_irises_par(Some(0), 2)
            .await
            .try_collect()
            .await?;
        assert_eq!(got.len(), 0);

        let codes_and_masks = &[
            StoredIrisRef {
                id: 1,
                left_code: &[1, 2, 3, 4],
                left_mask: &[5, 6, 7, 8],
                right_code: &[9, 10, 11, 12],
                right_mask: &[13, 14, 15, 16],
            },
            StoredIrisRef {
                id: 2,
                left_code: &[1117, 18, 19, 20],
                left_mask: &[21, 1122, 23, 24],
                right_code: &[25, 26, 1127, 28],
                right_mask: &[29, 30, 31, 1132],
            },
            StoredIrisRef {
                id: 3,
                left_code: &[17, 18, 19, 20],
                left_mask: &[21, 22, 23, 24],
                // Empty is allowed until stereo is implemented.
                right_code: &[],
                right_mask: &[],
            },
        ];
        let mut tx = store.tx().await?;
        store.insert_irises(&mut tx, &codes_and_masks[0..2]).await?;
        store.insert_irises(&mut tx, &codes_and_masks[2..3]).await?;
        tx.commit().await?;

        let got_len = store.count_irises().await?;
        let got: Vec<DbStoredIris> = store.stream_irises().await.try_collect().await?;

        let mut got_par: Vec<DbStoredIris> = store
            .stream_irises_par(Some(0), 2)
            .await
            .try_collect()
            .await?;
        got_par.sort_by_key(|iris| iris.id);
        assert_eq!(got, got_par);

        assert_eq!(got_len, 3);
        assert_eq!(got_par.len(), 3);
        assert_eq!(got.len(), 3);

        let got_versions: Vec<DbStoredIrisWithVersion> = store
            .stream_irises_with_version()
            .await
            .try_collect()
            .await?;
        for i in 0..3 {
            assert_eq!(got_versions[i].id, (i + 1) as i64);
            assert_eq!(got_versions[i].left_code(), codes_and_masks[i].left_code);
            assert_eq!(got_versions[i].left_mask(), codes_and_masks[i].left_mask);
            assert_eq!(got_versions[i].right_code(), codes_and_masks[i].right_code);
            assert_eq!(got_versions[i].right_mask(), codes_and_masks[i].right_mask);
            assert_eq!(got_versions[i].version_id(), 0);
        }

        // Clean up on success.
        cleanup(&store, &schema_name).await?;
        Ok(())
    }

    #[tokio::test]
    async fn test_empty_insert() -> Result<()> {
        let schema_name = temporary_name();
        let store = Store::new(&test_db_url()?, &schema_name).await?;

        let mut tx = store.tx().await?;
        store.insert_results(&mut tx, &[]).await?;
        store.insert_irises(&mut tx, &[]).await?;
        tx.commit().await?;
        store.mark_requests_deleted(&[]).await?;

        cleanup(&store, &schema_name).await?;
        Ok(())
    }

    #[tokio::test]
    async fn test_insert_many() -> Result<()> {
        let count: usize = 1 << 3;

        let schema_name = temporary_name();
        let store = Store::new(&test_db_url()?, &schema_name).await?;

        let mut codes_and_masks = vec![];

        for i in 0..count {
            let iris = StoredIrisRef {
                id: (i + 1) as i64,
                left_code: &[123_u16; 12800],
                left_mask: &[456_u16; 12800],
                right_code: &[789_u16; 12800],
                right_mask: &[101_u16; 12800],
            };
            codes_and_masks.push(iris);
        }

        let result_event = serde_json::to_string(&UniquenessResult::new(
            0,
            Some(1_000_000_000),
            false,
            "A".repeat(64),
            None,
            None,
            None,
            None,
            None,
            None,
        ))?;
        let result_events = vec![result_event; count];

        let mut tx = store.tx().await?;
        store.insert_results(&mut tx, &result_events).await?;
        store.insert_irises(&mut tx, &codes_and_masks).await?;
        tx.commit().await?;

        let got: Vec<DbStoredIris> = store.stream_irises().await.try_collect().await?;
        assert_eq!(got.len(), count);
        assert_contiguous_id(&got);

        // Compare with the parallel version with several edge-cases.
        for parallelism in [1, 5, MAX_CONNECTIONS as usize + 1] {
            let mut got_par: Vec<DbStoredIris> = store
                .stream_irises_par(Some(0), parallelism)
                .await
                .try_collect()
                .await?;
            got_par.sort_by_key(|iris| iris.id);
            assert_eq!(got, got_par);
        }

        let got = store.last_results(count).await?;
        assert_eq!(got, result_events);

        cleanup(&store, &schema_name).await?;
        Ok(())
    }

    #[tokio::test]
    async fn test_init_db_with_random_shares() -> Result<()> {
        let schema_name = temporary_name();
        let store = Store::new(&test_db_url()?, &schema_name).await?;

        let expected_generated_irises_num = 10;
        store
            .init_db_with_random_shares(0, 0, expected_generated_irises_num, true)
            .await?;

        let generated_irises_count = store.count_irises().await?;
        assert_eq!(generated_irises_count, expected_generated_irises_num);

        cleanup(&store, &schema_name).await
    }

    #[tokio::test]
    async fn test_rollback() -> Result<()> {
        let schema_name = temporary_name();
        let store = Store::new(&test_db_url()?, &schema_name).await?;

        let mut irises = vec![];
        for i in 0..10 {
            let iris = StoredIrisRef {
                id: (i + 1) as i64,
                left_code: &[123_u16; 12800],
                left_mask: &[456_u16; 12800],
                right_code: &[789_u16; 12800],
                right_mask: &[101_u16; 12800],
            };
            irises.push(iris);
        }

        let mut tx = store.tx().await?;
        store.insert_irises(&mut tx, &irises).await?;
        tx.commit().await?;
        store.rollback(5).await?;

        let got: Vec<DbStoredIris> = store.stream_irises().await.try_collect().await?;
        assert_eq!(got.len(), 5);
        assert_contiguous_id(&got);

        cleanup(&store, &schema_name).await?;
        Ok(())
    }

    #[tokio::test]
    async fn test_results() -> Result<()> {
        let schema_name = temporary_name();
        let store = Store::new(&test_db_url()?, &schema_name).await?;

        let result_events = vec!["event1".to_string(), "event2".to_string()];
        let mut tx = store.tx().await?;
        store.insert_results(&mut tx, &result_events).await?;
        store.insert_results(&mut tx, &result_events).await?;
        tx.commit().await?;

        let got = store.last_results(2).await?;
        assert_eq!(got, vec!["event1", "event2"]);

        cleanup(&store, &schema_name).await?;
        Ok(())
    }

    #[tokio::test]
    async fn test_mark_requests_deleted() -> Result<()> {
        let schema_name = temporary_name();
        let store = Store::new(&test_db_url()?, &schema_name).await?;

        assert_eq!(store.last_deleted_requests(2).await?.len(), 0);

        for i in 0..2 {
            let request_ids = (0..2)
                .map(|j| format!("test_{}_{}", i, j))
                .collect::<Vec<_>>();
            store.mark_requests_deleted(&request_ids).await?;

            let got = store.last_deleted_requests(2).await?;
            assert_eq!(got, request_ids);
        }

        cleanup(&store, &schema_name).await?;
        Ok(())
    }

    #[tokio::test]
    async fn test_update_iris() -> Result<()> {
        let schema_name = temporary_name();
        let store = Store::new(&test_db_url()?, &schema_name).await?;

        // insert two irises into db
        let iris1 = StoredIrisRef {
            id: 1,
            left_code: &[123_u16; 12800],
            left_mask: &[456_u16; 6400],
            right_code: &[789_u16; 12800],
            right_mask: &[101_u16; 6400],
        };
        let mut iris2 = iris1.clone();
        iris2.id = 2;

        let mut tx = store.tx().await?;
        store
            .insert_irises(&mut tx, &[iris1, iris2.clone()])
            .await?;
        tx.commit().await?;

        // update iris with id 1 in db
        let updated_left_code = GaloisRingIrisCodeShare {
            id: 1,
            coefs: [666_u16; 12800],
        };
        let updated_left_mask = GaloisRingTrimmedMaskCodeShare {
            id: 1,
            coefs: [777_u16; 6400],
        };
        let updated_right_code = GaloisRingIrisCodeShare {
            id: 1,
            coefs: [888_u16; 12800],
        };
        let updated_right_mask = GaloisRingTrimmedMaskCodeShare {
            id: 1,
            coefs: [999_u16; 6400],
        };
        store
            .update_iris(
                None,
                1,
                &updated_left_code,
                &updated_left_mask,
                &updated_right_code,
                &updated_right_mask,
            )
            .await?;

        // assert iris updated in db with new values
        let got: Vec<DbStoredIrisWithVersion> = store
            .stream_irises_with_version()
            .await
            .try_collect()
            .await?;
        assert_eq!(got.len(), 2);
        assert_eq!(cast_u8_to_u16(&got[0].left_code), updated_left_code.coefs);
        assert_eq!(cast_u8_to_u16(&got[0].left_mask), updated_left_mask.coefs);
        assert_eq!(cast_u8_to_u16(&got[0].right_code), updated_right_code.coefs);
        assert_eq!(cast_u8_to_u16(&got[0].right_mask), updated_right_mask.coefs);
        assert_eq!(got[0].version_id(), 1);

        // assert the other iris in db is not updated
        assert_eq!(cast_u8_to_u16(&got[1].left_code), iris2.left_code);
        assert_eq!(cast_u8_to_u16(&got[1].left_mask), iris2.left_mask);
        assert_eq!(cast_u8_to_u16(&got[1].right_code), iris2.right_code);
        assert_eq!(cast_u8_to_u16(&got[1].right_mask), iris2.right_mask);
        assert_eq!(got[1].version_id(), 0);

        // update with the same values and expect the version not to change
        store
            .update_iris(
                None,
                1,
                &updated_left_code,
                &updated_left_mask,
                &updated_right_code,
                &updated_right_mask,
            )
            .await?;

        let got_second_update: Vec<DbStoredIrisWithVersion> = store
            .stream_irises_with_version()
            .await
            .try_collect()
            .await?;
        assert_eq!(got_second_update.len(), 2);
        assert_eq!(
            cast_u8_to_u16(&got_second_update[0].left_code),
            updated_left_code.coefs
        );
        assert_eq!(
            cast_u8_to_u16(&got_second_update[0].left_mask),
            updated_left_mask.coefs
        );
        assert_eq!(
            cast_u8_to_u16(&got_second_update[0].right_code),
            updated_right_code.coefs
        );
        assert_eq!(
            cast_u8_to_u16(&got_second_update[0].right_mask),
            updated_right_mask.coefs
        );
        assert_eq!(got_second_update[0].version_id(), 1);

        cleanup(&store, &schema_name).await?;
        Ok(())
    }

    #[tokio::test]
    async fn test_insert_modification() -> Result<()> {
        let schema_name = temporary_name();
        let store = Store::new(&test_db_url()?, &schema_name).await?;

        // 1. Insert a new modification
        let inserted = store
            .insert_modification(42, IDENTITY_DELETION_MESSAGE_TYPE, None)
            .await?;

        // 2. Check that we got a valid result
        assert_modification(
            &inserted,
            1,
            42,
            IDENTITY_DELETION_MESSAGE_TYPE,
            None,
            ModificationStatus::InProgress,
            false,
            None,
        );

        // 3. Insert another modification
        let inserted = store
            .insert_modification(43, REAUTH_MESSAGE_TYPE, Some("https://example.com"))
            .await?;

        // 4. Check that we got a valid result
        assert_modification(
            &inserted,
            2,
            43,
            REAUTH_MESSAGE_TYPE,
            Some("https://example.com".to_string()),
            ModificationStatus::InProgress,
            false,
            None,
        );

        // 5. Clean up
        cleanup(&store, &schema_name).await?;
        Ok(())
    }

    #[tokio::test]
    async fn test_last_modifications() -> Result<()> {
        let schema_name = temporary_name();
        let store = Store::new(&test_db_url()?, &schema_name).await?;

        // Insert a few modifications
        for serial_id in 11..=15 {
            store
                .insert_modification(serial_id, IDENTITY_DELETION_MESSAGE_TYPE, None)
                .await?;
        }

        // Retrieve the last 2 modifications
        let last_two = store.last_modifications(2).await?;
        assert_eq!(last_two.len(), 2);
        let last = &last_two[0];
        let second_last = &last_two[1];

        // Assert results
        assert_modification(
            last,
            5,
            15,
            IDENTITY_DELETION_MESSAGE_TYPE,
            None,
            ModificationStatus::InProgress,
            false,
            None,
        );
        assert_modification(
            second_last,
            4,
            14,
            IDENTITY_DELETION_MESSAGE_TYPE,
            None,
            ModificationStatus::InProgress,
            false,
            None,
        );

        cleanup(&store, &schema_name).await?;
        Ok(())
    }

    #[allow(clippy::too_many_arguments)]
    fn assert_modification(
        actual: &Modification,
        expected_id: i64,
        expected_serial_id: i64,
        expected_request_type: &str,
        expected_s3_url: Option<String>,
        expected_status: ModificationStatus,
        expected_persisted: bool,
        expected_result_body: Option<String>,
    ) {
        assert_eq!(actual.id, expected_id);
        assert_eq!(actual.serial_id, expected_serial_id);
        assert_eq!(actual.request_type, expected_request_type);
        assert_eq!(actual.s3_url, expected_s3_url);
        assert_eq!(actual.status, expected_status.to_string());
        assert_eq!(actual.persisted, expected_persisted);
        assert_eq!(actual.result_message_body, expected_result_body);
    }

    #[tokio::test]
    async fn test_update_modifications() -> Result<()> {
        let schema_name = temporary_name();
        let store = Store::new(&test_db_url()?, &schema_name).await?;

        // Insert three modifications
        let mut m1 = store
            .insert_modification(100, IDENTITY_DELETION_MESSAGE_TYPE, None)
            .await?;
        let mut m2 = store
            .insert_modification(50, REAUTH_MESSAGE_TYPE, Some("http://example.com/50"))
            .await?;
        let _m3 = store
            .insert_modification(150, REAUTH_MESSAGE_TYPE, Some("http://example.com/150"))
            .await?;

        // Update the status & persisted fields for first two in a single transaction
        let mut tx = store.tx().await?;
        m1.mark_completed(true, "m1");
        m2.mark_completed(false, "m2");

        let modifications_to_update = vec![&m1, &m2];
        store
            .update_modifications(&mut tx, &modifications_to_update)
            .await?;

        tx.commit().await?;

        // Check that the DB is updated
        let last_three = store.last_modifications(3).await?;
        assert_eq!(last_three.len(), 3);
        assert_modification(
            &last_three[0],
            3,
            150,
            REAUTH_MESSAGE_TYPE,
            Some("http://example.com/150".to_string()),
            ModificationStatus::InProgress,
            false,
            None,
        );
        assert_modification(
            &last_three[1],
            2,
            50,
            REAUTH_MESSAGE_TYPE,
            Some("http://example.com/50".to_string()),
            ModificationStatus::Completed,
            false,
            Some("m2".to_string()),
        );
        assert_modification(
            &last_three[2],
            1,
            100,
            IDENTITY_DELETION_MESSAGE_TYPE,
            None,
            ModificationStatus::Completed,
            true,
            Some("m1".to_string()),
        );

        cleanup(&store, &schema_name).await?;
        Ok(())
    }

    #[tokio::test]
    async fn test_delete_modifications() -> Result<()> {
        // Set up a temporary schema and a new store.
        let schema_name = temporary_name();
        let store = Store::new(&test_db_url()?, &schema_name).await?;

        // Insert three modifications.
        let mut m1 = store
            .insert_modification(11, IDENTITY_DELETION_MESSAGE_TYPE, None)
            .await?;
        let m2 = store
            .insert_modification(12, REAUTH_MESSAGE_TYPE, Some("http://example.com/12"))
            .await?;
        let m3 = store
            .insert_modification(13, IDENTITY_DELETION_MESSAGE_TYPE, None)
            .await?;

        // mark m1 as completed
        m1.mark_completed(true, "m1");
        let mut tx = store.tx().await?;
        store.update_modifications(&mut tx, &[&m1]).await?;
        tx.commit().await?;

        // Verify that all three modifications exist.
        let all_mods = store.last_modifications(5).await?;
        assert_eq!(all_mods.len(), 3);

        // Begin a transaction and delete modifications m2 and m3.
        let mut tx = store.tx().await?;
        store
            .delete_modifications(&mut tx, &[m2.clone(), m3.clone()])
            .await?;
        tx.commit().await?;

        // Fetch the remaining modifications.
        let remaining = store.last_modifications(5).await?;
        // We expect only one modification to remain (m1).
        assert_eq!(remaining.len(), 1);
        assert_eq!(remaining[0].id, m1.id);

        // Clean up the temporary schema.
        cleanup(&store, &schema_name).await?;
        Ok(())
    }

    fn assert_contiguous_id(vec: &[DbStoredIris]) {
        assert!(
            vec.iter()
                .enumerate()
                .all(|(i, row)| row.id == (i + 1) as i64),
            "IDs must be contiguous and in order"
        );
    }
}

pub mod test_utils {
    use super::*;
    const DOTENV_TEST: &str = ".env.test";

    pub fn test_db_url() -> Result<String> {
        dotenvy::from_filename(DOTENV_TEST)?;
        Ok(Config::load_config(APP_NAME)?
            .database
            .ok_or(eyre!("Missing database config"))?
            .url)
    }

    pub fn temporary_name() -> String {
        format!("SMPC_test{}_0", rand::random::<u32>())
    }

    pub async fn cleanup(store: &Store, schema_name: &str) -> Result<()> {
        assert!(schema_name.starts_with("SMPC_test"));
        sqlx::query(&format!("DROP SCHEMA \"{}\" CASCADE", schema_name))
            .execute(&store.pool)
            .await?;
        Ok(())
    }
}<|MERGE_RESOLUTION|>--- conflicted
+++ resolved
@@ -236,7 +236,6 @@
         Ok(count.0 as usize)
     }
 
-<<<<<<< HEAD
     /// Fetches first row from Iris table matched by id.
     ///
     /// # Arguments
@@ -281,9 +280,7 @@
     }
 
     /// Stream irises in order.
-=======
     /// (only for testing) Stream irises in order.
->>>>>>> 8b4746f8
     pub async fn stream_irises(
         &self,
     ) -> impl Stream<Item = Result<DbStoredIris, sqlx::Error>> + '_ {
