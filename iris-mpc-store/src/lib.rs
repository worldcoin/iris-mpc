use bytemuck::cast_slice;
use eyre::{eyre, Result};
use futures::{
    stream::{self},
    Stream, StreamExt,
};
use iris_mpc_common::config::Config;
use sqlx::{migrate::Migrator, postgres::PgPoolOptions, Executor, PgPool, Postgres, Transaction};
use std::{ops::DerefMut, pin::Pin};

const APP_NAME: &str = "SMPC";
const MAX_CONNECTIONS: u32 = 100;

static MIGRATOR: Migrator = sqlx::migrate!("./migrations");

fn sql_switch_schema(schema_name: &str) -> Result<String> {
    sanitize_identifier(schema_name)?;
    Ok(format!(
        "
        CREATE SCHEMA IF NOT EXISTS \"{}\";
        SET search_path TO \"{}\";
        ",
        schema_name, schema_name
    ))
}

#[derive(sqlx::FromRow, Debug, Default, PartialEq, Eq)]
pub struct StoredIris {
    #[allow(dead_code)]
    id:         i64, // BIGSERIAL
    left_code:  Vec<u8>, // BYTEA
    left_mask:  Vec<u8>, // BYTEA
    right_code: Vec<u8>, // BYTEA
    right_mask: Vec<u8>, // BYTEA
}

impl StoredIris {
    /// The index which is contiguous and starts from 0.
    pub fn index(&self) -> usize {
        self.id as usize
    }

    pub fn left_code(&self) -> &[u16] {
        cast_u8_to_u16(&self.left_code)
    }

    pub fn left_mask(&self) -> &[u16] {
        cast_u8_to_u16(&self.left_mask)
    }

    pub fn right_code(&self) -> &[u16] {
        cast_u8_to_u16(&self.right_code)
    }

    pub fn right_mask(&self) -> &[u16] {
        cast_u8_to_u16(&self.right_mask)
    }
    pub fn id(&self) -> i64 {
        self.id
    }
}

#[derive(Clone)]
pub struct StoredIrisRef<'a> {
    pub left_code:  &'a [u16],
    pub left_mask:  &'a [u16],
    pub right_code: &'a [u16],
    pub right_mask: &'a [u16],
}

#[derive(sqlx::FromRow, Debug, Default)]
struct StoredState {
    request_id: String,
}

#[derive(Clone)]
pub struct Store {
    pool: PgPool,
}

impl Store {
    /// Connect to a database based on Config URL, environment, and party_id.
    pub async fn new_from_config(config: &Config) -> Result<Self> {
        let db_config = config
            .database
            .as_ref()
            .ok_or(eyre!("Missing database config"))?;
        let schema_name = format!("{}_{}_{}", APP_NAME, config.environment, config.party_id);
        Self::new(&db_config.url, &schema_name).await
    }

    pub async fn new(url: &str, schema_name: &str) -> Result<Self> {
        let connect_sql = sql_switch_schema(schema_name)?;

        let pool = PgPoolOptions::new()
            .max_connections(MAX_CONNECTIONS)
            .after_connect(move |conn, _meta| {
                // Switch to the given schema in every connection.
                let connect_sql = connect_sql.clone();
                Box::pin(async move {
                    conn.execute(connect_sql.as_ref()).await.inspect_err(|e| {
                        eprintln!("error in after_connect: {:?}", e);
                    })?;
                    Ok(())
                })
            })
            .connect(url)
            .await?;

        // Create the schema on the first startup.
        MIGRATOR.run(&pool).await?;

        Ok(Store { pool })
    }

    pub async fn tx(&self) -> Result<Transaction<'_, Postgres>> {
        Ok(self.pool.begin().await?)
    }

    pub async fn count_irises(&self) -> Result<usize> {
        let count: (i64,) = sqlx::query_as("SELECT COUNT(*) FROM irises")
            .fetch_one(&self.pool)
            .await?;
        Ok(count.0 as usize)
    }

    /// Stream irises in order.
    pub async fn stream_irises(&self) -> impl Stream<Item = Result<StoredIris, sqlx::Error>> + '_ {
        sqlx::query_as::<_, StoredIris>("SELECT * FROM irises ORDER BY id").fetch(&self.pool)
    }

    /// Stream irises in parallel, without a particular order.
    pub async fn stream_irises_par(
        &self,
        partitions: usize,
    ) -> impl Stream<Item = Result<StoredIris, sqlx::Error>> + '_ {
        let count = self.count_irises().await.expect("Failed count_irises");
<<<<<<< HEAD

        if count == 0 {
            // Return an empty stream if there are no irises
            return stream::empty().boxed();
        }

        let partition_size = count.div_ceil(partitions);
=======
        let partition_size = count.div_ceil(partitions).max(1);
>>>>>>> f7219b60

        let mut partition_streams = Vec::new();
        for i in 0..partitions {
            let start_id = partition_size * i;
            let end_id = start_id + partition_size - 1;

            let partition_stream =
                sqlx::query_as::<_, StoredIris>("SELECT * FROM irises WHERE id BETWEEN $1 AND $2")
                    .bind(start_id as i64)
                    .bind(end_id as i64)
                    .fetch(&self.pool);

            partition_streams.push(Box::pin(partition_stream)
                as Pin<Box<dyn Stream<Item = Result<StoredIris, sqlx::Error>> + Send>>);
        }

        Box::pin(stream::select_all(partition_streams))
    }

    pub async fn insert_irises(
        &self,
        tx: &mut Transaction<'_, Postgres>,
        codes_and_masks: &[StoredIrisRef<'_>],
    ) -> Result<()> {
        if codes_and_masks.is_empty() {
            return Ok(());
        }
        let mut query = sqlx::QueryBuilder::new(
            "INSERT INTO irises (left_code, left_mask, right_code, right_mask)",
        );
        query.push_values(codes_and_masks, |mut query, iris| {
            query.push_bind(cast_slice::<u16, u8>(iris.left_code));
            query.push_bind(cast_slice::<u16, u8>(iris.left_mask));
            query.push_bind(cast_slice::<u16, u8>(iris.right_code));
            query.push_bind(cast_slice::<u16, u8>(iris.right_mask));
        });

        query.build().execute(tx.deref_mut()).await?;
        Ok(())
    }

    pub async fn insert_or_update_left_iris(
        &self,
        id: i64,
        left_code: &[u16],
        left_mask: &[u16],
    ) -> Result<()> {
        let mut tx = self.pool.begin().await?;

        let query = sqlx::query(
            r#"
INSERT INTO irises (id, left_code, left_mask) 
VALUES ( $1, $2, $3 ) 
ON CONFLICT (id)
DO UPDATE SET left_code = EXCLUDED.left_code, left_mask = EXCLUDED.left_mask;
"#,
        )
        .bind(id)
        .bind(cast_slice::<u16, u8>(left_code))
        .bind(cast_slice::<u16, u8>(left_mask));

        query.execute(&mut *tx).await?;
        tx.commit().await?;
        Ok(())
    }

    pub async fn insert_or_update_right_iris(
        &self,
        id: i64,
        right_code: &[u16],
        right_mask: &[u16],
    ) -> Result<()> {
        let mut tx = self.pool.begin().await?;

        let query = sqlx::query(
            r#"
INSERT INTO irises (id, right_code, right_mask) 
VALUES ( $1, $2, $3 ) 
ON CONFLICT (id)
DO UPDATE SET right_code = EXCLUDED.right_code, right_mask = EXCLUDED.right_mask;
"#,
        )
        .bind(id)
        .bind(cast_slice::<u16, u8>(right_code))
        .bind(cast_slice::<u16, u8>(right_mask));

        query.execute(&mut *tx).await?;
        tx.commit().await?;
        Ok(())
    }

    pub async fn rollback(&self, db_len: usize) -> Result<()> {
        sqlx::query("DELETE FROM irises WHERE id >= $1")
            .bind(db_len as i64)
            .execute(&self.pool)
            .await?;
        Ok(())
    }

    pub async fn insert_results(
        &self,
        tx: &mut Transaction<'_, Postgres>,
        result_events: &[String],
    ) -> Result<()> {
        if result_events.is_empty() {
            return Ok(());
        }
        let mut query = sqlx::QueryBuilder::new("INSERT INTO results (result_event)");
        query.push_values(result_events, |mut query, result| {
            query.push_bind(result);
        });

        query.build().execute(tx.deref_mut()).await?;
        Ok(())
    }

    pub async fn last_results(&self, count: usize) -> Result<Vec<String>> {
        let mut result_events: Vec<String> =
            sqlx::query_scalar("SELECT result_event FROM results ORDER BY id DESC LIMIT $1")
                .bind(count as i64)
                .fetch_all(&self.pool)
                .await?;
        result_events.reverse();
        Ok(result_events)
    }

    pub async fn mark_requests_deleted(&self, request_ids: &[String]) -> Result<()> {
        if request_ids.is_empty() {
            return Ok(());
        }
        // Insert request_ids that are deleted from the queue.
        let mut query = sqlx::QueryBuilder::new("INSERT INTO sync (request_id)");
        query.push_values(request_ids, |mut query, request_id| {
            query.push_bind(request_id);
        });
        query.build().execute(&self.pool).await?;
        Ok(())
    }

    pub async fn last_deleted_requests(&self, count: usize) -> Result<Vec<String>> {
        let rows = sqlx::query_as::<_, StoredState>("SELECT * FROM sync ORDER BY id DESC LIMIT $1")
            .bind(count as i64)
            .fetch_all(&self.pool)
            .await?;
        Ok(rows.into_iter().rev().map(|r| r.request_id).collect())
    }
}

fn sanitize_identifier(input: &str) -> Result<()> {
    if input.chars().all(|c| c.is_alphanumeric() || c == '_') {
        Ok(())
    } else {
        Err(eyre!("Invalid SQL identifier"))
    }
}

fn cast_u8_to_u16(s: &[u8]) -> &[u16] {
    if s.is_empty() {
        &[] // A literal empty &[u8] may be unaligned.
    } else {
        cast_slice(s)
    }
}

#[cfg(test)]
mod tests {
    const DOTENV_TEST: &str = ".env.test";

    use super::*;
    use futures::TryStreamExt;
    use iris_mpc_common::helpers::smpc_request::ResultEvent;

    #[tokio::test]
    #[cfg(feature = "db_dependent")]
    async fn test_store() -> Result<()> {
        // Create a unique schema for this test.
        let schema_name = temporary_name();
        let store = Store::new(&test_db_url()?, &schema_name).await?;

        let got: Vec<StoredIris> = store.stream_irises().await.try_collect().await?;
        assert_eq!(got.len(), 0);

        let got: Vec<StoredIris> = store.stream_irises_par(2).await.try_collect().await?;
        assert_eq!(got.len(), 0);

        let codes_and_masks = &[
            StoredIrisRef {
                left_code:  &[1, 2, 3, 4],
                left_mask:  &[5, 6, 7, 8],
                right_code: &[9, 10, 11, 12],
                right_mask: &[13, 14, 15, 16],
            },
            StoredIrisRef {
                left_code:  &[1117, 18, 19, 20],
                left_mask:  &[21, 1122, 23, 24],
                right_code: &[25, 26, 1127, 28],
                right_mask: &[29, 30, 31, 1132],
            },
            StoredIrisRef {
                left_code:  &[17, 18, 19, 20],
                left_mask:  &[21, 22, 23, 24],
                // Empty is allowed until stereo is implemented.
                right_code: &[],
                right_mask: &[],
            },
        ];
        let mut tx = store.tx().await?;
        store.insert_irises(&mut tx, &codes_and_masks[0..2]).await?;
        store.insert_irises(&mut tx, &codes_and_masks[2..3]).await?;
        tx.commit().await?;

        let got_len = store.count_irises().await?;
        let got: Vec<StoredIris> = store.stream_irises().await.try_collect().await?;

        let mut got_par: Vec<StoredIris> = store.stream_irises_par(2).await.try_collect().await?;
        got_par.sort_by_key(|iris| iris.id);
        assert_eq!(got, got_par);

        assert_eq!(got_len, 3);
        assert_eq!(got.len(), 3);
        for i in 0..3 {
            assert_eq!(got[i].id, i as i64);
            assert_eq!(got[i].left_code(), codes_and_masks[i].left_code);
            assert_eq!(got[i].left_mask(), codes_and_masks[i].left_mask);
            assert_eq!(got[i].right_code(), codes_and_masks[i].right_code);
            assert_eq!(got[i].right_mask(), codes_and_masks[i].right_mask);
        }

        // Clean up on success.
        cleanup(&store, &schema_name).await?;
        Ok(())
    }

    #[tokio::test]
    #[cfg(feature = "db_dependent")]
    async fn test_empty_insert() -> Result<()> {
        let schema_name = temporary_name();
        let store = Store::new(&test_db_url()?, &schema_name).await?;

        let mut tx = store.tx().await?;
        store.insert_results(&mut tx, &[]).await?;
        store.insert_irises(&mut tx, &[]).await?;
        tx.commit().await?;
        store.mark_requests_deleted(&[]).await?;

        cleanup(&store, &schema_name).await?;
        Ok(())
    }

    #[tokio::test]
    #[cfg(feature = "db_dependent")]
    async fn test_insert_many() -> Result<()> {
        let count = 1 << 13;

        let schema_name = temporary_name();
        let store = Store::new(&test_db_url()?, &schema_name).await?;

        let iris = StoredIrisRef {
            left_code:  &[123_u16; 12800],
            left_mask:  &[456_u16; 12800],
            right_code: &[789_u16; 12800],
            right_mask: &[101_u16; 12800],
        };
        let codes_and_masks = vec![iris; count];

        let result_event = serde_json::to_string(&ResultEvent::new(
            0,
            Some(1_000_000_000),
            false,
            "A".repeat(64),
            None,
        ))?;
        let result_events = vec![result_event; count];

        let mut tx = store.tx().await?;
        store.insert_results(&mut tx, &result_events).await?;
        store.insert_irises(&mut tx, &codes_and_masks).await?;
        tx.commit().await?;

        let got: Vec<StoredIris> = store.stream_irises().await.try_collect().await?;
        assert_eq!(got.len(), count);
        assert_contiguous_id(&got);

        // Compare with the parallel version with several edge-cases.
        for parallelism in [1, 5, MAX_CONNECTIONS as usize + 1] {
            let mut got_par: Vec<StoredIris> = store
                .stream_irises_par(parallelism)
                .await
                .try_collect()
                .await?;
            got_par.sort_by_key(|iris| iris.id);
            assert_eq!(got, got_par);
        }

        let got = store.last_results(count).await?;
        assert_eq!(got, result_events);

        cleanup(&store, &schema_name).await?;
        Ok(())
    }

    #[tokio::test]
    #[cfg(feature = "db_dependent")]
    async fn test_rollback() -> Result<()> {
        let schema_name = temporary_name();
        let store = Store::new(&test_db_url()?, &schema_name).await?;

        let iris = StoredIrisRef {
            left_code:  &[123_u16; 12800],
            left_mask:  &[456_u16; 12800],
            right_code: &[789_u16; 12800],
            right_mask: &[101_u16; 12800],
        };

        let mut tx = store.tx().await?;
        store.insert_irises(&mut tx, &vec![iris; 10]).await?;
        tx.commit().await?;
        store.rollback(5).await?;

        let got: Vec<StoredIris> = store.stream_irises().await.try_collect().await?;
        assert_eq!(got.len(), 5);
        assert_contiguous_id(&got);

        cleanup(&store, &schema_name).await?;
        Ok(())
    }

    #[tokio::test]
    #[cfg(feature = "db_dependent")]
    async fn test_results() -> Result<()> {
        let schema_name = temporary_name();
        let store = Store::new(&test_db_url()?, &schema_name).await?;

        let result_events = vec!["event1".to_string(), "event2".to_string()];
        let mut tx = store.tx().await?;
        store.insert_results(&mut tx, &result_events).await?;
        store.insert_results(&mut tx, &result_events).await?;
        tx.commit().await?;

        let got = store.last_results(2).await?;
        assert_eq!(got, vec!["event1", "event2"]);

        cleanup(&store, &schema_name).await?;
        Ok(())
    }

    #[tokio::test]
    #[cfg(feature = "db_dependent")]
    async fn test_mark_requests_deleted() -> Result<()> {
        let schema_name = temporary_name();
        let store = Store::new(&test_db_url()?, &schema_name).await?;

        assert_eq!(store.last_deleted_requests(2).await?.len(), 0);

        for i in 0..2 {
            let request_ids = (0..2)
                .map(|j| format!("test_{}_{}", i, j))
                .collect::<Vec<_>>();
            store.mark_requests_deleted(&request_ids).await?;

            let got = store.last_deleted_requests(2).await?;
            assert_eq!(got, request_ids);
        }

        cleanup(&store, &schema_name).await?;
        Ok(())
    }

    #[tokio::test]
    #[cfg(feature = "db_dependent")]
    async fn test_insert_left_right() -> Result<()> {
        let schema_name = temporary_name();
        let store = Store::new(&test_db_url()?, &schema_name).await?;

        for i in 0..10u16 {
            if i % 2 == 0 {
                store
                    .insert_or_update_left_iris(
                        i as i64,
                        &[i * 100 + 1, i * 100 + 2, i * 100 + 3, i * 100 + 4],
                        &[i * 100 + 5, i * 100 + 6, i * 100 + 7, i * 100 + 8],
                    )
                    .await?;
                store
                    .insert_or_update_right_iris(
                        i as i64,
                        &[i * 100 + 9, i * 100 + 10, i * 100 + 11, i * 100 + 12],
                        &[i * 100 + 13, i * 100 + 14, i * 100 + 15, i * 100 + 16],
                    )
                    .await?;
            } else {
                store
                    .insert_or_update_right_iris(
                        i as i64,
                        &[i * 100 + 9, i * 100 + 10, i * 100 + 11, i * 100 + 12],
                        &[i * 100 + 13, i * 100 + 14, i * 100 + 15, i * 100 + 16],
                    )
                    .await?;
                store
                    .insert_or_update_left_iris(
                        i as i64,
                        &[i * 100 + 1, i * 100 + 2, i * 100 + 3, i * 100 + 4],
                        &[i * 100 + 5, i * 100 + 6, i * 100 + 7, i * 100 + 8],
                    )
                    .await?;
            }
        }

        let got: Vec<StoredIris> = store.stream_irises().await.try_collect().await?;

        for i in 0..10u16 {
            assert_eq!(got[i as usize].id, i as i64);
            assert_eq!(got[i as usize].left_code(), &[
                i * 100 + 1,
                i * 100 + 2,
                i * 100 + 3,
                i * 100 + 4
            ]);
            assert_eq!(got[i as usize].left_mask(), &[
                i * 100 + 5,
                i * 100 + 6,
                i * 100 + 7,
                i * 100 + 8
            ]);
            assert_eq!(got[i as usize].right_code(), &[
                i * 100 + 9,
                i * 100 + 10,
                i * 100 + 11,
                i * 100 + 12
            ]);
            assert_eq!(got[i as usize].right_mask(), &[
                i * 100 + 13,
                i * 100 + 14,
                i * 100 + 15,
                i * 100 + 16
            ]);
        }

        cleanup(&store, &schema_name).await?;
        Ok(())
    }

    fn test_db_url() -> Result<String> {
        dotenvy::from_filename(DOTENV_TEST)?;
        Ok(Config::load_config(APP_NAME)?
            .database
            .ok_or(eyre!("Missing database config"))?
            .url)
    }

    fn temporary_name() -> String {
        format!("smpc_test{}_0", rand::random::<u32>())
    }

    fn assert_contiguous_id(vec: &[StoredIris]) {
        assert!(
            vec.iter().enumerate().all(|(i, row)| row.id == i as i64),
            "IDs must be contiguous and in order"
        );
    }

    async fn cleanup(store: &Store, schema_name: &str) -> Result<()> {
        assert!(schema_name.starts_with("smpc_test"));
        sqlx::query(&format!("DROP SCHEMA \"{}\" CASCADE", schema_name))
            .execute(&store.pool)
            .await?;
        Ok(())
    }
}<|MERGE_RESOLUTION|>--- conflicted
+++ resolved
@@ -2,7 +2,7 @@
 use eyre::{eyre, Result};
 use futures::{
     stream::{self},
-    Stream, StreamExt,
+    Stream,
 };
 use iris_mpc_common::config::Config;
 use sqlx::{migrate::Migrator, postgres::PgPoolOptions, Executor, PgPool, Postgres, Transaction};
@@ -135,17 +135,7 @@
         partitions: usize,
     ) -> impl Stream<Item = Result<StoredIris, sqlx::Error>> + '_ {
         let count = self.count_irises().await.expect("Failed count_irises");
-<<<<<<< HEAD
-
-        if count == 0 {
-            // Return an empty stream if there are no irises
-            return stream::empty().boxed();
-        }
-
-        let partition_size = count.div_ceil(partitions);
-=======
         let partition_size = count.div_ceil(partitions).max(1);
->>>>>>> f7219b60
 
         let mut partition_streams = Vec::new();
         for i in 0..partitions {
@@ -162,7 +152,7 @@
                 as Pin<Box<dyn Stream<Item = Result<StoredIris, sqlx::Error>> + Send>>);
         }
 
-        Box::pin(stream::select_all(partition_streams))
+        stream::select_all(partition_streams)
     }
 
     pub async fn insert_irises(
