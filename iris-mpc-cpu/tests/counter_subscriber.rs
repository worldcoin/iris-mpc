--- conflicted
+++ resolved
@@ -165,15 +165,9 @@
     HnswSearcher,
     PlaintextStore,
     GraphMem<PlaintextStore>,
-<<<<<<< HEAD
     VectorId,
     VectorId,
-) {
-=======
-    PointId,
-    PointId,
 )> {
->>>>>>> cee8a8ff
     let searcher = HnswSearcher {
         params: HnswParams::new(64, 64, 32),
     };
@@ -189,15 +183,9 @@
     searcher: &HnswSearcher,
     vector_store: &mut PlaintextStore,
     graph_store: &mut GraphMem<PlaintextStore>,
-<<<<<<< HEAD
     query1: VectorId,
     query2: VectorId,
-) {
-=======
-    query1: PointId,
-    query2: PointId,
 ) -> Result<()> {
->>>>>>> cee8a8ff
     for q in [query1, query2].into_iter() {
         searcher.search(vector_store, graph_store, &q, 1).await?;
     }
