--- conflicted
+++ resolved
@@ -6,14 +6,7 @@
 use iris_mpc_cpu::{
     execution::hawk_main::{HawkActor, HawkArgs, HawkHandle, VectorId},
     hawkers::{
-<<<<<<< HEAD
-        aby3::{
-            aby3_store::{Aby3Store, SharedIrises},
-            test_utils::get_trivial_share,
-        },
-=======
-        aby3::aby3_store::{Aby3Store, SharedIrisesRef},
->>>>>>> 41e12873
+        aby3::aby3_store::{Aby3Store, SharedIrises},
         plaintext_store::{PlaintextStore, PointId},
     },
     hnsw::{graph::layered_graph::migrate, GraphMem},
