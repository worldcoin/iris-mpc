[package]
name = "iris-mpc-cpu"
version = "0.1.0"
publish = false

edition.workspace = true
license.workspace = true
repository.workspace = true

[dependencies]
aes-prng = { git = "https://github.com/tf-encrypted/aes-prng.git", branch = "dragos/display" }
ansiterm = "0.12.2"
async-channel = "2.3.1"
async-trait = "~0.1"
aws-sdk-s3.workspace = true
blake3 = "1"
bincode.workspace = true
bytes = "1.7"
bytemuck.workspace = true
clap.workspace = true
core_affinity = "0.8.3"
crossbeam = "0.8.4"
dashmap = "6.1.0"
eyre.workspace = true
futures.workspace = true
iris-mpc-common = { path = "../iris-mpc-common" }
iris-mpc-store = { path = "../iris-mpc-store" }
itertools.workspace = true
num-traits.workspace = true
prost = "0.13"
rand.workspace = true
rand_distr = "0.4.3"
rayon.workspace = true
rstest = "0.23.0"
serde.workspace = true
serde_json.workspace = true
siphasher = "1"
socket2 = { version = "0.6.0", features = ["all"] }
<<<<<<< HEAD
statrs = "0.18.0"
=======
>>>>>>> b6f97940
sqlx.workspace = true
thiserror.workspace = true
tokio.workspace = true
tokio-stream = "0.1"
tokio-util.workspace = true
tonic = "0.12.3"
metrics = "0.22.1"
tracing.workspace = true
tracing-forest = { git = "https://github.com/QnnOkabayashi/tracing-forest.git", rev = "5683eba", features = [
    "uuid",
    "chrono",
    "smallvec",
    "tokio",
    "serde",
    "env-filter",
] }
tracing-subscriber.workspace = true
tracing-test = "0.2.5"
backon = { version = "1.4.0", default-features = false, features = [
    "tokio-sleep",
] }
rand_chacha = { version = "0.3", features = ["serde1"] }
num_enum = "0.7.3"
tokio-rustls = { version = "0.26.2" }

[dev-dependencies]
criterion = { version = "0.5.1", features = ["async_tokio"] }
rayon.workspace = true
num_cpus = "1.16.0"

[build-dependencies]
tonic-build = "0.12.3"

[features]
db_dependent = []
networking_metrics = []
chacha_prf = []

[[bench]]
name = "hnsw"
harness = false

[[bench]]
name = "networking"
harness = false

[[bench]]
name = "set_hash"
harness = false

[[bench]]
name = "dot"
harness = false

[[example]]
name = "hnsw-ex"<|MERGE_RESOLUTION|>--- conflicted
+++ resolved
@@ -36,10 +36,7 @@
 serde_json.workspace = true
 siphasher = "1"
 socket2 = { version = "0.6.0", features = ["all"] }
-<<<<<<< HEAD
 statrs = "0.18.0"
-=======
->>>>>>> b6f97940
 sqlx.workspace = true
 thiserror.workspace = true
 tokio.workspace = true
