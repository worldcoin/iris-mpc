[package]
name = "iris-mpc-cpu"
version = "0.1.0"
publish = false

edition.workspace = true
license.workspace = true
repository.workspace = true

[dependencies]
aes-prng = { git = "https://github.com/tf-encrypted/aes-prng.git", branch = "dragos/display"}
async-channel = "2.3.1"
async-stream = "0.2"
async-trait = "~0.1"
<<<<<<< HEAD
bincode.workspace = true
=======
backoff = {version="0.4.0", features = ["tokio"]}
bincode = "1.3.3"
>>>>>>> 6090f1c3
bytes = "1.7"
bytemuck.workspace = true
dashmap = "6.1.0"
eyre.workspace = true
futures.workspace = true
hawk-pack.workspace = true
iris-mpc-common = { path = "../iris-mpc-common" }
itertools.workspace = true
num-traits.workspace = true
prost = "0.13"
rand.workspace = true
rstest = "0.23.0"
serde.workspace = true
serde_json.workspace = true
static_assertions.workspace = true
tokio.workspace = true
tokio-stream = "0.1"
tonic = "0.12.3"
tracing.workspace = true
tracing-subscriber.workspace = true
tracing-test = "0.2.5"
anyhow = "1.0.93"

[dev-dependencies]
criterion = { version = "0.5.1", features = ["async_tokio"] }

[build-dependencies]
tonic-build = "0.12.3"

[[bench]]
name = "hnsw"
harness = false

[[example]]
name = "hnsw-ex"<|MERGE_RESOLUTION|>--- conflicted
+++ resolved
@@ -12,12 +12,8 @@
 async-channel = "2.3.1"
 async-stream = "0.2"
 async-trait = "~0.1"
-<<<<<<< HEAD
+backoff = {version="0.4.0", features = ["tokio"]}
 bincode.workspace = true
-=======
-backoff = {version="0.4.0", features = ["tokio"]}
-bincode = "1.3.3"
->>>>>>> 6090f1c3
 bytes = "1.7"
 bytemuck.workspace = true
 dashmap = "6.1.0"
