<<<<<<< HEAD
use super::{
    hawk_handle::Handle as HawkHandle,
    state_accessor,
    utils::{errors::IndexationError, logger},
=======
use crate::{
    execution::hawk_main::BothEyes,
    hawkers::aby3::aby3_store::{QueryRef, SharedIrisesRef},
>>>>>>> 9ada42a2
};

use super::utils::{errors::IndexationError, logger};
use eyre::Result;
use iris_mpc_common::{vector_id::VectorId, IrisSerialId};
use std::{fmt, future::Future, iter::Peekable, ops::RangeInclusive};

/// Component name for logging purposes.
const COMPONENT: &str = "Batch-Generator";

/// A batch for upstream indexation.
#[derive(Debug)]
pub struct Batch {
    /// Ordinal batch identifier scoped by processing context.
    pub batch_id: usize,

    /// Array of vector ids of iris enrollments
    pub vector_ids: Vec<VectorId>,

    /// Array of left iris codes, in query format
    pub left_queries: Vec<QueryRef>,

    /// Array of right iris codes, in query format
    pub right_queries: Vec<QueryRef>,
}

/// Trait: fmt::Display.
impl fmt::Display for Batch {
    fn fmt(&self, f: &mut fmt::Formatter) -> fmt::Result {
        write!(
            f,
            "id={}, size={}, range=({}..{})",
            self.batch_id,
            self.size(),
            self.id_start(),
            self.id_end()
        )
    }
}

/// Methods.
impl Batch {
    // Returns Iris serial id of batch's last element.
    pub fn id_end(&self) -> IrisSerialId {
        self.vector_ids.last().map(|id| id.serial_id()).unwrap()
    }

    // Returns Iris serial id of batch's first element.
    pub fn id_start(&self) -> IrisSerialId {
        self.vector_ids.first().map(|id| id.serial_id()).unwrap()
    }

    // Returns size of the batch.
    pub fn size(&self) -> usize {
        self.vector_ids.len()
    }
}

/// Generates batches of Iris identifiers for processing.
pub struct BatchGenerator {
    // Count of generated batches.
    batch_count: usize,

    // Size of generated batches.
    batch_size: usize,

    // Set of Iris serial identifiers to exclude from indexing.
    exclusions: Vec<IrisSerialId>,

    // Range of Iris serial identifiers to be indexed.
    range: RangeInclusive<IrisSerialId>,

    // Iterator over range of Iris serial identifiers to be indexed.
    range_iter: Peekable<RangeInclusive<IrisSerialId>>,
}

/// Constructor.
impl BatchGenerator {
    /// Create a new `BatchGenerator` with the following properties:
    ///
    /// # Arguments
    ///
    /// * `start_id` - Identifier of first Iris to be indexed.
    /// * `end_id` - Identifier of last Iris to be indexed.
    /// * `batch_size` - Maximum size of a batch.
    /// * `exclusions` - Identifier Iris's not to be indexed.
    ///
    pub fn new(
        start_id: IrisSerialId,
        end_id: IrisSerialId,
        batch_size: usize,
        exclusions: Vec<IrisSerialId>,
    ) -> Self {
        assert!(
            end_id > start_id,
            "Invalid indexation range: {}..{}.",
            start_id,
            end_id
        );

        let range = start_id..=end_id;

        Self {
            batch_size,
            exclusions,
            batch_count: 0,
            range: range.clone(),
            range_iter: range.peekable(),
        }
    }
}

/// Trait: fmt::Display.
impl fmt::Display for BatchGenerator {
    fn fmt(&self, f: &mut fmt::Formatter) -> fmt::Result {
        write!(
            f,
            "batch-size={}, count-of-exclusions={}, range-of-iris-ids=({}..{}), current-batch-id={}",
            self.batch_size,
            self.range.start(),
            self.range.end(),
            self.exclusions.len(),
            self.batch_count
        )
    }
}

/// Methods.
impl BatchGenerator {
    /// Returns next batch of Iris serial identifiers to be indexed.
    fn next_identifiers(&mut self) -> Option<Vec<IrisSerialId>> {
        // Escape if exhausted.
        self.range_iter.peek()?;

        // Construct next batch.
        let mut identifiers = Vec::<IrisSerialId>::new();
        while self.range_iter.peek().is_some() && identifiers.len() < self.batch_size {
            let next_id = self.range_iter.by_ref().next().unwrap();
            if !self.exclusions.contains(&next_id) {
                identifiers.push(next_id);
            } else {
                Self::log_info(format!("Excluding deletion :: iris-serial-id={}", next_id));
            }
        }

        if identifiers.is_empty() {
            None
        } else {
            Some(identifiers)
        }
    }

    // Helper: component logging.
    fn log_info(msg: String) {
        logger::log_info(COMPONENT, msg);
    }
}

/// Batch iterator interface.
pub trait BatchIterator {
    // Count of generated batches.
    fn batch_count(&self) -> usize;

    // Iterator over batches of Iris data to be indexed.
    fn next_batch(
        &mut self,
<<<<<<< HEAD
        iris_store: &IrisStore,
        hawk_handle: &HawkHandle,
=======
        iris_stores: &BothEyes<SharedIrisesRef>,
>>>>>>> 9ada42a2
    ) -> impl Future<Output = Result<Option<Batch>, IndexationError>> + Send;
}

/// Batch iterator implementation.
impl BatchIterator for BatchGenerator {
    // Count of generated batches.
    fn batch_count(&self) -> usize {
        self.batch_count
    }

    // Returns next batch of Iris data to be indexed or None if exhausted.
    async fn next_batch(
        &mut self,
<<<<<<< HEAD
        iris_store: &IrisStore,
        _hawk_handle: &HawkHandle,
    ) -> Result<Option<Batch>, IndexationError> {
        if let Some(identifiers) = self.next_identifiers() {
            let data = state_accessor::fetch_iris_batch(iris_store, identifiers).await?;
=======
        iris_stores: &BothEyes<SharedIrisesRef>,
    ) -> Result<Option<Batch>, IndexationError> {
        if let Some(identifiers) = self.next_identifiers() {
            // Assumption: ids are the same in both left and right stores, esp. versions
            let vector_ids = iris_stores[0]
                .get_vector_ids(&identifiers)
                .await
                .into_iter()
                .zip(identifiers)
                .map(|(id_opt, serial_id)| {
                    id_opt.ok_or(IndexationError::MissingSerialId(serial_id))
                })
                .collect::<Result<Vec<_>, IndexationError>>()?;

            let left_queries = iris_stores[0].get_queries(vector_ids.iter()).await;
            let right_queries = iris_stores[1].get_queries(vector_ids.iter()).await;

>>>>>>> 9ada42a2
            self.batch_count += 1;
            let batch = Batch {
                batch_id: self.batch_count,
                vector_ids,
                left_queries,
                right_queries,
            };
            Self::log_info(format!("Generated batch: {}", batch));
            Ok(Some(batch))
        } else {
            Ok(None)
        }
    }
}

#[cfg(test)]
mod tests {
    use crate::{
        execution::hawk_main::StoreId,
        hawkers::{
            aby3::test_utils::setup_aby3_shared_iris_stores_with_preloaded_db,
            plaintext_store::PlaintextStore,
        },
    };

    use super::*;
    use aes_prng::AesRng;
    use eyre::Result;
    use rand::SeedableRng;

    // Defaults.
    const DEFAULT_RNG_SEED: u64 = 0;
    const DEFAULT_PARTY_ID: usize = 0;
    const DEFAULT_SIZE_OF_IRIS_DB: usize = 100;
    const DEFAULT_SIZE_OF_BATCH: usize = 10;
    const DEFAULT_COUNT_OF_BATCHES: usize = 10;

    // Returns a set of test resources.
    fn get_iris_stores() -> (BothEyes<SharedIrisesRef>, usize) {
        let mut rng = AesRng::seed_from_u64(DEFAULT_RNG_SEED);
        let iris_stores: BothEyes<SharedIrisesRef> = [StoreId::Left, StoreId::Right].map(|_| {
            let plaintext_store = PlaintextStore::new_random(&mut rng, DEFAULT_SIZE_OF_IRIS_DB);
            setup_aby3_shared_iris_stores_with_preloaded_db(&mut rng, &plaintext_store)
                .remove(DEFAULT_PARTY_ID)
        });

        (iris_stores, DEFAULT_SIZE_OF_IRIS_DB)
    }

    /// Test new.
    #[tokio::test]
    async fn test_new() -> Result<()> {
        let instance = BatchGenerator::new(
            1,
            DEFAULT_SIZE_OF_IRIS_DB as IrisSerialId,
            DEFAULT_SIZE_OF_BATCH,
            Vec::new(),
        );
        assert_eq!(*instance.range.end() as usize, DEFAULT_SIZE_OF_IRIS_DB);

        Ok(())
    }

    /// Test iteration.
    #[tokio::test]
    async fn test_iterator() -> Result<()> {
        // Set resources.
        let (iris_stores, db_size) = get_iris_stores();

        let mut instance = BatchGenerator::new(
            1,
            db_size as IrisSerialId,
            DEFAULT_SIZE_OF_BATCH,
            Vec::new(),
        );

        // Expecting M batches of N Iris's per batch.
        while let Some(batch) = instance.next_batch(&iris_stores).await? {
            assert_eq!(batch.size(), DEFAULT_SIZE_OF_BATCH);
        }
        assert_eq!(instance.batch_count, DEFAULT_COUNT_OF_BATCHES);

        Ok(())
    }

    #[test]
    fn test_exclusions() -> Result<()> {
        let mut instance = BatchGenerator::new(1, 30, 10, vec![3, 7, 12, 15, 22, 30, 70]);

        let mut batches = Vec::new();
        while let Some(batch) = instance.next_identifiers() {
            batches.push(batch);
        }
        assert_eq!(
            batches,
            vec![
                vec![1, 2, 4, 5, 6, 8, 9, 10, 11, 13],
                vec![14, 16, 17, 18, 19, 20, 21, 23, 24, 25],
                vec![26, 27, 28, 29],
            ]
        );

        Ok(())
    }
}<|MERGE_RESOLUTION|>--- conflicted
+++ resolved
@@ -1,16 +1,8 @@
-<<<<<<< HEAD
-use super::{
-    hawk_handle::Handle as HawkHandle,
-    state_accessor,
-    utils::{errors::IndexationError, logger},
-=======
+use super::utils::{errors::IndexationError, logger};
 use crate::{
     execution::hawk_main::BothEyes,
     hawkers::aby3::aby3_store::{QueryRef, SharedIrisesRef},
->>>>>>> 9ada42a2
 };
-
-use super::utils::{errors::IndexationError, logger};
 use eyre::Result;
 use iris_mpc_common::{vector_id::VectorId, IrisSerialId};
 use std::{fmt, future::Future, iter::Peekable, ops::RangeInclusive};
@@ -174,12 +166,7 @@
     // Iterator over batches of Iris data to be indexed.
     fn next_batch(
         &mut self,
-<<<<<<< HEAD
-        iris_store: &IrisStore,
-        hawk_handle: &HawkHandle,
-=======
         iris_stores: &BothEyes<SharedIrisesRef>,
->>>>>>> 9ada42a2
     ) -> impl Future<Output = Result<Option<Batch>, IndexationError>> + Send;
 }
 
@@ -193,17 +180,10 @@
     // Returns next batch of Iris data to be indexed or None if exhausted.
     async fn next_batch(
         &mut self,
-<<<<<<< HEAD
-        iris_store: &IrisStore,
-        _hawk_handle: &HawkHandle,
-    ) -> Result<Option<Batch>, IndexationError> {
-        if let Some(identifiers) = self.next_identifiers() {
-            let data = state_accessor::fetch_iris_batch(iris_store, identifiers).await?;
-=======
         iris_stores: &BothEyes<SharedIrisesRef>,
     ) -> Result<Option<Batch>, IndexationError> {
         if let Some(identifiers) = self.next_identifiers() {
-            // Assumption: ids are the same in both left and right stores, esp. versions
+            // Assumption: ids are equivalent in both left and right stores, esp. versions.
             let vector_ids = iris_stores[0]
                 .get_vector_ids(&identifiers)
                 .await
@@ -217,7 +197,6 @@
             let left_queries = iris_stores[0].get_queries(vector_ids.iter()).await;
             let right_queries = iris_stores[1].get_queries(vector_ids.iter()).await;
 
->>>>>>> 9ada42a2
             self.batch_count += 1;
             let batch = Batch {
                 batch_id: self.batch_count,
@@ -226,6 +205,7 @@
                 right_queries,
             };
             Self::log_info(format!("Generated batch: {}", batch));
+
             Ok(Some(batch))
         } else {
             Ok(None)
