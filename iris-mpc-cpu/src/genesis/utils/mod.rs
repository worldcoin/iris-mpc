--- conflicted
+++ resolved
@@ -1,8 +1,3 @@
 pub(crate) mod errors;
-<<<<<<< HEAD
 pub mod fetcher;
-pub(super) mod types;
-=======
-pub(super) mod fetcher;
-pub mod logger;
->>>>>>> cceb315b
+pub mod logger;