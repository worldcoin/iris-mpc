--- conflicted
+++ resolved
@@ -1,10 +1,6 @@
 use super::{errors::IndexationError, logger};
 use aws_sdk_s3::Client as S3_Client;
-<<<<<<< HEAD
-use iris_mpc_common::config::Config;
-=======
 use iris_mpc_common::{config::Config, IrisSerialId};
->>>>>>> 8b54c158
 use iris_mpc_store::{DbStoredIris, Store as IrisPgresStore};
 use serde::{Deserialize, Serialize};
 
@@ -84,19 +80,13 @@
     // Compose bucket and key based on environment
     let s3_bucket = config.get_s3_bucket_for_iris_deletions();
     let s3_key = config.get_s3_key_for_iris_deletions();
-<<<<<<< HEAD
-    tracing::info!(
-        "Fetching deleted serial ids from S3 bucket: {}, key: {}",
-        s3_bucket,
-        s3_key
-=======
+
     logger::log_info(
         COMPONENT,
         format!(
             "Fetching deleted serial ids from S3 bucket: {}, key: {}",
             s3_bucket, s3_key
         ),
->>>>>>> 8b54c158
     );
 
     // Fetch from S3.
