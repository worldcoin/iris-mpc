use eyre::{ensure, Result};
use iris_mpc_common::{config::CommonConfig, IrisSerialId};
use serde::{Deserialize, Serialize};

/// Encpasulates common Genesis specific configuration information.  This is a network level type.
#[derive(Debug, Clone, PartialEq, Eq, Serialize, Deserialize)]
pub struct Config {
    pub max_indexation_id: IrisSerialId,
    pub last_indexed_id: IrisSerialId,
    pub excluded_serial_ids: Vec<IrisSerialId>,
    pub batch_size: usize,
}

/// Constructor.
impl Config {
    pub fn new(
        max_indexation_id: IrisSerialId,
        last_indexed_id: IrisSerialId,
        excluded_serial_ids: Vec<IrisSerialId>,
    ) -> Self {
        Self {
            max_indexation_id,
            last_indexed_id,
            excluded_serial_ids,
        }
    }
}

/// Encapsulates a node's synchronization state.
#[derive(Debug, Clone, PartialEq, Eq, Serialize, Deserialize)]
pub struct SyncState {
    pub common_config: CommonConfig,
    pub genesis_config: Config,
}

/// Constructor.
impl SyncState {
    pub fn new(db_len: u64, common_config: CommonConfig, genesis_config: Config) -> Self {
        Self {
            db_len,
            common_config,
            genesis_config,
        }
    }
}

/// Encapsulates a result over a node's synchronization state evaluation.
pub struct SyncResult {
    pub my_state: SyncState,
    pub all_states: Vec<SyncState>,
}

/// Constructor.
impl SyncResult {
    pub fn new(my_state: SyncState, all_states: Vec<SyncState>) -> Self {
        Self {
            my_state,
            all_states,
        }
    }
}

/// Methods.
impl SyncResult {
    /// Check if the common part of the config is the same across all nodes.
    pub fn check_synced_state(&self) -> Result<()> {
        let my_state = self.my_state.clone();
        for state in &self.all_states {
            ensure!(
                *state == my_state,
                "Inconsistent genesis config!\nhave: {:?}\ngot: {:?}",
                my_state,
                state
            );
        }
        Ok(())
    }
}

#[cfg(test)]
mod tests {
    use super::*;

    impl Config {
<<<<<<< HEAD
        fn new_1() -> Self {
            Self::new(100, 50, vec![3, 5])
        }

        fn new_2() -> Self {
            Self::new(200, 150, vec![3, 5, 6])
        }
    }

    impl SyncState {
        fn new_0(db_len: u64, genesis_config: Config) -> Self {
            Self::new(db_len, CommonConfig::default(), genesis_config)
        }

        fn new_1(db_len: u64) -> Self {
            Self::new_0(db_len, Config::new_1())
        }

        fn new_2(db_len: u64) -> Self {
            Self::new_0(db_len, Config::new_2())
=======
        pub(crate) fn new_1() -> Self {
            Self {
                max_indexation_id: 100,
                last_indexed_id: 50,
                excluded_serial_ids: vec![3, 5],
                batch_size: 10,
            }
        }

        pub(crate) fn new_2() -> Self {
            Self {
                max_indexation_id: 200,
                last_indexed_id: 150,
                excluded_serial_ids: vec![3, 5, 6],
                batch_size: 20,
            }
>>>>>>> 736e047e
        }
    }

    #[test]
    fn test_check_genesis_config_all_equal() {
        let states = vec![
<<<<<<< HEAD
            SyncState::new_1(10),
            SyncState::new_1(20),
            SyncState::new_1(30),
        ];
        let result = SyncResult::new(states[0].clone(), states);
        assert!(result.check_genesis_config().is_ok());
=======
            SyncState {
                common_config: CommonConfig::default(),
                genesis_config: Config::new_1(),
            },
            SyncState {
                common_config: CommonConfig::default(),
                genesis_config: Config::new_1(),
            },
            SyncState {
                common_config: CommonConfig::default(),
                genesis_config: Config::new_1(),
            },
        ];

        let sync_result = SyncResult::new(states[0].clone(), states);
        assert!(sync_result.check_synced_state().is_ok());
>>>>>>> 736e047e
    }

    #[test]
    fn test_check_genesis_config_not_equal() {
        let states = vec![
<<<<<<< HEAD
            SyncState::new_1(10),
            SyncState::new_2(20),
            SyncState::new_2(30),
        ];
        let result = SyncResult::new(states[0].clone(), states);
        assert!(result.check_genesis_config().is_err());
=======
            SyncState {
                common_config: CommonConfig::default(),
                genesis_config: Config::new_1(),
            },
            SyncState {
                common_config: CommonConfig::default(),
                genesis_config: Config::new_2(),
            },
            SyncState {
                common_config: CommonConfig::default(),
                genesis_config: Config::new_2(),
            },
        ];

        let sync_result = SyncResult::new(states[0].clone(), states);
        assert!(sync_result.check_synced_state().is_err());
>>>>>>> 736e047e
    }
}<|MERGE_RESOLUTION|>--- conflicted
+++ resolved
@@ -82,7 +82,6 @@
     use super::*;
 
     impl Config {
-<<<<<<< HEAD
         fn new_1() -> Self {
             Self::new(100, 50, vec![3, 5])
         }
@@ -103,84 +102,28 @@
 
         fn new_2(db_len: u64) -> Self {
             Self::new_0(db_len, Config::new_2())
-=======
-        pub(crate) fn new_1() -> Self {
-            Self {
-                max_indexation_id: 100,
-                last_indexed_id: 50,
-                excluded_serial_ids: vec![3, 5],
-                batch_size: 10,
-            }
-        }
-
-        pub(crate) fn new_2() -> Self {
-            Self {
-                max_indexation_id: 200,
-                last_indexed_id: 150,
-                excluded_serial_ids: vec![3, 5, 6],
-                batch_size: 20,
-            }
->>>>>>> 736e047e
         }
     }
 
     #[test]
     fn test_check_genesis_config_all_equal() {
         let states = vec![
-<<<<<<< HEAD
             SyncState::new_1(10),
             SyncState::new_1(20),
             SyncState::new_1(30),
         ];
         let result = SyncResult::new(states[0].clone(), states);
         assert!(result.check_genesis_config().is_ok());
-=======
-            SyncState {
-                common_config: CommonConfig::default(),
-                genesis_config: Config::new_1(),
-            },
-            SyncState {
-                common_config: CommonConfig::default(),
-                genesis_config: Config::new_1(),
-            },
-            SyncState {
-                common_config: CommonConfig::default(),
-                genesis_config: Config::new_1(),
-            },
-        ];
-
-        let sync_result = SyncResult::new(states[0].clone(), states);
-        assert!(sync_result.check_synced_state().is_ok());
->>>>>>> 736e047e
     }
 
     #[test]
     fn test_check_genesis_config_not_equal() {
         let states = vec![
-<<<<<<< HEAD
             SyncState::new_1(10),
             SyncState::new_2(20),
             SyncState::new_2(30),
         ];
         let result = SyncResult::new(states[0].clone(), states);
         assert!(result.check_genesis_config().is_err());
-=======
-            SyncState {
-                common_config: CommonConfig::default(),
-                genesis_config: Config::new_1(),
-            },
-            SyncState {
-                common_config: CommonConfig::default(),
-                genesis_config: Config::new_2(),
-            },
-            SyncState {
-                common_config: CommonConfig::default(),
-                genesis_config: Config::new_2(),
-            },
-        ];
-
-        let sync_result = SyncResult::new(states[0].clone(), states);
-        assert!(sync_result.check_synced_state().is_err());
->>>>>>> 736e047e
     }
 }