use super::{
    batch_generator::Batch,
    hawk_job::{Job, JobRequest, JobResult},
    logger,
};
use crate::execution::hawk_main::{
    insert::insert, scheduler::parallelize, search::search_single_query_no_match_count, BothEyes,
    HawkActor, HawkMutation, HawkSession, HawkSessionRef, LEFT, RIGHT,
};
use eyre::{OptionExt, Result};
use futures::try_join;
use itertools::{izip, Itertools};
use std::{future::Future, time::Instant};
use tokio::sync::{mpsc, oneshot};

/// Handle to manage concurrent interactions with a Hawk actor.
#[derive(Clone, Debug)]
pub struct Handle {
    // Identifier of party participating in MPC protocol.
    party_id: usize,

    // Queue of indexation jobs for processing.
    job_queue: mpsc::Sender<Job>,
}

/// Constructors.
impl Handle {
    pub async fn new(party_id: usize, mut actor: HawkActor) -> Result<Self> {
        /// Performs post job processing health checks:
        /// - resets Hawk sessions upon job failure
        /// - ensures system state is in sync.
        async fn do_health_check(
            actor: &mut HawkActor,
            sessions: &mut BothEyes<Vec<HawkSessionRef>>,
            job_failed: bool,
        ) -> Result<()> {
            // Reset sessions upon an error.
            if job_failed {
                *sessions = actor.new_sessions().await?;
            }

            // Validate the common state after processing the requests.
            try_join!(
                HawkSession::state_check(&sessions[LEFT][0]),
                HawkSession::state_check(&sessions[RIGHT][0]),
            )?;

            Ok(())
        }

        // Initiate sessions with other MPC nodes & perform state consistency check.
        let mut sessions = actor.new_sessions().await?;
        try_join!(
            HawkSession::state_check(&sessions[LEFT][0]),
            HawkSession::state_check(&sessions[RIGHT][0]),
        )?;

        // Process jobs until health check fails or channel closes.
        let (tx, mut rx) = mpsc::channel::<Job>(1);
        tokio::spawn(async move {
            // Processing loop.
            while let Some(job) = rx.recv().await {
                let job_result = Self::handle_job(&mut actor, &sessions, &job.request).await;
                let health = do_health_check(&mut actor, &mut sessions, job_result.is_err()).await;
                let stop = health.is_err();
                let _ = job.return_channel.send(health.and(job_result));
                if stop {
                    Self::log_error(String::from(
                        "HawkActor is in an inconsistent state, therefore stopping.",
                    ));
                    break;
                }
            }

            // Clean up.
            rx.close();
            while let Some(job) = rx.recv().await {
                let _ = job.return_channel.send(Err(eyre::eyre!("stopping")));
            }
        });

        Ok(Self {
            party_id,
            job_queue: tx,
        })
    }
}

/// Methods.
impl Handle {
    /// Processes a single genesis indexation job by sending it to the Hawk actor.
    ///
    /// # Arguments
    ///
    /// * `actor` - A mutable instance of a Hawk actor.
    /// * `sessions` - Hawk sessions to other MPC nodes.
    /// * `request` - Indexation job to be processed.
    ///
    /// # Returns
    ///
    /// Indexation processing results.
    ///
    pub async fn handle_job(
        actor: &mut HawkActor,
        sessions: &BothEyes<Vec<HawkSessionRef>>,
        request: &JobRequest,
    ) -> Result<JobResult> {
        Self::log_info(format!(
            "Genesis Hawk Job :: processing batch-id={}; batch-size={}",
            request.batch_id,
            request.batch_size()
        ));
        let _ = Instant::now();

        // Use all sessions per iris side to search for insertion indices per
        // batch, number configured by `args.request_parallelism`.

        // TODO implement automatic parallelism scaling

        // Iterate per side
        let jobs_per_side = izip!(request.queries.iter(), sessions.iter())
            .map(|(queries_side, sessions_side)| {
                let searcher = actor.searcher();
                let queries_with_ids =
                    izip!(queries_side.clone(), request.identifiers.clone()).collect_vec();
                let sessions = sessions_side.clone();

                // Per side do searches and insertions
                async move {
                    let n_sessions = sessions.len();
                    let insert_session =
                        sessions.first().ok_or_eyre("Sessions for side are empty")?;
                    let mut connect_plans = Vec::new();

                    // Process queries in a logical insertion batch for this side
                    for queries_batch in queries_with_ids.chunks(n_sessions) {
                        let search_jobs = izip!(queries_batch.iter(), sessions.iter()).map(
                            |((query, _id), session)| {
                                let query = query.clone();
                                let searcher = searcher.clone();
                                let session = session.clone();
                                async move {
                                    search_single_query_no_match_count(session, query, &searcher)
                                        .await
                                }
                            },
                        );

                        let plans = parallelize(search_jobs)
                            .await?
                            .into_iter()
                            .map(Some)
                            .collect_vec();

                        let batch_ids = queries_batch
                            .iter()
                            .map(|(_query, id)| Some(*id))
                            .collect_vec();

                        // Insert into in-memory store, and return insertion plans for use by DB
                        let plans = insert(insert_session, &searcher, plans, &batch_ids).await?;
                        connect_plans.extend(plans);
                    }

                    Ok(connect_plans)
                }
            })
            .collect_vec();

        let results_ = parallelize(jobs_per_side.into_iter()).await?;
        let results: [_; 2] = results_.try_into().unwrap();

        Ok(JobResult {
            job_id: request.job_id,
            identifiers: request.identifiers.clone(),
            connect_plans: HawkMutation(results),
        })
    }

    // Helper: component error logging.
    fn log_error(msg: String) {
        logger::log_error("Hawk Handle", msg);
    }

    // Helper: component logging.
    fn log_info(msg: String) {
        logger::log_info("Hawk Handle", msg);
    }

    /// Enqueues a job to process a batch of Iris records pulled from a remote store. It returns
    /// a future that resolves to the processed results.
    ///
    /// # Arguments
    ///
    /// * `batch` - A set of `DbStoredIris` records to be processed.
    ///
    /// # Returns
    ///
    /// A future that resolves to the processed results.
    ///
    /// # Errors
    ///
    /// This method may return an error if the job queue channel is closed or if the job fails.
<<<<<<< HEAD
    pub async fn submit_batch(
        &mut self,
        batch: &[DbStoredIris],
        batch_count: usize,
    ) -> impl Future<Output = Result<JobResult>> {
=======
    pub async fn submit_batch(&mut self, batch: Batch) -> impl Future<Output = Result<JobResult>> {
>>>>>>> 15caf7ac
        // Set job queue channel.
        let (tx, rx) = oneshot::channel();

        // Set job.
        let job = Job {
<<<<<<< HEAD
            request: JobRequest::new(batch_count, self.party_id, batch),
=======
            request: JobRequest::new(self.party_id, batch.id, &batch.data),
>>>>>>> 15caf7ac
            return_channel: tx,
        };

        // Enqueue job.
        let sent = self.job_queue.send(job).await;

        // Execute job & await result.
        async move {
            // In a second Future, wait for the result.
            sent?;
            let result = rx.await??;

<<<<<<< HEAD
=======
            // TODO: Implement job result processing.
>>>>>>> 15caf7ac
            Ok(result)
        }
    }
}<|MERGE_RESOLUTION|>--- conflicted
+++ resolved
@@ -171,7 +171,7 @@
         let results: [_; 2] = results_.try_into().unwrap();
 
         Ok(JobResult {
-            job_id: request.job_id,
+            batch_id: request.batch_id,
             identifiers: request.identifiers.clone(),
             connect_plans: HawkMutation(results),
         })
@@ -201,25 +201,13 @@
     /// # Errors
     ///
     /// This method may return an error if the job queue channel is closed or if the job fails.
-<<<<<<< HEAD
-    pub async fn submit_batch(
-        &mut self,
-        batch: &[DbStoredIris],
-        batch_count: usize,
-    ) -> impl Future<Output = Result<JobResult>> {
-=======
     pub async fn submit_batch(&mut self, batch: Batch) -> impl Future<Output = Result<JobResult>> {
->>>>>>> 15caf7ac
         // Set job queue channel.
         let (tx, rx) = oneshot::channel();
 
         // Set job.
         let job = Job {
-<<<<<<< HEAD
-            request: JobRequest::new(batch_count, self.party_id, batch),
-=======
             request: JobRequest::new(self.party_id, batch.id, &batch.data),
->>>>>>> 15caf7ac
             return_channel: tx,
         };
 
@@ -232,10 +220,6 @@
             sent?;
             let result = rx.await??;
 
-<<<<<<< HEAD
-=======
-            // TODO: Implement job result processing.
->>>>>>> 15caf7ac
             Ok(result)
         }
     }
