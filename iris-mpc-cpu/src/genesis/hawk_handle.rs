use super::{
    batch_generator::Batch,
    hawk_job::{Job, JobRequest, JobResult},
    logger,
};
use crate::execution::hawk_main::{
    insert::insert, scheduler::parallelize, search::search_single_query_no_match_count, BothEyes,
    HawkActor, HawkMutation, HawkSession, HawkSessionRef, LEFT, RIGHT,
};
use eyre::{OptionExt, Result};
use futures::try_join;
<<<<<<< HEAD
=======
use iris_mpc_store::DbStoredIris;
use itertools::{izip, Itertools};
>>>>>>> 965ce43d
use std::{future::Future, time::Instant};
use tokio::sync::{mpsc, oneshot};

/// Handle to manage concurrent interactions with a Hawk actor.
#[derive(Clone, Debug)]
pub struct Handle {
    // Identifier of party participating in MPC protocol.
    party_id: usize,

    // Queue of indexation jobs for processing.
    job_queue: mpsc::Sender<Job>,
}

/// Constructors.
impl Handle {
    pub async fn new(party_id: usize, mut actor: HawkActor) -> Result<Self> {
        /// Performs post job processing health checks:
        /// - resets Hawk sessions upon job failure
        /// - ensures system state is in sync.
        async fn do_health_check(
            actor: &mut HawkActor,
            sessions: &mut BothEyes<Vec<HawkSessionRef>>,
            job_failed: bool,
        ) -> Result<()> {
            // Reset sessions upon an error.
            if job_failed {
                *sessions = actor.new_sessions().await?;
            }

            // Validate the common state after processing the requests.
            try_join!(
                HawkSession::state_check(&sessions[LEFT][0]),
                HawkSession::state_check(&sessions[RIGHT][0]),
            )?;

            Ok(())
        }

        // Initiate sessions with other MPC nodes & perform state consistency check.
        let mut sessions = actor.new_sessions().await?;
        try_join!(
            HawkSession::state_check(&sessions[LEFT][0]),
            HawkSession::state_check(&sessions[RIGHT][0]),
        )?;

        // Process jobs until health check fails or channel closes.
        let (tx, mut rx) = mpsc::channel::<Job>(1);
        tokio::spawn(async move {
            // Processing loop.
            while let Some(job) = rx.recv().await {
                let job_result = Self::handle_job(&mut actor, &sessions, &job.request).await;
                let health = do_health_check(&mut actor, &mut sessions, job_result.is_err()).await;
                let stop = health.is_err();
                let _ = job.return_channel.send(health.and(job_result));
                if stop {
                    Self::log_error(String::from(
                        "HawkActor is in an inconsistent state, therefore stopping.",
                    ));
                    break;
                }
            }

            // Clean up.
            rx.close();
            while let Some(job) = rx.recv().await {
                let _ = job.return_channel.send(Err(eyre::eyre!("stopping")));
            }
        });

        Ok(Self {
            party_id,
            job_queue: tx,
        })
    }
}

/// Methods.
impl Handle {
    /// Processes a single genesis indexation job by sending it to the Hawk actor.
    ///
    /// # Arguments
    ///
    /// * `actor` - A mutable instance of a Hawk actor.
    /// * `sessions` - Hawk sessions to other MPC nodes.
    /// * `request` - Indexation job to be processed.
    ///
    /// # Returns
    ///
    /// Indexation processing results.
    ///
    pub async fn handle_job(
        actor: &mut HawkActor,
        sessions: &BothEyes<Vec<HawkSessionRef>>,
        request: &JobRequest,
    ) -> Result<JobResult> {
        Self::log_info(format!(
            "Genesis Hawk Job :: processing batch-id={}; batch-size={}",
            request.batch_id,
            request.batch_size()
        ));
        let _ = Instant::now();

<<<<<<< HEAD
        // TODO implement business logic.
        Self::log_info(
            "Genesis Hawk Job :: TODO - implement indexation business logic".to_string(),
        );
=======
        // Use all sessions per iris side to search for insertion indices per
        // batch, number configured by `args.request_parallelism`.

        // TODO implement automatic parallelism scaling

        // Iterate per side
        let jobs_per_side = izip!(request.queries.iter(), sessions.iter())
            .map(|(queries_side, sessions_side)| {
                let searcher = actor.searcher();
                let queries_with_ids =
                    izip!(queries_side.clone(), request.identifiers.clone()).collect_vec();
                let sessions = sessions_side.clone();

                // Per side do searches and insertions
                async move {
                    let n_sessions = sessions.len();
                    let insert_session =
                        sessions.first().ok_or_eyre("Sessions for side are empty")?;
                    let mut connect_plans = Vec::new();

                    // Process queries in a logical insertion batch for this side
                    for queries_batch in queries_with_ids.chunks(n_sessions) {
                        let search_jobs = izip!(queries_batch.iter(), sessions.iter()).map(
                            |((query, _id), session)| {
                                let query = query.clone();
                                let searcher = searcher.clone();
                                let session = session.clone();
                                async move {
                                    search_single_query_no_match_count(session, query, &searcher)
                                        .await
                                }
                            },
                        );

                        let plans = parallelize(search_jobs)
                            .await?
                            .into_iter()
                            .map(Some)
                            .collect_vec();

                        let batch_ids = queries_batch
                            .iter()
                            .map(|(_query, id)| Some(*id))
                            .collect_vec();

                        // Insert into in-memory store, and return insertion plans for use by DB
                        let plans = insert(insert_session, &searcher, plans, &batch_ids).await?;
                        connect_plans.extend(plans);
                    }

                    Ok(connect_plans)
                }
            })
            .collect_vec();

        let results_ = parallelize(jobs_per_side.into_iter()).await?;
        let results: [_; 2] = results_.try_into().unwrap();
>>>>>>> 965ce43d

        Ok(JobResult {
            identifiers: request.identifiers.clone(),
            connect_plans: HawkMutation(results),
        })
    }

    // Helper: component error logging.
    fn log_error(msg: String) {
        logger::log_error("Hawk Handle", msg);
    }

    // Helper: component logging.
    fn log_info(msg: String) {
        logger::log_info("Hawk Handle", msg);
    }

    /// Enqueues a job to process a batch of Iris records pulled from a remote store. It returns
    /// a future that resolves to the processed results.
    ///
    /// # Arguments
    ///
    /// * `batch` - A set of `DbStoredIris` records to be processed.
    ///
    /// # Returns
    ///
    /// A future that resolves to the processed results.
    ///
    /// # Errors
    ///
    /// This method may return an error if the job queue channel is closed or if the job fails.
    pub async fn submit_batch(&mut self, batch: Batch) -> impl Future<Output = Result<JobResult>> {
        // Set job queue channel.
        let (tx, rx) = oneshot::channel();

        // Set job.
        let job = Job {
            request: JobRequest::new(self.party_id, batch.id, &batch.data),
            return_channel: tx,
        };

        // Enqueue job.
        let sent = self.job_queue.send(job).await;

        // Execute job & await result.
        async move {
            // In a second Future, wait for the result.
            sent?;
            let result = rx.await??;

            // TODO: Implement job result processing.
            Ok(result)
        }
    }
}<|MERGE_RESOLUTION|>--- conflicted
+++ resolved
@@ -9,11 +9,7 @@
 };
 use eyre::{OptionExt, Result};
 use futures::try_join;
-<<<<<<< HEAD
-=======
-use iris_mpc_store::DbStoredIris;
 use itertools::{izip, Itertools};
->>>>>>> 965ce43d
 use std::{future::Future, time::Instant};
 use tokio::sync::{mpsc, oneshot};
 
@@ -116,12 +112,6 @@
         ));
         let _ = Instant::now();
 
-<<<<<<< HEAD
-        // TODO implement business logic.
-        Self::log_info(
-            "Genesis Hawk Job :: TODO - implement indexation business logic".to_string(),
-        );
-=======
         // Use all sessions per iris side to search for insertion indices per
         // batch, number configured by `args.request_parallelism`.
 
@@ -179,7 +169,6 @@
 
         let results_ = parallelize(jobs_per_side.into_iter()).await?;
         let results: [_; 2] = results_.try_into().unwrap();
->>>>>>> 965ce43d
 
         Ok(JobResult {
             identifiers: request.identifiers.clone(),
