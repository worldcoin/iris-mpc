use crate::execution::hawk_main::{
    BothEyes, HawkActor, HawkSession, HawkSessionRef, VecRequests, LEFT, RIGHT,
};
use crate::hawkers::aby3::aby3_store::QueryRef;
use eyre::Result;
use futures::try_join;
use iris_mpc_store::DbStoredIris;
use std::{future::Future, sync::Arc};
use tokio::sync::{mpsc, oneshot};

/// Handle to manage concurrent interactions with a Hawk actor.
#[derive(Clone, Debug)]
#[allow(dead_code)]
pub struct Handle {
    job_queue: mpsc::Sender<Job>,
}

/// An indexation job that materialises an in-mem graph.
pub struct Job {
    // A request encapsulating data for indexation.
    request: JobRequest,

    // Tokio channel through which job result will be signalled.
    return_channel: oneshot::Sender<Result<JobResult>>,
}

// einar
/// An indexation job request.
#[derive(Clone, Debug)]
#[allow(dead_code)]
pub struct JobRequest {
    // Indexation queries over both eyes.
    queries: Arc<BothEyes<VecRequests<QueryRef>>>,
}

/// An indexation job result.
#[derive(Clone, Debug, PartialEq, Eq)]
pub struct JobResult {}

/// Constructors.
impl Handle {
    pub async fn new(mut actor: HawkActor) -> Result<Self> {
        /// Performs post job processing health checks:
        /// - resets Hawk sessions upon job failure
        /// - ensures system state is in sync.
        async fn do_health_check(
            actor: &mut HawkActor,
            sessions: &mut BothEyes<Vec<HawkSessionRef>>,
            job_failed: bool,
        ) -> Result<()> {
            // Reset sessions upon an error.
            if job_failed {
                *sessions = actor.new_sessions().await?;
            }

            // Validate the common state after processing the requests.
            try_join!(
                HawkSession::state_check(&sessions[LEFT][0]),
                HawkSession::state_check(&sessions[RIGHT][0]),
            )?;

            Ok(())
        }

        // Initiate sessions with other MPC nodes & perform state consistency check.
        let mut sessions = actor.new_sessions().await?;
        try_join!(
            HawkSession::state_check(&sessions[LEFT][0]),
            HawkSession::state_check(&sessions[RIGHT][0]),
        )?;

        // Process jobs until health check fails or channel closes.
        let (tx, mut rx) = mpsc::channel::<Job>(1);
        tokio::spawn(async move {
            // Processing loop.
            while let Some(job) = rx.recv().await {
                let job_result = Self::handle_job(&mut actor, &sessions, &job.request).await;
                let health = do_health_check(&mut actor, &mut sessions, job_result.is_err()).await;
                let stop = health.is_err();
                let _ = job.return_channel.send(health.and(job_result));
                if stop {
                    tracing::error!("HawkActor is in an inconsistent state, therefore stopping.");
                    break;
                }
            }

            // Clean up.
            rx.close();
            while let Some(job) = rx.recv().await {
                let _ = job.return_channel.send(Err(eyre::eyre!("stopping")));
            }
        });

        Ok(Self { job_queue: tx })
    }
}

<<<<<<< HEAD
// Einar
/// ---------------------------------------------
=======
/// Convertors.
impl From<&Vec<DbStoredIris>> for JobRequest {
    fn from(_batch: &Vec<DbStoredIris>) -> Self {
        unimplemented!()
    }
}

>>>>>>> 58451f58
/// Methods.
#[allow(dead_code)]
impl Handle {
    pub async fn handle_job(
        _actor: &mut HawkActor,
        _sessions: &BothEyes<Vec<HawkSessionRef>>,
        _request: &JobRequest,
    ) -> Result<JobResult> {
        tracing::info!("Processing a Genesis Hawk job …");

        // TODO implement business logic.

        Ok(JobResult {})
    }

    /// Enqueues a job to process a batch of Iris records pulled from a remote store. It returns
    /// a future that resolves to the processed results.
    ///
    /// # Arguments
    ///
    /// * `batch` - A vector of `DbStoredIris` records to be processed.
    ///
    /// # Returns
    ///
    /// A future that resolves to the processed results.
    ///
    /// # Errors
    ///
    /// This method may return an error if the job queue channel is closed or if the job fails.
    pub async fn submit_batch(
        &mut self,
        batch: Vec<DbStoredIris>,
    ) -> impl Future<Output = Result<()>> {
        // Set job queue channel.
        let (tx, rx) = oneshot::channel();

        // Set job.
        let job = Job {
            request: JobRequest::from(&batch),
            return_channel: tx,
        };

        // Enqueue job.
        let sent = self.job_queue.send(job).await;

        // Execute job & await result.
        async move {
            // In a second Future, wait for the result.
            sent?;
            let _result = rx.await??;

            // TODO: Implement job result processing.
            Ok(())
        }
    }
}<|MERGE_RESOLUTION|>--- conflicted
+++ resolved
@@ -95,10 +95,6 @@
     }
 }
 
-<<<<<<< HEAD
-// Einar
-/// ---------------------------------------------
-=======
 /// Convertors.
 impl From<&Vec<DbStoredIris>> for JobRequest {
     fn from(_batch: &Vec<DbStoredIris>) -> Self {
@@ -106,7 +102,7 @@
     }
 }
 
->>>>>>> 58451f58
+// Einar
 /// Methods.
 #[allow(dead_code)]
 impl Handle {
