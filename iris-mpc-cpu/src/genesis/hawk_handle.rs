use super::{
    hawk_job::{Job, JobRequest, JobResult},
    utils,
};
use crate::execution::hawk_main::{
    insert::insert, scheduler::parallelize, search::search_single_query_no_match_count, BothEyes,
<<<<<<< HEAD
    HawkActor, HawkMutation, HawkSession, HawkSessionRef, LEFT, RIGHT, STORE_IDS,
=======
    HawkActor, HawkMutation, HawkSession, HawkSessionRef, SingleHawkMutation, LEFT, RIGHT,
>>>>>>> 36f2abe0
};
use eyre::{bail, eyre, OptionExt, Result};
use iris_mpc_common::helpers::smpc_request;
use itertools::{izip, Itertools};
use std::{future::Future, time::Instant};
use tokio::sync::{mpsc, oneshot};

// Component name for logging purposes.
const COMPONENT: &str = "Hawk-Handle";

/// Handle to manage concurrent interactions with a Hawk actor.
#[derive(Clone, Debug)]
pub struct Handle {
    // Queue of indexation jobs for processing.
    job_queue: mpsc::Sender<Job>,
}

/// Constructors.
impl Handle {
    pub async fn new(mut actor: HawkActor) -> Result<Self> {
        /// Performs post job processing health checks:
        /// - resets Hawk sessions upon job failure
        /// - ensures system state is in sync.
        async fn do_health_check(
            actor: &mut HawkActor,
            sessions: &mut BothEyes<Vec<HawkSessionRef>>,
            job_failed: bool,
        ) -> Result<()> {
            // Reset sessions upon an error.
            if job_failed {
                *sessions = actor.new_sessions().await?;
            }

            // Validate the common state after processing the requests.
            HawkSession::state_check([&sessions[LEFT][0], &sessions[RIGHT][0]]).await?;

            Ok(())
        }

        // Initiate sessions with other MPC nodes & perform state consistency check.
        let mut sessions = actor.new_sessions().await?;
        Self::log_info(String::from("Starting State check"));
        HawkSession::state_check([&sessions[LEFT][0], &sessions[RIGHT][0]]).await?;

        // Process jobs until health check fails or channel closes.
        let (tx, mut rx) = mpsc::channel::<Job>(1);
        tokio::spawn(async move {
            // Processing loop.
            while let Some(Job {
                request,
                return_channel,
            }) = rx.recv().await
            {
                let job_result = Self::handle_job(&mut actor, &sessions, request).await;
                let health = do_health_check(&mut actor, &mut sessions, job_result.is_err()).await;
                let stop = health.is_err();
                let _ = return_channel.send(health.and(job_result));
                if stop {
                    Self::log_error(String::from(
                        "HawkActor is in an inconsistent state, therefore stopping.",
                    ));
                    break;
                }
            }

            // Clean up.
            rx.close();
            while let Some(job) = rx.recv().await {
                let _ = job.return_channel.send(Err(eyre::eyre!("stopping")));
            }
        });

        Ok(Self { job_queue: tx })
    }
}

/// Methods.
impl Handle {
    /// Processes a single genesis indexation job by sending it to the Hawk actor.
    ///
    /// # Arguments
    ///
    /// * `actor` - A mutable instance of a Hawk actor.
    /// * `sessions` - Hawk sessions to other MPC nodes.
    /// * `request` - Indexation job to be processed.
    ///
    /// # Returns
    ///
    /// Indexation processing results.
    ///
    pub async fn handle_job(
        actor: &mut HawkActor,
        sessions: &BothEyes<Vec<HawkSessionRef>>,
        request: JobRequest,
    ) -> Result<JobResult> {
        let _ = Instant::now();

        match request {
            JobRequest::BatchIndexation {
                batch_id,
                vector_ids,
                queries,
            } => {
                Self::log_info(format!(
                    "Hawk Job :: processing batch-id={}; batch-size={}",
                    batch_id,
                    vector_ids.len(),
                ));

                // Use all sessions per iris side to search for insertion indices per
                // batch, number configured by `args.request_parallelism`.

                // Iterate per side
                let jobs_per_side = izip!(queries.iter(), sessions.iter())
                    .map(|(queries_side, sessions_side)| {
                        let searcher = actor.searcher();
                        let queries_with_ids =
                            izip!(queries_side.clone(), vector_ids.clone()).collect_vec();
                        let sessions = sessions_side.clone();

                        // Per side do searches and insertions
                        async move {
                            let n_sessions = sessions.len();
                            let insert_session =
                                sessions.first().ok_or_eyre("Sessions for side are empty")?;
                            let mut connect_plans = Vec::new();

                            // Process queries in a logical insertion batch for this side
                            for queries_batch in queries_with_ids.chunks(n_sessions) {
                                let search_jobs = izip!(queries_batch.iter(), sessions.iter()).map(
                                    |((query, _id), session)| {
                                        let query = query.clone();
                                        let searcher = searcher.clone();
                                        let session = session.clone();
                                        async move {
                                            search_single_query_no_match_count(
                                                session, query, &searcher,
                                            )
                                            .await
                                        }
                                    },
                                );

                                let plans = parallelize(search_jobs)
                                    .await?
                                    .into_iter()
                                    .map(Some)
                                    .collect_vec();

                                let batch_ids = queries_batch
                                    .iter()
                                    .map(|(_query, id)| Some(*id))
                                    .collect_vec();

                                // Insert into in-memory store, and return insertion plans for use by DB
                                let plans =
                                    insert(insert_session, &searcher, plans, &batch_ids).await?;
                                connect_plans.extend(plans);
                            }

                            Ok(connect_plans)
                        }
                    })
                    .collect_vec();

                let results_ = parallelize(jobs_per_side.into_iter()).await?;
                let results: [_; 2] = results_.try_into().unwrap();

                Ok(JobResult::new_batch_result(
                    batch_id,
                    vector_ids,
                    HawkMutation(results),
                ))
            }
            JobRequest::Modification { modification } => {
                let serial_id = modification.serial_id.ok_or(eyre!(
                    "Genesis received modification with empty serial_id field"
                ))? as u32;

                let jobs_per_side =
                    izip!(sessions.iter(), STORE_IDS).map(|(sessions_side, store_id)| {
                        let sessions = sessions_side.clone();
                        let vector = actor.iris_store(store_id);
                        let modification = modification.clone();
                        let searcher = actor.searcher();

                        async move {
                            let vector_id_ = vector.get_vector_id(serial_id).await;

                            let session = sessions
                                .first()
                                .ok_or_eyre("Sessions for side are empty")?;

                            match modification.request_type.as_str() {
                                smpc_request::RESET_UPDATE_MESSAGE_TYPE | smpc_request::REAUTH_MESSAGE_TYPE => {
                                    let vector_id = vector_id_.ok_or_eyre("Expected vector serial id of update is missing from store")?;

                                    // TODO remove any prior versions of this vector id from graph

                                    let query = vector.get_query(&vector_id).await;
                                    let insert_plan_ = search_single_query_no_match_count(
                                                session.clone(), query, &searcher,
                                        )
                                        .await?;
                                    let plans = vec![Some(insert_plan_)];
                                    let ids = vec![Some(vector_id)];

                                    let connect_plan = insert(session, &searcher, plans, &ids).await?;

                                    Ok(connect_plan)
                                },
                                smpc_request::IDENTITY_DELETION_MESSAGE_TYPE => {
                                    let msg = Self::log_error(format!(
                                        "HawkActor does not support deletion of identities: modification: {:?}",
                                        modification
                                    ));
                                    bail!(msg);
                                },
                                _ => {
                                    let msg = Self::log_error(format!(
                                        "Invalid modification type received: {:?}",
                                        modification,
                                    ));
                                    bail!(msg);
                                }
                            }
                        }
                    });

                let results_ = parallelize(jobs_per_side.into_iter()).await?;
                let results: [_; 2] = results_.try_into().unwrap();

<<<<<<< HEAD
                Ok(JobResult::new_modification_result(
                    modification.id,
                    HawkMutation(results),
                ))
            }
        }
=======
        // Convert the results into SingleHawkMutation format
        let [left_plans, right_plans] = results;
        assert_eq!(left_plans.len(), right_plans.len());
        let mut mutations = Vec::new();

        for (left_plan, right_plan) in izip!(left_plans, right_plans) {
            mutations.push(SingleHawkMutation {
                plans: [left_plan, right_plan],
                modification_key: None, // Genesis doesn't use modification keys
            });
        }

        Ok(JobResult::new(request, HawkMutation(mutations)))
>>>>>>> 36f2abe0
    }

    // Helper: component error logging.
    fn log_error(msg: String) -> String {
        utils::log_error(COMPONENT, msg)
    }

    // Helper: component logging.
    fn log_info(msg: String) -> String {
        utils::log_info(COMPONENT, msg)
    }

    /// Enqueues a job request for the genesis indexer HNSW processing thread. It returns
    /// a future that resolves to the processed results.
    ///
    /// # Arguments
    ///
    /// * `request` - A request to be processed.
    ///
    /// # Returns
    ///
    /// A future that resolves to the processed results.
    ///
    /// # Errors
    ///
    /// This method may return an error if the job queue channel is closed or if the job fails.
    pub async fn submit_request(
        &mut self,
        request: JobRequest,
    ) -> impl Future<Output = Result<JobResult>> {
        // Set job queue channel.
        let (tx, rx) = oneshot::channel();

        // Set job.
        let job = Job {
            request,
            return_channel: tx,
        };

        // Enqueue job.
        let sent = self.job_queue.send(job).await;

        // Execute job & await result.
        async move {
            // In a second Future, wait for the result.
            sent?;
            let result = rx.await??;

            Ok(result)
        }
    }
}<|MERGE_RESOLUTION|>--- conflicted
+++ resolved
@@ -4,11 +4,8 @@
 };
 use crate::execution::hawk_main::{
     insert::insert, scheduler::parallelize, search::search_single_query_no_match_count, BothEyes,
-<<<<<<< HEAD
-    HawkActor, HawkMutation, HawkSession, HawkSessionRef, LEFT, RIGHT, STORE_IDS,
-=======
     HawkActor, HawkMutation, HawkSession, HawkSessionRef, SingleHawkMutation, LEFT, RIGHT,
->>>>>>> 36f2abe0
+    STORE_IDS,
 };
 use eyre::{bail, eyre, OptionExt, Result};
 use iris_mpc_common::helpers::smpc_request;
@@ -177,10 +174,22 @@
                 let results_ = parallelize(jobs_per_side.into_iter()).await?;
                 let results: [_; 2] = results_.try_into().unwrap();
 
+                // Convert the results into SingleHawkMutation format
+                let [left_plans, right_plans] = results;
+                assert_eq!(left_plans.len(), right_plans.len());
+                let mut mutations = Vec::new();
+
+                for (left_plan, right_plan) in izip!(left_plans, right_plans) {
+                    mutations.push(SingleHawkMutation {
+                        plans: [left_plan, right_plan],
+                        modification_key: None, // Genesis doesn't use modification keys
+                    });
+                }
+
                 Ok(JobResult::new_batch_result(
                     batch_id,
                     vector_ids,
-                    HawkMutation(results),
+                    HawkMutation(mutations),
                 ))
             }
             JobRequest::Modification { modification } => {
@@ -241,28 +250,24 @@
                 let results_ = parallelize(jobs_per_side.into_iter()).await?;
                 let results: [_; 2] = results_.try_into().unwrap();
 
-<<<<<<< HEAD
+                // Convert the results into SingleHawkMutation format
+                let [left_plans, right_plans] = results;
+                assert_eq!(left_plans.len(), right_plans.len());
+                let mut mutations = Vec::new();
+
+                for (left_plan, right_plan) in izip!(left_plans, right_plans) {
+                    mutations.push(SingleHawkMutation {
+                        plans: [left_plan, right_plan],
+                        modification_key: None, // Genesis doesn't use modification keys
+                    });
+                }
+
                 Ok(JobResult::new_modification_result(
                     modification.id,
-                    HawkMutation(results),
+                    HawkMutation(mutations),
                 ))
             }
         }
-=======
-        // Convert the results into SingleHawkMutation format
-        let [left_plans, right_plans] = results;
-        assert_eq!(left_plans.len(), right_plans.len());
-        let mut mutations = Vec::new();
-
-        for (left_plan, right_plan) in izip!(left_plans, right_plans) {
-            mutations.push(SingleHawkMutation {
-                plans: [left_plan, right_plan],
-                modification_key: None, // Genesis doesn't use modification keys
-            });
-        }
-
-        Ok(JobResult::new(request, HawkMutation(mutations)))
->>>>>>> 36f2abe0
     }
 
     // Helper: component error logging.
