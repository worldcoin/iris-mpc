<<<<<<< HEAD
use super::hawk_job::{Job, JobRequest, JobResult};
use crate::{
    execution::hawk_main::{
        insert::{insert, insert_with_ids}, scheduler::parallelize, search::search_single_query_no_match_count, BothEyes, HawkActor, HawkMutation, HawkSession, HawkSessionRef, InsertPlan, LEFT, RIGHT
    },
    genesis::utils::types::IrisIdentifier,
    hawkers::aby3::aby3_store::QueryRef as Aby3QueryRef,
    hnsw::HnswSearcher,
};
use eyre::{ContextCompat, OptionExt, Result};
=======
use super::{
    hawk_job::{Job, JobRequest, JobResult},
    utils::logger,
};
use crate::execution::hawk_main::{BothEyes, HawkActor, HawkSession, HawkSessionRef, LEFT, RIGHT};
use eyre::Result;
>>>>>>> 8b54c158
use futures::try_join;
use iris_mpc_store::DbStoredIris;
use itertools::{izip, Itertools};
use std::{future::Future, time::Instant};
use tokio::{
    sync::{mpsc, oneshot},
};

/// Handle to manage concurrent interactions with a Hawk actor.
#[derive(Clone, Debug)]
pub struct Handle {
    // Identifier of party participating in MPC protocol.
    party_id: usize,

    // Queue of indexation jobs for processing.
    job_queue: mpsc::Sender<Job>,
}

/// Constructors.
impl Handle {
    pub async fn new(party_id: usize, mut actor: HawkActor) -> Result<Self> {
        /// Performs post job processing health checks:
        /// - resets Hawk sessions upon job failure
        /// - ensures system state is in sync.
        async fn do_health_check(
            actor: &mut HawkActor,
            sessions: &mut BothEyes<Vec<HawkSessionRef>>,
            job_failed: bool,
        ) -> Result<()> {
            // Reset sessions upon an error.
            if job_failed {
                *sessions = actor.new_sessions().await?;
            }

            // Validate the common state after processing the requests.
            try_join!(
                HawkSession::state_check(&sessions[LEFT][0]),
                HawkSession::state_check(&sessions[RIGHT][0]),
            )?;

            Ok(())
        }

        // Initiate sessions with other MPC nodes & perform state consistency check.
        let mut sessions = actor.new_sessions().await?;
        try_join!(
            HawkSession::state_check(&sessions[LEFT][0]),
            HawkSession::state_check(&sessions[RIGHT][0]),
        )?;

        // Process jobs until health check fails or channel closes.
        let (tx, mut rx) = mpsc::channel::<Job>(1);
        tokio::spawn(async move {
            // Processing loop.
            while let Some(job) = rx.recv().await {
                let job_result = Self::handle_job(&mut actor, &sessions, &job.request).await;
                let health = do_health_check(&mut actor, &mut sessions, job_result.is_err()).await;
                let stop = health.is_err();
                let _ = job.return_channel.send(health.and(job_result));
                if stop {
                    Self::log_error(String::from(
                        "HawkActor is in an inconsistent state, therefore stopping.",
                    ));
                    break;
                }
            }

            // Clean up.
            rx.close();
            while let Some(job) = rx.recv().await {
                let _ = job.return_channel.send(Err(eyre::eyre!("stopping")));
            }
        });

        Ok(Self {
            party_id,
            job_queue: tx,
        })
    }
}

/// Methods.
impl Handle {
    /// Processes a single genesis indexation job by sending it to the Hawk actor.
    ///
    /// # Arguments
    ///
    /// * `actor` - A mutable instance of a Hawk actor.
    /// * `sessions` - Hawk sessions to other MPC nodes.
    /// * `request` - Indexation job to be processed.
    ///
    /// # Returns
    ///
    /// Indexation processing results.
    ///
    pub async fn handle_job(
        actor: &mut HawkActor,
        sessions: &BothEyes<Vec<HawkSessionRef>>,
        request: &JobRequest,
    ) -> Result<JobResult> {
        Self::log_info(format!(
            "Genesis Hawk job processing ::{} elements within batch",
            request.identifiers.len()
        ));
        let _ = Instant::now();

        // Use all sessions per iris side to search for insertion indices per
        // batch, number configured by `args.request_parallelism`.

        // TODO implement automatic parallelism scaling

        // Iterate per side
        let jobs_per_side = izip!(request.queries.iter(), sessions.iter())
            .map(|(queries_side, sessions_side)| {
                let searcher = actor.searcher();
                let queries = queries_side.clone();
                let identifiers = request.identifiers.clone();
                let sessions = sessions_side.clone();

                // Per side do searches and insertions
                async move {
                    let n_sessions = sessions.len();
                    let insert_session = sessions.first().ok_or_eyre("Sessions for side are empty")?;
                    let mut connect_plans = Vec::new();

                    // Process queries in a logical insertion batch for this side
                    for queries_batch in queries.chunks(n_sessions) {
                        let search_jobs =
                            izip!(queries_batch.iter(), sessions.iter()).map(|(query, session)| {
                                let query = query.clone();
                                let searcher = searcher.clone();
                                let session = session.clone();
                                async move {
                                    search_single_query_no_match_count(session, query, &searcher).await
                                }
                            });

                        let plans = parallelize(search_jobs)
                            .await?
                            .into_iter()
                            .map(Some)
                            .collect_vec();

                        // Insert into in-memory store, and return insertion plans for use by DB
                        let plans = insert(plans, &searcher, insert_session).await?;
                        connect_plans.extend(plans);
                    }

                    Ok(connect_plans)
                }
            })
            .collect_vec();

        let results_ = parallelize(jobs_per_side.into_iter()).await?;
        let results: [_; 2] = results_.try_into().unwrap();

        Ok(JobResult {
            identifiers: request.identifiers.clone(),
            connect_plans: HawkMutation(results),
        })
    }

    // Helper: component error logging.
    fn log_error(msg: String) {
        logger::log_error("Hawk Handle", msg);
    }

    // Helper: component logging.
    fn log_info(msg: String) {
        logger::log_info("Hawk Handle", msg);
    }

    /// Enqueues a job to process a batch of Iris records pulled from a remote store. It returns
    /// a future that resolves to the processed results.
    ///
    /// # Arguments
    ///
    /// * `batch` - A vector of `DbStoredIris` records to be processed.
    ///
    /// # Returns
    ///
    /// A future that resolves to the processed results.
    ///
    /// # Errors
    ///
    /// This method may return an error if the job queue channel is closed or if the job fails.
    pub async fn submit_batch(
        &mut self,
        batch: &[DbStoredIris],
    ) -> impl Future<Output = Result<()>> {
        // Set job queue channel.
        let (tx, rx) = oneshot::channel();

        // Set job.
        let job = Job {
            request: JobRequest::new(self.party_id, batch),
            return_channel: tx,
        };

        // Enqueue job.
        let sent = self.job_queue.send(job).await;

        // Execute job & await result.
        async move {
            // In a second Future, wait for the result.
            sent?;
            let _result = rx.await??;

            // TODO: Implement job result processing.
            Ok(())
        }
    }
}<|MERGE_RESOLUTION|>--- conflicted
+++ resolved
@@ -1,29 +1,17 @@
-<<<<<<< HEAD
-use super::hawk_job::{Job, JobRequest, JobResult};
-use crate::{
-    execution::hawk_main::{
-        insert::{insert, insert_with_ids}, scheduler::parallelize, search::search_single_query_no_match_count, BothEyes, HawkActor, HawkMutation, HawkSession, HawkSessionRef, InsertPlan, LEFT, RIGHT
-    },
-    genesis::utils::types::IrisIdentifier,
-    hawkers::aby3::aby3_store::QueryRef as Aby3QueryRef,
-    hnsw::HnswSearcher,
-};
-use eyre::{ContextCompat, OptionExt, Result};
-=======
 use super::{
     hawk_job::{Job, JobRequest, JobResult},
-    utils::logger,
+    logger,
 };
-use crate::execution::hawk_main::{BothEyes, HawkActor, HawkSession, HawkSessionRef, LEFT, RIGHT};
-use eyre::Result;
->>>>>>> 8b54c158
+use crate::execution::hawk_main::{
+    insert::insert_with_ids, scheduler::parallelize, search::search_single_query_no_match_count, BothEyes,
+    HawkActor, HawkMutation, HawkSession, HawkSessionRef, LEFT, RIGHT,
+};
+use eyre::{OptionExt, Result};
 use futures::try_join;
 use iris_mpc_store::DbStoredIris;
 use itertools::{izip, Itertools};
 use std::{future::Future, time::Instant};
-use tokio::{
-    sync::{mpsc, oneshot},
-};
+use tokio::sync::{mpsc, oneshot};
 
 /// Handle to manage concurrent interactions with a Hawk actor.
 #[derive(Clone, Debug)]
@@ -132,25 +120,28 @@
         let jobs_per_side = izip!(request.queries.iter(), sessions.iter())
             .map(|(queries_side, sessions_side)| {
                 let searcher = actor.searcher();
-                let queries = queries_side.clone();
-                let identifiers = request.identifiers.clone();
+                let queries_with_ids = izip!(queries_side.clone(), request.identifiers.clone()).collect_vec();
+                // let queries = queries_side.clone();
+                // let identifiers = request.identifiers.clone();
                 let sessions = sessions_side.clone();
 
                 // Per side do searches and insertions
                 async move {
                     let n_sessions = sessions.len();
-                    let insert_session = sessions.first().ok_or_eyre("Sessions for side are empty")?;
+                    let insert_session =
+                        sessions.first().ok_or_eyre("Sessions for side are empty")?;
                     let mut connect_plans = Vec::new();
 
                     // Process queries in a logical insertion batch for this side
-                    for queries_batch in queries.chunks(n_sessions) {
+                    for queries_batch in queries_with_ids.chunks(n_sessions) {
                         let search_jobs =
-                            izip!(queries_batch.iter(), sessions.iter()).map(|(query, session)| {
+                            izip!(queries_batch.iter(), sessions.iter()).map(|((query, _id), session)| {
                                 let query = query.clone();
                                 let searcher = searcher.clone();
                                 let session = session.clone();
                                 async move {
-                                    search_single_query_no_match_count(session, query, &searcher).await
+                                    search_single_query_no_match_count(session, query, &searcher)
+                                        .await
                                 }
                             });
 
@@ -160,8 +151,10 @@
                             .map(Some)
                             .collect_vec();
 
+                        let batch_identifiers = queries_batch.iter().map(|(_query, id)| *id).collect_vec();
+
                         // Insert into in-memory store, and return insertion plans for use by DB
-                        let plans = insert(plans, &searcher, insert_session).await?;
+                        let plans = insert_with_ids(plans, batch_identifiers, &searcher, insert_session).await?;
                         connect_plans.extend(plans);
                     }
 
