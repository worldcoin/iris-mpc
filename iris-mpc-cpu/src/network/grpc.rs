--- conflicted
+++ resolved
@@ -418,11 +418,7 @@
     use super::*;
     use crate::{
         execution::{local::generate_local_identities, player::Role},
-<<<<<<< HEAD
-        hawkers::aby3::test_utils::shared_random_setup,
-=======
         hawkers::aby3::{aby3_store::prepare_query, test_utils::shared_random_setup},
->>>>>>> c15d5e43
         hnsw::HnswSearcher,
     };
     use aes_prng::AesRng;
