use super::Networking;
use crate::{
    execution::{local::get_free_local_addresses, player::Identity},
    network::SessionId,
    proto_generated::party_node::{
        party_node_client::PartyNodeClient,
        party_node_server::{PartyNode, PartyNodeServer},
        SendRequest, SendResponse,
    },
};
use backoff::{future::retry, ExponentialBackoff};
use dashmap::DashMap;
use eyre::eyre;
use std::{str::FromStr, sync::Arc, time::Duration};
use tokio::{
    sync::{
        mpsc::{self, UnboundedSender},
        Mutex,
    },
    time::timeout,
};
use tokio_stream::StreamExt;
use tonic::{
    async_trait,
    metadata::AsciiMetadataValue,
    transport::{Channel, Server},
    Request, Response, Status, Streaming,
};

type TonicResult<T> = Result<T, Status>;

fn err_to_status(e: eyre::Error) -> Status {
    Status::internal(e.to_string())
}

struct MessageQueueStore {
    queues: DashMap<Identity, Mutex<Streaming<SendRequest>>>,
}

impl MessageQueueStore {
    fn new() -> Self {
        MessageQueueStore {
            queues: DashMap::new(),
        }
    }

    fn insert(&self, sender_id: Identity, stream: Streaming<SendRequest>) -> eyre::Result<()> {
        if self.queues.contains_key(&sender_id) {
            return Err(eyre!("Player {:?} already has a message queue", sender_id));
        }
        self.queues.insert(sender_id, Mutex::new(stream));
        Ok(())
    }

    async fn pop(&self, sender_id: &Identity) -> eyre::Result<Vec<u8>> {
        let queue = self.queues.get(sender_id).ok_or(eyre!(format!(
            "RECEIVE: Sender {sender_id:?} hasn't been found in the message queues"
        )))?;

        let mut queue = queue.lock().await;

        let msg = queue.next().await.ok_or(eyre!("No message received"))??;

        Ok(msg.data)
    }
}

struct OutgoingStreams {
    streams: DashMap<(SessionId, Identity), Arc<UnboundedSender<SendRequest>>>,
}

impl OutgoingStreams {
    fn new() -> Self {
        OutgoingStreams {
            streams: DashMap::new(),
        }
    }

    fn add_session_stream(
        &self,
        session_id: SessionId,
        receiver_id: Identity,
        stream: UnboundedSender<SendRequest>,
    ) {
        self.streams
            .insert((session_id, receiver_id), Arc::new(stream));
    }

    fn get_stream(
        &self,
        session_id: SessionId,
        receiver_id: Identity,
    ) -> eyre::Result<Arc<UnboundedSender<SendRequest>>> {
        self.streams
            .get(&(session_id, receiver_id.clone()))
            .ok_or(eyre!(
                "Streams for session {session_id:?} and receiver {receiver_id:?} not found"
            ))
            .map(|s| s.value().clone())
    }

    fn contains_session(&self, session_id: SessionId) -> bool {
        self.streams.iter().any(|v| v.key().0 == session_id)
    }
}

#[derive(Default, Clone)]
pub struct GrpcConfig {
    pub timeout_duration: Duration,
}

// WARNING: this implementation assumes that messages for a specific player
// within one session are sent in order and consecutively. Don't send messages
// to the same player in parallel within the same session. Use batching instead.
#[derive(Clone)]
pub struct GrpcNetworking {
    party_id:         Identity,
    // other party id -> client to call that party
    clients:          Arc<DashMap<Identity, PartyNodeClient<Channel>>>,
    // other party id -> outgoing streams to send messages to that party in different sessions
    outgoing_streams: Arc<OutgoingStreams>,
    // session id -> incoming message streams
    message_queues:   Arc<DashMap<SessionId, MessageQueueStore>>,

    pub config: GrpcConfig,
}

impl GrpcNetworking {
    pub fn new(party_id: Identity, config: GrpcConfig) -> Self {
        GrpcNetworking {
            party_id,
            clients: Arc::new(DashMap::new()),
            outgoing_streams: Arc::new(OutgoingStreams::new()),
            message_queues: Arc::new(DashMap::new()),
            config,
        }
    }

    pub async fn connect_to_party(&self, party_id: Identity, address: &str) -> eyre::Result<()> {
        let client = PartyNodeClient::connect(address.to_string()).await?;
        self.clients.insert(party_id.clone(), client);
        Ok(())
    }

    pub async fn create_session(&self, session_id: SessionId) -> eyre::Result<()> {
<<<<<<< HEAD
=======
        if self.outgoing_streams.contains_session(session_id) {
            return Err(eyre!(
                "Player {:?} has already created session {session_id:?}",
                self.party_id
            ));
        }

>>>>>>> f4dbe47c
        for mut client in self.clients.iter_mut() {
            let (tx, rx) = mpsc::unbounded_channel();
            self.outgoing_streams
                .add_session_stream(session_id, client.key().clone(), tx);
            let receiving_stream = tokio_stream::wrappers::UnboundedReceiverStream::new(rx);
            let mut request = Request::new(receiving_stream);
            request.metadata_mut().insert(
                "sender_id",
                AsciiMetadataValue::from_str(&self.party_id.0).unwrap(),
            );
            request.metadata_mut().insert(
                "session_id",
                AsciiMetadataValue::from_str(&session_id.0.to_string()).unwrap(),
            );
            let _response = client.value_mut().send_message(request).await?;
        }
        Ok(())
    }
}

// Server implementation
#[async_trait]
impl PartyNode for GrpcNetworking {
    async fn send_message(
        &self,
        request: Request<Streaming<SendRequest>>,
    ) -> TonicResult<Response<SendResponse>> {
        let sender_id: Identity = request
            .metadata()
            .get("sender_id")
            .ok_or(Status::unauthenticated("Sender ID not found"))?
            .to_str()
            .map_err(|_| Status::unauthenticated("Sender ID is not a string"))?
            .to_string()
            .into();
        if sender_id == self.party_id {
            return Err(Status::unauthenticated(format!(
                "Sender ID coincides with receiver ID: {:?}",
                sender_id
            )));
        }
        let session_id: u64 = request
            .metadata()
            .get("session_id")
            .ok_or(Status::not_found("Session ID not found"))?
            .to_str()
            .map_err(|_| Status::not_found("Session ID malformed"))?
            .parse()
            .map_err(|_| Status::invalid_argument("Session ID is not a u64 number"))?;
        let session_id = SessionId::from(session_id);

        let incoming_stream = request.into_inner();

        tracing::trace!(
            "Player {:?}. Creating session {:?} for player {:?}",
            self.party_id,
            session_id,
            sender_id
        );
        let message_queue = self
            .message_queues
            .entry(session_id)
            .or_insert(MessageQueueStore::new());

        message_queue
            .insert(sender_id, incoming_stream)
            .map_err(err_to_status)?;

        Ok(Response::new(SendResponse {}))
    }
}

// Client implementation
#[async_trait]
impl Networking for GrpcNetworking {
    async fn send(
        &self,
        value: Vec<u8>,
        receiver: &Identity,
        session_id: &SessionId,
    ) -> eyre::Result<()> {
        let backoff = ExponentialBackoff {
            max_elapsed_time: Some(std::time::Duration::from_secs(2)),
            max_interval: std::time::Duration::from_secs(1),
            multiplier: 1.1,
            ..Default::default()
        };
        let outgoing_stream = self
            .outgoing_streams
            .get_stream(*session_id, receiver.clone())?;

        // Send message via the outgoing stream
        let request = SendRequest { data: value };
        retry(backoff, || async {
            tracing::trace!(
                "INIT: Sending message {:?} from {:?} to {:?} in session {:?}",
                request.data,
                self.party_id,
                receiver,
                session_id
            );
            outgoing_stream
                .send(request.clone())
                .map_err(|e| eyre!(e.to_string()))?;
            tracing::trace!(
                "SUCCESS: Sending message {:?} from {:?} to {:?} in session {:?}",
                request.data,
                self.party_id,
                receiver,
                session_id
            );
            Ok(())
        })
        .await
    }

    async fn receive(&self, sender: &Identity, session_id: &SessionId) -> eyre::Result<Vec<u8>> {
        // Just retrieve the first message from the corresponding queue
        let queue = self.message_queues.get(session_id).ok_or(eyre!(format!(
            "Session {session_id:?} hasn't been added to message queues"
        )))?;

        tracing::trace!(
            "Player {:?} is receiving message from {:?} in session {:?}",
            self.party_id,
            sender,
            session_id
        );

        match timeout(self.config.timeout_duration, queue.pop(sender)).await {
            Ok(res) => res,
            Err(_) => Err(eyre!(
                "Timeout while waiting for message from {sender:?} in session {session_id:?}"
            )),
        }
    }
}

pub async fn setup_local_grpc_networking(
    parties: Vec<Identity>,
) -> eyre::Result<Vec<GrpcNetworking>> {
    let config = GrpcConfig {
        timeout_duration: Duration::from_secs(1),
    };

    let players = parties
        .iter()
        .map(|party| GrpcNetworking::new(party.clone(), config.clone()))
        .collect::<Vec<GrpcNetworking>>();

    let addresses = get_free_local_addresses(players.len()).await?;

    let players_addresses = players
        .iter()
        .cloned()
        .zip(addresses.iter().cloned())
        .collect::<Vec<_>>();

    // Initialize servers
    for (player, addr) in &players_addresses {
        let player = player.clone();
        let socket = addr.parse().unwrap();
        tokio::spawn(async move {
            Server::builder()
                .add_service(PartyNodeServer::new(player))
                .serve(socket)
                .await
                .unwrap();
        });
    }

    tokio::time::sleep(tokio::time::Duration::from_secs(1)).await;

    // Connect to each other
    for (player, addr) in &players_addresses {
        for (other_player, other_addr) in &players_addresses.clone() {
            if addr != other_addr {
                let other_addr = format!("http://{}", other_addr);
                player
                    .connect_to_party(other_player.party_id.clone(), &other_addr)
                    .await
                    .unwrap();
            }
        }
    }

    Ok(players)
}

#[cfg(test)]
mod tests {
    use super::*;
    use crate::{
        execution::{local::generate_local_identities, player::Role},
        hawkers::aby3_store::Aby3Store,
        hnsw::HnswSearcher,
    };
    use aes_prng::AesRng;
    use rand::SeedableRng;
    use tokio::task::JoinSet;
    use tracing_test::traced_test;

    async fn create_session_helper(
        session_id: SessionId,
        players: &[GrpcNetworking],
    ) -> eyre::Result<()> {
        let mut jobs = JoinSet::new();
        for player in players.iter() {
            let player = player.clone();
            jobs.spawn(async move {
                player.create_session(session_id).await.unwrap();
            });
        }
        jobs.join_all().await;
        Ok(())
    }

    #[tokio::test(flavor = "multi_thread")]
    #[traced_test]
    async fn test_grpc_comms_correct() -> eyre::Result<()> {
        let identities = generate_local_identities();
        let players = setup_local_grpc_networking(identities.clone()).await?;

        let mut jobs = JoinSet::new();

        // Simple session with one message sent from one party to another
        {
            let players = players.clone();

            let session_id = SessionId::from(0);

            jobs.spawn(async move {
                create_session_helper(session_id, &players).await.unwrap();

                let alice = players[0].clone();
                let bob = players[1].clone();

                // Send a message from the first party to the second party
                let message = b"Hey, Bob. I'm Alice. Do you copy?".to_vec();
                let message_copy = message.clone();

                let task1 = tokio::spawn(async move {
                    alice
                        .send(message.clone(), &"bob".into(), &session_id)
                        .await
                        .unwrap();
                });
                let task2 = tokio::spawn(async move {
                    let received_message = bob.receive(&"alice".into(), &session_id).await.unwrap();
                    assert_eq!(message_copy, received_message);
                });
                let _ = tokio::try_join!(task1, task2).unwrap();
            });
        }

        // Each party sending and receiving messages to each other
        {
            let players = players.clone();
            jobs.spawn(async move {
                let session_id = SessionId::from(1);

                create_session_helper(session_id, &players).await.unwrap();

                let mut tasks = JoinSet::new();
                // Send messages
                for (player_id, player) in players.iter().enumerate() {
                    let role = Role::new(player_id);
                    let next = role.next(3).index();
                    let prev = role.prev(3).index();

                    let player = player.clone();
                    let next_id = identities[next].clone();
                    let prev_id = identities[prev].clone();

                    tasks.spawn(async move {
                        // Sending
                        let msg_to_next =
                            format!("From player {} to player {} with love", player_id, next)
                                .into_bytes();
                        let msg_to_prev =
                            format!("From player {} to player {} with love", player_id, prev)
                                .into_bytes();
                        player
                            .send(msg_to_next.clone(), &next_id, &session_id)
                            .await
                            .unwrap();
                        player
                            .send(msg_to_prev.clone(), &prev_id, &session_id)
                            .await
                            .unwrap();

                        // Receiving
                        let received_msg_from_prev =
                            player.receive(&prev_id, &session_id).await.unwrap();
                        let expected_msg_from_prev =
                            format!("From player {} to player {} with love", prev, player_id)
                                .into_bytes();
                        assert_eq!(received_msg_from_prev, expected_msg_from_prev);
                        let received_msg_from_next =
                            player.receive(&next_id, &session_id).await.unwrap();
                        let expected_msg_from_next =
                            format!("From player {} to player {} with love", next, player_id)
                                .into_bytes();
                        assert_eq!(received_msg_from_next, expected_msg_from_next);
                    });
                }
                tasks.join_all().await;
            });
        }

        // Parties create a session consecutively
        {
            let players = players.clone();
            jobs.spawn(async move {
                let session_id = SessionId::from(2);

                for player in players.iter() {
                    player.create_session(session_id).await.unwrap();
                }
            });
        }

        jobs.join_all().await;

        Ok(())
    }

    #[tokio::test(flavor = "multi_thread")]
    #[traced_test]
    async fn test_grpc_comms_fail() -> eyre::Result<()> {
        let parties = generate_local_identities();

        let players = setup_local_grpc_networking(parties.clone()).await?;

        let mut jobs = JoinSet::new();

        // Send to a non-existing party
        {
            let players = players.clone();
            jobs.spawn(async move {
                let session_id = SessionId::from(0);
                create_session_helper(session_id, &players).await.unwrap();

                let alice = players[0].clone();
                let message = b"Hey, Eve. I'm Alice. Do you copy?".to_vec();
                let res = alice
                    .send(message.clone(), &Identity::from("eve"), &session_id)
                    .await;
                assert!(res.is_err());
            });
        }

        // Receive from a wrong party
        {
            let players = players.clone();
            jobs.spawn(async move {
                let session_id = SessionId::from(1);
                create_session_helper(session_id, &players).await.unwrap();

                let alice = players[0].clone();

                let res = alice.receive(&Identity::from("eve"), &session_id).await;
                assert!(res.is_err());
            });
        }

        // Send to itself
        {
            let players = players.clone();
            jobs.spawn(async move {
                let session_id = SessionId::from(2);
                create_session_helper(session_id, &players).await.unwrap();

                let alice = players[0].clone();

                let message = b"Hey, Alice. I'm Alice. Do you copy?".to_vec();
                let res = alice
                    .send(message.clone(), &Identity::from("alice"), &session_id)
                    .await;
                assert!(res.is_err());
            });
        }

        // Add the same session
        {
            let players = players.clone();
            jobs.spawn(async move {
                let session_id = SessionId::from(3);
                create_session_helper(session_id, &players).await.unwrap();

                let alice = players[0].clone();

                let res = alice.create_session(session_id).await;

                assert!(res.is_err());
            });
        }

        // Send and retrieve from a non-existing session
        {
            let alice = players[0].clone();
            jobs.spawn(async move {
                let session_id = SessionId::from(50);

                let message = b"Hey, Bob. I'm Alice. Do you copy?".to_vec();
                let res = alice
                    .send(message.clone(), &Identity::from("bob"), &session_id)
                    .await;
                assert!(res.is_err());
                let res = alice.receive(&Identity::from("bob"), &session_id).await;
                assert!(res.is_err());
            });
        }

        // Receive from a party that didn't send a message
        {
            let alice = players[0].clone();
            let players = players.clone();
            jobs.spawn(async move {
                let session_id = SessionId::from(4);
                create_session_helper(session_id, &players).await.unwrap();

                let res = alice.receive(&Identity::from("bob"), &session_id).await;
                assert!(res.is_err());
            });
        }

        jobs.join_all().await;

        Ok(())
    }

    #[tokio::test]
    #[traced_test]
    async fn test_hnsw_local() {
        let mut rng = AesRng::seed_from_u64(0_u64);
        let database_size = 2;
        let searcher = HnswSearcher::default();
        let mut vectors_and_graphs = Aby3Store::shared_random_setup(
            &mut rng,
            database_size,
            crate::network::NetworkType::GrpcChannel,
        )
        .await
        .unwrap();

        for i in 0..database_size {
            let mut jobs = JoinSet::new();
            for (store, graph) in vectors_and_graphs.iter_mut() {
                let mut store = store.clone();
                let mut graph = graph.clone();
                let searcher = searcher.clone();
                let q = store.prepare_query(store.storage.get_vector(&i.into()));
                jobs.spawn(async move {
                    let secret_neighbors = searcher.search(&mut store, &mut graph, &q, 1).await;
                    searcher.is_match(&mut store, &[secret_neighbors]).await
                });
            }
            let res = jobs.join_all().await;
            for (party_index, r) in res.iter().enumerate() {
                assert!(r, "Failed at index {:?} by party {:?}", i, party_index);
            }
        }
    }
}<|MERGE_RESOLUTION|>--- conflicted
+++ resolved
@@ -143,8 +143,6 @@
     }
 
     pub async fn create_session(&self, session_id: SessionId) -> eyre::Result<()> {
-<<<<<<< HEAD
-=======
         if self.outgoing_streams.contains_session(session_id) {
             return Err(eyre!(
                 "Player {:?} has already created session {session_id:?}",
@@ -152,7 +150,6 @@
             ));
         }
 
->>>>>>> f4dbe47c
         for mut client in self.clients.iter_mut() {
             let (tx, rx) = mpsc::unbounded_channel();
             self.outgoing_streams
