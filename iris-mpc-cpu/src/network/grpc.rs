use super::Networking;
use crate::{
    execution::{local::get_free_local_addresses, player::Identity},
    network::SessionId,
    proto_generated::party_node::{
        party_node_client::PartyNodeClient,
        party_node_server::{PartyNode, PartyNodeServer},
        SendRequest, SendResponse,
    },
};
use backoff::{future::retry, ExponentialBackoff};
use dashmap::DashMap;
use eyre::eyre;
use std::{collections::HashMap, str::FromStr, sync::Arc, time::Duration};
use tokio::{
    sync::{
        mpsc::{self, UnboundedSender},
        Mutex, RwLock,
    },
    time::{sleep, timeout},
};
use tokio_stream::StreamExt;
use tonic::{
    async_trait,
    metadata::AsciiMetadataValue,
    transport::{Channel, Server},
    Request, Response, Status, Streaming,
};

type TonicResult<T> = Result<T, Status>;

type RwMap<K, V> = RwLock<HashMap<K, V>>;

fn err_to_status(e: eyre::Error) -> Status {
    Status::internal(e.to_string())
}

#[derive(Default)]
struct MessageQueueStore {
    queues: RwMap<Identity, Mutex<Streaming<SendRequest>>>,
}

impl MessageQueueStore {
    async fn insert(
        &self,
        sender_id: Identity,
        stream: Streaming<SendRequest>,
    ) -> eyre::Result<()> {
        let mut queues = self.queues.write().await;
        if queues.contains_key(&sender_id) {
            return Err(eyre!("Player {:?} already has a message queue", sender_id));
        }
        queues.insert(sender_id, Mutex::new(stream));
        Ok(())
    }

    async fn count_senders(&self) -> usize {
        self.queues.read().await.len()
    }

    async fn pop(&self, sender_id: &Identity) -> eyre::Result<Vec<u8>> {
        let queues = self.queues.read().await;
        let queue = queues.get(sender_id).ok_or(eyre!(format!(
            "RECEIVE: Sender {sender_id:?} hasn't been found in the message queues"
        )))?;

        let mut queue = queue.lock().await;

        let msg = queue.next().await.ok_or(eyre!("No message received"))??;

        Ok(msg.data)
    }
}

type Sender = UnboundedSender<SendRequest>;

#[derive(Default)]
struct OutgoingStreams {
    streams: RwMap<(SessionId, Identity), Arc<Sender>>,
}

impl OutgoingStreams {
    async fn add_session_stream(
        &self,
        session_id: SessionId,
        receiver_id: Identity,
        stream: Sender,
    ) {
        self.streams
            .write()
            .await
            .insert((session_id, receiver_id), Arc::new(stream));
    }

    async fn get_stream(
        &self,
        session_id: SessionId,
        receiver_id: Identity,
    ) -> eyre::Result<Arc<Sender>> {
        self.streams
            .read()
            .await
            .get(&(session_id, receiver_id.clone()))
            .ok_or(eyre!(
                "Streams for session {session_id:?} and receiver {receiver_id:?} not found"
            ))
            .map(Arc::clone)
    }

    async fn count_receivers(&self, session_id: SessionId) -> usize {
        self.streams
            .read()
            .await
            .iter()
            .filter(|((sid, _), _)| *sid == session_id)
            .count()
    }
}

#[derive(Default, Clone)]
pub struct GrpcConfig {
    pub timeout_duration: Duration,
}

// WARNING: this implementation assumes that messages for a specific player
// within one session are sent in order and consecutively. Don't send messages
// to the same player in parallel within the same session. Use batching instead.
#[derive(Clone)]
pub struct GrpcNetworking {
    party_id: Identity,
    // other party id -> client to call that party
    clients: Arc<DashMap<Identity, PartyNodeClient<Channel>>>,
    // other party id -> outgoing streams to send messages to that party in different sessions
    outgoing_streams: Arc<OutgoingStreams>,
    // session id -> incoming message streams
    message_queues: Arc<RwMap<SessionId, MessageQueueStore>>,

    pub config: GrpcConfig,
}

impl GrpcNetworking {
    pub fn new(party_id: Identity, config: GrpcConfig) -> Self {
        GrpcNetworking {
            party_id,
            clients: Arc::new(DashMap::new()),
            outgoing_streams: Arc::new(OutgoingStreams::default()),
            message_queues: Arc::new(RwLock::new(HashMap::new())),
            config,
        }
    }

    // TODO: from config?
    fn backoff(&self) -> ExponentialBackoff {
        ExponentialBackoff {
            max_elapsed_time: Some(std::time::Duration::from_secs(60)),
            max_interval: std::time::Duration::from_secs(5),
            multiplier: 1.1,
            ..Default::default()
        }
    }

    pub async fn connect_to_party(&self, party_id: Identity, address: &str) -> eyre::Result<()> {
        let client = retry(self.backoff(), || async {
            Ok(PartyNodeClient::connect(address.to_string()).await?)
        })
        .await?;
        self.clients.insert(party_id.clone(), client);
        Ok(())
    }

    pub async fn create_session(&self, session_id: SessionId) -> eyre::Result<()> {
        if self.outgoing_streams.count_receivers(session_id).await > 0 {
            return Err(eyre!(
                "Player {:?} has already created session {session_id:?}",
                self.party_id
            ));
        }

        for mut client in self.clients.iter_mut() {
            let (tx, rx) = mpsc::unbounded_channel();
            self.outgoing_streams
                .add_session_stream(session_id, client.key().clone(), tx)
                .await;
            let receiving_stream = tokio_stream::wrappers::UnboundedReceiverStream::new(rx);
            let mut request = Request::new(receiving_stream);
            request.metadata_mut().insert(
                "sender_id",
                AsciiMetadataValue::from_str(&self.party_id.0).unwrap(),
            );
            request.metadata_mut().insert(
                "session_id",
                AsciiMetadataValue::from_str(&session_id.0.to_string()).unwrap(),
            );
            let _response = client.value_mut().start_message_stream(request).await?;
        }
        Ok(())
    }

    pub async fn is_session_ready(&self, session_id: SessionId) -> bool {
        let n_senders = match self.message_queues.read().await.get(&session_id) {
            None => 0,
            Some(q) => q.count_senders().await,
        };

        if n_senders != self.clients.len() {
            return false;
        }

        self.outgoing_streams.count_receivers(session_id).await == self.clients.len()
    }

    pub async fn wait_for_session(&self, session_id: SessionId) {
        while !self.is_session_ready(session_id).await {
            sleep(Duration::from_millis(100)).await;
        }
    }
}

// Server implementation
#[async_trait]
impl PartyNode for GrpcNetworking {
    async fn start_message_stream(
        &self,
        request: Request<Streaming<SendRequest>>,
    ) -> TonicResult<Response<SendResponse>> {
        let sender_id: Identity = request
            .metadata()
            .get("sender_id")
            .ok_or(Status::unauthenticated("Sender ID not found"))?
            .to_str()
            .map_err(|_| Status::unauthenticated("Sender ID is not a string"))?
            .to_string()
            .into();
        if sender_id == self.party_id {
            return Err(Status::unauthenticated(format!(
                "Sender ID coincides with receiver ID: {:?}",
                sender_id
            )));
        }
        let session_id: u64 = request
            .metadata()
            .get("session_id")
            .ok_or(Status::not_found("Session ID not found"))?
            .to_str()
            .map_err(|_| Status::not_found("Session ID malformed"))?
            .parse()
            .map_err(|_| Status::invalid_argument("Session ID is not a u64 number"))?;
        let session_id = SessionId::from(session_id);

        let incoming_stream = request.into_inner();

        tracing::trace!(
            "Player {:?}. Creating session {:?} for player {:?}",
            self.party_id,
            session_id,
            sender_id
        );

        let mut message_queues = self.message_queues.write().await;
        let message_queue = message_queues
            .entry(session_id)
            .or_insert(MessageQueueStore::default());

        message_queue
            .insert(sender_id, incoming_stream)
            .await
            .map_err(err_to_status)?;

        Ok(Response::new(SendResponse {}))
    }
}

// Client implementation
#[async_trait]
impl Networking for GrpcNetworking {
    async fn send(
        &self,
        value: Vec<u8>,
        receiver: &Identity,
        session_id: &SessionId,
    ) -> eyre::Result<()> {
        tracing::trace!(target: "searcher::network", action = "send", party = ?receiver, bytes = value.len(), rounds = 1);
        let outgoing_stream = self
            .outgoing_streams
            .get_stream(*session_id, receiver.clone())
            .await?;

        // Send message via the outgoing stream
        let request = SendRequest { data: value };
        retry(self.backoff(), || async {
            tracing::trace!(
                "INIT: Sending message {:?} from {:?} to {:?} in session {:?}",
                request.data,
                self.party_id,
                receiver,
                session_id
            );
            outgoing_stream
                .send(request.clone())
                .map_err(|e| eyre!(e.to_string()))?;
            tracing::trace!(
                "SUCCESS: Sending message {:?} from {:?} to {:?} in session {:?}",
                request.data,
                self.party_id,
                receiver,
                session_id
            );
            Ok(())
        })
        .await
    }

    async fn receive(&self, sender: &Identity, session_id: &SessionId) -> eyre::Result<Vec<u8>> {
        // Just retrieve the first message from the corresponding queue
        let messages_queues = self.message_queues.read().await;
        let queue = messages_queues.get(session_id).ok_or(eyre!(format!(
            "Session {session_id:?} hasn't been added to message queues"
        )))?;

        tracing::trace!(
            "Player {:?} is receiving message from {:?} in session {:?}",
            self.party_id,
            sender,
            session_id
        );

        match timeout(self.config.timeout_duration, queue.pop(sender)).await {
            Ok(res) => res,
            Err(_) => Err(eyre!(
                "Timeout while waiting for message from {sender:?} in session {session_id:?}"
            )),
        }
    }
}

pub async fn setup_local_grpc_networking(
    parties: Vec<Identity>,
) -> eyre::Result<Vec<GrpcNetworking>> {
    let config = GrpcConfig {
        timeout_duration: Duration::from_secs(1),
    };

    let players = parties
        .iter()
        .map(|party| GrpcNetworking::new(party.clone(), config.clone()))
        .collect::<Vec<GrpcNetworking>>();

    let addresses = get_free_local_addresses(players.len()).await?;

    let players_addresses = players
        .iter()
        .cloned()
        .zip(addresses.iter().cloned())
        .collect::<Vec<_>>();

    // Initialize servers
    for (player, addr) in &players_addresses {
        let player = player.clone();
        let socket = addr.parse().unwrap();
        tokio::spawn(async move {
            Server::builder()
                .add_service(PartyNodeServer::new(player))
                .serve(socket)
                .await
                .unwrap();
        });
    }

    tokio::time::sleep(tokio::time::Duration::from_secs(1)).await;

    // Connect to each other
    for (player, addr) in &players_addresses {
        for (other_player, other_addr) in &players_addresses.clone() {
            if addr != other_addr {
                let other_addr = format!("http://{}", other_addr);
                player
                    .connect_to_party(other_player.party_id.clone(), &other_addr)
                    .await
                    .unwrap();
            }
        }
    }

    Ok(players)
}

#[cfg(test)]
mod tests {
    use super::*;
    use crate::{
        execution::{local::generate_local_identities, player::Role},
        hawkers::aby3::{aby3_store::prepare_query, test_utils::shared_random_setup},
        hnsw::HnswSearcher,
    };
    use aes_prng::AesRng;
    use rand::SeedableRng;
    use tokio::task::JoinSet;
    use tracing_test::traced_test;

    async fn create_session_helper(
        session_id: SessionId,
        players: &[GrpcNetworking],
    ) -> eyre::Result<()> {
        let mut jobs = JoinSet::new();
        for player in players.iter() {
            let player = player.clone();
            jobs.spawn(async move {
                player.create_session(session_id).await.unwrap();
            });
        }
        jobs.join_all().await;
        Ok(())
    }

    #[tokio::test(flavor = "multi_thread")]
    #[traced_test]
    async fn test_grpc_comms_correct() -> eyre::Result<()> {
        let identities = generate_local_identities();
        let players = setup_local_grpc_networking(identities.clone()).await?;

        let mut jobs = JoinSet::new();

        // Simple session with one message sent from one party to another
        {
            let players = players.clone();

            let session_id = SessionId::from(0);

            jobs.spawn(async move {
                create_session_helper(session_id, &players).await.unwrap();

                let alice = players[0].clone();
                let bob = players[1].clone();

                // Send a message from the first party to the second party
                let message = b"Hey, Bob. I'm Alice. Do you copy?".to_vec();
                let message_copy = message.clone();

                let task1 = tokio::spawn(async move {
                    alice
                        .send(message.clone(), &"bob".into(), &session_id)
                        .await
                        .unwrap();
                });
                let task2 = tokio::spawn(async move {
                    let received_message = bob.receive(&"alice".into(), &session_id).await.unwrap();
                    assert_eq!(message_copy, received_message);
                });
                let _ = tokio::try_join!(task1, task2).unwrap();
            });
        }

        // Each party sending and receiving messages to each other
        {
            let players = players.clone();
            jobs.spawn(async move {
                let session_id = SessionId::from(1);

                create_session_helper(session_id, &players).await.unwrap();

                let mut tasks = JoinSet::new();
                // Send messages
                for (player_id, player) in players.iter().enumerate() {
                    let role = Role::new(player_id);
                    let next = role.next(3).index();
                    let prev = role.prev(3).index();

                    let player = player.clone();
                    let next_id = identities[next].clone();
                    let prev_id = identities[prev].clone();

                    tasks.spawn(async move {
                        // Sending
                        let msg_to_next =
                            format!("From player {} to player {} with love", player_id, next)
                                .into_bytes();
                        let msg_to_prev =
                            format!("From player {} to player {} with love", player_id, prev)
                                .into_bytes();
                        player
                            .send(msg_to_next.clone(), &next_id, &session_id)
                            .await
                            .unwrap();
                        player
                            .send(msg_to_prev.clone(), &prev_id, &session_id)
                            .await
                            .unwrap();

                        // Receiving
                        let received_msg_from_prev =
                            player.receive(&prev_id, &session_id).await.unwrap();
                        let expected_msg_from_prev =
                            format!("From player {} to player {} with love", prev, player_id)
                                .into_bytes();
                        assert_eq!(received_msg_from_prev, expected_msg_from_prev);
                        let received_msg_from_next =
                            player.receive(&next_id, &session_id).await.unwrap();
                        let expected_msg_from_next =
                            format!("From player {} to player {} with love", next, player_id)
                                .into_bytes();
                        assert_eq!(received_msg_from_next, expected_msg_from_next);
                    });
                }
                tasks.join_all().await;
            });
        }

        // Parties create a session consecutively
        {
            let players = players.clone();
            jobs.spawn(async move {
                let session_id = SessionId::from(2);

                for player in players.iter() {
                    player.create_session(session_id).await.unwrap();
                }
            });
        }

        jobs.join_all().await;

        Ok(())
    }

    #[tokio::test(flavor = "multi_thread")]
    #[traced_test]
    async fn test_grpc_comms_fail() -> eyre::Result<()> {
        let parties = generate_local_identities();

        let players = setup_local_grpc_networking(parties.clone()).await?;

        let mut jobs = JoinSet::new();

        // Send to a non-existing party
        {
            let players = players.clone();
            jobs.spawn(async move {
                let session_id = SessionId::from(0);
                create_session_helper(session_id, &players).await.unwrap();

                let alice = players[0].clone();
                let message = b"Hey, Eve. I'm Alice. Do you copy?".to_vec();
                let res = alice
                    .send(message.clone(), &Identity::from("eve"), &session_id)
                    .await;
                assert!(res.is_err());
            });
        }

        // Receive from a wrong party
        {
            let players = players.clone();
            jobs.spawn(async move {
                let session_id = SessionId::from(1);
                create_session_helper(session_id, &players).await.unwrap();

                let alice = players[0].clone();

                let res = alice.receive(&Identity::from("eve"), &session_id).await;
                assert!(res.is_err());
            });
        }

        // Send to itself
        {
            let players = players.clone();
            jobs.spawn(async move {
                let session_id = SessionId::from(2);
                create_session_helper(session_id, &players).await.unwrap();

                let alice = players[0].clone();

                let message = b"Hey, Alice. I'm Alice. Do you copy?".to_vec();
                let res = alice
                    .send(message.clone(), &Identity::from("alice"), &session_id)
                    .await;
                assert!(res.is_err());
            });
        }

        // Add the same session
        {
            let players = players.clone();
            jobs.spawn(async move {
                let session_id = SessionId::from(3);
                create_session_helper(session_id, &players).await.unwrap();

                let alice = players[0].clone();

                let res = alice.create_session(session_id).await;

                assert!(res.is_err());
            });
        }

        // Send and retrieve from a non-existing session
        {
            let alice = players[0].clone();
            jobs.spawn(async move {
                let session_id = SessionId::from(50);

                let message = b"Hey, Bob. I'm Alice. Do you copy?".to_vec();
                let res = alice
                    .send(message.clone(), &Identity::from("bob"), &session_id)
                    .await;
                assert!(res.is_err());
                let res = alice.receive(&Identity::from("bob"), &session_id).await;
                assert!(res.is_err());
            });
        }

        // Receive from a party that didn't send a message
        {
            let alice = players[0].clone();
            let players = players.clone();
            jobs.spawn(async move {
                let session_id = SessionId::from(4);
                create_session_helper(session_id, &players).await.unwrap();

                let res = alice.receive(&Identity::from("bob"), &session_id).await;
                assert!(res.is_err());
            });
        }

        jobs.join_all().await;

        Ok(())
    }

    #[tokio::test]
    #[traced_test]
    async fn test_hnsw_local() {
        let mut rng = AesRng::seed_from_u64(0_u64);
        let database_size = 2;
        let searcher = HnswSearcher::default();
        let mut vectors_and_graphs = shared_random_setup(
            &mut rng,
            database_size,
            crate::network::NetworkType::GrpcChannel,
        )
        .await
        .unwrap();

        for i in 0..database_size {
            let mut jobs = JoinSet::new();
            for (store, graph) in vectors_and_graphs.iter_mut() {
                let mut store = store.clone();
                let mut graph = graph.clone();
                let searcher = searcher.clone();
<<<<<<< HEAD
                let q = prepare_query(store.storage.get_vector(&i.into()).await);
=======
                let q = store.storage.get_vector(&i.into()).await;
                let q = store.prepare_query((*q).clone());
>>>>>>> 8bd43e59
                jobs.spawn(async move {
                    let secret_neighbors = searcher.search(&mut store, &mut graph, &q, 1).await;
                    searcher.is_match(&mut store, &[secret_neighbors]).await
                });
            }
            let res = jobs.join_all().await;
            for (party_index, r) in res.iter().enumerate() {
                assert!(r, "Failed at index {:?} by party {:?}", i, party_index);
            }
        }
    }
}<|MERGE_RESOLUTION|>--- conflicted
+++ resolved
@@ -647,12 +647,8 @@
                 let mut store = store.clone();
                 let mut graph = graph.clone();
                 let searcher = searcher.clone();
-<<<<<<< HEAD
-                let q = prepare_query(store.storage.get_vector(&i.into()).await);
-=======
                 let q = store.storage.get_vector(&i.into()).await;
-                let q = store.prepare_query((*q).clone());
->>>>>>> 8bd43e59
+                let q = prepare_query((*q).clone());
                 jobs.spawn(async move {
                     let secret_neighbors = searcher.search(&mut store, &mut graph, &q, 1).await;
                     searcher.is_match(&mut store, &[secret_neighbors]).await
