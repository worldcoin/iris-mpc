--- conflicted
+++ resolved
@@ -396,19 +396,11 @@
         #[cfg(feature = "networking_metrics")]
         {
             if buf.len() >= BUFFER_CAPACITY {
-<<<<<<< HEAD
-                metrics::counter!("network.flush_reason::buf_len").increment(1);
-            } else if buffered_msgs >= num_sessions {
-                metrics::counter!("network.flush_reason::msg_count").increment(1);
-            } else {
-                metrics::counter!("network.flush_reason::timeout").increment(1);
-=======
                 metrics::counter!("network.flush_reason.buf_len").increment(1);
             } else if buffered_msgs >= num_sessions {
                 metrics::counter!("network.flush_reason.msg_count").increment(1);
             } else {
                 metrics::counter!("network.flush_reason.timeout").increment(1);
->>>>>>> 781f45a6
             }
         }
 
