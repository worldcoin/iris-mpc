--- conflicted
+++ resolved
@@ -23,14 +23,8 @@
     },
 };
 
-<<<<<<< HEAD
-const BUFFER_CAPACITY: usize = 2 * 1024 * 1024;
-const READ_BUF_SIZE: usize = BUFFER_CAPACITY;
-=======
-const FLUSH_INTERVAL_US: u64 = 50;
 const BUFFER_CAPACITY: usize = 32 * 1024;
 const READ_BUF_SIZE: usize = 2 * 1024 * 1024;
->>>>>>> b04fc129
 
 /// spawns a task for each TCP connection (there are x connections per peer and each of the x
 /// connections has y sessions, of the same session id)
