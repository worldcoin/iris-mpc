use crate::{
    execution::{hawk_main::HawkArgs, player::Identity},
    network::tcp::{
        config::TcpConfig,
        handle::TcpNetworkHandle,
        networking::{
            client::{TcpClient, TlsClient},
            connection_builder::PeerConnectionBuilder,
            server::TcpServer,
        },
        session::TcpSession,
    },
};
use async_trait::async_trait;
use eyre::Result;
use itertools::izip;
use std::sync::Once;
use std::{
    net::{IpAddr, Ipv4Addr, Ipv6Addr, SocketAddr},
    time::Duration,
};
use tokio::io::{AsyncRead, AsyncWrite};
use tokio_util::sync::CancellationToken;

pub mod config;
mod data;
pub mod handle;
pub mod networking;
pub mod session;

use crate::network::tcp::networking::client::{BoxTcpClient, BoxTlsClient};
use crate::network::tcp::networking::server::{BoxTcpServer, TlsServer};
use data::*;

#[async_trait]
pub trait NetworkHandle: Send + Sync {
    async fn make_sessions(&mut self) -> Result<Vec<TcpSession>>;
}

pub trait NetworkConnection: AsyncRead + AsyncWrite + Send + Sync + Unpin {}
impl<T: AsyncRead + AsyncWrite + Unpin + Send + ?Sized + Sync> NetworkConnection for T {}

// used to establish an outbound connection
#[async_trait]
pub trait Client: Send + Sync + Clone {
    type Output: NetworkConnection;
    async fn connect(&self, url: String) -> Result<Self::Output>;
}

// used for a server to accept an incoming connection
#[async_trait]
pub trait Server: Send {
    type Output: NetworkConnection;
    async fn accept(&self) -> Result<(SocketAddr, Self::Output)>;
}

pub async fn build_network_handle(
    args: &HawkArgs,
    ct: CancellationToken,
    identities: &[Identity],
    sessions_per_request: usize,
) -> Result<Box<dyn NetworkHandle>> {
    static INSTALL_CRYPTO_PROVIDER: Once = Once::new();
    INSTALL_CRYPTO_PROVIDER.call_once(|| {
        if tokio_rustls::rustls::crypto::aws_lc_rs::default_provider()
            .install_default()
            .is_err()
        {
            tracing::error!("failed to install CryptoProvider for rustls");
        }
    });

    let my_index = args.party_index;
    let my_identity = identities[my_index].clone();
    let my_address = &args.addresses[my_index];
    let my_addr = to_inaddr_any(my_address.parse::<SocketAddr>()?);

    let tcp_config = TcpConfig::new(
        Duration::from_secs(10),
        args.connection_parallelism,
        args.request_parallelism * sessions_per_request,
    );

    // PeerConnectionBuilder is generic over listener and connector and don't want to use a boxed trait to
    // reduce code duplication. instead, use a macro which makes use of local variables.
    macro_rules! build_network_handle {
        ($listener:expr, $connector:expr) => {{
            let connection_builder = PeerConnectionBuilder::new(
                my_identity,
                tcp_config.clone(),
                $listener,
                $connector,
                ct.clone(),
            )
            .await?;

            for (identity, url) in
                izip!(identities, &args.addresses).filter(|(_, address)| address != &my_address)
            {
                connection_builder
                    .include_peer(identity.clone(), url.clone())
                    .await?;
            }

            let (reconnector, connections) = connection_builder.build().await?;
            let networking = TcpNetworkHandle::new(reconnector, connections, tcp_config, ct);
            Ok(Box::new(networking))
        }};
    }

    if let Some(tls) = args.tls.as_ref() {
        tracing::info!(
            "Building NetworkHandle, with TLS, from configs: {:?} {:?}",
            tcp_config,
            tls,
        );

        let root_certs = tls.clone().root_certs;
        if tls.with_nginx_sidecar {
            tracing::info!("Running in client-only TLS mode.");

            let listener = BoxTcpServer(TcpServer::new(my_addr).await?);
            let connector = BoxTlsClient(TlsClient::new_with_ca_certs(&root_certs).await?);
            build_network_handle!(listener, connector)
        } else {
            tracing::info!("Running in full app TLS mode.");
            if tls.private_key.is_none() || tls.leaf_cert.is_none() {
                return Err(eyre::eyre!(
                    "TLS configuration is required for this operation"
                ));
            }
            let private_key = tls
                .private_key
                .as_ref()
                .ok_or(eyre::eyre!("Private key is required for TLS"))?;

            let leaf_cert = tls
                .leaf_cert
                .as_ref()
                .ok_or(eyre::eyre!("Leaf certificate is required for TLS"))?;

            let listener = TlsServer::new(my_addr, private_key, leaf_cert, &root_certs).await?;
            let connector = TlsClient::new_with_ca_certs(&root_certs).await?;
            build_network_handle!(listener, connector)
        }
    } else {
        tracing::info!(
            "Building NetworkHandle, without TLS, from config: {:?}",
            tcp_config
        );
        let listener = BoxTcpServer(TcpServer::new(my_addr).await?);
<<<<<<< HEAD
        let connector = BoxTcpClient(TcpClient::new());
        build_network_handle!(listener, connector)
=======
        let connector = BoxTcpClient(TcpClient::default());
        let connection_builder =
            PeerConnectionBuilder::new(my_identity, tcp_config.clone(), listener, connector)
                .await?;

        // Connect to other players.
        for (identity, url) in
            izip!(identities, &args.addresses).filter(|(_, address)| address != &my_address)
        {
            connection_builder
                .include_peer(identity.clone(), url.clone())
                .await?;
        }

        let (reconnector, connections) = connection_builder.build().await?;
        let networking = TcpNetworkHandle::new(reconnector, connections, tcp_config);
        Ok(Box::new(networking))
>>>>>>> 55adf814
    }
}

fn to_inaddr_any(mut socket: SocketAddr) -> SocketAddr {
    if socket.is_ipv4() {
        socket.set_ip(IpAddr::V4(Ipv4Addr::UNSPECIFIED));
    } else {
        socket.set_ip(IpAddr::V6(Ipv6Addr::UNSPECIFIED));
    }
    socket
}

pub mod testing {
    use eyre::Result;

    use itertools::izip;
    use std::{collections::HashSet, net::SocketAddr, sync::LazyLock, time::Duration};
    use tokio::{net::TcpStream, sync::Mutex, time::sleep};
    use tokio_util::sync::CancellationToken;

    use crate::{
        execution::player::Identity,
        network::tcp::{
            config::TcpConfig,
            handle::{self, TcpNetworkHandle},
            networking::{
                client::TcpClient, connection_builder::PeerConnectionBuilder, server::TcpServer,
            },
            session::TcpSession,
            NetworkHandle,
        },
    };

    static USED_PORTS: LazyLock<Mutex<HashSet<SocketAddr>>> =
        LazyLock::new(|| Mutex::new(HashSet::new()));

    async fn get_free_local_addresses(num_ports: usize) -> Result<Vec<SocketAddr>> {
        let mut addresses = vec![];
        while addresses.len() < num_ports {
            let listener = std::net::TcpListener::bind("127.0.0.1:0")?;
            let addr = listener.local_addr()?;
            if USED_PORTS.lock().await.insert(addr) {
                addresses.push(addr);
            } else {
                tracing::warn!("SocketAddr {addr} already in use, retrying");
            }
        }
        tracing::info!("Found free addresses: {addresses:?}");
        Ok(addresses)
    }

    pub async fn setup_local_tcp_networking(
        parties: Vec<Identity>,
        connection_parallelism: usize,
        request_parallelism: usize,
    ) -> Result<(
        Vec<handle::TcpNetworkHandle<TcpStream>>,
        Vec<Vec<TcpSession>>,
    )> {
        assert_eq!(parties.len(), 3);

        let config = TcpConfig::new(
            Duration::from_secs(5),
            connection_parallelism,
            request_parallelism,
        );

        let addresses = get_free_local_addresses(parties.len()).await?;
        // Create NetworkHandles for each party
        let mut builders = Vec::with_capacity(parties.len());
<<<<<<< HEAD
        let connector = TcpClient::new();
        let ct = CancellationToken::new();
=======
        let connector = TcpClient::default();
>>>>>>> 55adf814
        for (party, addr) in izip!(parties.iter(), addresses.iter()) {
            let listener = TcpServer::new(*addr).await?;
            builders.push(
                PeerConnectionBuilder::new(
                    party.clone(),
                    config.clone(),
                    listener,
                    connector.clone(),
                    ct.clone(),
                )
                .await?,
            );
        }

        sleep(Duration::from_secs(1)).await;

        tracing::debug!("initiating connections");
        // Connect each handle to every other handle
        for i in 0..builders.len() {
            for j in 0..builders.len() {
                if i != j {
                    builders[i]
                        .include_peer(parties[j].clone(), addresses[j].to_string())
                        .await?;
                }
            }
        }

        tracing::debug!("waiting for connections to complete");
        let mut connections = vec![];
        for b in builders {
            let x = b.build().await?;
            tracing::debug!("connections completed for player");
            connections.push(x);
        }
        tracing::debug!("Players connected to each other");

        let ct = CancellationToken::new();
        let mut handles = vec![];
        for (r, c) in connections {
            handles.push(TcpNetworkHandle::new(r, c, config.clone(), ct.clone()));
        }

        tracing::debug!("waiting for make_sessions to complete");
        let mut sessions = vec![];
        for h in handles.iter_mut() {
            sessions.push(h.make_sessions().await?);
        }

        Ok((handles, sessions))
    }

    /// Interleaves a Vec of Vecs into a single Vec by taking one element from each inner Vec in turn.
    /// For example, interleaving `[[1,2,3],[4,5,6],[7,8,9]]` yields `[1,4,7,2,5,8,3,6,9]`.
    pub fn interleave_vecs<T>(vecs: Vec<Vec<T>>) -> Vec<T> {
        let mut result = Vec::new();
        let mut iters: Vec<_> = vecs.into_iter().map(|v| v.into_iter()).collect();
        loop {
            let mut did_push = false;
            for iter in iters.iter_mut() {
                if let Some(item) = iter.next() {
                    result.push(item);
                    did_push = true;
                }
            }
            if !did_push {
                break;
            }
        }
        result
    }
}

#[cfg(test)]
mod tests {
    use eyre::Result;

    use std::time::Duration;
    use tokio::task::JoinSet;
    use tokio::time::sleep;
    use tracing_test::traced_test;

    use crate::execution::local::generate_local_identities;
    use crate::execution::player::{Identity, Role};
    use crate::network::tcp::data::StreamId;
    use crate::network::value::NetworkValue;
    use crate::network::{tcp::session::TcpSession, Networking};
    use rand::Rng;

    use super::testing::*;

    // can only send NetworkValue over the network. PrfKey is easy to make so this is used here.
    fn get_prf() -> NetworkValue {
        let mut rng = rand::thread_rng();
        let mut key = [0u8; 16];
        rng.fill(&mut key);
        NetworkValue::PrfKey(key)
    }

    async fn all_parties_talk(identities: Vec<Identity>, sessions: Vec<TcpSession>) {
        let mut tasks = JoinSet::new();
        let message_to_next = get_prf();
        let message_to_prev = get_prf();

        for (player_id, session) in sessions.into_iter().enumerate() {
            let role = Role::new(player_id);
            let next = role.next(3).index();
            let prev = role.prev(3).index();

            let next_id = identities[next].clone();
            let prev_id = identities[prev].clone();
            let message_to_next = message_to_next.clone();
            let message_to_prev = message_to_prev.clone();

            let mut session = session;
            tasks.spawn(async move {
                // Sending
                session
                    .send(message_to_next.clone(), &next_id)
                    .await
                    .unwrap();
                session
                    .send(message_to_prev.clone(), &prev_id)
                    .await
                    .unwrap();

                // Receiving
                let received_message_from_prev = session.receive(&prev_id).await.unwrap();
                assert_eq!(received_message_from_prev, message_to_next);
                let received_message_from_next = session.receive(&next_id).await.unwrap();
                assert_eq!(received_message_from_next, message_to_prev);
            });
        }
        tasks.join_all().await;
    }

    #[tokio::test(flavor = "multi_thread")]
    #[traced_test]
    async fn test_tcp_comms_correct() -> Result<()> {
        let identities = generate_local_identities();
        let (_managers, mut sessions) =
            setup_local_tcp_networking(identities.clone(), 1, 4).await?;
        sleep(Duration::from_millis(500)).await;

        assert_eq!(sessions.len(), 3);
        assert_eq!(sessions[0].len(), 4);

        let mut iters = vec![];
        for session in sessions.iter_mut() {
            iters.push(session.drain(..));
        }

        let mut session_list = vec![];
        for _ in 0..3 {
            let mut s = vec![];
            for x in iters.iter_mut() {
                s.push(x.next().unwrap());
            }
            session_list.push(s);
        }
        let mut session_list = session_list.drain(..);

        let mut jobs = JoinSet::new();

        // Simple session with one message sent from one party to another
        let mut players = session_list.next().unwrap();
        {
            jobs.spawn(async move {
                // we don't need the last player here
                players.pop();

                let mut bob = players.pop().unwrap();
                let mut alice = players.pop().unwrap();

                // Send a message from the first party to the second party
                let alice_prf = get_prf();
                let alice_msg = alice_prf.clone();

                let task1 = tokio::spawn(async move {
                    alice.send(alice_msg, &"bob".into()).await.unwrap();
                });
                let task2 = tokio::spawn(async move {
                    let rx_msg = bob.receive(&"alice".into()).await.unwrap();
                    assert_eq!(alice_prf, rx_msg);
                });
                let _ = tokio::try_join!(task1, task2).unwrap();
            });
        }

        // Multiple parties sending messages to each other
        let players = session_list.next().unwrap();
        // Each party sending and receiving messages to each other
        {
            let identities = identities.clone();
            jobs.spawn(async move {
                // Test that parties can send and receive messages
                all_parties_talk(identities, players).await;
            });
        }

        let players = session_list.next().unwrap();
        // Parties create a session asynchronously
        {
            // Test that parties can send and receive messages
            all_parties_talk(identities, players).await;
        }

        jobs.join_all().await;

        Ok(())
    }

    #[tokio::test(flavor = "multi_thread")]
    #[traced_test]
    async fn test_tcp_comms_reconnect() -> Result<()> {
        let identities = generate_local_identities();
        let (managers, mut sessions) = setup_local_tcp_networking(identities.clone(), 1, 2).await?;
        sleep(Duration::from_millis(500)).await;

        assert_eq!(sessions.len(), 3);
        assert_eq!(sessions[0].len(), 2);

        let mut iters = vec![];
        for session in sessions.iter_mut() {
            iters.push(session.drain(..));
        }

        let mut session_list = vec![];
        for _ in 0..2 {
            let mut s = vec![];
            for x in iters.iter_mut() {
                s.push(x.next().unwrap());
            }
            session_list.push(s);
        }
        let mut session_list = session_list.drain(..);

        all_parties_talk(identities.clone(), session_list.next().unwrap()).await;
        tracing::debug!("all_parties_talk works. testing reconnect");

        // this will disconnect from the other party. the other party will reconnect without
        // exercising any test code.
        managers[0]
            .test_reconnect(identities[1].clone(), StreamId::from(0))
            .await
            .unwrap();

        tracing::debug!("reconnect successful. testing all_parties_talk again");
        all_parties_talk(identities, session_list.next().unwrap()).await;
        Ok(())
    }
}<|MERGE_RESOLUTION|>--- conflicted
+++ resolved
@@ -149,28 +149,8 @@
             tcp_config
         );
         let listener = BoxTcpServer(TcpServer::new(my_addr).await?);
-<<<<<<< HEAD
-        let connector = BoxTcpClient(TcpClient::new());
+        let connector = BoxTcpClient(TcpClient::default());
         build_network_handle!(listener, connector)
-=======
-        let connector = BoxTcpClient(TcpClient::default());
-        let connection_builder =
-            PeerConnectionBuilder::new(my_identity, tcp_config.clone(), listener, connector)
-                .await?;
-
-        // Connect to other players.
-        for (identity, url) in
-            izip!(identities, &args.addresses).filter(|(_, address)| address != &my_address)
-        {
-            connection_builder
-                .include_peer(identity.clone(), url.clone())
-                .await?;
-        }
-
-        let (reconnector, connections) = connection_builder.build().await?;
-        let networking = TcpNetworkHandle::new(reconnector, connections, tcp_config);
-        Ok(Box::new(networking))
->>>>>>> 55adf814
     }
 }
 
@@ -241,12 +221,8 @@
         let addresses = get_free_local_addresses(parties.len()).await?;
         // Create NetworkHandles for each party
         let mut builders = Vec::with_capacity(parties.len());
-<<<<<<< HEAD
-        let connector = TcpClient::new();
+        let connector = TcpClient::default();
         let ct = CancellationToken::new();
-=======
-        let connector = TcpClient::default();
->>>>>>> 55adf814
         for (party, addr) in izip!(parties.iter(), addresses.iter()) {
             let listener = TcpServer::new(*addr).await?;
             builders.push(
