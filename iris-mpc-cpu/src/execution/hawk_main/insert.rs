use crate::hnsw::{
<<<<<<< HEAD
    graph::neighborhood::Neighborhood,
    searcher::{ConnectPlanV, SetEntryPoint},
=======
    searcher::{ConnectPlanV, LayerMode, UpdateEntryPoint},
>>>>>>> 2afd57dc
    vector_store::VectorStoreMut,
    GraphMem, HnswSearcher, SortedNeighborhood, VectorStore,
};

use super::VecRequests;

use eyre::{bail, Result};
use itertools::izip;

/// InsertPlan specifies where a query may be inserted into the HNSW graph.
///
/// The `links` field specifies the final desired links in each layer for the
/// newly inserted query, and should already be trimmed to the desired length,
/// e.g. typically the HNSW parameter M.
#[derive(Debug)]
pub struct InsertPlanV<V: VectorStore> {
    pub query: V::QueryRef,
<<<<<<< HEAD
    pub links: Vec<SortedNeighborhood<V>>,
    pub set_ep: SetEntryPoint,
=======
    pub links: Vec<Vec<V::VectorRef>>,
    pub update_ep: UpdateEntryPoint,
>>>>>>> 2afd57dc
}

// Manual implementation of Clone for InsertPlanV, since derive(Clone) does not
// propagate the nested Clone bounds on V::QueryRef via TransientRef.
impl<V: VectorStore> Clone for InsertPlanV<V> {
    fn clone(&self) -> Self {
        Self {
            query: self.query.clone(),
            links: self.links.clone(),
            update_ep: self.update_ep.clone(),
        }
    }
}

/// Insert a collection `plans` of `InsertPlanV` structs into the graph and vector store,
/// adjusting the insertion plans as needed to repair any conflict from parallel searches.
///
/// The `ids` argument consists of `Option<VectorId>`s which are `Some(id)` if the associated
/// plan is to be inserted with a specific identifier (e.g. for updates or for insertions
/// which need to parallel an existing iris code database), and `None` if the associated plan
/// is to be inserted at the next available serial ID, with version 0.
pub async fn insert<V: VectorStoreMut>(
    store: &mut V,
    graph: &mut GraphMem<<V as VectorStore>::VectorRef>,
    searcher: &HnswSearcher,
    plans: VecRequests<Option<InsertPlanV<V>>>,
    ids: &VecRequests<Option<V::VectorRef>>,
) -> Result<VecRequests<Option<ConnectPlanV<V>>>> {
    tracing::debug!("Inserting {} InsertPlans into store", plans.len());

    let insert_plans = join_plans(plans, &searcher.layer_mode);
    validate_ep_updates(&insert_plans, &searcher.layer_mode)?;

    let mut connect_plans = vec![None; insert_plans.len()];
    let mut inserted_ids = vec![];
    let m = searcher.params.get_M(0);

    let mut update_idxs = vec![];
    let mut updates: Vec<(_, _, _)> = vec![];
    for (idx, (plan, update_id)) in izip!(insert_plans, ids).enumerate() {
        if let Some(InsertPlanV {
            query,
            mut links,
            update_ep,
        }) = plan
        {
            update_idxs.push(idx);

            // Extend links in bottom layer with items from batch, only when the
            // bottom layer is not large enough to build full neighborhoods,
            // i.e. when the graph does not yet have M elements.
            if let Some(bottom_layer) = links.first_mut() {
                if bottom_layer.len() < m {
                    bottom_layer.extend_from_slice(&inserted_ids);
                }
            }

            // Insert vector in store, getting new persistent vector id if none specified.
            let inserted = {
                match update_id {
                    None => store.insert(&query).await,
                    Some(id) => store.insert_at(id, &query).await?,
                }
            };

            updates.push((inserted.clone(), links, update_ep));
            inserted_ids.push(inserted);
        }
    }

<<<<<<< HEAD
    Ok(connect_plans)
}

/// Extends the bottom layer of links with additional vectors in `extra_ids` if there is room.
async fn add_batch_neighbors<V: VectorStore>(
    store: &mut V,
    query: &V::QueryRef,
    mut links: Vec<SortedNeighborhood<V>>,
    extra_ids: &[V::VectorRef],
    target_n_neighbors: usize,
) -> Result<Vec<SortedNeighborhood<V>>> {
    if let Some(bottom_layer) = links.first_mut() {
        if bottom_layer.as_ref().len() < target_n_neighbors {
            let distances = store.eval_distance_batch(query, extra_ids).await?;

            let ids_dists = izip!(extra_ids.iter().cloned(), distances)
                .map(|(id, dist)| (id, dist))
                .collect_vec();

            bottom_layer
                .insert_batch_and_trim(&mut *store, &ids_dists, None)
                .await?;
        }
=======
    let plans = searcher.insert_prepare_batch(store, graph, updates).await?;
    for (cp_idx, plan) in izip!(update_idxs, plans) {
        graph.insert_apply(plan.clone()).await;
        connect_plans[cp_idx].replace(plan);
>>>>>>> 2afd57dc
    }

    Ok(connect_plans)
}

/// Combine insert plans from parallel searches, repairing any conflict.
///
/// Currently just processes entry point update operations.
fn join_plans<V: VectorStore>(
    mut plans: Vec<Option<InsertPlanV<V>>>,
    layer_mode: &LayerMode,
) -> Vec<Option<InsertPlanV<V>>> {
    match layer_mode {
        LayerMode::Standard | LayerMode::Bounded { .. } => {
            // Requests to set unique entry point must have strictly increasing layer
            let mut current_max_ep_layer: Option<usize> = None;
            for plan in plans.iter_mut() {
                let Some(plan) = plan else { continue };

                if let UpdateEntryPoint::SetUnique { layer } = plan.update_ep {
                    let update_valid = current_max_ep_layer
                        .map(|max_ep_layer| max_ep_layer < layer)
                        .unwrap_or(true);
                    if update_valid {
                        current_max_ep_layer = Some(layer);
                    } else {
                        plan.update_ep = UpdateEntryPoint::False;
                    }
                }
            }
        }
        LayerMode::LinearScan { .. } => {}
    }

    plans
}

/// Verify that entry point updates are sane for different searcher `LayerMode` variants.
fn validate_ep_updates<V: VectorStore>(
    plans: &Vec<Option<InsertPlanV<V>>>,
    layer_mode: &LayerMode,
) -> Result<()> {
    // For standard and bounded modes, check that entry point updates have
    // strictly increasing layers and no "append" updates
    if let LayerMode::Standard | LayerMode::Bounded { .. } = layer_mode {
        let mut current_max_ep_layer: Option<usize> = None;
        for plan in plans {
            let Some(plan) = plan else { continue };

            match plan.update_ep {
                UpdateEntryPoint::SetUnique { layer } => {
                    if current_max_ep_layer
                        .map(|max_ep_layer| max_ep_layer < layer)
                        .unwrap_or(true)
                    {
                        current_max_ep_layer = Some(layer)
                    } else {
                        bail!("InsertPlan sets entry point at or lower than the current maximum layer");
                    }
                }
                UpdateEntryPoint::Append { .. } => {
                    bail!("Append entry point update encountered during Standard or Bounded layer mode");
                }
                UpdateEntryPoint::False => {}
            }
        }
    }

    // For bounded mode, check that all updates are at or below the layer bound
    if let LayerMode::Bounded { max_graph_layer } = layer_mode {
        for plan in plans {
            let Some(plan) = plan else { continue };

            if let UpdateEntryPoint::SetUnique { layer } = plan.update_ep {
                if layer > *max_graph_layer {
                    bail!(
                        "InsertPlan sets entry point higher than layer bound in Bounded layer mode"
                    );
                }
            }
        }
    }

    // For linear scan mode, check that all updates are "append" updates at the layer bound
    if let LayerMode::LinearScan { max_graph_layer } = layer_mode {
        for plan in plans {
            let Some(plan) = plan else { continue };

            match plan.update_ep {
                UpdateEntryPoint::SetUnique { .. } => {
                    bail!("SetUnique entry point update encountered during LinearScan layer mode");
                }
                UpdateEntryPoint::Append { layer } => {
                    if layer != *max_graph_layer {
                        bail!("InsertPlan adds entry point at different layer than max graph layer during LinearScan layer mode")
                    }
                }
                UpdateEntryPoint::False => {}
            }
        }
    }

    Ok(())
}

#[cfg(test)]
mod tests {
    use crate::hawkers::plaintext_store::PlaintextStore;
    use iris_mpc_common::iris_db::iris::IrisCode;
    use itertools::Itertools;
    use std::sync::Arc;

    use super::*;

    fn dummy_insert_plan(ep_update: UpdateEntryPoint) -> InsertPlanV<PlaintextStore> {
        let ins_layer = if let UpdateEntryPoint::SetUnique { layer }
        | UpdateEntryPoint::Append { layer } = ep_update
        {
            layer
        } else {
            0
        };

        InsertPlanV {
            query: Arc::new(IrisCode::default()),
            links: vec![Vec::new(); ins_layer],
            update_ep: ep_update,
        }
    }

    /// Helper function to test join_plans with multiple scenarios
    fn test_join_plans_helper(
        test_cases: &[UpdateEntryPoint],
        expected_results: &[UpdateEntryPoint],
        layer_mode: &LayerMode,
    ) {
        let mut plans = test_cases
            .iter()
            .cloned()
            .map(dummy_insert_plan)
            .map(Some)
            .collect_vec();
        plans.push(None); // Add a None plan as in the original tests
        let result = join_plans(plans, layer_mode);
        assert_eq!(result.len(), expected_results.len() + 1);
        for (idx, expected_update_ep) in expected_results.iter().enumerate() {
            assert_eq!(result[idx].as_ref().unwrap().update_ep, *expected_update_ep);
        }
    }

    // Test standard operation mode
    #[test]
    fn test_join_plans_standard() {
        // entry points in same layer
        test_join_plans_helper(
            &[
                UpdateEntryPoint::SetUnique { layer: 2 },
                UpdateEntryPoint::SetUnique { layer: 2 },
            ],
            &[
                UpdateEntryPoint::SetUnique { layer: 2 },
                UpdateEntryPoint::False,
            ],
            &LayerMode::Standard,
        );

        // increasing layer order
        test_join_plans_helper(
            &[
                UpdateEntryPoint::SetUnique { layer: 1 },
                UpdateEntryPoint::SetUnique { layer: 2 },
            ],
            &[
                UpdateEntryPoint::SetUnique { layer: 1 },
                UpdateEntryPoint::SetUnique { layer: 2 },
            ],
            &LayerMode::Standard,
        );

        // decreasing layer order
        test_join_plans_helper(
            &[
                UpdateEntryPoint::SetUnique { layer: 2 },
                UpdateEntryPoint::SetUnique { layer: 1 },
            ],
            &[
                UpdateEntryPoint::SetUnique { layer: 2 },
                UpdateEntryPoint::False,
            ],
            &LayerMode::Standard,
        );

        // exercise more complex case
        test_join_plans_helper(
            &[
                UpdateEntryPoint::False,
                UpdateEntryPoint::SetUnique { layer: 1 },
                UpdateEntryPoint::False,
                UpdateEntryPoint::SetUnique { layer: 1 },
                UpdateEntryPoint::SetUnique { layer: 2 },
                UpdateEntryPoint::SetUnique { layer: 1 },
                UpdateEntryPoint::SetUnique { layer: 2 },
                UpdateEntryPoint::SetUnique { layer: 2 },
            ],
            &[
                UpdateEntryPoint::False,
                UpdateEntryPoint::SetUnique { layer: 1 },
                UpdateEntryPoint::False,
                UpdateEntryPoint::False,
                UpdateEntryPoint::SetUnique { layer: 2 },
                UpdateEntryPoint::False,
                UpdateEntryPoint::False,
                UpdateEntryPoint::False,
            ],
            &LayerMode::Standard,
        );
    }

    /// Test bounded operation mode
    #[test]
    fn test_join_plans_bounded() {
        // `join_plans` does not modify entry point updates based on bounded `max_graph_layer`
        test_join_plans_helper(
            &[
                UpdateEntryPoint::SetUnique { layer: 2 },
                UpdateEntryPoint::SetUnique { layer: 2 },
            ],
            &[
                UpdateEntryPoint::SetUnique { layer: 2 },
                UpdateEntryPoint::False,
            ],
            &LayerMode::Bounded { max_graph_layer: 1 },
        );
    }

    /// Test linear scan operation mode
    #[test]
    fn test_join_plans_linear_scan() {
        // `join_plans` does not modify append operations based on bounded `max_graph_layer`
        test_join_plans_helper(
            &[
                UpdateEntryPoint::Append { layer: 1 },
                UpdateEntryPoint::Append { layer: 1 },
            ],
            &[
                UpdateEntryPoint::Append { layer: 1 },
                UpdateEntryPoint::Append { layer: 1 },
            ],
            &LayerMode::LinearScan { max_graph_layer: 1 },
        );

        // `join_plans` does not modify append operations based on bounded `max_graph_layer`
        test_join_plans_helper(
            &[
                UpdateEntryPoint::Append { layer: 2 },
                UpdateEntryPoint::Append { layer: 2 },
            ],
            &[
                UpdateEntryPoint::Append { layer: 2 },
                UpdateEntryPoint::Append { layer: 2 },
            ],
            &LayerMode::LinearScan { max_graph_layer: 1 },
        );

        // `join_plans` does not modify append operations in case of different update layers
        test_join_plans_helper(
            &[
                UpdateEntryPoint::Append { layer: 0 },
                UpdateEntryPoint::Append { layer: 1 },
            ],
            &[
                UpdateEntryPoint::Append { layer: 0 },
                UpdateEntryPoint::Append { layer: 1 },
            ],
            &LayerMode::LinearScan { max_graph_layer: 1 },
        );
    }

    fn test_validate_ep_updates_helper(
        test_cases: &[UpdateEntryPoint],
        expect_ok: bool,
        layer_mode: &LayerMode,
    ) {
        let mut plans = test_cases
            .iter()
            .cloned()
            .map(dummy_insert_plan)
            .map(Some)
            .collect_vec();
        plans.push(None);
        let res = validate_ep_updates(&plans, layer_mode);
        match res {
            Ok(_) => {
                if !expect_ok {
                    panic!("Expected entry point validation to fail, but succeeded instead");
                }
            }
            Err(e) => {
                if expect_ok {
                    panic!(
                        "{}",
                        format!(
                            "Expected entry point validation to succeeed, but failed instead: {}",
                            e
                        )
                    );
                }
            }
        }
    }

    /// Test ep validator Standard layer mode validity checks
    #[test]
    fn test_ep_updates_validator_standard() {
        let standard_layer_mode = LayerMode::Standard;

        // Standard mode layers are strictly increasing
        test_validate_ep_updates_helper(
            &[
                UpdateEntryPoint::SetUnique { layer: 0 },
                UpdateEntryPoint::SetUnique { layer: 1 },
                UpdateEntryPoint::SetUnique { layer: 1 },
            ],
            false,
            &standard_layer_mode,
        );
        test_validate_ep_updates_helper(
            &[
                UpdateEntryPoint::SetUnique { layer: 1 },
                UpdateEntryPoint::SetUnique { layer: 0 },
            ],
            false,
            &standard_layer_mode,
        );

        // Standard mode doesn't allow Append updates
        test_validate_ep_updates_helper(
            &[
                UpdateEntryPoint::SetUnique { layer: 0 },
                UpdateEntryPoint::Append { layer: 1 },
                UpdateEntryPoint::SetUnique { layer: 1 },
            ],
            false,
            &standard_layer_mode,
        );

        // The following is valid for Standard mode
        test_validate_ep_updates_helper(
            &[
                UpdateEntryPoint::False,
                UpdateEntryPoint::SetUnique { layer: 0 },
                UpdateEntryPoint::False,
                UpdateEntryPoint::SetUnique { layer: 1 },
                UpdateEntryPoint::False,
                UpdateEntryPoint::False,
                UpdateEntryPoint::SetUnique { layer: 3 },
                UpdateEntryPoint::False,
                UpdateEntryPoint::SetUnique { layer: 4 },
                UpdateEntryPoint::SetUnique { layer: 5 },
                UpdateEntryPoint::False,
            ],
            true,
            &standard_layer_mode,
        );
    }

    /// Test ep validator Bounded layer mode validity checks
    #[test]
    fn test_ep_updates_validator_bounded() {
        let bounded_layer_mode = LayerMode::Bounded { max_graph_layer: 3 };

        // Bounded mode layers are strictly increasing
        test_validate_ep_updates_helper(
            &[
                UpdateEntryPoint::SetUnique { layer: 0 },
                UpdateEntryPoint::SetUnique { layer: 1 },
                UpdateEntryPoint::SetUnique { layer: 1 },
            ],
            false,
            &bounded_layer_mode,
        );
        test_validate_ep_updates_helper(
            &[
                UpdateEntryPoint::SetUnique { layer: 1 },
                UpdateEntryPoint::SetUnique { layer: 0 },
            ],
            false,
            &bounded_layer_mode,
        );

        // Bounded mode doesn't allow Append updates
        test_validate_ep_updates_helper(
            &[
                UpdateEntryPoint::SetUnique { layer: 0 },
                UpdateEntryPoint::Append { layer: 1 },
                UpdateEntryPoint::SetUnique { layer: 1 },
            ],
            false,
            &bounded_layer_mode,
        );

        // Bounded mode must set entry points at or below layer bound
        test_validate_ep_updates_helper(
            &[
                UpdateEntryPoint::SetUnique { layer: 0 },
                UpdateEntryPoint::SetUnique { layer: 1 },
                UpdateEntryPoint::SetUnique { layer: 3 },
                UpdateEntryPoint::SetUnique { layer: 4 },
            ],
            false,
            &bounded_layer_mode,
        );

        // The following is valid for Bounded mode
        test_validate_ep_updates_helper(
            &[
                UpdateEntryPoint::False,
                UpdateEntryPoint::SetUnique { layer: 0 },
                UpdateEntryPoint::False,
                UpdateEntryPoint::SetUnique { layer: 1 },
                UpdateEntryPoint::False,
                UpdateEntryPoint::False,
                UpdateEntryPoint::SetUnique { layer: 3 },
                UpdateEntryPoint::False,
                UpdateEntryPoint::False,
            ],
            true,
            &bounded_layer_mode,
        );
    }

    /// Test ep validator LinearScan layer mode validity checks
    #[test]
    fn test_ep_updates_validator_linear_scan() {
        let linear_scan_layer_mode = LayerMode::LinearScan { max_graph_layer: 3 };

        // LinearScan mode cannot have SetUnique updates
        test_validate_ep_updates_helper(
            &[
                UpdateEntryPoint::Append { layer: 3 },
                UpdateEntryPoint::Append { layer: 3 },
                UpdateEntryPoint::SetUnique { layer: 3 },
            ],
            false,
            &linear_scan_layer_mode,
        );

        // LinearScan mode cannot append entry points at layers besides the max graph layer
        test_validate_ep_updates_helper(
            &[
                UpdateEntryPoint::Append { layer: 3 },
                UpdateEntryPoint::Append { layer: 3 },
                UpdateEntryPoint::Append { layer: 4 },
            ],
            false,
            &linear_scan_layer_mode,
        );
        test_validate_ep_updates_helper(
            &[
                UpdateEntryPoint::Append { layer: 3 },
                UpdateEntryPoint::Append { layer: 3 },
                UpdateEntryPoint::Append { layer: 2 },
            ],
            false,
            &linear_scan_layer_mode,
        );

        // The following is valid for LinearScan mode
        test_validate_ep_updates_helper(
            &[
                UpdateEntryPoint::Append { layer: 3 },
                UpdateEntryPoint::Append { layer: 3 },
                UpdateEntryPoint::False,
                UpdateEntryPoint::Append { layer: 3 },
                UpdateEntryPoint::False,
                UpdateEntryPoint::Append { layer: 3 },
                UpdateEntryPoint::Append { layer: 3 },
                UpdateEntryPoint::Append { layer: 3 },
                UpdateEntryPoint::False,
                UpdateEntryPoint::Append { layer: 3 },
                UpdateEntryPoint::False,
                UpdateEntryPoint::False,
            ],
            true,
            &linear_scan_layer_mode,
        );
    }
}<|MERGE_RESOLUTION|>--- conflicted
+++ resolved
@@ -1,10 +1,5 @@
 use crate::hnsw::{
-<<<<<<< HEAD
-    graph::neighborhood::Neighborhood,
-    searcher::{ConnectPlanV, SetEntryPoint},
-=======
     searcher::{ConnectPlanV, LayerMode, UpdateEntryPoint},
->>>>>>> 2afd57dc
     vector_store::VectorStoreMut,
     GraphMem, HnswSearcher, SortedNeighborhood, VectorStore,
 };
@@ -22,13 +17,8 @@
 #[derive(Debug)]
 pub struct InsertPlanV<V: VectorStore> {
     pub query: V::QueryRef,
-<<<<<<< HEAD
-    pub links: Vec<SortedNeighborhood<V>>,
-    pub set_ep: SetEntryPoint,
-=======
     pub links: Vec<Vec<V::VectorRef>>,
     pub update_ep: UpdateEntryPoint,
->>>>>>> 2afd57dc
 }
 
 // Manual implementation of Clone for InsertPlanV, since derive(Clone) does not
@@ -99,36 +89,10 @@
         }
     }
 
-<<<<<<< HEAD
-    Ok(connect_plans)
-}
-
-/// Extends the bottom layer of links with additional vectors in `extra_ids` if there is room.
-async fn add_batch_neighbors<V: VectorStore>(
-    store: &mut V,
-    query: &V::QueryRef,
-    mut links: Vec<SortedNeighborhood<V>>,
-    extra_ids: &[V::VectorRef],
-    target_n_neighbors: usize,
-) -> Result<Vec<SortedNeighborhood<V>>> {
-    if let Some(bottom_layer) = links.first_mut() {
-        if bottom_layer.as_ref().len() < target_n_neighbors {
-            let distances = store.eval_distance_batch(query, extra_ids).await?;
-
-            let ids_dists = izip!(extra_ids.iter().cloned(), distances)
-                .map(|(id, dist)| (id, dist))
-                .collect_vec();
-
-            bottom_layer
-                .insert_batch_and_trim(&mut *store, &ids_dists, None)
-                .await?;
-        }
-=======
     let plans = searcher.insert_prepare_batch(store, graph, updates).await?;
     for (cp_idx, plan) in izip!(update_idxs, plans) {
         graph.insert_apply(plan.clone()).await;
         connect_plans[cp_idx].replace(plan);
->>>>>>> 2afd57dc
     }
 
     Ok(connect_plans)
