--- conflicted
+++ resolved
@@ -44,12 +44,8 @@
     search_queries: &BothEyes<VecRequests<VecRots<QueryRef>>>,
     session: &mut HawkSession,
     batch: Batch,
-<<<<<<< HEAD
     tx: UnboundedSender<IsMatch>,
 ) -> Result<()> {
-=======
-) -> Result<Vec<IsMatch>> {
->>>>>>> 5a606284
     // Enumerate the pairs of requests.
     // These are unordered pairs: if we do (i, j) we skip (j, i).
     let pairs = batch
@@ -85,7 +81,6 @@
     let distances = session.aby3_store.lift_distances(distances).await?;
     let is_matches = session.aby3_store.is_match_batch(&distances).await?;
 
-<<<<<<< HEAD
     for (pair, is_match) in izip!(pairs, is_matches) {
         if is_match {
             tx.send(pair)?;
@@ -93,11 +88,6 @@
     }
 
     Ok(())
-=======
-    Ok(izip!(pairs, is_matches)
-        .filter_map(|(pair, is_match)| is_match.then_some(pair))
-        .collect_vec())
->>>>>>> 5a606284
 }
 
 struct IsMatch {
@@ -108,29 +98,16 @@
 
 async fn aggregate_results(
     n_requests: usize,
-<<<<<<< HEAD
     mut rx: UnboundedReceiver<IsMatch>,
-=======
-    results: Vec<std::result::Result<Result<Vec<IsMatch>>, JoinError>>,
->>>>>>> 5a606284
 ) -> Result<VecRequests<Vec<usize>>> {
     rx.close();
     let mut join = HashMap::new();
 
     // For each pair of request, reduce the result of all rotations with boolean ANY.
-<<<<<<< HEAD
     while let Some(match_result) = rx.recv().await {
         let request_pair = (match_result.task.i_request, match_result.earlier_request);
         let eyes_match = join.entry(request_pair).or_insert([false, false]);
         eyes_match[match_result.eye] = true;
-=======
-    for batch in results {
-        for match_result in batch?? {
-            let request_pair = (match_result.task.i_request, match_result.earlier_request);
-            let eyes_match = join.entry(request_pair).or_insert([false, false]);
-            eyes_match[match_result.eye] = true;
-        }
->>>>>>> 5a606284
     }
 
     let mut match_lists = vec![Vec::new(); n_requests];
