--- conflicted
+++ resolved
@@ -15,14 +15,7 @@
 
 use crate::{
     execution::local::get_free_local_addresses,
-<<<<<<< HEAD
-    hnsw::{
-        graph::neighborhood::SortedEdgeIds,
-        searcher::{ConnectPlan, ConnectPlanLayer, SetEntryPoint},
-    },
-=======
-    hnsw::searcher::{ConnectPlan, ConnectPlanLayer},
->>>>>>> 110c0e89
+    hnsw::searcher::{ConnectPlan, ConnectPlanLayer, SetEntryPoint},
     protocol::shared_iris::GaloisRingSharedIris,
     utils::constants::N_PARTIES,
 };
