--- conflicted
+++ resolved
@@ -190,6 +190,7 @@
                 .select(Filter {
                     eyes: Both,
                     orient: Both,
+                    intra_batch: true,
                 })
                 .any(|id| match id {
                     MatchId::Search(_) => true,
@@ -261,20 +262,6 @@
 }
 
 impl Step3 {
-<<<<<<< HEAD
-=======
-    /// It is a match if either normal or mirrored iris matches.
-    fn is_match(&self) -> bool {
-        self.select(Filter {
-            eyes: Both,
-            orient: Both,
-            intra_batch: true,
-        })
-        .next()
-        .is_some()
-    }
-
->>>>>>> e947d732
     /// The IDs of the vectors that matched at least partially.
     fn select(&self, filter: Filter) -> impl Iterator<Item = MatchId> + '_ {
         chain!(
