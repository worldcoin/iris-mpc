use crate::{
    execution::{
        player::*,
<<<<<<< HEAD
        session::{NetworkSession, Session, SessionId},
=======
        session::{BootSession, Session, SessionId},
>>>>>>> 3bb91194
    },
    network::{grpc::setup_local_grpc_networking, local::LocalNetworkingStore, NetworkType},
    protocol::{ops::setup_replicated_prf, prf::PrfSeed},
};
use futures::future::join_all;
<<<<<<< HEAD
use itertools::izip;
=======
>>>>>>> 3bb91194
use std::{
    collections::HashSet,
    sync::{Arc, LazyLock},
};
use tokio::sync::Mutex;

pub fn generate_local_identities() -> Vec<Identity> {
    vec![
        Identity::from("alice"),
        Identity::from("bob"),
        Identity::from("charlie"),
    ]
}

static USED_PORTS: LazyLock<Mutex<HashSet<u16>>> = LazyLock::new(|| Mutex::new(HashSet::new()));

pub async fn get_free_local_addresses(num_ports: usize) -> eyre::Result<Vec<String>> {
    let mut addresses = vec![];
    let mut listeners = vec![];
    while addresses.len() < num_ports {
        let listener = std::net::TcpListener::bind("127.0.0.1:0")?;
        let port = listener.local_addr()?.port();
        if USED_PORTS.lock().await.insert(port) {
            addresses.push(format!("127.0.0.1:{port}"));
            listeners.push(listener);
        } else {
            tracing::warn!("Port {port} already in use, retrying");
        }
    }
    tracing::info!("Found free addresses: {addresses:?}");
    Ok(addresses)
}

type SessionRef = Arc<Mutex<Session>>;

#[derive(Debug)]
pub struct LocalRuntime {
    // only one session per player is created
    pub sessions: Vec<Session>,
}

impl LocalRuntime {
    pub(crate) async fn mock_setup(network_t: NetworkType) -> eyre::Result<Self> {
        let num_parties = 3;
        let identities = generate_local_identities();
        let mut seeds = Vec::new();
        for i in 0..num_parties {
            let mut seed = [0_u8; 16];
            seed[0] = i;
            seeds.push(seed);
        }
        LocalRuntime::new_with_network_type(identities, seeds, network_t).await
    }

    pub async fn mock_setup_with_channel() -> eyre::Result<Self> {
        Self::mock_setup(NetworkType::LocalChannel).await
    }

    pub async fn mock_setup_with_grpc() -> eyre::Result<Self> {
        Self::mock_setup(NetworkType::GrpcChannel).await
    }

    async fn new_with_network_type(
        identities: Vec<Identity>,
        seeds: Vec<PrfSeed>,
        network_type: NetworkType,
    ) -> eyre::Result<Self> {
        let role_assignments: RoleAssignment = identities
            .iter()
            .enumerate()
            .map(|(index, id)| (Role::new(index), id.clone()))
            .collect();
        let sess_id = SessionId::from(0_u64);
        let boot_sessions = match network_type {
            NetworkType::LocalChannel => {
                let network = LocalNetworkingStore::from_host_ids(&identities);
                let boot_sessions: Vec<NetworkSession> = (0..seeds.len())
                    .map(|i| {
                        let identity = identities[i].clone();
                        NetworkSession {
                            session_id: sess_id,
                            role_assignments: Arc::new(role_assignments.clone()),
                            networking: Box::new(network.get_local_network(identity.clone())),
                            own_identity: identity,
                        }
                    })
                    .collect();
                boot_sessions
            }
            NetworkType::GrpcChannel => {
                let networks = setup_local_grpc_networking(identities.clone()).await?;
                let mut jobs = vec![];
                for player in networks.iter() {
                    let player = player.clone();
                    let task =
                        tokio::spawn(async move { player.create_session(sess_id).await.unwrap() });
                    jobs.push(task);
                }
                let grpc_sessions = join_all(jobs)
                    .await
                    .into_iter()
                    .map(|r| r.map_err(eyre::Report::new))
                    .collect::<eyre::Result<Vec<_>>>()?;
                let boot_sessions: Vec<NetworkSession> =
                    izip!(identities.into_iter(), grpc_sessions.into_iter())
                        .map(|(id, session)| NetworkSession {
                            session_id: sess_id,
                            role_assignments: Arc::new(role_assignments.clone()),
                            networking: Box::new(session),
                            own_identity: id,
                        })
                        .collect();
                boot_sessions
            }
        };

        let mut jobs = vec![];
<<<<<<< HEAD
        for (player_id, mut boot_session) in boot_sessions.into_iter().enumerate() {
            let player_seed = seeds[player_id];
            let task = tokio::spawn(async move {
                let prf = setup_replicated_prf(&mut boot_session, player_seed)
=======
        for (player_id, boot_session) in boot_sessions.into_iter().enumerate() {
            let player_seed = seeds[player_id];
            let task = tokio::spawn(async move {
                let prf = setup_replicated_prf(&boot_session, player_seed)
>>>>>>> 3bb91194
                    .await
                    .unwrap();
                (boot_session, prf)
            });
            jobs.push(task);
        }
        let sessions = join_all(jobs)
            .await
            .into_iter()
            .map(|t| {
<<<<<<< HEAD
                let (network_session, prf) = t?;
                Ok(Session {
                    network_session,
                    prf,
=======
                let (boot_session, setup) = t?;
                Ok(Session {
                    boot_session,
                    setup,
>>>>>>> 3bb91194
                })
            })
            .collect::<eyre::Result<Vec<_>>>()?;
        Ok(LocalRuntime { sessions })
    }

    pub async fn new(identities: Vec<Identity>, seeds: Vec<PrfSeed>) -> eyre::Result<Self> {
        Self::new_with_network_type(identities, seeds, NetworkType::LocalChannel).await
    }

    fn into_sessions(self) -> Vec<SessionRef> {
        self.sessions
            .into_iter()
            .map(|s| Arc::new(Mutex::new(s)))
            .collect()
    }

    async fn mock_sessions(network_type: NetworkType) -> eyre::Result<Vec<SessionRef>> {
        Self::mock_setup(network_type)
            .await
            .map(|rt| rt.into_sessions())
    }

    pub async fn mock_sessions_with_channel() -> eyre::Result<Vec<SessionRef>> {
        Self::mock_sessions(NetworkType::LocalChannel).await
    }

    pub async fn mock_sessions_with_grpc() -> eyre::Result<Vec<SessionRef>> {
        Self::mock_sessions(NetworkType::GrpcChannel).await
    }
}

#[cfg(test)]
mod tests {
    use tokio::task::JoinSet;

    use super::*;

    #[tokio::test]
    async fn test_get_free_local_addresses() {
        let mut jobs = JoinSet::new();
        let num_ports = 3;

        for _ in 0..100 {
            jobs.spawn(async move {
                let mut addresses = get_free_local_addresses(num_ports).await.unwrap();
                assert_eq!(addresses.len(), num_ports);
                addresses.sort();
                addresses.dedup();
                assert_eq!(addresses.len(), num_ports);
            });
        }
        jobs.join_all().await;
    }
}<|MERGE_RESOLUTION|>--- conflicted
+++ resolved
@@ -1,20 +1,13 @@
 use crate::{
     execution::{
         player::*,
-<<<<<<< HEAD
         session::{NetworkSession, Session, SessionId},
-=======
-        session::{BootSession, Session, SessionId},
->>>>>>> 3bb91194
     },
     network::{grpc::setup_local_grpc_networking, local::LocalNetworkingStore, NetworkType},
     protocol::{ops::setup_replicated_prf, prf::PrfSeed},
 };
 use futures::future::join_all;
-<<<<<<< HEAD
 use itertools::izip;
-=======
->>>>>>> 3bb91194
 use std::{
     collections::HashSet,
     sync::{Arc, LazyLock},
@@ -88,10 +81,10 @@
             .map(|(index, id)| (Role::new(index), id.clone()))
             .collect();
         let sess_id = SessionId::from(0_u64);
-        let boot_sessions = match network_type {
+        let network_sessions = match network_type {
             NetworkType::LocalChannel => {
                 let network = LocalNetworkingStore::from_host_ids(&identities);
-                let boot_sessions: Vec<NetworkSession> = (0..seeds.len())
+                let network_sessions: Vec<NetworkSession> = (0..seeds.len())
                     .map(|i| {
                         let identity = identities[i].clone();
                         NetworkSession {
@@ -102,7 +95,7 @@
                         }
                     })
                     .collect();
-                boot_sessions
+                network_sessions
             }
             NetworkType::GrpcChannel => {
                 let networks = setup_local_grpc_networking(identities.clone()).await?;
@@ -118,7 +111,7 @@
                     .into_iter()
                     .map(|r| r.map_err(eyre::Report::new))
                     .collect::<eyre::Result<Vec<_>>>()?;
-                let boot_sessions: Vec<NetworkSession> =
+                let network_sessions: Vec<NetworkSession> =
                     izip!(identities.into_iter(), grpc_sessions.into_iter())
                         .map(|(id, session)| NetworkSession {
                             session_id: sess_id,
@@ -127,22 +120,15 @@
                             own_identity: id,
                         })
                         .collect();
-                boot_sessions
+                network_sessions
             }
         };
 
         let mut jobs = vec![];
-<<<<<<< HEAD
-        for (player_id, mut boot_session) in boot_sessions.into_iter().enumerate() {
+        for (player_id, mut boot_session) in network_sessions.into_iter().enumerate() {
             let player_seed = seeds[player_id];
             let task = tokio::spawn(async move {
                 let prf = setup_replicated_prf(&mut boot_session, player_seed)
-=======
-        for (player_id, boot_session) in boot_sessions.into_iter().enumerate() {
-            let player_seed = seeds[player_id];
-            let task = tokio::spawn(async move {
-                let prf = setup_replicated_prf(&boot_session, player_seed)
->>>>>>> 3bb91194
                     .await
                     .unwrap();
                 (boot_session, prf)
@@ -153,17 +139,10 @@
             .await
             .into_iter()
             .map(|t| {
-<<<<<<< HEAD
                 let (network_session, prf) = t?;
                 Ok(Session {
                     network_session,
                     prf,
-=======
-                let (boot_session, setup) = t?;
-                Ok(Session {
-                    boot_session,
-                    setup,
->>>>>>> 3bb91194
                 })
             })
             .collect::<eyre::Result<Vec<_>>>()?;
