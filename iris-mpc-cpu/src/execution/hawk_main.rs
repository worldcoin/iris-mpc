--- conflicted
+++ resolved
@@ -27,7 +27,6 @@
 use intra_batch::intra_batch_is_match;
 use iris_mpc_common::helpers::{
     smpc_request::{REAUTH_MESSAGE_TYPE, RESET_CHECK_MESSAGE_TYPE, UNIQUENESS_MESSAGE_TYPE},
-    smpc_request::{REAUTH_MESSAGE_TYPE, RESET_CHECK_MESSAGE_TYPE, UNIQUENESS_MESSAGE_TYPE},
     statistics::BucketStatistics,
 };
 use iris_mpc_common::job::Eye;
@@ -44,11 +43,7 @@
 };
 use rand::{thread_rng, Rng, RngCore, SeedableRng};
 use rand_chacha::ChaCha8Rng;
-<<<<<<< HEAD
 use reset::{apply_deletions, search_to_reset, ResetPlan, ResetRequests};
-=======
-use reset::{search_to_reset, ResetPlan, ResetRequests};
->>>>>>> eae84acf
 use scheduler::parallelize;
 use search::{SearchParams, SearchQueries};
 use siphasher::sip::SipHasher13;
@@ -842,13 +837,10 @@
             queries: Arc::new(queries),
         }
     }
-<<<<<<< HEAD
 
     fn deletion_ids(&self, iris_store: &SharedIrises) -> Vec<VectorId> {
         iris_store.from_0_indices(&self.batch.deletion_requests_indices)
     }
-=======
->>>>>>> eae84acf
 }
 
 #[derive(Clone, Debug, PartialEq, Eq)]
