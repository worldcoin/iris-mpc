use super::player::Identity;
use crate::{
    execution::{
<<<<<<< HEAD
        hawk_main::{cpu_threadpool::CpuWorkerHandle, search::SearchIds},
=======
        hawk_main::{insert::InsertPlanV, search::SearchIds},
>>>>>>> 3e20b218
        local::generate_local_identities,
        player::{Role, RoleAssignment},
        session::{NetworkSession, Session, SessionId},
    },
    hawkers::{
        aby3::aby3_store::{Aby3Query, Aby3SharedIrises, Aby3SharedIrisesRef, Aby3Store},
        shared_irises::SharedIrises,
    },
    hnsw::{
        graph::graph_store, searcher::ConnectPlanV, GraphMem, HnswParams, HnswSearcher, VectorStore,
    },
    network::tcp::{build_network_handle, NetworkHandle},
    protocol::{
        ops::{compare_min_threshold_buckets, setup_replicated_prf, setup_shared_seed},
        shared_iris::GaloisRingSharedIris,
    },
};
use clap::Parser;
use eyre::{eyre, Report, Result};
use futures::try_join;
use intra_batch::intra_batch_is_match;
use iris_mpc_common::job::Eye;
use iris_mpc_common::{
    config::TlsConfig,
    helpers::{
        smpc_request::{REAUTH_MESSAGE_TYPE, RESET_CHECK_MESSAGE_TYPE, UNIQUENESS_MESSAGE_TYPE},
        statistics::BucketStatistics,
    },
    vector_id::VectorId,
};
use iris_mpc_common::{
    helpers::inmemory_store::InMemoryStore,
    job::{BatchQuery, JobSubmissionHandle},
    ROTATIONS,
};
use iris_mpc_common::{helpers::sync::ModificationKey, job::RequestIndex};
use itertools::{izip, Itertools};
use matching::{
    Decision, Filter, MatchId,
    OnlyOrBoth::{Both, Only},
    RequestType, UniquenessRequest,
};
use rand::{thread_rng, Rng, SeedableRng};
use rand_chacha::ChaCha8Rng;
use reset::{apply_deletions, search_to_reset, ResetPlan, ResetRequests};
use scheduler::parallelize;
use search::{SearchParams, SearchQueries};
use serde::{Deserialize, Serialize};
use siphasher::sip::SipHasher13;
use std::{
    collections::{BTreeMap, HashMap},
    future::Future,
    hash::{Hash, Hasher},
    ops::Not,
    sync::Arc,
    time::Instant,
    vec,
};
use tokio::{
    join,
    sync::{mpsc, oneshot, RwLock, RwLockWriteGuard},
};

pub type GraphStore = graph_store::GraphPg<Aby3Store>;
pub type GraphTx<'a> = graph_store::GraphTx<'a, Aby3Store>;

pub(crate) mod cpu_threadpool;
pub(crate) mod insert;
mod intra_batch;
mod is_match_batch;
mod matching;
mod reset;
mod rot;
pub(crate) mod scheduler;
pub(crate) mod search;
pub mod state_check;
use crate::protocol::ops::{open_ring, translate_threshold_a, MATCH_THRESHOLD_RATIO};
use crate::shares::share::DistanceShare;
use is_match_batch::calculate_missing_is_match;
use rot::VecRots;

#[derive(Clone, Parser)]
#[allow(non_snake_case)]
pub struct HawkArgs {
    #[clap(short, long)]
    pub party_index: usize,

    #[clap(short, long, value_delimiter = ',')]
    pub addresses: Vec<String>,

    #[clap(short, long, default_value_t = 2)]
    pub request_parallelism: usize,

    #[clap(long, default_value_t = 2)]
    pub connection_parallelism: usize,

    #[clap(long, default_value_t = 320)]
    pub hnsw_param_ef_constr: usize,

    #[clap(long, default_value_t = 256)]
    pub hnsw_param_M: usize,

    #[clap(long, default_value_t = 256)]
    pub hnsw_param_ef_search: usize,

    #[clap(long)]
    pub hnsw_prf_key: Option<u64>,

    #[clap(long, default_value_t = false)]
    pub disable_persistence: bool,

    #[clap(long, default_value_t = 64)]
    pub match_distances_buffer_size: usize,

    #[clap(long, default_value_t = 10)]
    pub n_buckets: usize,

    #[clap(flatten)]
    pub tls: Option<TlsConfig>,

    #[clap(short, long, default_value_t = 8)]
    pub cpu_threads: usize,
}

/// HawkActor manages the state of the HNSW database and connections to other
/// MPC nodes.
pub struct HawkActor {
    args: HawkArgs,

    // ---- Shared setup ----
    searcher: Arc<HnswSearcher>,
    prf_key: Option<Arc<[u8; 16]>>,
    role_assignments: Arc<HashMap<Role, Identity>>,
    cpu_worker_handle: CpuWorkerHandle,

    // ---- My state ----
    /// A size used by the startup loader.
    loader_db_size: usize,
    iris_store: BothEyes<Aby3SharedIrisesRef>,
    graph_store: BothEyes<GraphRef>,
    anonymized_bucket_statistics: BothEyes<BucketStatistics>,

    /// ---- Distances cache ----
    /// Cache of distances for each eye.
    /// Eye -> List of Lists of distances, where the inner list is all distances for rotations of a query.
    /// In a later step, these distances will be reduced to a single, minimum distance per query.
    distances_cache: BothEyes<DistanceCache>,

    // ---- My network setup ----
    networking: Box<dyn NetworkHandle>,
    party_id: usize,
}

#[derive(Clone, Default)]
struct DistanceCache {
    distances_cache: Vec<Vec<DistanceShare<u32>>>,
    total_size: usize,
}

impl DistanceCache {
    fn total_size(&self) -> usize {
        self.total_size
    }

    fn extend(&mut self, other: impl Iterator<Item = Vec<DistanceShare<u32>>>) {
        let mut count = 0;
        self.distances_cache
            .extend(other.inspect(|v| count += v.len()));
        self.total_size += count;
    }

    fn clear(&mut self) {
        self.distances_cache.clear();
        self.total_size = 0;
    }

    fn as_slice(&self) -> &[Vec<DistanceShare<u32>>] {
        &self.distances_cache
    }
}

#[derive(Clone, Copy, Debug, Hash, PartialEq)]
pub enum StoreId {
    Left = 0,
    Right = 1,
}

pub const LEFT: usize = 0;
pub const RIGHT: usize = 1;
pub const STORE_IDS: BothEyes<StoreId> = [StoreId::Left, StoreId::Right];

impl TryFrom<usize> for StoreId {
    type Error = Report;

    fn try_from(value: usize) -> std::result::Result<Self, Self::Error> {
        match value {
            0 => Ok(StoreId::Left),
            1 => Ok(StoreId::Right),
            _ => Err(eyre!(
                "Invalid usize representation of StoreId, valid inputs are 0 (left) and 1 (right)"
            )),
        }
    }
}

// TODO: Merge with the same in iris-mpc-gpu.
// Orientation enum to indicate the orientation of the iris code during the batch processing.
// Normal: Normal orientation of the iris code.
// Mirror: Mirrored orientation of the iris code: Used to detect full-face mirror attacks.
#[derive(Debug, Clone, Copy, PartialEq, Eq)]
pub enum Orientation {
    Normal = 0,
    Mirror = 1,
}

// TODO: Merge with the same in iris-mpc-gpu.
/// The index in `ServerJobResult::merged_results` which means "no matches and no insertions".
const NON_MATCH_ID: u32 = u32::MAX;

impl std::fmt::Display for StoreId {
    fn fmt(&self, f: &mut std::fmt::Formatter) -> std::fmt::Result {
        match self {
            StoreId::Left => {
                write!(f, "Left")
            }
            StoreId::Right => {
                write!(f, "Right")
            }
        }
    }
}

/// BothEyes is an alias for types that apply to both left and right eyes.
pub type BothEyes<T> = [T; 2];
/// BothOrient is an alias for types that apply to both orientations (normal and mirror).
pub type BothOrient<T> = [T; 2];
/// VecRequests are lists of things for each request of a batch.
pub(crate) type VecRequests<T> = Vec<T>;
type VecBuckets = Vec<u32>;
/// VecEdges are lists of things for each neighbor of a vector (graph edges).
type VecEdges<T> = Vec<T>;
/// MapEdges are maps from neighbor IDs to something.
type MapEdges<T> = HashMap<VectorId, T>;
/// If true, a match is `left OR right`, otherwise `left AND right`.
type UseOrRule = bool;

type Aby3Ref = Arc<RwLock<Aby3Store>>;

type GraphRef = Arc<RwLock<GraphMem<Aby3Store>>>;
pub type GraphMut<'a> = RwLockWriteGuard<'a, GraphMem<Aby3Store>>;

/// HawkSession is a unit of parallelism when operating on the HawkActor.
#[derive(Clone)]
pub struct HawkSession {
    pub aby3_store: Aby3Ref,
    pub graph_store: GraphRef,
    pub hnsw_prf_key: Arc<[u8; 16]>,
}

pub type SearchResult = (
    <Aby3Store as VectorStore>::VectorRef,
    <Aby3Store as VectorStore>::DistanceRef,
);

#[derive(Debug, Clone)]
pub struct HawkInsertPlan {
    pub plan: InsertPlanV<Aby3Store>,
    pub match_count: usize,
}

/// ConnectPlan specifies how to connect a new node to the HNSW graph.
/// This includes the updates to the neighbors' own neighbor lists, including
/// bilateral edges.
pub type ConnectPlan = ConnectPlanV<Aby3Store>;

impl HawkInsertPlan {
    pub fn match_ids(&self) -> Vec<VectorId> {
        self.plan
            .links
            .iter()
            .take(1)
            .flat_map(|bottom_layer| bottom_layer.iter())
            .take(self.match_count)
            .map(|(id, _)| *id)
            .collect_vec()
    }
}

impl HawkActor {
    pub async fn from_cli(args: &HawkArgs) -> Result<Self> {
        Self::from_cli_with_graph_and_store(
            args,
            [(); 2].map(|_| GraphMem::<Aby3Store>::new()),
            [(); 2].map(|_| Aby3Store::new_storage(None)),
        )
        .await
    }

    pub async fn from_cli_with_graph_and_store(
        args: &HawkArgs,
        graph: BothEyes<GraphMem<Aby3Store>>,
        iris_store: BothEyes<Aby3SharedIrises>,
    ) -> Result<Self> {
        let search_params = HnswParams::new(
            args.hnsw_param_ef_constr,
            args.hnsw_param_ef_search,
            args.hnsw_param_M,
        );
        let searcher = Arc::new(HnswSearcher {
            params: search_params,
        });

        let identities = generate_local_identities();

        let role_assignments: RoleAssignment = identities
            .iter()
            .enumerate()
            .map(|(index, id)| (Role::new(index), id.clone()))
            .collect();

        let my_index = args.party_index;

        let networking = build_network_handle(args, &identities).await?;
        let graph_store = graph.map(GraphMem::to_arc);
        let iris_store = iris_store.map(SharedIrises::to_arc);

        let bucket_statistics_left = BucketStatistics::new(
            args.match_distances_buffer_size,
            args.n_buckets,
            my_index,
            Eye::Left,
        );
        let bucket_statistics_right = BucketStatistics::new(
            args.match_distances_buffer_size,
            args.n_buckets,
            my_index,
            Eye::Right,
        );

        let cpu_worker_handle = cpu_threadpool::init_workers(args.cpu_threads);

        Ok(HawkActor {
            args: args.clone(),
            searcher,
            prf_key: None,
            loader_db_size: 0,
            iris_store,
            graph_store,
            anonymized_bucket_statistics: [bucket_statistics_left, bucket_statistics_right],
            distances_cache: [Default::default(), Default::default()],
            role_assignments: Arc::new(role_assignments),
            networking,
            party_id: my_index,
            cpu_worker_handle,
        })
    }

    pub fn searcher(&self) -> Arc<HnswSearcher> {
        self.searcher.clone()
    }

    pub fn iris_store(&self, store_id: StoreId) -> Aby3SharedIrisesRef {
        self.iris_store[store_id as usize].clone()
    }

    pub fn graph_store(&self, store_id: StoreId) -> GraphRef {
        self.graph_store[store_id as usize].clone()
    }

    pub async fn db_size(&self) -> usize {
        self.iris_store[LEFT].read().await.db_size()
    }

    /// Initialize the shared PRF key for HNSW graph insertion layer selection.
    ///
    /// The PRF key is either statically injected via configuration in TEST environments or
    /// mutually derived with other MPC parties in PROD environments.
    ///
    /// This PRF key is used to determine insertion heights for new elements added to the
    /// HNSW graphs, so is configured to be equal across all sessions, and initialized once
    /// upon startup of the `HawkActor` instance.
    async fn get_or_init_prf_key(
        &mut self,
        network_session: &mut NetworkSession,
    ) -> Result<Arc<[u8; 16]>> {
        if self.prf_key.is_none() {
            let prf_key_ = if let Some(prf_key) = self.args.hnsw_prf_key {
                tracing::info!("Initializing HNSW shared PRF key to static value {prf_key:?}");
                (prf_key as u128).to_le_bytes()
            } else {
                tracing::info!("Initializing HNSW shared PRF key to mutually derived random value");
                let my_prf_key = thread_rng().gen();
                setup_shared_seed(network_session, my_prf_key)
                    .await
                    .unwrap_or_else(|err| {
                        tracing::warn!("Unable to initialize shared HNSW PRF key: {err}");
                        tracing::warn!("Using default PRF key value [0u8; 16]");
                        [0u8; 16]
                    })
            };
            let prf_key = Arc::new(prf_key_);

            self.prf_key = Some(prf_key);
        }

        Ok(self.prf_key.as_ref().unwrap().clone())
    }

    pub async fn new_sessions_orient(&mut self) -> Result<BothOrient<BothEyes<Vec<HawkSession>>>> {
        let [mut left, mut right] = self.new_sessions().await?;

        let left_mirror = left.split_off(left.len() / 2);
        let right_mirror = right.split_off(right.len() / 2);
        Ok([[left, right], [left_mirror, right_mirror]])
    }

    pub async fn new_sessions(&mut self) -> Result<BothEyes<Vec<HawkSession>>> {
        let mut network_sessions = vec![];
        for tcp_session in self.networking.make_sessions().await? {
            network_sessions.push(NetworkSession {
                session_id: tcp_session.id(),
                role_assignments: self.role_assignments.clone(),
                networking: Box::new(tcp_session),
                own_role: Role::new(self.party_id),
            });
        }
        let hnsw_prf_key = self.get_or_init_prf_key(&mut network_sessions[0]).await?;

        // todo: replace this with array_chunks::<2>() once that feature
        // is stabilized in Rust.
        let mut it = network_sessions.drain(..);
        let mut left = vec![];
        let mut right = vec![];
        while let (Some(l), Some(r)) = (it.next(), it.next()) {
            left.push(l);
            right.push(r);
        }

        // Futures to create sessions, ids interleaved by side: (Left, 0), (Right, 1), (Left, 2), (Right, 3), ...
        let (sessions_left, sessions_right): (Vec<_>, Vec<_>) = izip!(left, right)
            .map(|(left, right)| {
                (
                    self.create_session(StoreId::Left, left, &hnsw_prf_key),
                    self.create_session(StoreId::Right, right, &hnsw_prf_key),
                )
            })
            .unzip();

        let (l, r) = try_join!(
            parallelize(sessions_left.into_iter()),
            parallelize(sessions_right.into_iter()),
        )?;
        tracing::debug!("Created {} MPC sessions.", self.args.request_parallelism);
        Ok([l, r])
    }

    fn create_session(
        &self,
        store_id: StoreId,
        mut network_session: NetworkSession,
        hnsw_prf_key: &Arc<[u8; 16]>,
    ) -> impl Future<Output = Result<HawkSession>> {
        let storage = self.iris_store(store_id);
        let graph_store = self.graph_store(store_id);
        let hnsw_prf_key = hnsw_prf_key.clone();
        let cpu_worker_handle = self.cpu_worker_handle.clone();

        async move {
            let my_session_seed = thread_rng().gen();
            let prf = setup_replicated_prf(&mut network_session, my_session_seed).await?;
            let aby3_store = Aby3Store {
                session: Session {
                    network_session,
                    prf,
                },
                storage,
            };

            let hawk_session = HawkSession {
<<<<<<< HEAD
                aby3_store: Aby3Store {
                    session: Session {
                        network_session,
                        prf,
                    },
                    storage,
                    cpu_worker_handle,
                },
=======
                aby3_store: Arc::new(RwLock::new(aby3_store)),
>>>>>>> 3e20b218
                graph_store,
                hnsw_prf_key,
            };

            Ok(hawk_session)
        }
    }

    pub async fn insert(
        &mut self,
        sessions: &[HawkSession],
        plans: VecRequests<Option<HawkInsertPlan>>,
        update_ids: &VecRequests<Option<VectorId>>,
    ) -> Result<VecRequests<Option<ConnectPlan>>> {
        // Map insertion plans to inner InsertionPlanV
        let plans = plans.into_iter().map(|p| p.map(|p| p.plan)).collect_vec();

        // Plans are to be inserted at the next version of non-None entries in `update_ids`
        let insertion_ids = update_ids
            .iter()
            .map(|id_option| id_option.map(|original_id| original_id.next_version()))
            .collect_vec();

        // Parallel insertions are not supported, so only one session is needed.
        let session = &sessions[0];
        let mut store = session.aby3_store.write().await;
        let mut graph = session.graph_store.write().await;

        insert::insert(
            &mut *store,
            &mut *graph,
            &self.searcher,
            plans,
            &insertion_ids,
        )
        .await
    }

    async fn update_anon_stats(
        &mut self,
        sessions: &BothEyes<Vec<HawkSession>>,
        search_results: &BothEyes<VecRequests<VecRots<HawkInsertPlan>>>,
    ) -> Result<()> {
        for side in [LEFT, RIGHT] {
            self.cache_distances(side, &search_results[side]);
            let session = &mut sessions[side][0].aby3_store.write().await.session;
            self.fill_anonymized_statistics_buckets(session, side)
                .await?;
        }
        Ok(())
    }

    fn calculate_threshold_a(n_buckets: usize) -> Vec<u32> {
        (1..=n_buckets)
            .map(|x: usize| {
                translate_threshold_a(MATCH_THRESHOLD_RATIO / (n_buckets as f64) * (x as f64))
            })
            .collect_vec()
    }

    fn cache_distances(&mut self, side: usize, search_results: &[VecRots<HawkInsertPlan>]) {
        // maps query_id and db_id to a vector of distances.
        let mut distances_with_ids: BTreeMap<(u32, u32), Vec<DistanceShare<u32>>> = BTreeMap::new();
        for (query_idx, vec_rots) in search_results.iter().enumerate() {
            for insert_plan in vec_rots.iter() {
                let last_layer_insert_plan = match insert_plan.plan.links.first() {
                    Some(neighbors) => neighbors,
                    None => continue,
                };

                // only insert_plan.match_count neighbors are actually matches.
                let matches = last_layer_insert_plan.iter().take(insert_plan.match_count);

                for (vector_id, distance) in matches {
                    let distance_share = distance.clone();
                    distances_with_ids
                        .entry((query_idx as u32, vector_id.serial_id()))
                        .or_default()
                        .push(distance_share);
                }
            }
        }

        tracing::info!(
            "Keeping distances for eye {side} out of {} search results. Cache size: {}/{}",
            search_results.len(),
            self.distances_cache[side].total_size(),
            self.args.match_distances_buffer_size,
        );
        self.distances_cache[side].extend(distances_with_ids.into_values());
    }

    async fn compute_buckets(&self, session: &mut Session, side: usize) -> Result<VecBuckets> {
        let translated_thresholds = Self::calculate_threshold_a(self.args.n_buckets);
        let bucket_result_shares = compare_min_threshold_buckets(
            session,
            translated_thresholds.as_slice(),
            self.distances_cache[side].as_slice(),
        )
        .await?;

        let buckets = open_ring(session, &bucket_result_shares).await?;
        Ok(buckets)
    }

    async fn fill_anonymized_statistics_buckets(
        &mut self,
        session: &mut Session,
        side: usize,
    ) -> Result<()> {
        if self.distances_cache[side].total_size() > self.args.match_distances_buffer_size {
            tracing::info!(
                "Gathered enough distances for eye {side}: {}, filling anonymized stats buckets",
                self.distances_cache[side].total_size()
            );
            let buckets = self.compute_buckets(session, side).await?;
            self.anonymized_bucket_statistics[side].fill_buckets(
                &buckets,
                MATCH_THRESHOLD_RATIO,
                self.anonymized_bucket_statistics[side].next_start_time_utc_timestamp,
            );
            self.distances_cache[side].clear();
        }
        Ok(())
    }

    /// Borrow the in-memory iris and graph stores to modify them.
    pub async fn as_iris_loader(&mut self) -> (IrisLoader, GraphLoader) {
        (
            IrisLoader {
                party_id: self.party_id,
                db_size: &mut self.loader_db_size,
                irises: [
                    self.iris_store[0].write().await,
                    self.iris_store[1].write().await,
                ],
            },
            GraphLoader([
                self.graph_store[0].write().await,
                self.graph_store[1].write().await,
            ]),
        )
    }
}

pub fn session_seeded_rng(base_seed: u64, store_id: StoreId, session_id: SessionId) -> ChaCha8Rng {
    let mut hasher = SipHasher13::new();
    (base_seed, store_id, session_id).hash(&mut hasher);
    let seed = hasher.finish();
    ChaCha8Rng::seed_from_u64(seed)
}

pub type Aby3SharedIrisesMut<'a> = RwLockWriteGuard<'a, Aby3SharedIrises>;

pub struct IrisLoader<'a> {
    party_id: usize,
    db_size: &'a mut usize,
    irises: BothEyes<Aby3SharedIrisesMut<'a>>,
}

#[allow(clippy::needless_lifetimes)]
impl<'a> InMemoryStore for IrisLoader<'a> {
    fn load_single_record_from_db(
        &mut self,
        _index: usize, // TODO: Map.
        vector_id: VectorId,
        left_code: &[u16],
        left_mask: &[u16],
        right_code: &[u16],
        right_mask: &[u16],
    ) {
        for (side, code, mask) in izip!(
            &mut self.irises,
            [left_code, right_code],
            [left_mask, right_mask]
        ) {
            let iris = GaloisRingSharedIris::try_from_buffers(self.party_id, code, mask)
                .expect("Wrong code or mask size");
            side.insert(vector_id, iris);
        }
    }

    fn increment_db_size(&mut self, _index: usize) {
        *self.db_size += 1;
    }

    fn reserve(&mut self, additional: usize) {
        for side in &mut self.irises {
            side.reserve(additional);
        }
    }

    fn current_db_sizes(&self) -> impl std::fmt::Debug {
        *self.db_size
    }

    fn fake_db(&mut self, size: usize) {
        *self.db_size = size;
        let iris = Arc::new(GaloisRingSharedIris::default_for_party(self.party_id));
        for side in &mut self.irises {
            for i in 0..size {
                side.insert(VectorId::from_serial_id(i as u32), iris.clone());
            }
        }
    }
}

pub struct GraphLoader<'a>(BothEyes<GraphMut<'a>>);

#[allow(clippy::needless_lifetimes)]
impl<'a> GraphLoader<'a> {
    pub async fn load_graph_store(
        self,
        graph_store: &GraphStore,
        parallelism: usize,
    ) -> Result<()> {
        let now = Instant::now();

        // Spawn two independent transactions and load each graph in parallel.
        let (graph_left, graph_right) = join!(
            async {
                let mut graph_tx = graph_store.tx().await?;
                graph_tx
                    .with_graph(StoreId::Left)
                    .load_to_mem(graph_store.pool(), parallelism)
                    .await
            },
            async {
                let mut graph_tx = graph_store.tx().await?;
                graph_tx
                    .with_graph(StoreId::Right)
                    .load_to_mem(graph_store.pool(), parallelism)
                    .await
            }
        );
        let graph_left = graph_left.expect("Could not load left graph");
        let graph_right = graph_right.expect("Could not load right graph");

        let GraphLoader(mut graphs) = self;
        *graphs[LEFT] = graph_left;
        *graphs[RIGHT] = graph_right;
        tracing::info!(
            "GraphLoader: Loaded left and right graphs in {:?}",
            now.elapsed()
        );
        Ok(())
    }
}

struct HawkJob {
    request: HawkRequest,
    return_channel: oneshot::Sender<Result<HawkResult>>,
}

/// HawkRequest contains a batch of items to search.
#[derive(Clone, Debug)]
pub struct HawkRequest {
    batch: BatchQuery,
    queries: SearchQueries,
    queries_mirror: SearchQueries,
    ids: SearchIds,
}

// TODO: Unify `BatchQuery` and `HawkRequest`.
// TODO: Unify `BatchQueryEntries` and `Vec<GaloisRingSharedIris>`.
impl From<BatchQuery> for HawkRequest {
    fn from(batch: BatchQuery) -> Self {
        let n_queries = batch.request_ids.len();

        let extract_queries = |orient: Orientation| {
            let oriented = match orient {
                Orientation::Normal => [
                    // For left and right eyes.
                    (
                        &batch.left_iris_rotated_requests.code,
                        &batch.left_iris_rotated_requests.mask,
                        &batch.left_iris_interpolated_requests.code,
                        &batch.left_iris_interpolated_requests.mask,
                    ),
                    (
                        &batch.right_iris_rotated_requests.code,
                        &batch.right_iris_rotated_requests.mask,
                        &batch.right_iris_interpolated_requests.code,
                        &batch.right_iris_interpolated_requests.mask,
                    ),
                ],
                Orientation::Mirror => [
                    // Swap the left and right sides to match against the opposite side database:
                    // original left <-> mirrored interpolated right, and vice versa.
                    // The original not-swapped queries are kept for intra-batch matching.
                    (
                        &batch.left_iris_rotated_requests.code,
                        &batch.left_iris_rotated_requests.mask,
                        &batch.right_mirrored_iris_interpolated_requests.code,
                        &batch.right_mirrored_iris_interpolated_requests.mask,
                    ),
                    (
                        &batch.right_iris_rotated_requests.code,
                        &batch.right_iris_rotated_requests.mask,
                        &batch.left_mirrored_iris_interpolated_requests.code,
                        &batch.left_mirrored_iris_interpolated_requests.mask,
                    ),
                ],
            };

            let queries = oriented.map(|(codes, masks, codes_proc, masks_proc)| {
                // Associate the raw and processed versions of codes and masks.
                izip!(codes, masks, codes_proc, masks_proc)
                    // The batch is a concatenation of rotations.
                    .chunks(ROTATIONS)
                    .into_iter()
                    .map(|chunk| {
                        // Collect the rotations for one request.
                        chunk
                            .map(|(code, mask, code_proc, mask_proc)| {
                                // Convert to the query type of Aby3Store
                                let iris = Arc::new(GaloisRingSharedIris {
                                    code: code.clone(),
                                    mask: mask.clone(),
                                });
                                let iris_proc = Arc::new(GaloisRingSharedIris {
                                    code: code_proc.clone(),
                                    mask: mask_proc.clone(),
                                });
                                Aby3Query { iris, iris_proc }
                            })
                            .collect_vec()
                            .into()
                    })
                    .collect_vec()
            });

            assert_eq!(n_queries, queries[LEFT].len());
            assert_eq!(n_queries, queries[RIGHT].len());
            Arc::new(queries)
        };

        let ids = Arc::new(batch.request_ids.clone());

        assert!(n_queries <= batch.requests_order.len());
        assert_eq!(n_queries, batch.request_types.len());
        assert_eq!(n_queries, batch.or_rule_indices.len());
        Self {
            queries: extract_queries(Orientation::Normal),
            queries_mirror: extract_queries(Orientation::Mirror),
            batch,
            ids,
        }
    }
}

impl HawkRequest {
    fn request_types(
        &self,
        iris_store: &Aby3SharedIrises,
        orient: Orientation,
    ) -> VecRequests<RequestType> {
        use RequestType::*;

        self.batch
            .request_types
            .iter()
            .enumerate()
            .map(|(i, request_type)| match request_type.as_str() {
                UNIQUENESS_MESSAGE_TYPE => Uniqueness(UniquenessRequest {
                    skip_persistence: *self.batch.skip_persistence.get(i).unwrap(),
                }),
                REAUTH_MESSAGE_TYPE => Reauth(if orient == Orientation::Normal {
                    let request_id = &self.batch.request_ids[i];

                    let or_rule = *self
                        .batch
                        .reauth_use_or_rule
                        .get(request_id)
                        .unwrap_or(&false);

                    self.batch
                        .reauth_target_indices
                        .get(request_id)
                        .map(|&idx| {
                            let target_id = iris_store.from_0_indices(&[idx])[0];
                            (target_id, or_rule)
                        })
                } else {
                    None
                }),
                RESET_CHECK_MESSAGE_TYPE => ResetCheck,
                _ => Unsupported,
            })
            .collect_vec()
    }

    fn queries(&self, orient: Orientation) -> SearchQueries {
        match orient {
            Orientation::Normal => self.queries.clone(),
            Orientation::Mirror => self.queries_mirror.clone(),
        }
    }

    fn luc_ids(&self, iris_store: &Aby3SharedIrises) -> VecRequests<Vec<VectorId>> {
        let luc_lookback_ids = iris_store.last_vector_ids(self.batch.luc_lookback_records);

        izip!(&self.batch.or_rule_indices, &self.batch.request_types)
            .map(|(or_rule_idx, request_type)| {
                let mut or_rule_ids = iris_store.from_0_indices(or_rule_idx);

                let lookback =
                    request_type != REAUTH_MESSAGE_TYPE && request_type != RESET_CHECK_MESSAGE_TYPE;
                if lookback {
                    or_rule_ids.extend_from_slice(&luc_lookback_ids);
                };

                or_rule_ids
            })
            .collect_vec()
    }

    fn reset_updates(&self, iris_store: &Aby3SharedIrises) -> ResetRequests {
        let queries = [LEFT, RIGHT].map(|side| {
            self.batch
                .reset_update_shares
                .iter()
                .map(|iris| {
                    let iris = if side == LEFT {
                        GaloisRingSharedIris {
                            code: iris.code_left.clone(),
                            mask: iris.mask_left.clone(),
                        }
                    } else {
                        GaloisRingSharedIris {
                            code: iris.code_right.clone(),
                            mask: iris.mask_right.clone(),
                        }
                    };
                    let query = Aby3Query::new_from_raw(iris);
                    VecRots::new_center_only(query)
                })
                .collect_vec()
        });
        ResetRequests {
            vector_ids: iris_store.from_0_indices(&self.batch.reset_update_indices),
            request_ids: Arc::new(self.batch.reset_update_request_ids.clone()),
            queries: Arc::new(queries),
        }
    }

    fn deletion_ids(&self, iris_store: &Aby3SharedIrises) -> Vec<VectorId> {
        iris_store.from_0_indices(&self.batch.deletion_requests_indices)
    }
}

#[derive(Clone, Debug, PartialEq, Eq)]
pub struct HawkResult {
    batch: BatchQuery,
    match_results: matching::BatchStep3,
    connect_plans: HawkMutation,
    anonymized_bucket_statistics: BothEyes<BucketStatistics>,
}

impl HawkResult {
    fn new(
        batch: BatchQuery,
        match_results: matching::BatchStep3,
        connect_plans: HawkMutation,
        anonymized_bucket_statistics: BothEyes<BucketStatistics>,
    ) -> Self {
        HawkResult {
            batch,
            match_results,
            connect_plans,
            anonymized_bucket_statistics,
        }
    }

    /// For successful uniqueness insertions, return the inserted index.
    /// For successful reauths, return the index of the updated target.
    /// Otherwise, return the index of some match.
    /// In cases with neither insertions nor matches, return the special u32::MAX.
    fn merged_results(&self) -> Vec<u32> {
        let match_indices = self.select_indices(Filter {
            eyes: Both,
            orient: Both,
            intra_batch: true,
        });

        match_indices
            .into_iter()
            .enumerate()
            .map(|(request_i, match_indices)| {
                if let Some(inserted_id) = self.inserted_id(request_i) {
                    inserted_id.index()
                } else if let Some(&match_index) = match_indices.first() {
                    match_index
                } else {
                    NON_MATCH_ID
                }
            })
            .collect_vec()
    }

    fn inserted_id(&self, request_i: usize) -> Option<VectorId> {
        self.connect_plans
            .get_by_request_index(RequestIndex::UniqueReauthResetCheck(request_i))
            .and_then(|mutation| {
                mutation.plans[LEFT]
                    .as_ref()
                    .or(mutation.plans[RIGHT].as_ref())
                    .map(|plan| plan.inserted_vector)
            })
    }

    fn select(&self, filter: Filter) -> (VecRequests<Vec<u32>>, VecRequests<usize>) {
        let indices = self.select_indices(filter);
        let counts = indices.iter().map(|ids| ids.len()).collect_vec();
        (indices, counts)
    }

    fn select_indices(&self, filter: Filter) -> VecRequests<Vec<u32>> {
        use MatchId::*;

        self.match_results
            .select(filter)
            .iter()
            .map(|matches| {
                matches
                    .iter()
                    .filter_map(|&m| match m {
                        Search(id) | Luc(id) | Reauth(id) => Some(id),
                        IntraBatch(req_i) => self.inserted_id(req_i),
                    })
                    .map(|id| id.index())
                    .sorted()
                    .dedup()
                    .collect_vec()
            })
            .collect_vec()
    }

    fn matched_batch_request_ids(&self) -> Vec<Vec<String>> {
        let per_match = |id: &MatchId| match id {
            MatchId::IntraBatch(req_i) => Some(self.batch.request_ids[*req_i].clone()),
            _ => None,
        };

        self.match_results
            .select(Filter {
                eyes: Both,
                orient: Both,
                intra_batch: true,
            })
            .iter()
            .map(|matches| matches.iter().filter_map(per_match).collect_vec())
            .collect_vec()
    }

    const MATCH_IDS_FILTER: Filter = Filter {
        eyes: Both,
        orient: Only(Orientation::Normal),
        intra_batch: false,
    };

    fn job_result(self) -> ServerJobResult {
        use Decision::*;
        use Orientation::{Mirror, Normal};
        use StoreId::{Left, Right};

        let decisions = self.match_results.decisions();

        let matches = decisions
            .iter()
            .map(|&d| matches!(d, UniqueInsert).not())
            .collect_vec();

        let matches_with_skip_persistence = decisions
            .iter()
            .map(|&d| matches!(d, UniqueInsert | UniqueInsertSkipped).not())
            .collect_vec();

        let match_ids = self.select_indices(Self::MATCH_IDS_FILTER);

        let (partial_match_ids_left, partial_match_counters_left) = self.select(Filter {
            eyes: Only(Left),
            orient: Only(Normal),
            intra_batch: false,
        });

        let (partial_match_ids_right, partial_match_counters_right) = self.select(Filter {
            eyes: Only(Right),
            orient: Only(Normal),
            intra_batch: false,
        });

        let (full_face_mirror_match_ids, _) = self.select(Filter {
            eyes: Both,
            orient: Only(Mirror),
            intra_batch: false,
        });

        let (full_face_mirror_partial_match_ids_left, full_face_mirror_partial_match_counters_left) =
            self.select(Filter {
                eyes: Only(Left),
                orient: Only(Mirror),
                intra_batch: false,
            });

        let (
            full_face_mirror_partial_match_ids_right,
            full_face_mirror_partial_match_counters_right,
        ) = self.select(Filter {
            eyes: Only(Right),
            orient: Only(Mirror),
            intra_batch: false,
        });

        let full_face_mirror_attack_detected = izip!(&match_ids, &full_face_mirror_match_ids)
            .map(|(normal, mirror)| normal.is_empty() && !mirror.is_empty())
            .collect_vec();

        let merged_results = self.merged_results();
        let matched_batch_request_ids = self.matched_batch_request_ids();

        let anonymized_bucket_statistics_left = self.anonymized_bucket_statistics[LEFT].clone();
        let anonymized_bucket_statistics_right = self.anonymized_bucket_statistics[RIGHT].clone();

        let successful_reauths = decisions
            .iter()
            .map(|&d| matches!(d, ReauthUpdate(_)))
            .collect_vec();

        tracing::info!(
            "Reauths: {:?}, Matches: {:?}, Matches w/ skip persistence: {:?}",
            successful_reauths,
            matches,
            matches_with_skip_persistence
        );

        let batch = self.batch;
        let batch_size = batch.request_ids.len();

        ServerJobResult {
            merged_results,
            request_ids: batch.request_ids,
            request_types: batch.request_types,
            metadata: batch.metadata,
            matches_with_skip_persistence,
            matches,

            match_ids,

            partial_match_ids_left,
            partial_match_counters_left,
            partial_match_ids_right,
            partial_match_counters_right,
            partial_match_rotation_indices_left: vec![vec![]; batch_size],
            partial_match_rotation_indices_right: vec![vec![]; batch_size],

            full_face_mirror_match_ids,
            full_face_mirror_partial_match_ids_left,
            full_face_mirror_partial_match_counters_left,
            full_face_mirror_partial_match_ids_right,
            full_face_mirror_partial_match_counters_right,
            full_face_mirror_attack_detected,

            left_iris_requests: batch.left_iris_requests,
            right_iris_requests: batch.right_iris_requests,
            deleted_ids: batch.deletion_requests_indices,
            matched_batch_request_ids,
            anonymized_bucket_statistics_left,
            anonymized_bucket_statistics_right,
            anonymized_bucket_statistics_left_mirror: BucketStatistics::default(), // TODO.
            anonymized_bucket_statistics_right_mirror: BucketStatistics::default(), // TODO.

            successful_reauths,
            reauth_target_indices: batch.reauth_target_indices,
            reauth_or_rule_used: batch.reauth_use_or_rule,

            reset_update_indices: batch.reset_update_indices,
            reset_update_request_ids: batch.reset_update_request_ids,
            reset_update_shares: batch.reset_update_shares,

            modifications: batch.modifications,

            actor_data: self.connect_plans,
        }
    }
}

pub type ServerJobResult = iris_mpc_common::job::ServerJobResult<HawkMutation>;

#[derive(Clone, Debug, PartialEq, Eq)]
pub struct HawkMutation(pub Vec<SingleHawkMutation>);

#[derive(Clone, Debug, PartialEq, Eq, Serialize, Deserialize)]
pub struct SingleHawkMutation {
    pub plans: BothEyes<Option<ConnectPlan>>,

    #[serde(skip)]
    pub modification_key: Option<ModificationKey>,

    #[serde(skip)]
    pub request_index: Option<RequestIndex>,
}

impl SingleHawkMutation {
    pub fn serialize(&self) -> Result<Vec<u8>> {
        bincode::serialize(self).map_err(|e| eyre::eyre!("Serialization error: {}", e))
    }
}

impl HawkMutation {
    /// Get a serialized `SingleHawkMutation` by `ModificationKey`.
    ///
    /// Returns None if no mutation exists for the given key.
    pub fn get_serialized_mutation_by_key(&self, key: &ModificationKey) -> Option<Vec<u8>> {
        let mutation = self
            .0
            .iter()
            .find(|mutation| mutation.modification_key.as_ref() == Some(key))
            .cloned();
        mutation
            .as_ref()
            .map(|m| m.serialize().expect("failed to serialize graph mutation"))
    }

    pub fn get_by_request_index(&self, req_index: RequestIndex) -> Option<&SingleHawkMutation> {
        self.0
            .iter()
            .find(|mutation| mutation.request_index == Some(req_index))
    }

    pub async fn persist(self, graph_tx: &mut GraphTx<'_>) -> Result<()> {
        tracing::info!("Hawk Main :: Persisting Hawk mutations");
        for mutation in self.0 {
            for (side, plan_opt) in izip!(STORE_IDS, mutation.plans) {
                if let Some(plan) = plan_opt {
                    graph_tx.with_graph(side).insert_apply(plan).await?;
                }
            }
        }
        Ok(())
    }
}

/// HawkHandle is a handle to the HawkActor managing concurrency.
#[derive(Clone, Debug)]
pub struct HawkHandle {
    job_queue: mpsc::Sender<HawkJob>,
}

impl JobSubmissionHandle for HawkHandle {
    type A = HawkMutation;

    async fn submit_batch_query(
        &mut self,
        batch: BatchQuery,
    ) -> impl Future<Output = Result<ServerJobResult>> {
        let request = HawkRequest::from(batch);
        let (tx, rx) = oneshot::channel();
        let job = HawkJob {
            request,
            return_channel: tx,
        };

        // Wait for the job to be sent for backpressure.
        let sent = self.job_queue.send(job).await;

        async move {
            // In a second Future, wait for the result.
            sent?;
            let result = rx.await??;
            Ok(result.job_result())
        }
    }
}

impl HawkHandle {
    pub async fn new(mut hawk_actor: HawkActor) -> Result<Self> {
        let mut sessions = hawk_actor.new_sessions_orient().await?;

        // Validate the common state before starting.
        HawkSession::state_check([&sessions[0][LEFT][0], &sessions[0][RIGHT][0]]).await?;

        let (tx, mut rx) = mpsc::channel::<HawkJob>(1);

        // ---- Request Handler ----
        tokio::spawn(async move {
            while let Some(job) = rx.recv().await {
                let job_result = Self::handle_job(&mut hawk_actor, &sessions, job.request).await;

                let health =
                    Self::health_check(&mut hawk_actor, &mut sessions, job_result.is_err()).await;

                let stop = health.is_err();
                let _ = job.return_channel.send(health.and(job_result));

                if stop {
                    tracing::error!("Stopping HawkActor in inconsistent state.");
                    break;
                }
            }

            rx.close();
            while let Some(job) = rx.recv().await {
                let _ = job.return_channel.send(Err(eyre::eyre!("stopping")));
            }
        });

        Ok(Self { job_queue: tx })
    }

    async fn handle_job(
        hawk_actor: &mut HawkActor,
        sessions_orient: &BothOrient<BothEyes<Vec<HawkSession>>>,
        request: HawkRequest,
    ) -> Result<HawkResult> {
        tracing::info!("Processing an Hawk job…");
        let now = Instant::now();

        // Deletions.
        apply_deletions(hawk_actor, &request).await?;

        tracing::info!(
            "Processing an Hawk job with request types: {:?}, reauth targets: {:?}, skip persistence: {:?}, reauth use or rule: {:?}",
            request.batch.request_types,
            request.batch.reauth_target_indices,
            request.batch.skip_persistence,
            request.batch.reauth_use_or_rule,
        );

        let do_search = async |orient| -> Result<_> {
            let sessions = &sessions_orient[orient as usize];
            let search_queries = &request.queries(orient);
            let (luc_ids, request_types) = {
                // The store to find vector ids (same left or right).
                let store = hawk_actor.iris_store[LEFT].read().await;
                (
                    request.luc_ids(&store),
                    request.request_types(&store, orient),
                )
            };

            let intra_results = intra_batch_is_match(sessions, search_queries).await?;

            // Search for nearest neighbors.
            // For both eyes, all requests, and rotations.
            let search_ids = &request.ids;
            let search_params = SearchParams {
                hnsw: hawk_actor.searcher(),
                do_match: true,
            };
            let search_results =
                search::search(sessions, search_queries, search_ids, search_params).await?;

            let match_result = {
                let step1 = matching::BatchStep1::new(&search_results, &luc_ids, request_types);

                // Go fetch the missing vector IDs and calculate their is_match.
                let missing_is_match = calculate_missing_is_match(
                    search_queries,
                    step1.missing_vector_ids(),
                    sessions,
                )
                .await?;

                step1.step2(&missing_is_match, intra_results)
            };

            Ok((search_results, match_result))
        };

        let (search_results, match_result) = {
            let ((search_normal, matches_normal), (_, matches_mirror)) = try_join!(
                do_search(Orientation::Normal),
                do_search(Orientation::Mirror),
            )?;

            (search_normal, matches_normal.step3(matches_mirror))
        };
        let sessions = &sessions_orient[Orientation::Normal as usize];

        hawk_actor
            .update_anon_stats(sessions, &search_results)
            .await?;
        tracing::info!("Updated anonymized statistics.");

        // Reset Updates. Find how to insert the new irises into the graph.
        let resets = search_to_reset(hawk_actor, sessions, &request).await?;

        // Insert into the in memory stores.
        let mutations = Self::handle_mutations(
            hawk_actor,
            sessions,
            search_results,
            &match_result,
            resets,
            &request,
        )
        .await?;

        let results = HawkResult::new(
            request.batch,
            match_result,
            mutations,
            hawk_actor.anonymized_bucket_statistics.clone(),
        );

        metrics::histogram!("job_duration").record(now.elapsed().as_secs_f64());
        metrics::gauge!("db_size").set(hawk_actor.db_size().await as f64);
        let query_count = results.batch.request_ids.len();
        metrics::gauge!("search_queries_left").set(query_count as f64);
        metrics::gauge!("search_queries_right").set(query_count as f64);
        tracing::info!("Finished processing a Hawk job…");
        Ok(results)
    }

    async fn handle_mutations(
        hawk_actor: &mut HawkActor,
        sessions: &BothEyes<Vec<HawkSession>>,
        search_results: BothEyes<VecRequests<VecRots<HawkInsertPlan>>>,
        match_result: &matching::BatchStep3,
        resets: ResetPlan,
        request: &HawkRequest,
    ) -> Result<HawkMutation> {
        use Decision::*;
        let decisions = match_result.decisions();
        let requests_order = &request.batch.requests_order;

        // The vector IDs of reauths and resets, or None for uniqueness insertions.
        let update_ids = requests_order
            .iter()
            .map(|req_index| match req_index {
                RequestIndex::UniqueReauthResetCheck(i) => match decisions[*i] {
                    ReauthUpdate(update_id) => Some(update_id),
                    _ => None,
                },
                RequestIndex::ResetUpdate(i) => Some(resets.vector_ids[*i]),
                RequestIndex::Deletion(_) => None,
            })
            .collect_vec();

        tracing::info!("Updated decisions (reset + reauth): {:?}", update_ids);

        // Store plans for both sides using BothEyes structure
        let mut plans_both_sides: Vec<BothEyes<Option<ConnectPlan>>> =
            vec![[None, None]; requests_order.len()];

        // For both eyes.
        for (side, sessions, search_results, reset_results) in
            izip!(&STORE_IDS, sessions, search_results, resets.search_results)
        {
            let unique_insertions_persistence_skipped = decisions
                .iter()
                .map(|decision| matches!(decision, UniqueInsertSkipped))
                .collect_vec();

            let unique_insertions = decisions
                .iter()
                .map(|decision| matches!(decision, UniqueInsert))
                .collect_vec();

            // The accepted insertions for uniqueness, reauth, and resets.
            // Focus on the insertions and keep only the centered irises.
            tracing::info!(
                "Inserting {} new irises for eye {}",
                search_results.len(),
                side
            );

            tracing::info!(
                "Unique insertions: {}, persistence skipped: {}",
                unique_insertions.len(),
                unique_insertions_persistence_skipped.len()
            );

            let insert_plans = requests_order
                .iter()
                .map(|req_index| match req_index {
                    // If the decision is a mutation, return the insertion plan.
                    RequestIndex::UniqueReauthResetCheck(i) => decisions[*i]
                        .is_mutation()
                        .then(|| search_results[*i].center().clone()),
                    RequestIndex::ResetUpdate(i) => Some(reset_results[*i].center().clone()),
                    RequestIndex::Deletion(_) => None,
                })
                .collect_vec();

            // Insert in memory, and return the plans to update the persistent database.
            let plans = hawk_actor
                .insert(sessions, insert_plans, &update_ids)
                .await?;

            // Store plans for this side
            for (plan, both_sides) in izip!(plans, &mut plans_both_sides) {
                both_sides[*side as usize] = plan;
            }
        }

        // Combine ModificationKey and ConnectPlan into into SingleHawkMutation objects.
        let mut mutations = Vec::new();

        for (req_index, modif_plan) in izip!(requests_order, plans_both_sides) {
            let modification_key = match *req_index {
                RequestIndex::UniqueReauthResetCheck(i) => {
                    // This is a batch request mutation
                    match decisions[i] {
                        UniqueInsert => {
                            let request_id = &request.batch.request_ids[i];
                            Some(ModificationKey::RequestId(request_id.clone()))
                        }
                        ReauthUpdate(vector_id) => {
                            Some(ModificationKey::RequestSerialId(vector_id.serial_id()))
                        }
                        UniqueInsertSkipped | NoMutation => None,
                    }
                }
                RequestIndex::ResetUpdate(i) => {
                    // This is a reset update mutation.
                    if let Some(&vector_id) = resets.vector_ids.get(i) {
                        Some(ModificationKey::RequestSerialId(vector_id.serial_id()))
                    } else {
                        None
                    }
                }
                RequestIndex::Deletion(_) => None,
            };

            mutations.push(SingleHawkMutation {
                plans: modif_plan,
                modification_key,
                request_index: Some(*req_index),
            });
        }

        Ok(HawkMutation(mutations))
    }

    async fn health_check(
        hawk_actor: &mut HawkActor,
        sessions: &mut BothOrient<BothEyes<Vec<HawkSession>>>,
        job_failed: bool,
    ) -> Result<()> {
        if job_failed {
            // There is some error so the sessions may be somehow invalid. Make new ones.
            *sessions = hawk_actor.new_sessions_orient().await?;
        }

        // Validate the common state after processing the requests.
        HawkSession::state_check([&sessions[0][LEFT][0], &sessions[0][RIGHT][0]]).await?;

        // validate that the RNGs have not diverged
        HawkSession::prf_check(sessions).await?;

        Ok(())
    }
}

pub async fn hawk_main(args: HawkArgs) -> Result<HawkHandle> {
    println!("🦅 Starting Hawk node {}", args.party_index);
    let hawk_actor = HawkActor::from_cli(&args).await?;
    HawkHandle::new(hawk_actor).await
}

#[cfg(test)]
pub mod test_utils;

#[cfg(test)]
mod tests {
    use super::*;
    use crate::{
        execution::local::get_free_local_addresses, protocol::shared_iris::GaloisRingSharedIris,
    };
    use aes_prng::AesRng;
    use futures::future::JoinAll;
    use iris_mpc_common::{
        galois_engine::degree4::preprocess_iris_message_shares,
        helpers::smpc_request::UNIQUENESS_MESSAGE_TYPE,
        iris_db::db::IrisDB,
        job::{BatchMetadata, IrisQueryBatchEntries},
    };
    use rand::SeedableRng;
    use std::{ops::Not, time::Duration};
    use tokio::time::sleep;

    #[tokio::test]
    async fn test_hawk_main() -> Result<()> {
        let go = |addresses: Vec<String>, index: usize| {
            async move {
                let args = HawkArgs::parse_from([
                    "hawk_main",
                    "--addresses",
                    &addresses.join(","),
                    "--party-index",
                    &index.to_string(),
                ]);

                // Make the test async.
                sleep(Duration::from_millis(100 * index as u64)).await;

                hawk_main(args).await.unwrap()
            }
        };

        let n_parties = 3;
        let addresses = get_free_local_addresses(n_parties).await?;

        let handles = (0..n_parties)
            .map(|i| go(addresses.clone(), i))
            .map(tokio::spawn)
            .collect::<JoinAll<_>>()
            .await
            .into_iter()
            .collect::<Result<Vec<HawkHandle>, _>>()?;

        // ---- Send requests ----

        let batch_size = 5;
        let iris_rng = &mut AesRng::seed_from_u64(1337);

        // Generate: iris_id -> party -> share
        let irises = IrisDB::new_random_rng(batch_size, iris_rng)
            .db
            .into_iter()
            .map(|iris| {
                (
                    GaloisRingSharedIris::generate_shares_locally(iris_rng, iris.clone()),
                    GaloisRingSharedIris::generate_mirrored_shares_locally(iris_rng, iris),
                )
            })
            .collect_vec();

        // Unzip: party -> iris_id -> (share, share_mirrored)
        let irises = (0..n_parties)
            .map(|party_index| {
                irises
                    .iter()
                    .map(|(iris, iris_mirrored)| {
                        (
                            iris[party_index].clone(),
                            iris_mirrored[party_index].clone(),
                        )
                    })
                    .collect_vec()
            })
            .collect_vec();

        let mut batch_0 = BatchQuery {
            luc_lookback_records: 2,
            ..BatchQuery::default()
        };
        for i in 0..batch_size {
            batch_0.push_matching_request(
                format!("sns_{i}"),
                format!("request_{i}"),
                UNIQUENESS_MESSAGE_TYPE,
                BatchMetadata::default(),
                vec![],
                false,
            );
        }

        let all_results =
            parallelize(izip!(&irises, handles.clone()).map(|(shares, mut handle)| {
                let batch = batch_of_party(&batch_0, shares);
                async move { handle.submit_batch_query(batch).await.await }
            }))
            .await?;

        let result = assert_all_equal(all_results);

        let inserted_indices = (0..batch_size as u32).collect_vec();

        assert_eq!(result.matches, vec![false; batch_size]);
        assert_eq!(result.merged_results, inserted_indices);
        assert_eq!(batch_size, result.request_ids.len());
        assert_eq!(batch_size, result.request_types.len());
        assert_eq!(batch_size, result.metadata.len());
        assert_eq!(batch_size, result.matches_with_skip_persistence.len());
        assert_eq!(result.match_ids, vec![Vec::<u32>::new(); batch_size]);
        assert_eq!(batch_size, result.partial_match_ids_left.len());
        assert_eq!(batch_size, result.partial_match_ids_right.len());
        assert_eq!(batch_size, result.partial_match_counters_left.len());
        assert_eq!(batch_size, result.partial_match_counters_right.len());
        assert_match_ids(&result);
        assert_eq!(batch_size, result.left_iris_requests.code.len());
        assert_eq!(batch_size, result.right_iris_requests.code.len());
        assert!(result.deleted_ids.is_empty());
        assert_eq!(batch_size, result.matched_batch_request_ids.len());
        assert!(result.anonymized_bucket_statistics_left.buckets.is_empty());
        assert!(result.anonymized_bucket_statistics_right.buckets.is_empty());
        assert_eq!(batch_size, result.successful_reauths.len());
        assert!(result.reauth_target_indices.is_empty());
        assert!(result.reauth_or_rule_used.is_empty());
        assert!(result.modifications.is_empty());
        assert_eq!(batch_size, result.actor_data.0.len());

        // --- Reauth ---

        let batch_1 = BatchQuery {
            request_types: vec![REAUTH_MESSAGE_TYPE.to_string(); batch_size],

            // Map the request ID to the inserted index.
            reauth_target_indices: izip!(&batch_0.request_ids, &inserted_indices)
                .map(|(req_id, inserted_index)| (req_id.clone(), *inserted_index))
                .collect(),
            reauth_use_or_rule: batch_0
                .request_ids
                .iter()
                .map(|req_id| (req_id.clone(), false))
                .collect(),

            ..batch_0.clone()
        };

        let failed_request_i = 1;
        let all_results = parallelize((0..n_parties).map(|party_i| {
            // Mess with the shares to make one request fail.
            let mut shares = irises[party_i].clone();
            shares[failed_request_i].0 = GaloisRingSharedIris::dummy_for_party(party_i);

            let batch = batch_of_party(&batch_1, &shares);
            let mut handle = handles[party_i].clone();
            async move { handle.submit_batch_query(batch).await.await }
        }))
        .await?;

        let result = assert_all_equal(all_results);
        assert_eq!(
            result.successful_reauths,
            (0..batch_size).map(|i| i != failed_request_i).collect_vec()
        );

        // --- Rejected Uniqueness ---

        let batch_2 = batch_0;

        let all_results = parallelize((0..n_parties).map(|party_i| {
            let batch = batch_of_party(&batch_2, &irises[party_i]);
            let mut handle = handles[party_i].clone();
            async move { handle.submit_batch_query(batch).await.await }
        }))
        .await?;
        let result = assert_all_equal(all_results);

        assert_eq!(
            result.match_ids.iter().map(|ids| ids[0]).collect_vec(),
            inserted_indices,
        );
        assert_eq!(result.merged_results, inserted_indices);
        assert_eq!(result.matches, vec![true; batch_size]);
        assert_match_ids(&result);

        Ok(())
    }

    /// Prepare shares in the same format as `receive_batch()`.
    fn receive_batch_shares(
        shares_with_mirror: &[(GaloisRingSharedIris, GaloisRingSharedIris)],
    ) -> [IrisQueryBatchEntries; 4] {
        let mut out = [(); 4].map(|_| IrisQueryBatchEntries::default());
        for (share, mirrored_share) in shares_with_mirror.iter().cloned() {
            let one = preprocess_iris_message_shares(
                share.code,
                share.mask,
                mirrored_share.code,
                mirrored_share.mask,
            )
            .unwrap();
            out[0].code.push(one.code);
            out[0].mask.push(one.mask);
            out[1].code.extend(one.code_rotated);
            out[1].mask.extend(one.mask_rotated);
            out[2].code.extend(one.code_interpolated.clone());
            out[2].mask.extend(one.mask_interpolated.clone());
            out[3].code.extend(one.code_mirrored);
            out[3].mask.extend(one.mask_mirrored);
        }
        out
    }

    // Prepare a batch for a particular party, setting their shares.
    pub fn batch_of_party(
        batch: &BatchQuery,
        shares_with_mirror: &[(GaloisRingSharedIris, GaloisRingSharedIris)],
    ) -> BatchQuery {
        // TODO: different test irises for each eye.

        let [left_iris_requests, left_iris_rotated_requests, left_iris_interpolated_requests, left_mirrored_iris_interpolated_requests] =
            receive_batch_shares(shares_with_mirror);
        let [right_iris_requests, right_iris_rotated_requests, right_iris_interpolated_requests, right_mirrored_iris_interpolated_requests] =
            receive_batch_shares(shares_with_mirror);

        BatchQuery {
            // Iris shares.
            left_iris_requests,
            right_iris_requests,
            // All rotations.
            left_iris_rotated_requests,
            right_iris_rotated_requests,
            // All rotations, preprocessed.
            left_iris_interpolated_requests,
            right_iris_interpolated_requests,
            // All rotations, preprocessed, mirrored.
            left_mirrored_iris_interpolated_requests,
            right_mirrored_iris_interpolated_requests,
            // Details common to all parties.
            ..batch.clone()
        }
    }

    fn assert_all_equal(mut all_results: Vec<ServerJobResult>) -> ServerJobResult {
        // Ignore the actual secret shares because they are different for each party.
        for i in 1..all_results.len() {
            all_results[i].left_iris_requests = all_results[0].left_iris_requests.clone();
            all_results[i].right_iris_requests = all_results[0].right_iris_requests.clone();

            assert_eq!(
                all_results[i].reset_update_shares.len(),
                all_results[0].reset_update_shares.len(),
                "All parties must agree on the reset update shares"
            );
            all_results[i].reset_update_shares = all_results[0].reset_update_shares.clone();
        }

        for i in 0..all_results.len() {
            // Same for specific fields of the bucket statistics.
            // TODO: specific assertions for the bucket statistics results
            let first = all_results[0].anonymized_bucket_statistics_left.clone();
            let other = &mut all_results[i];
            for other in [
                &mut other.anonymized_bucket_statistics_left,
                &mut other.anonymized_bucket_statistics_right,
                &mut other.anonymized_bucket_statistics_left_mirror,
                &mut other.anonymized_bucket_statistics_right_mirror,
            ] {
                other.party_id = first.party_id;
                other.start_time_utc_timestamp = first.start_time_utc_timestamp;
                other.end_time_utc_timestamp = first.end_time_utc_timestamp;
                other.next_start_time_utc_timestamp = first.next_start_time_utc_timestamp;
            }
        }

        assert!(
            all_results.iter().all_equal(),
            "All parties must agree on the results"
        );
        all_results[0].clone()
    }

    fn assert_match_ids(results: &ServerJobResult) {
        for (is_match, matches_both, matches_left, matches_right, count_left, count_right) in izip!(
            &results.matches,
            &results.match_ids,
            &results.partial_match_ids_left,
            &results.partial_match_ids_right,
            &results.partial_match_counters_left,
            &results.partial_match_counters_right,
        ) {
            assert_eq!(
                *is_match,
                matches_both.is_empty().not(),
                "Matches must have some matched IDs"
            );
            assert!(
                matches_both
                    .iter()
                    .all(|id| matches_left.contains(id) && matches_right.contains(id)),
                "Matched IDs must be repeated in left and rights lists"
            );
            assert!(
                matches_left.len() <= *count_left,
                "Partial counts must be consistent"
            );
            assert!(
                matches_right.len() <= *count_right,
                "Partial counts must be consistent"
            );
        }
    }
}

#[cfg(test)]
#[cfg(feature = "db_dependent")]
mod tests_db {
    use super::*;
    use crate::hnsw::{
        graph::{graph_store::test_utils::TestGraphPg, neighborhood::SortedEdgeIds},
        searcher::ConnectPlanLayerV,
    };
    type ConnectPlanLayer = ConnectPlanLayerV<Aby3Store>;

    #[tokio::test]
    async fn test_graph_load() -> Result<()> {
        // The test data is a sequence of mutations on the graph.
        let vectors = (0..5).map(VectorId::from_0_index).collect_vec();

        let make_plans = |side| {
            let side = side as usize; // Make some difference between sides.

            vectors
                .iter()
                .enumerate()
                .map(|(i, vector)| ConnectPlan {
                    inserted_vector: *vector,
                    layers: vec![ConnectPlanLayer {
                        neighbors: SortedEdgeIds::from_ascending_vec(vec![vectors[side]]),
                        nb_links: vec![SortedEdgeIds::from_ascending_vec(vec![*vector])],
                    }],
                    set_ep: i == side,
                })
                .map(Some)
                .collect_vec()
        };

        // Populate the SQL store with test data.
        let graph_store = TestGraphPg::<Aby3Store>::new().await.unwrap();
        {
            let plans_left = make_plans(StoreId::Left);
            let plans_right = make_plans(StoreId::Right);

            let mutations = plans_left
                .into_iter()
                .zip(plans_right.into_iter())
                .map(|(left_plan, right_plan)| SingleHawkMutation {
                    plans: [left_plan, right_plan],
                    modification_key: None,
                    request_index: None,
                })
                .collect();

            let mutation = HawkMutation(mutations);
            let mut graph_tx = graph_store.tx().await?;
            mutation.persist(&mut graph_tx).await?;
            graph_tx.tx.commit().await?;
        }

        // Start an actor and load the graph from SQL to memory.
        let args = HawkArgs {
            party_index: 0,
            addresses: vec!["0.0.0.0:1234".to_string()],
            request_parallelism: 4,
            connection_parallelism: 2,
            hnsw_param_ef_constr: 320,
            hnsw_param_M: 256,
            hnsw_param_ef_search: 256,
            hnsw_prf_key: None,
            match_distances_buffer_size: 64,
            n_buckets: 10,
            disable_persistence: false,
            tls: None,
        };
        let mut hawk_actor = HawkActor::from_cli(&args).await?;
        let (_, graph_loader) = hawk_actor.as_iris_loader().await;
        graph_loader.load_graph_store(&graph_store, 2).await?;

        // Check the loaded graph.
        for (side, graph) in izip!(STORE_IDS, &hawk_actor.graph_store) {
            let side = side as usize; // Find some difference between sides.

            let ep = graph.read().await.get_entry_point().await;
            let expected_ep = vectors[side];
            assert_eq!(ep, Some((expected_ep, 0)), "Entry point is set");

            let links = graph.read().await.get_links(&vectors[2], 0).await;
            assert_eq!(
                links.0,
                vec![expected_ep],
                "vec_2 connects to the entry point"
            );
        }

        graph_store.cleanup().await.unwrap();
        Ok(())
    }
}

#[cfg(test)]
mod hawk_mutation_tests {
    use super::*;
    use crate::hnsw::{graph::neighborhood::SortedEdgeIds, searcher::ConnectPlanLayerV};
    use iris_mpc_common::helpers::sync::ModificationKey;

    type ConnectPlanLayer = ConnectPlanLayerV<Aby3Store>;

    fn create_test_connect_plan(vector_id: VectorId) -> ConnectPlan {
        ConnectPlan {
            inserted_vector: vector_id,
            layers: vec![ConnectPlanLayer {
                neighbors: SortedEdgeIds::from_ascending_vec(vec![vector_id]),
                nb_links: vec![SortedEdgeIds::from_ascending_vec(vec![vector_id])],
            }],
            set_ep: false,
        }
    }

    #[test]
    fn test_get_serialized_mutation_by_key() {
        let request_id = "test-request-456".to_string();
        let modification_key = ModificationKey::RequestId(request_id.clone());

        let mutation = SingleHawkMutation {
            plans: [
                Some(create_test_connect_plan(VectorId::from_serial_id(1))),
                None,
            ],
            modification_key: Some(modification_key.clone()),
            request_index: Some(RequestIndex::UniqueReauthResetCheck(0)),
        };

        let hawk_mutation = HawkMutation(vec![mutation.clone()]);

        // Test successful serialization
        let result = hawk_mutation.get_serialized_mutation_by_key(&modification_key);
        assert!(result.is_some());

        let serialized = result.unwrap();
        assert!(!serialized.is_empty());

        // Verify we can deserialize it back
        let deserialized: SingleHawkMutation = bincode::deserialize(&serialized).unwrap();
        // Note: modification_key is skipped during serialization, so we only compare plans
        assert_eq!(deserialized.plans, mutation.plans);

        // Test failed lookup
        let wrong_key = ModificationKey::RequestId("wrong-request".to_string());
        let result = hawk_mutation.get_serialized_mutation_by_key(&wrong_key);
        assert!(result.is_none());
    }

    #[test]
    fn test_multiple_mutations_serialized_lookup() {
        let request_id1 = "request-1".to_string();
        let request_id2 = "request-2".to_string();
        let serial_id = 100u32;

        let key1 = ModificationKey::RequestId(request_id1.clone());
        let key2 = ModificationKey::RequestId(request_id2.clone());
        let key3 = ModificationKey::RequestSerialId(serial_id);

        let index1 = RequestIndex::UniqueReauthResetCheck(0);
        let index2 = RequestIndex::UniqueReauthResetCheck(1);
        let index3 = RequestIndex::ResetUpdate(0);
        let index_wrong = RequestIndex::ResetUpdate(1);

        let mutation1 = SingleHawkMutation {
            plans: [
                Some(create_test_connect_plan(VectorId::from_serial_id(1))),
                None,
            ],
            modification_key: Some(key1.clone()),
            request_index: Some(index1),
        };

        let mutation2 = SingleHawkMutation {
            plans: [
                None,
                Some(create_test_connect_plan(VectorId::from_serial_id(2))),
            ],
            modification_key: Some(key2.clone()),
            request_index: Some(index2),
        };

        let mutation3 = SingleHawkMutation {
            plans: [
                Some(create_test_connect_plan(VectorId::from_serial_id(3))),
                Some(create_test_connect_plan(VectorId::from_serial_id(3))),
            ],
            modification_key: Some(key3.clone()),
            request_index: Some(index3),
        };

        let hawk_mutation = HawkMutation(vec![
            mutation1.clone(),
            mutation2.clone(),
            mutation3.clone(),
        ]);

        // Test all serialized lookups work correctly
        assert!(hawk_mutation
            .get_serialized_mutation_by_key(&key1)
            .is_some());
        assert!(hawk_mutation
            .get_serialized_mutation_by_key(&key2)
            .is_some());
        assert!(hawk_mutation
            .get_serialized_mutation_by_key(&key3)
            .is_some());

        assert_eq!(hawk_mutation.get_by_request_index(index1), Some(&mutation1));
        assert_eq!(hawk_mutation.get_by_request_index(index2), Some(&mutation2));
        assert_eq!(hawk_mutation.get_by_request_index(index3), Some(&mutation3));

        // Test non-existent key
        let wrong_key = ModificationKey::RequestId("non-existent".to_string());
        assert!(hawk_mutation
            .get_serialized_mutation_by_key(&wrong_key)
            .is_none());

        assert!(hawk_mutation.get_by_request_index(index_wrong).is_none());
    }

    #[test]
    fn test_mutation_without_modification_key() {
        let mutation_with_key = SingleHawkMutation {
            plans: [
                Some(create_test_connect_plan(VectorId::from_serial_id(1))),
                None,
            ],
            modification_key: Some(ModificationKey::RequestId("test".to_string())),
            request_index: Some(RequestIndex::UniqueReauthResetCheck(0)),
        };

        let mutation_without_key = SingleHawkMutation {
            plans: [
                None,
                Some(create_test_connect_plan(VectorId::from_serial_id(2))),
            ],
            modification_key: None,
            request_index: None,
        };

        let hawk_mutation = HawkMutation(vec![mutation_with_key.clone(), mutation_without_key]);

        // Should find the serialized mutation with key
        let key = ModificationKey::RequestId("test".to_string());
        assert!(hawk_mutation.get_serialized_mutation_by_key(&key).is_some());

        // Should not find mutations without keys
        let other_key = ModificationKey::RequestSerialId(123);
        assert!(hawk_mutation
            .get_serialized_mutation_by_key(&other_key)
            .is_none());
    }

    #[test]
    fn test_single_hawk_mutation_serialization() {
        let mutation = SingleHawkMutation {
            plans: [
                Some(create_test_connect_plan(VectorId::from_serial_id(1))),
                None,
            ],
            modification_key: Some(ModificationKey::RequestId("test".to_string())),
            request_index: Some(RequestIndex::UniqueReauthResetCheck(0)),
        };

        // Test serialization
        let serialized = mutation.serialize().unwrap();
        assert!(!serialized.is_empty());

        // Test deserialization
        let deserialized: SingleHawkMutation = bincode::deserialize(&serialized).unwrap();

        // modification_key is skipped during serialization, so it should be None
        assert_eq!(deserialized.plans, mutation.plans);
        assert_eq!(deserialized.modification_key, None);
    }
}<|MERGE_RESOLUTION|>--- conflicted
+++ resolved
@@ -1,11 +1,10 @@
 use super::player::Identity;
 use crate::{
     execution::{
-<<<<<<< HEAD
-        hawk_main::{cpu_threadpool::CpuWorkerHandle, search::SearchIds},
-=======
-        hawk_main::{insert::InsertPlanV, search::SearchIds},
->>>>>>> 3e20b218
+        hawk_main::{
+            cpu_threadpool::CpuWorkerHandle,
+            {insert::InsertPlanV, search::SearchIds},
+        },
         local::generate_local_identities,
         player::{Role, RoleAssignment},
         session::{NetworkSession, Session, SessionId},
@@ -482,21 +481,11 @@
                     prf,
                 },
                 storage,
+                cpu_worker_handle,
             };
 
             let hawk_session = HawkSession {
-<<<<<<< HEAD
-                aby3_store: Aby3Store {
-                    session: Session {
-                        network_session,
-                        prf,
-                    },
-                    storage,
-                    cpu_worker_handle,
-                },
-=======
                 aby3_store: Arc::new(RwLock::new(aby3_store)),
->>>>>>> 3e20b218
                 graph_store,
                 hnsw_prf_key,
             };
