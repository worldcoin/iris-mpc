--- conflicted
+++ resolved
@@ -7,11 +7,7 @@
         session::{BootSession, Session, SessionId},
     },
     hawkers::aby3_store::{Aby3Store, SharedIrisesRef},
-<<<<<<< HEAD
-    hnsw::{GraphMem, HnswSearcher},
-=======
-    hnsw::{searcher::ConnectPlanV, HnswSearcher},
->>>>>>> ece1fa8c
+    hnsw::{graph::neighborhood::SortedNeighborhoodV, searcher::ConnectPlanV, GraphMem, HnswSearcher, VectorStore},
     network::grpc::{GrpcConfig, GrpcNetworking},
     proto_generated::party_node::party_node_server::PartyNodeServer,
     protocol::ops::setup_replicated_prf,
@@ -19,11 +15,6 @@
 use aes_prng::AesRng;
 use clap::Parser;
 use eyre::Result;
-<<<<<<< HEAD
-use iris_mpc_common::iris_db::db::IrisDB;
-=======
-use hawk_pack::{graph_store::GraphMem, hawk_searcher::FurthestQueue, VectorStore};
->>>>>>> ece1fa8c
 use itertools::{izip, Itertools};
 use rand::{thread_rng, Rng, SeedableRng};
 use std::{
@@ -99,7 +90,7 @@
 #[derive(Debug)]
 pub struct InsertPlanV<V: VectorStore> {
     query:    V::QueryRef,
-    links:    Vec<FurthestQueue<V::VectorRef, V::DistanceRef>>,
+    links:    Vec<SortedNeighborhoodV<V>>,
     set_ep:   bool,
     is_match: bool,
 }
