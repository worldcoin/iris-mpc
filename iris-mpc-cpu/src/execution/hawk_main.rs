--- conflicted
+++ resolved
@@ -23,37 +23,26 @@
         shared_iris::GaloisRingSharedIris,
     },
 };
-<<<<<<< HEAD
 use ampc_actor_utils::{
     network::config::TlsConfig, protocol::anon_stats::compare_min_threshold_buckets,
 };
 use ampc_anon_stats::{AnonStatsContext, AnonStatsOrientation, AnonStatsOrigin, AnonStatsStore};
 use ampc_server_utils::{BucketStatistics, BucketStatistics2D, Eye};
-=======
-use ampc_actor_utils::network::config::TlsConfig;
->>>>>>> 11972311
 use clap::Parser;
 use eyre::{eyre, Report, Result};
 use futures::{future::try_join_all, try_join};
 use intra_batch::intra_batch_is_match;
-<<<<<<< HEAD
-=======
-use iris_mpc_common::job::Eye;
->>>>>>> 11972311
 use iris_mpc_common::{
     helpers::inmemory_store::InMemoryStore,
     job::{BatchQuery, JobSubmissionHandle},
     ROTATIONS,
 };
-<<<<<<< HEAD
 use iris_mpc_common::{
     helpers::smpc_request::{
         REAUTH_MESSAGE_TYPE, RESET_CHECK_MESSAGE_TYPE, UNIQUENESS_MESSAGE_TYPE,
     },
     vector_id::VectorId,
 };
-use iris_mpc_common::{helpers::sync::ModificationKey, job::RequestIndex};
-=======
 use iris_mpc_common::{helpers::sync::ModificationKey, job::RequestIndex};
 use iris_mpc_common::{
     helpers::{
@@ -62,7 +51,6 @@
     },
     vector_id::VectorId,
 };
->>>>>>> 11972311
 use itertools::{izip, Itertools};
 use matching::{
     Decision, Filter, MatchId,
