use super::player::Identity;
pub use crate::hawkers::aby3::aby3_store::VectorId;
use crate::{
    execution::{
        local::generate_local_identities,
        player::{Role, RoleAssignment},
        session::{BootSession, Session, SessionId},
    },
    hawkers::aby3::aby3_store::{Aby3Store, Query, QueryRef, SharedIrisesMut, SharedIrisesRef},
    hnsw::{
        graph::{graph_store, neighborhood::SortedNeighborhoodV},
        searcher::ConnectPlanV,
        GraphMem, HnswSearcher, VectorStore,
    },
    network::grpc::{GrpcConfig, GrpcHandle, GrpcNetworking},
    proto_generated::party_node::party_node_server::PartyNodeServer,
    protocol::{ops::setup_replicated_prf, shared_iris::GaloisRingSharedIris},
};
use aes_prng::AesRng;
use clap::Parser;
use eyre::Result;
<<<<<<< HEAD
use intra_batch::intra_batch_is_match;
=======
use iris_mpc_common::helpers::statistics::BucketStatistics;
use iris_mpc_common::job::Eye;
>>>>>>> e277cbb2
use iris_mpc_common::{
    helpers::inmemory_store::InMemoryStore,
    job::{BatchQuery, JobSubmissionHandle},
    ROTATIONS,
};
use itertools::{izip, Itertools};
use rand::{thread_rng, Rng, SeedableRng};
use std::{
    collections::HashMap,
    net::{IpAddr, Ipv4Addr, Ipv6Addr, SocketAddr},
    ops::{Deref, Not},
    sync::Arc,
    time::Duration,
    vec,
};
use tokio::{
    sync::{mpsc, oneshot, RwLock, RwLockWriteGuard},
    task::JoinSet,
};
use tonic::transport::Server;

pub type GraphStore = graph_store::GraphPg<Aby3Store>;
pub type GraphTx<'a> = graph_store::GraphTx<'a, Aby3Store>;

mod intra_batch;
mod is_match_batch;
mod matching;
mod rot;
mod scheduler;
use is_match_batch::calculate_missing_is_match;
use rot::VecRots;

#[derive(Clone, Parser)]
pub struct HawkArgs {
    #[clap(short, long)]
    pub party_index: usize,

    #[clap(short, long, value_delimiter = ',')]
    pub addresses: Vec<String>,

    #[clap(short, long, default_value_t = 2)]
    pub request_parallelism: usize,

    #[clap(long, default_value_t = 2)]
    pub connection_parallelism: usize,

    #[clap(long, default_value_t = false)]
    pub disable_persistence: bool,

    #[clap(long, default_value_t = 64)]
    pub match_distances_buffer_size: usize,

    #[clap(long, default_value_t = 10)]
    pub n_buckets: usize,
}

/// HawkActor manages the state of the HNSW database and connections to other
/// MPC nodes.
pub struct HawkActor {
    args: HawkArgs,

    // ---- Shared setup ----
    search_params: Arc<HnswSearcher>,
    role_assignments: Arc<HashMap<Role, Identity>>,
    consensus: Consensus,

    // ---- My state ----
    // TODO: Persistence.
    db_size: usize,
    iris_store: BothEyes<SharedIrisesRef>,
    graph_store: BothEyes<GraphRef>,
    anonymized_bucket_statistics: BothEyes<BucketStatistics>,

    // ---- My network setup ----
    networking: GrpcHandle,
    own_identity: Identity,
    party_id: usize,
}

#[derive(Clone, Copy, Debug)]
pub enum StoreId {
    Left = 0,
    Right = 1,
}
const LEFT: usize = 0;
const RIGHT: usize = 1;
pub const STORE_IDS: BothEyes<StoreId> = [StoreId::Left, StoreId::Right];

/// BothEyes is an alias for types that apply to both left and right eyes.
pub type BothEyes<T> = [T; 2];
/// VecRequests are lists of things for each request of a batch.
type VecRequests<T> = Vec<T>;
/// VecEdges are lists of things for each neighbor of a vector (graph edges).
type VecEdges<T> = Vec<T>;
/// MapEdges are maps from neighbor IDs to something.
type MapEdges<T> = HashMap<VectorId, T>;

type GraphRef = Arc<RwLock<GraphMem<Aby3Store>>>;
pub type GraphMut<'a> = RwLockWriteGuard<'a, GraphMem<Aby3Store>>;

/// HawkSession is a unit of parallelism when operating on the HawkActor.
pub struct HawkSession {
    aby3_store: Aby3Store,
    graph_store: GraphRef,
    shared_rng: AesRng,
}

type HawkSessionRef = Arc<RwLock<HawkSession>>;

pub type SearchResult = (
    <Aby3Store as VectorStore>::VectorRef,
    <Aby3Store as VectorStore>::DistanceRef,
);

/// InsertPlan specifies where a query may be inserted into the HNSW graph.
/// That is lists of neighbors for each layer.
pub type InsertPlan = InsertPlanV<Aby3Store>;

/// ConnectPlan specifies how to connect a new node to the HNSW graph.
/// This includes the updates to the neighbors' own neighbor lists, including
/// bilateral edges.
pub type ConnectPlan = ConnectPlanV<Aby3Store>;

#[derive(Debug)]
pub struct InsertPlanV<V: VectorStore> {
    query: V::QueryRef,
    links: Vec<SortedNeighborhoodV<V>>,
    match_count: usize,
    set_ep: bool,
}

impl<V: VectorStore> InsertPlanV<V> {
    pub fn match_ids(&self) -> Vec<V::VectorRef> {
        self.links
            .iter()
            .take(1)
            .flat_map(|bottom_layer| bottom_layer.iter())
            .take(self.match_count)
            .map(|(id, _)| id.clone())
            .collect_vec()
    }
}

impl HawkActor {
    pub async fn from_cli(args: &HawkArgs) -> Result<Self> {
        Self::from_cli_with_graph_and_store(
            args,
            GraphMem::<Aby3Store>::new(),
            [(); 2].map(|_| SharedIrisesRef::default()),
        )
        .await
    }

    pub async fn from_cli_with_graph_and_store(
        args: &HawkArgs,
        graph: GraphMem<Aby3Store>,
        iris_store: BothEyes<SharedIrisesRef>,
    ) -> Result<Self> {
        let search_params = Arc::new(HnswSearcher::default());

        let identities = generate_local_identities();

        let role_assignments: RoleAssignment = identities
            .iter()
            .enumerate()
            .map(|(index, id)| (Role::new(index), id.clone()))
            .collect();

        let my_index = args.party_index;
        let my_identity = identities[my_index].clone();
        let my_address = &args.addresses[my_index];

        let grpc_config = GrpcConfig {
            timeout_duration: Duration::from_secs(10),
            connection_parallelism: args.connection_parallelism,
        };

        let networking = GrpcNetworking::new(my_identity.clone(), grpc_config);
        let networking = GrpcHandle::new(networking).await?;

        // Start server.
        {
            let player = networking.clone();
            let socket = to_inaddr_any(my_address.parse().unwrap());
            tracing::info!("Starting Hawk server on {}", socket);
            tokio::spawn(async move {
                Server::builder()
                    .add_service(PartyNodeServer::new(player))
                    .serve(socket)
                    .await
                    .unwrap();
            });
        }

        // Connect to other players.
        izip!(&identities, &args.addresses)
            .filter(|(_, address)| address != &my_address)
            .map(|(identity, address)| {
                let player = networking.clone();
                let identity = identity.clone();
                let url = format!("http://{}", address);
                async move {
                    tracing::info!("Connecting to {}…", url);
                    player.connect_to_party(identity, &url).await?;
                    tracing::info!("_connected to {}!", url);
                    Ok(())
                }
            })
            .collect::<JoinSet<_>>()
            .join_all()
            .await
            .into_iter()
            .collect::<Result<()>>()?;

        let graph_store = [(); 2].map(|_| Arc::new(RwLock::new(graph.clone())));
        let bucket_statistics_left = BucketStatistics::new(
            args.match_distances_buffer_size,
            args.n_buckets,
            my_index,
            Eye::Left,
        );
        let bucket_statistics_right = BucketStatistics::new(
            args.match_distances_buffer_size,
            args.n_buckets,
            my_index,
            Eye::Right,
        );

        Ok(HawkActor {
            args: args.clone(),
            search_params,
            db_size: 0,
            iris_store,
            graph_store,
            anonymized_bucket_statistics: [bucket_statistics_left, bucket_statistics_right],
            role_assignments: Arc::new(role_assignments),
            consensus: Consensus::default(),
            networking,
            own_identity: my_identity.clone(),
            party_id: my_index,
        })
    }

    fn iris_store(&self, store_id: StoreId) -> SharedIrisesRef {
        self.iris_store[store_id as usize].clone()
    }

    fn graph_store(&self, store_id: StoreId) -> GraphRef {
        self.graph_store[store_id as usize].clone()
    }

    pub async fn new_session(&mut self, store_id: StoreId) -> Result<HawkSession> {
        let session_id = self.consensus.next_session_id();
        self.create_session(store_id, session_id).await
    }

    async fn create_session(
        &self,
        store_id: StoreId,
        session_id: SessionId,
    ) -> Result<HawkSession> {
        // TODO: cleanup of dropped sessions.
        self.networking.create_session(session_id).await?;

        // Wait until others ceated their side of the session.
        self.networking.wait_for_session(session_id).await?;

        let boot_session = BootSession {
            session_id,
            role_assignments: self.role_assignments.clone(),
            networking: Arc::new(self.networking.clone()),
            own_identity: self.own_identity.clone(),
        };

        let my_session_seed = thread_rng().gen();
        let prf = setup_replicated_prf(&boot_session, my_session_seed).await?;

        let session = Session {
            boot_session,
            setup: prf,
        };

        let aby3_store = Aby3Store {
            session,
            storage: self.iris_store(store_id),
            owner: self.own_identity.clone(),
        };

        // TODO: Use a better seed?
        let shared_rng = AesRng::seed_from_u64(session_id.0);

        Ok(HawkSession {
            aby3_store,
            graph_store: self.graph_store(store_id),
            shared_rng,
        })
    }

    pub async fn search_both_eyes(
        &self,
        sessions: &BothEyes<Vec<HawkSessionRef>>,
        queries: &BothEyes<VecRequests<VecRots<QueryRef>>>,
    ) -> Result<BothEyes<VecRequests<VecRots<InsertPlan>>>> {
        let (left, right) = futures::join!(
            self.search_rotations(&sessions[LEFT], &queries[LEFT]),
            self.search_rotations(&sessions[RIGHT], &queries[RIGHT]),
        );
        Ok([left?, right?])
    }

    async fn search_rotations(
        &self,
        sessions: &[HawkSessionRef],
        queries: &VecRequests<VecRots<QueryRef>>,
    ) -> Result<VecRequests<VecRots<InsertPlan>>> {
        // Flatten the rotations from all requests.
        let flat_queries = VecRots::flatten(queries);
        // Do it all in parallel.
        let flat_results = self.search_parallel(sessions, flat_queries).await?;
        // Nest the results per request again.
        Ok(VecRots::unflatten(flat_results))
    }

    async fn search_parallel(
        &self,
        sessions: &[HawkSessionRef],
        queries: Vec<QueryRef>,
    ) -> Result<Vec<InsertPlan>> {
        let mut plans = vec![];

        // Distribute the requests over the given sessions in parallel.
        for chunk in queries.chunks(sessions.len()) {
            let tasks = izip!(chunk, sessions)
                .map(|(query, session)| {
                    let search_params = Arc::clone(&self.search_params);
                    let session = Arc::clone(session);
                    let query = query.clone();

                    tokio::spawn(async move {
                        let mut session = session.write().await;
                        let graph_store = Arc::clone(&session.graph_store);
                        let graph_store = graph_store.read().await;
                        Self::search_to_insert_one(
                            &search_params,
                            &graph_store,
                            &mut session,
                            query,
                        )
                        .await
                    })
                })
                .collect_vec();

            // Wait between chunks for determinism (not relying on mutex).
            for t in tasks {
                plans.push(t.await?);
            }
        }

        Ok(plans)
    }

    async fn search_to_insert_one(
        search_params: &HnswSearcher,
        graph_store: &GraphMem<Aby3Store>,
        session: &mut HawkSession,
        query: QueryRef,
    ) -> InsertPlan {
        let insertion_layer = search_params.select_layer(&mut session.shared_rng);

        let (links, set_ep) = search_params
            .search_to_insert(
                &mut session.aby3_store,
                graph_store,
                &query,
                insertion_layer,
            )
            .await;

        let match_count = search_params
            .match_count(&mut session.aby3_store, &links)
            .await;

        InsertPlan {
            query,
            links,
            match_count,
            set_ep,
        }
    }

    // TODO: Implement actual parallelism.
    pub async fn insert(
        &mut self,
        sessions: &[HawkSessionRef],
        plans: Vec<InsertPlan>,
    ) -> Result<Vec<ConnectPlan>> {
        let insert_plans = join_plans(plans);
        let mut connect_plans = vec![];
        for plan in insert_plans {
            // TODO: Parallel insertions are not supported, so only one session is needed.
            let mut session = sessions[0].write().await;
            let cp = self.insert_one(&mut session, plan).await?;
            connect_plans.push(cp);
        }
        Ok(connect_plans)
    }

    // TODO: Remove `&mut self` requirement to support parallel sessions.
    async fn insert_one(
        &mut self,
        session: &mut HawkSession,
        insert_plan: InsertPlan,
    ) -> Result<ConnectPlan> {
        let inserted = session.aby3_store.storage.insert(&insert_plan.query).await;
        let mut graph_store = session.graph_store.write().await;

        let connect_plan = self
            .search_params
            .insert_prepare(
                &mut session.aby3_store,
                graph_store.deref(),
                inserted,
                insert_plan.links,
                insert_plan.set_ep,
            )
            .await;

        graph_store.insert_apply(connect_plan.clone()).await;

        Ok(connect_plan)
    }

    /// Borrow the in-memory iris and graph stores to modify them.
    pub async fn as_iris_loader(&mut self) -> (IrisLoader, GraphLoader) {
        (
            IrisLoader {
                party_id: self.party_id,
                db_size: &mut self.db_size,
                irises: [
                    self.iris_store[0].write().await,
                    self.iris_store[1].write().await,
                ],
            },
            GraphLoader([
                self.graph_store[0].write().await,
                self.graph_store[1].write().await,
            ]),
        )
    }
}

pub struct IrisLoader<'a> {
    party_id: usize,
    db_size: &'a mut usize,
    irises: BothEyes<SharedIrisesMut<'a>>,
}

#[allow(clippy::needless_lifetimes)]
impl<'a> InMemoryStore for IrisLoader<'a> {
    fn load_single_record_from_db(
        &mut self,
        index: usize,
        left_code: &[u16],
        left_mask: &[u16],
        right_code: &[u16],
        right_mask: &[u16],
    ) {
        let vector_id = VectorId::from_serial_id(index as u32);
        for (side, code, mask) in izip!(
            &mut self.irises,
            [left_code, right_code],
            [left_mask, right_mask]
        ) {
            let iris = GaloisRingSharedIris::try_from_buffers(self.party_id, code, mask)
                .expect("Wrong code or mask size");
            side.insert(vector_id, iris);
        }
    }

    fn increment_db_size(&mut self, _index: usize) {
        *self.db_size += 1;
    }

    fn reserve(&mut self, additional: usize) {
        for side in &mut self.irises {
            side.reserve(additional);
        }
    }

    fn current_db_sizes(&self) -> impl std::fmt::Debug {
        *self.db_size
    }

    fn fake_db(&mut self, size: usize) {
        *self.db_size = size;
        let iris = Arc::new(GaloisRingSharedIris::default_for_party(self.party_id));
        for side in &mut self.irises {
            for i in 0..size {
                side.insert(VectorId::from_serial_id(i as u32), iris.clone());
            }
        }
    }
}

pub struct GraphLoader<'a>(BothEyes<GraphMut<'a>>);

#[allow(clippy::needless_lifetimes)]
impl<'a> GraphLoader<'a> {
    pub async fn load_graph_store(self, graph_store: &GraphStore) -> Result<()> {
        let mut graph_tx = graph_store.tx().await?;
        for (side, mut graph) in izip!(STORE_IDS, self.0) {
            *graph = graph_tx.with_graph(side).load_to_mem().await?;
        }
        Ok(())
    }
}

struct HawkJob {
    request: HawkRequest,
    return_channel: oneshot::Sender<Result<HawkResult>>,
}

/// HawkRequest contains a batch of items to search.
#[derive(Clone, Debug)]
pub struct HawkRequest {
    queries: BothEyes<VecRequests<VecRots<QueryRef>>>,
}

// TODO: Unify `BatchQuery` and `HawkRequest`.
// TODO: Unify `BatchQueryEntries` and `Vec<GaloisRingSharedIris>`.
impl From<&BatchQuery> for HawkRequest {
    fn from(batch: &BatchQuery) -> Self {
        Self {
            queries: [
                // For left and right eyes.
                (
                    &batch.left_iris_rotated_requests.code,
                    &batch.left_iris_rotated_requests.mask,
                    &batch.left_iris_interpolated_requests.code,
                    &batch.left_iris_interpolated_requests.mask,
                ),
                (
                    &batch.right_iris_rotated_requests.code,
                    &batch.right_iris_rotated_requests.mask,
                    &batch.right_iris_interpolated_requests.code,
                    &batch.right_iris_interpolated_requests.mask,
                ),
            ]
            .map(|(codes, masks, codes_proc, masks_proc)| {
                // Associate the raw and processed versions of codes and masks.
                izip!(codes, masks, codes_proc, masks_proc)
                    // The batch is a concatenation of rotations.
                    .chunks(ROTATIONS)
                    .into_iter()
                    .map(|chunk| {
                        // Collect the rotations for one request.
                        chunk
                            .map(|(code, mask, code_proc, mask_proc)| {
                                // Convert to the type of Aby3Store and into Arc.
                                Query::from_processed(
                                    GaloisRingSharedIris {
                                        code: code.clone(),
                                        mask: mask.clone(),
                                    },
                                    GaloisRingSharedIris {
                                        code: code_proc.clone(),
                                        mask: mask_proc.clone(),
                                    },
                                )
                            })
                            .collect_vec()
                            .into()
                    })
                    .collect_vec()
            }),
        }
    }
}

impl HawkRequest {
    fn search_queries(&self) -> &BothEyes<VecRequests<VecRots<QueryRef>>> {
        &self.queries
    }

    fn filter_for_insertion<T>(
        &self,
        both_insert_plans: BothEyes<VecRequests<T>>,
        is_matches: &[bool],
    ) -> (VecRequests<usize>, BothEyes<VecRequests<T>>) {
        let filtered = both_insert_plans.map(|plans| {
            izip!(plans, is_matches)
                .filter_map(|(plan, &is_match)| is_match.not().then_some(plan))
                .collect_vec()
        });

        let indices = is_matches
            .iter()
            .enumerate()
            .filter_map(|(index, &is_match)| is_match.not().then_some(index))
            .collect();

        (indices, filtered)
    }
}

#[derive(Clone, Debug, PartialEq, Eq)]
pub struct HawkResult {
    match_results: matching::BatchStep2,
    intra_results: Vec<Vec<usize>>,
    connect_plans: HawkMutation,
    is_matches: VecRequests<bool>,
    anonymized_bucket_statistics: BothEyes<BucketStatistics>,
}

impl HawkResult {
<<<<<<< HEAD
    fn new(match_results: matching::BatchStep2, intra_results: Vec<Vec<usize>>) -> Self {
        // Get matches from the graph.
=======
    fn new(
        match_results: matching::BatchStep2,
        anonymized_bucket_statistics: BothEyes<BucketStatistics>,
    ) -> Self {
>>>>>>> e277cbb2
        let is_matches = match_results.is_matches();
        let n_requests = is_matches.len();
        assert_eq!(n_requests, intra_results.len());

        // Add duplicate requests within the batch.
        let is_matches = izip!(is_matches, &intra_results)
            .map(|(graph_match, intra_match)| graph_match || !intra_match.is_empty())
            .collect_vec();

        HawkResult {
            match_results,
            intra_results,
            connect_plans: HawkMutation([vec![None; n_requests], vec![None; n_requests]]),
            is_matches,
            anonymized_bucket_statistics,
        }
    }

    fn set_connect_plan(&mut self, request_i: usize, side: StoreId, plan: ConnectPlan) {
        self.connect_plans.0[side as usize][request_i] = Some(plan);
    }

    fn is_matches(&self) -> &[bool] {
        &self.is_matches
    }

    fn merged_results(&self) -> Vec<u32> {
        let match_ids = self.match_ids();
        self.connect_plans.0[0]
            .iter()
            .enumerate()
            .map(|(idx, plan)| match plan {
                Some(plan) => plan.inserted_vector.to_serial_id(),
                None => match_ids[idx][0],
            })
            .collect()
    }

    fn match_ids(&self) -> Vec<Vec<u32>> {
        // Graph matches.
        let mut match_ids = self
            .match_results
            .filter_map(|(id, [l, r])| (*l && *r).then_some(id.to_serial_id()));

        // Intra-batch matches. Find the serial IDs that were just inserted.
        for (graph_matches, intra_matches) in izip!(match_ids.iter_mut(), &self.intra_results) {
            for i_request in intra_matches {
                if let Some(plan) = &self.connect_plans.0[LEFT][*i_request] {
                    graph_matches.push(plan.inserted_vector.to_serial_id());
                }
            }
        }

        match_ids
    }

    fn matched_batch_request_ids(&self, request_ids: &[String]) -> Vec<Vec<String>> {
        self.intra_results
            .iter()
            .map(|matching_indexes| {
                matching_indexes
                    .iter()
                    .map(|&i| request_ids[i].clone())
                    .collect_vec()
            })
            .collect_vec()
    }

    fn job_result(self, batch: BatchQuery) -> ServerJobResult {
        let n_requests = self.is_matches.len();

        let match_ids = self.match_ids();

        let partial_match_ids_left = self
            .match_results
            .filter_map(|(id, [l, _r])| l.then_some(id.to_serial_id()));
        let partial_match_ids_right = self
            .match_results
            .filter_map(|(id, [_l, r])| r.then_some(id.to_serial_id()));
        let partial_match_counters_left = partial_match_ids_left.iter().map(Vec::len).collect();
        let partial_match_counters_right = partial_match_ids_right.iter().map(Vec::len).collect();

        let merged_results = self.merged_results();
<<<<<<< HEAD
        let matched_batch_request_ids = self.matched_batch_request_ids(&batch.request_ids);
=======
        let anonymized_bucket_statistics_left = self.anonymized_bucket_statistics[LEFT].clone();
        let anonymized_bucket_statistics_right = self.anonymized_bucket_statistics[RIGHT].clone();
>>>>>>> e277cbb2

        ServerJobResult {
            merged_results,
            request_ids: batch.request_ids,
            request_types: batch.request_types,
            metadata: batch.metadata,
            matches: self.is_matches().to_vec(),
            matches_with_skip_persistence: self.is_matches().to_vec(), // TODO
            match_ids,
            partial_match_ids_left,
            partial_match_ids_right,
            partial_match_counters_left,
            partial_match_counters_right,
            left_iris_requests: batch.left_iris_requests,
            right_iris_requests: batch.right_iris_requests,
<<<<<<< HEAD
            deleted_ids: vec![], // TODO.
            matched_batch_request_ids,
            anonymized_bucket_statistics_left: Default::default(), // TODO.
            anonymized_bucket_statistics_right: Default::default(), // TODO.
            successful_reauths: vec![false; n_requests],           // TODO.
            reauth_target_indices: Default::default(),             // TODO.
            reauth_or_rule_used: Default::default(),               // TODO.
=======
            deleted_ids: vec![],                                 // TODO.
            matched_batch_request_ids: vec![vec![]; n_requests], // TODO.
            anonymized_bucket_statistics_left,
            anonymized_bucket_statistics_right,
            successful_reauths: vec![false; n_requests], // TODO.
            reauth_target_indices: Default::default(),   // TODO.
            reauth_or_rule_used: Default::default(),     // TODO.
>>>>>>> e277cbb2
            modifications: batch.modifications,
            actor_data: self.connect_plans,
        }
    }
}

pub type ServerJobResult = iris_mpc_common::job::ServerJobResult<HawkMutation>;

#[derive(Clone, Debug, PartialEq, Eq)]
pub struct HawkMutation(BothEyes<Vec<Option<ConnectPlan>>>);

impl HawkMutation {
    pub async fn persist(self, graph_tx: &mut GraphTx<'_>) -> Result<()> {
        for (side, plans) in izip!(STORE_IDS, self.0) {
            for plan in plans.into_iter().flatten() {
                graph_tx.with_graph(side).insert_apply(plan).await;
            }
        }
        Ok(())
    }
}

/// HawkHandle is a handle to the HawkActor managing concurrency.
#[derive(Clone, Debug)]
pub struct HawkHandle {
    job_queue: mpsc::Sender<HawkJob>,
}

impl JobSubmissionHandle for HawkHandle {
    type A = HawkMutation;

    async fn submit_batch_query(
        &mut self,
        batch: BatchQuery,
    ) -> impl std::future::Future<Output = ServerJobResult> {
        let request = HawkRequest::from(&batch);
        let result = self.submit(request).await.unwrap();

        async move { result.job_result(batch) }
    }
}

impl HawkHandle {
    pub async fn new(mut hawk_actor: HawkActor, request_parallelism: usize) -> Result<Self> {
        let sessions = [
            Self::new_sessions(&mut hawk_actor, request_parallelism, StoreId::Left).await?,
            Self::new_sessions(&mut hawk_actor, request_parallelism, StoreId::Right).await?,
        ];
        Self::new_with_sessions(hawk_actor, sessions).await
    }

    pub async fn new_with_sessions(
        mut hawk_actor: HawkActor,
        sessions: BothEyes<Vec<HawkSessionRef>>,
    ) -> Result<Self> {
        let (tx, mut rx) = mpsc::channel::<HawkJob>(1);

        // ---- Request Handler ----
        tokio::spawn(async move {
            while let Some(job) = rx.recv().await {
                tracing::info!("Processing an Hawk job…");

                let search_queries: &BothEyes<VecRequests<VecRots<QueryRef>>> =
                    job.request.search_queries();

                let intra_results = intra_batch_is_match(&sessions, search_queries)
                    .await
                    .unwrap();

                // Search for nearest neighbors.
                // For both eyes, all requests, and rotations.
                let search_results: BothEyes<VecRequests<VecRots<InsertPlan>>> = hawk_actor
                    .search_both_eyes(&sessions, search_queries)
                    .await
                    .unwrap();

                let match_result = {
                    let step1 = matching::BatchStep1::new(&search_results);
                    // Go fetch the missing vector IDs and calculate their is_match.
                    let missing_is_match = calculate_missing_is_match(
                        search_queries,
                        step1.missing_vector_ids(),
                        &sessions,
                    )
                    .await;
                    step1.step2(&missing_is_match)
                };

<<<<<<< HEAD
                let mut results = HawkResult::new(match_result, intra_results);
=======
                let mut results = HawkResult::new(
                    match_result,
                    hawk_actor.anonymized_bucket_statistics.clone(),
                );
>>>>>>> e277cbb2

                let (insert_indices, search_results) = job
                    .request
                    .filter_for_insertion(search_results, results.is_matches());

                // Insert into the database.
                if !hawk_actor.args.disable_persistence {
                    // For both eyes.
                    for (side, sessions, search_results) in
                        izip!(&STORE_IDS, &sessions, search_results)
                    {
                        // Focus on the main results (forget rotations).
                        let insert_plans = search_results
                            .into_iter()
                            .map(VecRots::into_center)
                            .collect();

                        // Insert in memory, and return the plans to update the persistent database.
                        let plans = hawk_actor.insert(sessions, insert_plans).await.unwrap();

                        // Convert to Vec<Option> matching the request order.
                        for (i, plan) in izip!(&insert_indices, plans) {
                            results.set_connect_plan(*i, *side, plan);
                        }
                    }
                }

                let _ = job.return_channel.send(Ok(results));
            }
        });

        Ok(Self { job_queue: tx })
    }

    pub async fn new_sessions(
        hawk_actor: &mut HawkActor,
        request_parallelism: usize,
        store_id: StoreId,
    ) -> Result<Vec<HawkSessionRef>> {
        tracing::debug!("Creating {} MPC sessions…", request_parallelism);
        let mut sessions = vec![];
        for _ in 0..request_parallelism {
            let session = hawk_actor.new_session(store_id).await?;
            sessions.push(Arc::new(RwLock::new(session)));
        }
        tracing::debug!("…created {} MPC sessions.", request_parallelism);
        Ok(sessions)
    }

    pub async fn submit(&self, request: HawkRequest) -> Result<HawkResult> {
        let (tx, rx) = oneshot::channel();
        let job = HawkJob {
            request,
            return_channel: tx,
        };
        self.job_queue.send(job).await?;
        rx.await?
    }
}

#[derive(Default)]
struct Consensus {
    next_session_id: u64,
}

impl Consensus {
    fn next_session_id(&mut self) -> SessionId {
        let id = SessionId(self.next_session_id);
        self.next_session_id += 1;
        id
    }
}

/// Combine insert plans from parallel searches, repairing any conflict.
fn join_plans(mut plans: Vec<InsertPlan>) -> Vec<InsertPlan> {
    let set_ep = plans.iter().any(|plan| plan.set_ep);
    if set_ep {
        // There can be at most one new entry point.
        let highest = plans
            .iter()
            .map(|plan| plan.links.len())
            .position_max()
            .unwrap();

        for plan in &mut plans {
            plan.set_ep = false;
        }
        plans[highest].set_ep = true;
    }
    plans
}

fn to_inaddr_any(mut socket: SocketAddr) -> SocketAddr {
    if socket.is_ipv4() {
        socket.set_ip(IpAddr::V4(Ipv4Addr::UNSPECIFIED));
    } else {
        socket.set_ip(IpAddr::V6(Ipv6Addr::UNSPECIFIED));
    }
    socket
}

pub async fn hawk_main(args: HawkArgs) -> Result<HawkHandle> {
    println!("🦅 Starting Hawk node {}", args.party_index);
    let hawk_actor = HawkActor::from_cli(&args).await?;
    HawkHandle::new(hawk_actor, args.request_parallelism).await
}

#[cfg(test)]
mod tests {
    use super::*;
    use crate::{
        execution::local::get_free_local_addresses, protocol::shared_iris::GaloisRingSharedIris,
    };
    use futures::future::JoinAll;
    use iris_mpc_common::{
        galois_engine::degree4::preprocess_iris_message_shares,
        helpers::smpc_request::UNIQUENESS_MESSAGE_TYPE,
        iris_db::db::IrisDB,
        job::{BatchMetadata, IrisQueryBatchEntries},
    };
    use std::ops::Not;
    use tokio::time::sleep;

    #[tokio::test]
    async fn test_hawk_main() -> Result<()> {
        let go = |addresses: Vec<String>, index: usize| {
            async move {
                let args = HawkArgs::parse_from([
                    "hawk_main",
                    "--addresses",
                    &addresses.join(","),
                    "--party-index",
                    &index.to_string(),
                ]);

                // Make the test async.
                sleep(Duration::from_millis(100 * index as u64)).await;

                hawk_main(args).await.unwrap()
            }
        };

        let n_parties = 3;
        let addresses = get_free_local_addresses(n_parties).await?;

        let handles = (0..n_parties)
            .map(|i| go(addresses.clone(), i))
            .map(tokio::spawn)
            .collect::<JoinAll<_>>()
            .await
            .into_iter()
            .collect::<Result<Vec<HawkHandle>, _>>()?;

        // ---- Send requests ----

        let batch_size = 5;
        let iris_rng = &mut AesRng::seed_from_u64(1337);

        // Generate: iris_id -> party -> share
        let irises = IrisDB::new_random_rng(batch_size, iris_rng)
            .db
            .into_iter()
            .map(|iris| GaloisRingSharedIris::generate_shares_locally(iris_rng, iris))
            .collect_vec();
        // Unzip: party -> iris_id -> share
        let irises = (0..n_parties)
            .map(|party_index| {
                irises
                    .iter()
                    .map(|iris| iris[party_index].clone())
                    .collect_vec()
            })
            .collect_vec();

        let all_results = izip!(irises, handles.clone())
        .map(|(shares, mut handle)| async move {
                // TODO: different test irises for each eye.
                let shares_right = shares.clone();
                let [left_iris_requests, left_iris_rotated_requests, left_iris_interpolated_requests] = receive_batch_shares(shares);
                let [right_iris_requests, right_iris_rotated_requests, right_iris_interpolated_requests] = receive_batch_shares(shares_right);

                let batch = BatchQuery {
                    // Iris shares.
                    left_iris_requests,
                    right_iris_requests,
                    // All rotations.
                    left_iris_rotated_requests,
                    right_iris_rotated_requests,
                    // All rotations, preprocessed.
                    left_iris_interpolated_requests,
                    right_iris_interpolated_requests,

                    // Batch details to be just copied to the result.
                    request_ids: vec!["X".to_string(); batch_size],
                    request_types: vec![UNIQUENESS_MESSAGE_TYPE.to_string(); batch_size],
                    metadata: vec![
                        BatchMetadata {
                            node_id: "X".to_string(),
                            trace_id: "X".to_string(),
                            span_id: "X".to_string(),
                        };
                        batch_size
                    ],
                    ..BatchQuery::default()
                };
                let res = handle.submit_batch_query(batch).await.await;
                Ok(res)
            })
            .collect::<JoinSet<_>>()
            .join_all()
            .await
            .into_iter()
            .collect::<Result<Vec<ServerJobResult>>>()?;

        let result = assert_all_equal(all_results);

        assert_eq!(batch_size, result.merged_results.len());
        assert_eq!(result.merged_results, (0..batch_size as u32).collect_vec());
        assert_eq!(batch_size, result.request_ids.len());
        assert_eq!(batch_size, result.request_types.len());
        assert_eq!(batch_size, result.metadata.len());
        assert_eq!(batch_size, result.matches.len());
        assert_eq!(batch_size, result.matches_with_skip_persistence.len());
        assert_eq!(batch_size, result.match_ids.len());
        assert_eq!(batch_size, result.partial_match_ids_left.len());
        assert_eq!(batch_size, result.partial_match_ids_right.len());
        assert_eq!(batch_size, result.partial_match_counters_left.len());
        assert_eq!(batch_size, result.partial_match_counters_right.len());
        assert_match_ids(&result);
        assert_eq!(batch_size, result.left_iris_requests.code.len());
        assert_eq!(batch_size, result.right_iris_requests.code.len());
        assert!(result.deleted_ids.is_empty());
        assert_eq!(batch_size, result.matched_batch_request_ids.len());
        assert!(result.anonymized_bucket_statistics_left.buckets.is_empty());
        assert!(result.anonymized_bucket_statistics_right.buckets.is_empty());
        assert_eq!(batch_size, result.successful_reauths.len());
        assert!(result.reauth_target_indices.is_empty());
        assert!(result.reauth_or_rule_used.is_empty());
        assert!(result.modifications.is_empty());
        assert_eq!(batch_size, result.actor_data.0[0].len());
        assert_eq!(batch_size, result.actor_data.0[1].len());

        Ok(())
    }

    /// Prepare shares in the same format as `receive_batch()`.
    fn receive_batch_shares(shares: Vec<GaloisRingSharedIris>) -> [IrisQueryBatchEntries; 3] {
        let mut out = [(); 3].map(|_| IrisQueryBatchEntries::default());
        for share in shares {
            let one = preprocess_iris_message_shares(share.code, share.mask).unwrap();
            out[0].code.push(one.code);
            out[0].mask.push(one.mask);
            out[1].code.extend(one.code_rotated);
            out[1].mask.extend(one.mask_rotated);
            out[2].code.extend(one.code_interpolated);
            out[2].mask.extend(one.mask_interpolated);
        }
        out
    }

    fn assert_all_equal(mut all_results: Vec<ServerJobResult>) -> ServerJobResult {
        // Ignore the actual secret shares because they are different for each party.
        for i in 1..all_results.len() {
            all_results[i].left_iris_requests = all_results[0].left_iris_requests.clone();
            all_results[i].right_iris_requests = all_results[0].right_iris_requests.clone();
            // Same for specific fields of the bucket statistics.
            // TODO: specific assertions for the bucket statistics results
            all_results[i].anonymized_bucket_statistics_left.party_id =
                all_results[0].anonymized_bucket_statistics_left.party_id;
            all_results[i].anonymized_bucket_statistics_right.party_id =
                all_results[0].anonymized_bucket_statistics_right.party_id;
            all_results[i]
                .anonymized_bucket_statistics_left
                .start_time_utc_timestamp = all_results[0]
                .anonymized_bucket_statistics_left
                .start_time_utc_timestamp;
            all_results[i]
                .anonymized_bucket_statistics_right
                .start_time_utc_timestamp = all_results[0]
                .anonymized_bucket_statistics_right
                .start_time_utc_timestamp;
        }

        assert!(
            all_results.iter().all_equal(),
            "All parties must agree on the results"
        );
        all_results[0].clone()
    }

    fn assert_match_ids(results: &ServerJobResult) {
        for (is_match, matches_both, matches_left, matches_right, count_left, count_right) in izip!(
            &results.matches,
            &results.match_ids,
            &results.partial_match_ids_left,
            &results.partial_match_ids_right,
            &results.partial_match_counters_left,
            &results.partial_match_counters_right,
        ) {
            assert_eq!(
                *is_match,
                matches_both.is_empty().not(),
                "Matches must have some matched IDs"
            );
            assert!(
                matches_both
                    .iter()
                    .all(|id| matches_left.contains(id) && matches_right.contains(id)),
                "Matched IDs must be repeated in left and rights lists"
            );
            assert!(
                matches_left.len() <= *count_left,
                "Partial counts must be consistent"
            );
            assert!(
                matches_right.len() <= *count_right,
                "Partial counts must be consistent"
            );
        }
    }
}

#[cfg(test)]
#[cfg(feature = "db_dependent")]
mod tests_db {
    use super::*;
    use crate::{
        hawkers::aby3::aby3_store::VectorId,
        hnsw::{
            graph::graph_store::test_utils::TestGraphPg, searcher::ConnectPlanLayerV,
            SortedNeighborhood,
        },
        shares::share::DistanceShare,
    };
    type ConnectPlanLayer = ConnectPlanLayerV<Aby3Store>;

    #[tokio::test]
    async fn test_graph_load() -> Result<()> {
        // The test data is a sequence of mutations on the graph.
        let vectors = (0..5).map(VectorId::from).collect_vec();
        let distance = DistanceShare::new(Default::default(), Default::default());

        let make_plans = |side| {
            let side = side as usize; // Make some difference between sides.

            vectors
                .iter()
                .enumerate()
                .map(|(i, vector)| ConnectPlan {
                    inserted_vector: *vector,
                    layers: vec![ConnectPlanLayer {
                        neighbors: SortedNeighborhood::from_ascending_vec(vec![(
                            vectors[side],
                            distance.clone(),
                        )]),
                        nb_links: vec![SortedNeighborhood::from_ascending_vec(vec![(
                            *vector,
                            distance.clone(),
                        )])],
                    }],
                    set_ep: i == side,
                })
                .map(Some)
                .collect_vec()
        };

        // Populate the SQL store with test data.
        let graph_store = TestGraphPg::<Aby3Store>::new().await.unwrap();
        {
            let mutation = HawkMutation(STORE_IDS.map(make_plans));
            let mut graph_tx = graph_store.tx().await?;
            mutation.persist(&mut graph_tx).await?;
            graph_tx.tx.commit().await?;
        }

        // Start an actor and load the graph from SQL to memory.
        let args = HawkArgs {
            party_index: 0,
            addresses: vec!["0.0.0.0:1234".to_string()],
            request_parallelism: 4,
            connection_parallelism: 2,
            match_distances_buffer_size: 64,
            n_buckets: 10,
            disable_persistence: false,
        };
        let mut hawk_actor = HawkActor::from_cli(&args).await?;
        let (_, graph_loader) = hawk_actor.as_iris_loader().await;
        graph_loader.load_graph_store(&graph_store).await?;

        // Check the loaded graph.
        for (side, graph) in izip!(STORE_IDS, &hawk_actor.graph_store) {
            let side = side as usize; // Find some difference between sides.

            let ep = graph.read().await.get_entry_point().await;
            let expected_ep = vectors[side];
            assert_eq!(ep, Some((expected_ep, 0)), "Entry point is set");

            let links = graph.read().await.get_links(&vectors[2], 0).await;
            assert_eq!(
                links.deref(),
                &[(expected_ep, distance.clone())],
                "vec_2 connects to the entry point"
            );
        }

        graph_store.cleanup().await.unwrap();
        Ok(())
    }
}<|MERGE_RESOLUTION|>--- conflicted
+++ resolved
@@ -19,12 +19,9 @@
 use aes_prng::AesRng;
 use clap::Parser;
 use eyre::Result;
-<<<<<<< HEAD
 use intra_batch::intra_batch_is_match;
-=======
 use iris_mpc_common::helpers::statistics::BucketStatistics;
 use iris_mpc_common::job::Eye;
->>>>>>> e277cbb2
 use iris_mpc_common::{
     helpers::inmemory_store::InMemoryStore,
     job::{BatchQuery, JobSubmissionHandle},
@@ -641,21 +638,18 @@
 }
 
 impl HawkResult {
-<<<<<<< HEAD
-    fn new(match_results: matching::BatchStep2, intra_results: Vec<Vec<usize>>) -> Self {
-        // Get matches from the graph.
-=======
     fn new(
         match_results: matching::BatchStep2,
+        intra_results: Vec<Vec<usize>>,
         anonymized_bucket_statistics: BothEyes<BucketStatistics>,
     ) -> Self {
->>>>>>> e277cbb2
-        let is_matches = match_results.is_matches();
-        let n_requests = is_matches.len();
+        // Get matches from the graph.
+        let graph_matches = match_results.is_matches();
+        let n_requests = graph_matches.len();
         assert_eq!(n_requests, intra_results.len());
 
         // Add duplicate requests within the batch.
-        let is_matches = izip!(is_matches, &intra_results)
+        let is_matches = izip!(graph_matches, &intra_results)
             .map(|(graph_match, intra_match)| graph_match || !intra_match.is_empty())
             .collect_vec();
 
@@ -733,12 +727,10 @@
         let partial_match_counters_right = partial_match_ids_right.iter().map(Vec::len).collect();
 
         let merged_results = self.merged_results();
-<<<<<<< HEAD
         let matched_batch_request_ids = self.matched_batch_request_ids(&batch.request_ids);
-=======
+
         let anonymized_bucket_statistics_left = self.anonymized_bucket_statistics[LEFT].clone();
         let anonymized_bucket_statistics_right = self.anonymized_bucket_statistics[RIGHT].clone();
->>>>>>> e277cbb2
 
         ServerJobResult {
             merged_results,
@@ -754,23 +746,13 @@
             partial_match_counters_right,
             left_iris_requests: batch.left_iris_requests,
             right_iris_requests: batch.right_iris_requests,
-<<<<<<< HEAD
             deleted_ids: vec![], // TODO.
             matched_batch_request_ids,
-            anonymized_bucket_statistics_left: Default::default(), // TODO.
-            anonymized_bucket_statistics_right: Default::default(), // TODO.
-            successful_reauths: vec![false; n_requests],           // TODO.
-            reauth_target_indices: Default::default(),             // TODO.
-            reauth_or_rule_used: Default::default(),               // TODO.
-=======
-            deleted_ids: vec![],                                 // TODO.
-            matched_batch_request_ids: vec![vec![]; n_requests], // TODO.
             anonymized_bucket_statistics_left,
             anonymized_bucket_statistics_right,
             successful_reauths: vec![false; n_requests], // TODO.
             reauth_target_indices: Default::default(),   // TODO.
             reauth_or_rule_used: Default::default(),     // TODO.
->>>>>>> e277cbb2
             modifications: batch.modifications,
             actor_data: self.connect_plans,
         }
@@ -859,14 +841,11 @@
                     step1.step2(&missing_is_match)
                 };
 
-<<<<<<< HEAD
-                let mut results = HawkResult::new(match_result, intra_results);
-=======
                 let mut results = HawkResult::new(
                     match_result,
+                    intra_results,
                     hawk_actor.anonymized_bucket_statistics.clone(),
                 );
->>>>>>> e277cbb2
 
                 let (insert_indices, search_results) = job
                     .request
