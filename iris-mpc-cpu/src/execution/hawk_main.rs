use super::player::Identity;
pub use crate::hawkers::aby3::aby3_store::VectorId;
use crate::{
    execution::{
        local::generate_local_identities,
        player::{Role, RoleAssignment},
        session::{NetworkSession, Session, SessionId},
    },
    hawkers::aby3::aby3_store::{
        Aby3Store, Query, QueryRef, SharedIrises, SharedIrisesMut, SharedIrisesRef,
    },
    hnsw::{
        graph::{graph_store, neighborhood::SortedNeighborhoodV},
        searcher::ConnectPlanV,
        GraphMem, HnswSearcher, VectorStore,
    },
    network::grpc::{GrpcConfig, GrpcHandle, GrpcNetworking},
    proto_generated::party_node::party_node_server::PartyNodeServer,
    protocol::{
        ops::{setup_replicated_prf, setup_shared_rng},
        shared_iris::GaloisRingSharedIris,
    },
};
use clap::Parser;
use eyre::Result;
use futures::try_join;
use intra_batch::intra_batch_is_match;
use iris_mpc_common::helpers::statistics::BucketStatistics;
use iris_mpc_common::job::Eye;
use iris_mpc_common::{
    helpers::inmemory_store::InMemoryStore,
    job::{BatchQuery, JobSubmissionHandle},
    ROTATIONS,
};
use itertools::{izip, Itertools};
<<<<<<< HEAD
use rand::{thread_rng, Rng};
=======
use rand::{thread_rng, Rng, RngCore, SeedableRng};
use rand_chacha::ChaCha8Rng;
use siphasher::sip::SipHasher13;
>>>>>>> 4601ea4a
use std::{
    collections::HashMap,
    net::{IpAddr, Ipv4Addr, Ipv6Addr, SocketAddr},
    ops::{Deref, Not},
    sync::Arc,
    time::Duration,
    time::Instant,
    vec,
};
use std::{
    hash::{Hash, Hasher},
    slice::Iter,
};
use tokio::{
    sync::{mpsc, oneshot, RwLock, RwLockWriteGuard},
    task::JoinSet,
};
use tonic::transport::Server;

pub type GraphStore = graph_store::GraphPg<Aby3Store>;
pub type GraphTx<'a> = graph_store::GraphTx<'a, Aby3Store>;

mod intra_batch;
mod is_match_batch;
mod matching;
mod rot;
mod scheduler;
mod search;
pub mod state_check;
use crate::protocol::ops::{
    compare_threshold_buckets, open_ring, translate_threshold_a, MATCH_THRESHOLD_RATIO,
};
use crate::shares::share::DistanceShare;
use is_match_batch::calculate_missing_is_match;
use rot::VecRots;

#[derive(Clone, Parser)]
pub struct HawkArgs {
    #[clap(short, long)]
    pub party_index: usize,

    #[clap(short, long, value_delimiter = ',')]
    pub addresses: Vec<String>,

    #[clap(short, long, default_value_t = 2)]
    pub request_parallelism: usize,

    #[clap(long, default_value_t = 2)]
    pub connection_parallelism: usize,

    #[clap(long)]
    pub hnsw_prng_seed: Option<u64>,

    #[clap(long, default_value_t = false)]
    pub disable_persistence: bool,

    #[clap(long, default_value_t = 64)]
    pub match_distances_buffer_size: usize,

    #[clap(long, default_value_t = 10)]
    pub n_buckets: usize,
}

/// HawkActor manages the state of the HNSW database and connections to other
/// MPC nodes.
pub struct HawkActor {
    args: HawkArgs,

    // ---- Shared setup ----
    search_params: Arc<HnswSearcher>,
    role_assignments: Arc<HashMap<Role, Identity>>,
    consensus: Consensus,

    // ---- My state ----
    // TODO: Persistence.
    db_size: usize,
    iris_store: BothEyes<SharedIrisesRef>,
    graph_store: BothEyes<GraphRef>,
    anonymized_bucket_statistics: BothEyes<BucketStatistics>,
    distances_cache: BothEyes<Vec<DistanceShare<u32>>>,

    // ---- My network setup ----
    networking: GrpcHandle,
    party_id: usize,
}

#[derive(Clone, Copy, Debug, Hash)]
pub enum StoreId {
    Left = 0,
    Right = 1,
}
const LEFT: usize = 0;
const RIGHT: usize = 1;
pub const STORE_IDS: BothEyes<StoreId> = [StoreId::Left, StoreId::Right];

impl std::fmt::Display for StoreId {
    fn fmt(&self, f: &mut std::fmt::Formatter) -> std::fmt::Result {
        match self {
            StoreId::Left => {
                write!(f, "Left")
            }
            StoreId::Right => {
                write!(f, "Right")
            }
        }
    }
}

/// BothEyes is an alias for types that apply to both left and right eyes.
pub type BothEyes<T> = [T; 2];
/// VecRequests are lists of things for each request of a batch.
type VecRequests<T> = Vec<T>;
type VecBuckets = Vec<u32>;
/// VecEdges are lists of things for each neighbor of a vector (graph edges).
type VecEdges<T> = Vec<T>;
/// MapEdges are maps from neighbor IDs to something.
type MapEdges<T> = HashMap<VectorId, T>;

type GraphRef = Arc<RwLock<GraphMem<Aby3Store>>>;
pub type GraphMut<'a> = RwLockWriteGuard<'a, GraphMem<Aby3Store>>;

/// HawkSession is a unit of parallelism when operating on the HawkActor.
pub struct HawkSession {
    aby3_store: Aby3Store,
    graph_store: GraphRef,
    shared_rng: Box<dyn RngCore + Send + Sync>,
}

type HawkSessionRef = Arc<RwLock<HawkSession>>;

pub type SearchResult = (
    <Aby3Store as VectorStore>::VectorRef,
    <Aby3Store as VectorStore>::DistanceRef,
);

/// InsertPlan specifies where a query may be inserted into the HNSW graph.
/// That is lists of neighbors for each layer.
pub type InsertPlan = InsertPlanV<Aby3Store>;

/// ConnectPlan specifies how to connect a new node to the HNSW graph.
/// This includes the updates to the neighbors' own neighbor lists, including
/// bilateral edges.
pub type ConnectPlan = ConnectPlanV<Aby3Store>;

#[derive(Debug)]
pub struct InsertPlanV<V: VectorStore> {
    query: V::QueryRef,
    links: Vec<SortedNeighborhoodV<V>>,
    match_count: usize,
    set_ep: bool,
}

impl<V: VectorStore> InsertPlanV<V> {
    pub fn match_ids(&self) -> Vec<V::VectorRef> {
        self.links
            .iter()
            .take(1)
            .flat_map(|bottom_layer| bottom_layer.iter())
            .take(self.match_count)
            .map(|(id, _)| id.clone())
            .collect_vec()
    }
}

impl HawkActor {
    pub async fn from_cli(args: &HawkArgs) -> Result<Self> {
        Self::from_cli_with_graph_and_store(
            args,
            [(); 2].map(|_| GraphMem::<Aby3Store>::new()),
            [(); 2].map(|_| SharedIrises::default()),
        )
        .await
    }

    pub async fn from_cli_with_graph_and_store(
        args: &HawkArgs,
        graph: BothEyes<GraphMem<Aby3Store>>,
        iris_store: BothEyes<SharedIrises>,
    ) -> Result<Self> {
        let search_params = Arc::new(HnswSearcher::default());

        let identities = generate_local_identities();

        let role_assignments: RoleAssignment = identities
            .iter()
            .enumerate()
            .map(|(index, id)| (Role::new(index), id.clone()))
            .collect();

        let my_index = args.party_index;
        let my_identity = identities[my_index].clone();
        let my_address = &args.addresses[my_index];

        let grpc_config = GrpcConfig {
            timeout_duration: Duration::from_secs(10),
            connection_parallelism: args.connection_parallelism,
        };

        let networking = GrpcNetworking::new(my_identity.clone(), grpc_config);
        let networking = GrpcHandle::new(networking).await?;

        // Start server.
        {
            let player = networking.clone();
            let socket = to_inaddr_any(my_address.parse().unwrap());
            tracing::info!("Starting Hawk server on {}", socket);
            tokio::spawn(async move {
                Server::builder()
                    .add_service(PartyNodeServer::new(player))
                    .serve(socket)
                    .await
                    .unwrap();
            });
        }

        // Connect to other players.
        izip!(&identities, &args.addresses)
            .filter(|(_, address)| address != &my_address)
            .map(|(identity, address)| {
                let player = networking.clone();
                let identity = identity.clone();
                let url = format!("http://{}", address);
                async move {
                    tracing::info!("Connecting to {}…", url);
                    player.connect_to_party(identity, &url).await?;
                    tracing::info!("_connected to {}!", url);
                    Ok(())
                }
            })
            .collect::<JoinSet<_>>()
            .join_all()
            .await
            .into_iter()
            .collect::<Result<()>>()?;

        let graph_store = graph.map(GraphMem::to_arc);
        let iris_store = iris_store.map(SharedIrises::to_arc);

        let bucket_statistics_left = BucketStatistics::new(
            args.match_distances_buffer_size,
            args.n_buckets,
            my_index,
            Eye::Left,
        );
        let bucket_statistics_right = BucketStatistics::new(
            args.match_distances_buffer_size,
            args.n_buckets,
            my_index,
            Eye::Right,
        );

        Ok(HawkActor {
            args: args.clone(),
            search_params,
            db_size: 0,
            iris_store,
            graph_store,
            anonymized_bucket_statistics: [bucket_statistics_left, bucket_statistics_right],
            distances_cache: [vec![], vec![]],
            role_assignments: Arc::new(role_assignments),
            consensus: Consensus::default(),
            networking,
            party_id: my_index,
        })
    }

    fn iris_store(&self, store_id: StoreId) -> SharedIrisesRef {
        self.iris_store[store_id as usize].clone()
    }

    fn graph_store(&self, store_id: StoreId) -> GraphRef {
        self.graph_store[store_id as usize].clone()
    }

    pub async fn new_session(&mut self, store_id: StoreId) -> Result<HawkSession> {
        let session_id = self.consensus.next_session_id();
        self.create_session(store_id, session_id).await
    }

    async fn create_session(
        &self,
        store_id: StoreId,
        session_id: SessionId,
    ) -> Result<HawkSession> {
        // TODO: cleanup of dropped sessions.
        let grpc_session = self.networking.create_session(session_id).await?;

        let mut network_session = NetworkSession {
            session_id,
            role_assignments: self.role_assignments.clone(),
            networking: Box::new(grpc_session),
            own_role: Role::new(self.party_id),
        };

        let my_session_seed = thread_rng().gen();
        let prf = setup_replicated_prf(&mut network_session, my_session_seed).await?;

        // PRNG seed is either statically injected via configuration in TEST environments or
        // mutually derived with other MPC parties in PROD environments.
        let shared_rng: Box<dyn RngCore + Send + Sync> =
            if let Some(base_seed) = self.args.hnsw_prng_seed {
                let rng = session_seeded_rng(base_seed, store_id, session_id);
                Box::new(rng)
            } else {
                let my_rng_seed = thread_rng().gen();
                let rng = setup_shared_rng(&mut network_session, my_rng_seed).await?;
                Box::new(rng)
            };

        let session = Session {
            network_session,
            prf,
        };

        let aby3_store = Aby3Store {
            session,
            storage: self.iris_store(store_id),
        };

        Ok(HawkSession {
            aby3_store,
            graph_store: self.graph_store(store_id),
            shared_rng,
        })
    }

    pub async fn insert(
        &mut self,
        sessions: &[HawkSessionRef],
        plans: Vec<InsertPlan>,
    ) -> Result<Vec<ConnectPlan>> {
        let insert_plans = join_plans(plans);
        let mut connect_plans = vec![];
        for plan in insert_plans {
            // Parallel insertions are not supported, so only one session is needed.
            let mut session = sessions[0].write().await;
            let cp = self.insert_one(&mut session, plan).await?;
            connect_plans.push(cp);
        }
        Ok(connect_plans)
    }

    async fn insert_one(
        &mut self,
        session: &mut HawkSession,
        insert_plan: InsertPlan,
    ) -> Result<ConnectPlan> {
        let inserted = session.aby3_store.storage.insert(&insert_plan.query).await;
        let mut graph_store = session.graph_store.write().await;

        let connect_plan = self
            .search_params
            .insert_prepare(
                &mut session.aby3_store,
                graph_store.deref(),
                inserted,
                insert_plan.links,
                insert_plan.set_ep,
            )
            .await?;

        graph_store.insert_apply(connect_plan.clone()).await;

        Ok(connect_plan)
    }

    async fn update_anon_stats(
        &mut self,
        session: &HawkSessionRef,
        search_results: &BothEyes<VecRequests<VecRots<InsertPlan>>>,
    ) -> Result<()> {
        let mut session = session.write().await;

        for side in [LEFT, RIGHT] {
            self.cache_distances(side, &search_results[side]);

            self.fill_anonymized_statistics_buckets(&mut session.aby3_store.session, side)
                .await?;
        }
        Ok(())
    }

    fn calculate_threshold_a(n_buckets: usize) -> Vec<u32> {
        (1..=n_buckets)
            .map(|x: usize| {
                translate_threshold_a(MATCH_THRESHOLD_RATIO / (n_buckets as f64) * (x as f64))
            })
            .collect::<Vec<_>>()
    }

    fn cache_distances(&mut self, side: usize, search_results: &[VecRots<InsertPlan>]) {
        let mut neighbors: Vec<&SortedNeighborhoodV<Aby3Store>> = vec![];
        for result in search_results {
            let n = result
                .iter()
                .flat_map(|plan| plan.links.iter())
                .collect_vec();
            neighbors.extend(n);
        }

        for neighbor in neighbors.iter() {
            let distances = neighbor.distances_cloned();
            self.distances_cache[side].extend(distances);
        }
    }

    async fn compute_buckets(&self, session: &mut Session, side: usize) -> Result<VecBuckets> {
        let translated_thresholds = Self::calculate_threshold_a(self.args.n_buckets);
        let bucket_result_shares = compare_threshold_buckets(
            session,
            translated_thresholds.as_slice(),
            self.distances_cache[side].as_slice(),
        )
        .await?;

        let buckets = open_ring(session, &bucket_result_shares).await?;
        Ok(buckets)
    }

    async fn fill_anonymized_statistics_buckets(
        &mut self,
        session: &mut Session,
        side: usize,
    ) -> Result<()> {
        if self.distances_cache[side].len() > self.args.match_distances_buffer_size {
            tracing::info!(
                "Gathered enough distances for eye {side}: {}, filling anonymized stats buckets",
                self.distances_cache[side].len()
            );
            let buckets = self.compute_buckets(session, side).await?;
            self.anonymized_bucket_statistics[side].fill_buckets(
                &buckets,
                MATCH_THRESHOLD_RATIO,
                self.anonymized_bucket_statistics[side].next_start_time_utc_timestamp,
            );
            self.distances_cache[side].clear();
        }
        Ok(())
    }

    /// Borrow the in-memory iris and graph stores to modify them.
    pub async fn as_iris_loader(&mut self) -> (IrisLoader, GraphLoader) {
        (
            IrisLoader {
                party_id: self.party_id,
                db_size: &mut self.db_size,
                irises: [
                    self.iris_store[0].write().await,
                    self.iris_store[1].write().await,
                ],
            },
            GraphLoader([
                self.graph_store[0].write().await,
                self.graph_store[1].write().await,
            ]),
        )
    }
}

pub fn session_seeded_rng(base_seed: u64, store_id: StoreId, session_id: SessionId) -> ChaCha8Rng {
    let mut hasher = SipHasher13::new();
    (base_seed, store_id, session_id).hash(&mut hasher);
    let seed = hasher.finish();
    ChaCha8Rng::seed_from_u64(seed)
}

pub struct IrisLoader<'a> {
    party_id: usize,
    db_size: &'a mut usize,
    irises: BothEyes<SharedIrisesMut<'a>>,
}

#[allow(clippy::needless_lifetimes)]
impl<'a> InMemoryStore for IrisLoader<'a> {
    fn load_single_record_from_db(
        &mut self,
        _index: usize, // TODO: Map.
        vector_id: VectorId,
        left_code: &[u16],
        left_mask: &[u16],
        right_code: &[u16],
        right_mask: &[u16],
    ) {
        for (side, code, mask) in izip!(
            &mut self.irises,
            [left_code, right_code],
            [left_mask, right_mask]
        ) {
            let iris = GaloisRingSharedIris::try_from_buffers(self.party_id, code, mask)
                .expect("Wrong code or mask size");
            side.insert(vector_id, iris);
        }
    }

    fn increment_db_size(&mut self, _index: usize) {
        *self.db_size += 1;
    }

    fn reserve(&mut self, additional: usize) {
        for side in &mut self.irises {
            side.reserve(additional);
        }
    }

    fn current_db_sizes(&self) -> impl std::fmt::Debug {
        *self.db_size
    }

    fn fake_db(&mut self, size: usize) {
        *self.db_size = size;
        let iris = Arc::new(GaloisRingSharedIris::default_for_party(self.party_id));
        for side in &mut self.irises {
            for i in 0..size {
                side.insert(VectorId::from_serial_id(i as u32), iris.clone());
            }
        }
    }
}

pub struct GraphLoader<'a>(BothEyes<GraphMut<'a>>);

#[allow(clippy::needless_lifetimes)]
impl<'a> GraphLoader<'a> {
    pub async fn load_graph_store(self, graph_store: &GraphStore) -> Result<()> {
        let mut graph_tx = graph_store.tx().await?;
        for (side, mut graph) in izip!(STORE_IDS, self.0) {
            *graph = graph_tx.with_graph(side).load_to_mem().await?;
        }
        Ok(())
    }
}

struct HawkJob {
    request: HawkRequest,
    return_channel: oneshot::Sender<Result<HawkResult>>,
}

/// HawkRequest contains a batch of items to search.
#[derive(Clone, Debug)]
pub struct HawkRequest {
    queries: Arc<BothEyes<VecRequests<VecRots<QueryRef>>>>,
}

// TODO: Unify `BatchQuery` and `HawkRequest`.
// TODO: Unify `BatchQueryEntries` and `Vec<GaloisRingSharedIris>`.
impl From<&BatchQuery> for HawkRequest {
    fn from(batch: &BatchQuery) -> Self {
        let queries = Arc::new(
            [
                // For left and right eyes.
                (
                    &batch.left_iris_rotated_requests.code,
                    &batch.left_iris_rotated_requests.mask,
                    &batch.left_iris_interpolated_requests.code,
                    &batch.left_iris_interpolated_requests.mask,
                ),
                (
                    &batch.right_iris_rotated_requests.code,
                    &batch.right_iris_rotated_requests.mask,
                    &batch.right_iris_interpolated_requests.code,
                    &batch.right_iris_interpolated_requests.mask,
                ),
            ]
            .map(|(codes, masks, codes_proc, masks_proc)| {
                // Associate the raw and processed versions of codes and masks.
                izip!(codes, masks, codes_proc, masks_proc)
                    // The batch is a concatenation of rotations.
                    .chunks(ROTATIONS)
                    .into_iter()
                    .map(|chunk| {
                        // Collect the rotations for one request.
                        chunk
                            .map(|(code, mask, code_proc, mask_proc)| {
                                // Convert to the type of Aby3Store and into Arc.
                                Query::from_processed(
                                    GaloisRingSharedIris {
                                        code: code.clone(),
                                        mask: mask.clone(),
                                    },
                                    GaloisRingSharedIris {
                                        code: code_proc.clone(),
                                        mask: mask_proc.clone(),
                                    },
                                )
                            })
                            .collect_vec()
                            .into()
                    })
                    .collect_vec()
            }),
        );
        Self { queries }
    }
}

impl HawkRequest {
    fn filter_for_insertion<T>(
        &self,
        both_insert_plans: BothEyes<VecRequests<T>>,
        is_matches: &[bool],
    ) -> (VecRequests<usize>, BothEyes<VecRequests<T>>) {
        let filtered = both_insert_plans.map(|plans| {
            izip!(plans, is_matches)
                .filter_map(|(plan, &is_match)| is_match.not().then_some(plan))
                .collect_vec()
        });

        let indices = is_matches
            .iter()
            .enumerate()
            .filter_map(|(index, &is_match)| is_match.not().then_some(index))
            .collect();

        (indices, filtered)
    }
}

#[derive(Clone, Debug, PartialEq, Eq)]
pub struct HawkResult {
    match_results: matching::BatchStep2,
    intra_results: Vec<Vec<usize>>,
    connect_plans: HawkMutation,
    is_matches: VecRequests<bool>,
    anonymized_bucket_statistics: BothEyes<BucketStatistics>,
}

impl HawkResult {
    fn new(
        match_results: matching::BatchStep2,
        intra_results: Vec<Vec<usize>>,
        anonymized_bucket_statistics: BothEyes<BucketStatistics>,
    ) -> Self {
        // Get matches from the graph.
        let graph_matches = match_results.is_matches();
        let n_requests = graph_matches.len();
        assert_eq!(n_requests, intra_results.len());

        // Add duplicate requests within the batch.
        let is_matches = izip!(graph_matches, &intra_results)
            .map(|(graph_match, intra_match)| graph_match || !intra_match.is_empty())
            .collect_vec();

        HawkResult {
            match_results,
            intra_results,
            connect_plans: HawkMutation([vec![None; n_requests], vec![None; n_requests]]),
            is_matches,
            anonymized_bucket_statistics,
        }
    }

    fn set_connect_plan(&mut self, request_i: usize, side: StoreId, plan: ConnectPlan) {
        self.connect_plans.0[side as usize][request_i] = Some(plan);
    }

    fn is_matches(&self) -> &[bool] {
        &self.is_matches
    }

    fn merged_results(&self) -> Vec<u32> {
        let match_ids = self.match_ids();
        self.connect_plans.0[0]
            .iter()
            .enumerate()
            .map(|(idx, plan)| match plan {
                Some(plan) => plan.inserted_vector.index(),
                None => match_ids[idx][0],
            })
            .collect()
    }

    fn match_ids(&self) -> Vec<Vec<u32>> {
        // Graph matches.
        let mut match_ids = self
            .match_results
            .filter_map(|(id, [l, r])| (*l && *r).then_some(id.index()));

        // Intra-batch matches. Find the serial IDs that were just inserted.
        for (graph_matches, intra_matches) in izip!(match_ids.iter_mut(), &self.intra_results) {
            for i_request in intra_matches {
                if let Some(plan) = &self.connect_plans.0[LEFT][*i_request] {
                    graph_matches.push(plan.inserted_vector.index());
                }
            }
        }

        match_ids
    }

    fn matched_batch_request_ids(&self, request_ids: &[String]) -> Vec<Vec<String>> {
        self.intra_results
            .iter()
            .map(|matching_indexes| {
                matching_indexes
                    .iter()
                    .map(|&i| request_ids[i].clone())
                    .collect_vec()
            })
            .collect_vec()
    }

    fn job_result(self, batch: BatchQuery) -> ServerJobResult {
        let n_requests = self.is_matches.len();

        let match_ids = self.match_ids();

        let partial_match_ids_left = self
            .match_results
            .filter_map(|(id, [l, _r])| l.then_some(id.index()));
        let partial_match_ids_right = self
            .match_results
            .filter_map(|(id, [_l, r])| r.then_some(id.index()));
        let partial_match_counters_left = partial_match_ids_left.iter().map(Vec::len).collect();
        let partial_match_counters_right = partial_match_ids_right.iter().map(Vec::len).collect();

        let merged_results = self.merged_results();
        let matched_batch_request_ids = self.matched_batch_request_ids(&batch.request_ids);

        let anonymized_bucket_statistics_left = self.anonymized_bucket_statistics[LEFT].clone();
        let anonymized_bucket_statistics_right = self.anonymized_bucket_statistics[RIGHT].clone();

        ServerJobResult {
            merged_results,
            request_ids: batch.request_ids,
            request_types: batch.request_types,
            metadata: batch.metadata,
            matches: self.is_matches().to_vec(),
            matches_with_skip_persistence: self.is_matches().to_vec(), // TODO
            match_ids,
            full_face_mirror_match_ids: vec![vec![]; n_requests], // TODO.
            partial_match_ids_left,
            partial_match_ids_right,
            full_face_mirror_partial_match_ids_left: vec![vec![]; n_requests], // TODO.
            full_face_mirror_partial_match_ids_right: vec![vec![]; n_requests], // TODO.
            partial_match_counters_left,
            partial_match_counters_right,
            full_face_mirror_partial_match_counters_left: vec![0; n_requests], // TODO.
            full_face_mirror_partial_match_counters_right: vec![0; n_requests], // TODO.
            left_iris_requests: batch.left_iris_requests,
            right_iris_requests: batch.right_iris_requests,
            deleted_ids: vec![], // TODO.
            matched_batch_request_ids,
            anonymized_bucket_statistics_left,
            anonymized_bucket_statistics_right,
            successful_reauths: vec![false; n_requests], // TODO.
            reauth_target_indices: Default::default(),   // TODO.
            reauth_or_rule_used: Default::default(),     // TODO.
            reset_update_indices: vec![],                // TODO.
            reset_update_request_ids: vec![],            // TODO.
            reset_update_shares: vec![],                 // TODO.
            modifications: batch.modifications,
            actor_data: self.connect_plans,
            full_face_mirror_attack_detected: vec![false; n_requests], // TODO.
        }
    }
}

pub type ServerJobResult = iris_mpc_common::job::ServerJobResult<HawkMutation>;

#[derive(Clone, Debug, PartialEq, Eq)]
pub struct HawkMutation(BothEyes<Vec<Option<ConnectPlan>>>);

impl HawkMutation {
    pub async fn persist(self, graph_tx: &mut GraphTx<'_>) -> Result<()> {
        for (side, plans) in izip!(STORE_IDS, self.0) {
            for plan in plans.into_iter().flatten() {
                graph_tx.with_graph(side).insert_apply(plan).await?;
            }
        }
        Ok(())
    }
}

/// HawkHandle is a handle to the HawkActor managing concurrency.
#[derive(Clone, Debug)]
pub struct HawkHandle {
    job_queue: mpsc::Sender<HawkJob>,
}

impl JobSubmissionHandle for HawkHandle {
    type A = HawkMutation;

    async fn submit_batch_query(
        &mut self,
        batch: BatchQuery,
    ) -> impl std::future::Future<Output = ServerJobResult> {
        let request = HawkRequest::from(&batch);
        let result = self.submit(request).await.unwrap();

        async move { result.job_result(batch) }
    }
}

impl HawkHandle {
    pub async fn new(mut hawk_actor: HawkActor, request_parallelism: usize) -> Result<Self> {
        let sessions = [
            Self::new_sessions(&mut hawk_actor, request_parallelism, StoreId::Left).await?,
            Self::new_sessions(&mut hawk_actor, request_parallelism, StoreId::Right).await?,
        ];

        // Validate the common state before starting.
        try_join!(
            HawkSession::state_check(&sessions[LEFT][0]),
            HawkSession::state_check(&sessions[RIGHT][0]),
        )?;

        let (tx, mut rx) = mpsc::channel::<HawkJob>(1);

        // ---- Request Handler ----
        tokio::spawn(async move {
            while let Some(job) = rx.recv().await {
                let results = Self::handle_job(&mut hawk_actor, &sessions, &job.request).await;
                let _ = job.return_channel.send(results);
            }
        });

        Ok(Self { job_queue: tx })
    }

    async fn handle_job(
        hawk_actor: &mut HawkActor,
        sessions: &BothEyes<Vec<HawkSessionRef>>,
        request: &HawkRequest,
    ) -> Result<HawkResult> {
        tracing::info!("Processing an Hawk job…");
        let now = Instant::now();

        let search_queries = &request.queries;

        let intra_results = intra_batch_is_match(sessions, search_queries).await?;

        // Search for nearest neighbors.
        // For both eyes, all requests, and rotations.
        let search_results: BothEyes<VecRequests<VecRots<InsertPlan>>> =
            search::search(sessions, search_queries, hawk_actor.search_params.clone()).await?;

        hawk_actor
            .update_anon_stats(&sessions[0][0], &search_results)
            .await?;

        let match_result = {
            let step1 = matching::BatchStep1::new(&search_results);
            // Go fetch the missing vector IDs and calculate their is_match.
            let missing_is_match =
                calculate_missing_is_match(search_queries, step1.missing_vector_ids(), sessions)
                    .await?;
            step1.step2(&missing_is_match)
        };

        let mut results = HawkResult::new(
            match_result,
            intra_results,
            hawk_actor.anonymized_bucket_statistics.clone(),
        );

        let (insert_indices, search_results) =
            request.filter_for_insertion(search_results, results.is_matches());

        // Insert into the database.
        if !hawk_actor.args.disable_persistence {
            // For both eyes.
            for (side, sessions, search_results) in izip!(&STORE_IDS, sessions, search_results) {
                // Focus on the main results (forget rotations).
                let insert_plans = search_results
                    .into_iter()
                    .map(VecRots::into_center)
                    .collect();

                // Insert in memory, and return the plans to update the persistent database.
                let plans = hawk_actor.insert(sessions, insert_plans).await?;

                // Convert to Vec<Option> matching the request order.
                for (i, plan) in izip!(&insert_indices, plans) {
                    results.set_connect_plan(*i, *side, plan);
                }
            }
        } else {
            tracing::info!("Persistence is disabled, not writing to DB");
        }

        // Validate the common state after processing the requests.
        try_join!(
            HawkSession::state_check(&sessions[LEFT][0]),
            HawkSession::state_check(&sessions[RIGHT][0]),
        )?;

        metrics::histogram!("job_duration").record(now.elapsed().as_secs_f64());
        metrics::gauge!("db_size").set(hawk_actor.db_size as f64);
        let left_query_count = search_queries[LEFT].len();
        let right_query_count = search_queries[RIGHT].len();
        metrics::gauge!("search_queries_left").set(left_query_count as f64);
        metrics::gauge!("search_queries_right").set(right_query_count as f64);

        Ok(results)
    }

    pub async fn new_sessions(
        hawk_actor: &mut HawkActor,
        request_parallelism: usize,
        store_id: StoreId,
    ) -> Result<Vec<HawkSessionRef>> {
        tracing::debug!("Creating {} MPC sessions…", request_parallelism);
        let mut sessions = vec![];
        for _ in 0..request_parallelism {
            let session = hawk_actor.new_session(store_id).await?;
            sessions.push(Arc::new(RwLock::new(session)));
        }
        tracing::debug!("…created {} MPC sessions.", request_parallelism);
        Ok(sessions)
    }

    pub async fn submit(&self, request: HawkRequest) -> Result<HawkResult> {
        let (tx, rx) = oneshot::channel();
        let job = HawkJob {
            request,
            return_channel: tx,
        };
        self.job_queue.send(job).await?;
        rx.await?
    }
}

#[derive(Default)]
struct Consensus {
    next_session_id: u64,
}

impl Consensus {
    fn next_session_id(&mut self) -> SessionId {
        let id = SessionId(self.next_session_id);
        self.next_session_id += 1;
        id
    }
}

/// Combine insert plans from parallel searches, repairing any conflict.
fn join_plans(mut plans: Vec<InsertPlan>) -> Vec<InsertPlan> {
    let set_ep = plans.iter().any(|plan| plan.set_ep);
    if set_ep {
        // There can be at most one new entry point.
        let highest = plans
            .iter()
            .map(|plan| plan.links.len())
            .position_max()
            .unwrap();

        for plan in &mut plans {
            plan.set_ep = false;
        }
        plans[highest].set_ep = true;
    }
    plans
}

fn to_inaddr_any(mut socket: SocketAddr) -> SocketAddr {
    if socket.is_ipv4() {
        socket.set_ip(IpAddr::V4(Ipv4Addr::UNSPECIFIED));
    } else {
        socket.set_ip(IpAddr::V6(Ipv6Addr::UNSPECIFIED));
    }
    socket
}

pub async fn hawk_main(args: HawkArgs) -> Result<HawkHandle> {
    println!("🦅 Starting Hawk node {}", args.party_index);
    let hawk_actor = HawkActor::from_cli(&args).await?;
    HawkHandle::new(hawk_actor, args.request_parallelism).await
}

#[cfg(test)]
mod tests {
    use super::*;
    use crate::{
        execution::local::get_free_local_addresses, protocol::shared_iris::GaloisRingSharedIris,
    };
    use aes_prng::AesRng;
    use futures::future::JoinAll;
    use iris_mpc_common::{
        galois_engine::degree4::preprocess_iris_message_shares,
        helpers::smpc_request::UNIQUENESS_MESSAGE_TYPE,
        iris_db::db::IrisDB,
        job::{BatchMetadata, IrisQueryBatchEntries},
    };
    use rand::SeedableRng;
    use std::ops::Not;
    use tokio::time::sleep;

    #[tokio::test]
    async fn test_hawk_main() -> Result<()> {
        let go = |addresses: Vec<String>, index: usize| {
            async move {
                let args = HawkArgs::parse_from([
                    "hawk_main",
                    "--addresses",
                    &addresses.join(","),
                    "--party-index",
                    &index.to_string(),
                ]);

                // Make the test async.
                sleep(Duration::from_millis(100 * index as u64)).await;

                hawk_main(args).await.unwrap()
            }
        };

        let n_parties = 3;
        let addresses = get_free_local_addresses(n_parties).await?;

        let handles = (0..n_parties)
            .map(|i| go(addresses.clone(), i))
            .map(tokio::spawn)
            .collect::<JoinAll<_>>()
            .await
            .into_iter()
            .collect::<Result<Vec<HawkHandle>, _>>()?;

        // ---- Send requests ----

        let batch_size = 5;
        let iris_rng = &mut AesRng::seed_from_u64(1337);

        // Generate: iris_id -> party -> share
        let irises = IrisDB::new_random_rng(batch_size, iris_rng)
            .db
            .into_iter()
            .map(|iris| GaloisRingSharedIris::generate_shares_locally(iris_rng, iris))
            .collect_vec();
        // Unzip: party -> iris_id -> share
        let irises = (0..n_parties)
            .map(|party_index| {
                irises
                    .iter()
                    .map(|iris| iris[party_index].clone())
                    .collect_vec()
            })
            .collect_vec();

        let all_results = izip!(irises, handles.clone())
        .map(|(shares, mut handle)| async move {
                // TODO: different test irises for each eye.
                let shares_right = shares.clone();
                let [left_iris_requests, left_iris_rotated_requests, left_iris_interpolated_requests] = receive_batch_shares(shares);
                let [right_iris_requests, right_iris_rotated_requests, right_iris_interpolated_requests] = receive_batch_shares(shares_right);

                let batch = BatchQuery {
                    // Iris shares.
                    left_iris_requests,
                    right_iris_requests,
                    // All rotations.
                    left_iris_rotated_requests,
                    right_iris_rotated_requests,
                    // All rotations, preprocessed.
                    left_iris_interpolated_requests,
                    right_iris_interpolated_requests,

                    // Batch details to be just copied to the result.
                    request_ids: vec!["X".to_string(); batch_size],
                    request_types: vec![UNIQUENESS_MESSAGE_TYPE.to_string(); batch_size],
                    metadata: vec![
                        BatchMetadata {
                            node_id: "X".to_string(),
                            trace_id: "X".to_string(),
                            span_id: "X".to_string(),
                        };
                        batch_size
                    ],
                    ..BatchQuery::default()
                };
                let res = handle.submit_batch_query(batch).await.await;
                Ok(res)
            })
            .collect::<JoinSet<_>>()
            .join_all()
            .await
            .into_iter()
            .collect::<Result<Vec<ServerJobResult>>>()?;

        let result = assert_all_equal(all_results);

        assert_eq!(batch_size, result.merged_results.len());
        assert_eq!(result.merged_results, (0..batch_size as u32).collect_vec());
        assert_eq!(batch_size, result.request_ids.len());
        assert_eq!(batch_size, result.request_types.len());
        assert_eq!(batch_size, result.metadata.len());
        assert_eq!(batch_size, result.matches.len());
        assert_eq!(batch_size, result.matches_with_skip_persistence.len());
        assert_eq!(batch_size, result.match_ids.len());
        assert_eq!(batch_size, result.partial_match_ids_left.len());
        assert_eq!(batch_size, result.partial_match_ids_right.len());
        assert_eq!(batch_size, result.partial_match_counters_left.len());
        assert_eq!(batch_size, result.partial_match_counters_right.len());
        assert_match_ids(&result);
        assert_eq!(batch_size, result.left_iris_requests.code.len());
        assert_eq!(batch_size, result.right_iris_requests.code.len());
        assert!(result.deleted_ids.is_empty());
        assert_eq!(batch_size, result.matched_batch_request_ids.len());
        assert!(result.anonymized_bucket_statistics_left.buckets.is_empty());
        assert!(result.anonymized_bucket_statistics_right.buckets.is_empty());
        assert_eq!(batch_size, result.successful_reauths.len());
        assert!(result.reauth_target_indices.is_empty());
        assert!(result.reauth_or_rule_used.is_empty());
        assert!(result.modifications.is_empty());
        assert_eq!(batch_size, result.actor_data.0[0].len());
        assert_eq!(batch_size, result.actor_data.0[1].len());

        Ok(())
    }

    /// Prepare shares in the same format as `receive_batch()`.
    fn receive_batch_shares(shares: Vec<GaloisRingSharedIris>) -> [IrisQueryBatchEntries; 3] {
        let mut out = [(); 3].map(|_| IrisQueryBatchEntries::default());
        for share in shares {
            let one = preprocess_iris_message_shares(share.code, share.mask).unwrap();
            out[0].code.push(one.code);
            out[0].mask.push(one.mask);
            out[1].code.extend(one.code_rotated);
            out[1].mask.extend(one.mask_rotated);
            out[2].code.extend(one.code_interpolated);
            out[2].mask.extend(one.mask_interpolated);
        }
        out
    }

    fn assert_all_equal(mut all_results: Vec<ServerJobResult>) -> ServerJobResult {
        // Ignore the actual secret shares because they are different for each party.
        for i in 1..all_results.len() {
            all_results[i].left_iris_requests = all_results[0].left_iris_requests.clone();
            all_results[i].right_iris_requests = all_results[0].right_iris_requests.clone();
            // Same for specific fields of the bucket statistics.
            // TODO: specific assertions for the bucket statistics results
            all_results[i].anonymized_bucket_statistics_left.party_id =
                all_results[0].anonymized_bucket_statistics_left.party_id;
            all_results[i].anonymized_bucket_statistics_right.party_id =
                all_results[0].anonymized_bucket_statistics_right.party_id;
            all_results[i]
                .anonymized_bucket_statistics_left
                .start_time_utc_timestamp = all_results[0]
                .anonymized_bucket_statistics_left
                .start_time_utc_timestamp;
            all_results[i]
                .anonymized_bucket_statistics_right
                .start_time_utc_timestamp = all_results[0]
                .anonymized_bucket_statistics_right
                .start_time_utc_timestamp;
        }

        assert!(
            all_results.iter().all_equal(),
            "All parties must agree on the results"
        );
        all_results[0].clone()
    }

    fn assert_match_ids(results: &ServerJobResult) {
        for (is_match, matches_both, matches_left, matches_right, count_left, count_right) in izip!(
            &results.matches,
            &results.match_ids,
            &results.partial_match_ids_left,
            &results.partial_match_ids_right,
            &results.partial_match_counters_left,
            &results.partial_match_counters_right,
        ) {
            assert_eq!(
                *is_match,
                matches_both.is_empty().not(),
                "Matches must have some matched IDs"
            );
            assert!(
                matches_both
                    .iter()
                    .all(|id| matches_left.contains(id) && matches_right.contains(id)),
                "Matched IDs must be repeated in left and rights lists"
            );
            assert!(
                matches_left.len() <= *count_left,
                "Partial counts must be consistent"
            );
            assert!(
                matches_right.len() <= *count_right,
                "Partial counts must be consistent"
            );
        }
    }
}

#[cfg(test)]
#[cfg(feature = "db_dependent")]
mod tests_db {
    use super::*;
    use crate::{
        hawkers::aby3::aby3_store::VectorId,
        hnsw::{
            graph::{graph_store::test_utils::TestGraphPg, neighborhood::SortedEdgeIds},
            searcher::ConnectPlanLayerV,
            SortedNeighborhood,
        },
        shares::share::DistanceShare,
    };
    type ConnectPlanLayer = ConnectPlanLayerV<Aby3Store>;

    #[tokio::test]
    async fn test_graph_load() -> Result<()> {
        // The test data is a sequence of mutations on the graph.
        let vectors = (0..5).map(VectorId::from_0_index).collect_vec();
        let distance = DistanceShare::new(Default::default(), Default::default());

        let make_plans = |side| {
            let side = side as usize; // Make some difference between sides.

            vectors
                .iter()
                .enumerate()
                .map(|(i, vector)| ConnectPlan {
                    inserted_vector: *vector,
                    layers: vec![ConnectPlanLayer {
                        neighbors: SortedNeighborhood::from_ascending_vec(vec![(
                            vectors[side],
                            distance.clone(),
                        )]),
                        nb_links: vec![SortedEdgeIds::from_ascending_vec(vec![*vector])],
                    }],
                    set_ep: i == side,
                })
                .map(Some)
                .collect_vec()
        };

        // Populate the SQL store with test data.
        let graph_store = TestGraphPg::<Aby3Store>::new().await.unwrap();
        {
            let mutation = HawkMutation(STORE_IDS.map(make_plans));
            let mut graph_tx = graph_store.tx().await?;
            mutation.persist(&mut graph_tx).await?;
            graph_tx.tx.commit().await?;
        }

        // Start an actor and load the graph from SQL to memory.
        let args = HawkArgs {
            party_index: 0,
            addresses: vec!["0.0.0.0:1234".to_string()],
            request_parallelism: 4,
            connection_parallelism: 2,
            hnsw_prng_seed: None,
            match_distances_buffer_size: 64,
            n_buckets: 10,
            disable_persistence: false,
        };
        let mut hawk_actor = HawkActor::from_cli(&args).await?;
        let (_, graph_loader) = hawk_actor.as_iris_loader().await;
        graph_loader.load_graph_store(&graph_store).await?;

        // Check the loaded graph.
        for (side, graph) in izip!(STORE_IDS, &hawk_actor.graph_store) {
            let side = side as usize; // Find some difference between sides.

            let ep = graph.read().await.get_entry_point().await;
            let expected_ep = vectors[side];
            assert_eq!(ep, Some((expected_ep, 0)), "Entry point is set");

            let links = graph.read().await.get_links(&vectors[2], 0).await;
            assert_eq!(
                links.0,
                vec![expected_ep],
                "vec_2 connects to the entry point"
            );
        }

        graph_store.cleanup().await.unwrap();
        Ok(())
    }
}<|MERGE_RESOLUTION|>--- conflicted
+++ resolved
@@ -33,25 +33,18 @@
     ROTATIONS,
 };
 use itertools::{izip, Itertools};
-<<<<<<< HEAD
-use rand::{thread_rng, Rng};
-=======
 use rand::{thread_rng, Rng, RngCore, SeedableRng};
 use rand_chacha::ChaCha8Rng;
 use siphasher::sip::SipHasher13;
->>>>>>> 4601ea4a
 use std::{
     collections::HashMap,
+    hash::{Hash, Hasher},
     net::{IpAddr, Ipv4Addr, Ipv6Addr, SocketAddr},
     ops::{Deref, Not},
     sync::Arc,
     time::Duration,
     time::Instant,
     vec,
-};
-use std::{
-    hash::{Hash, Hasher},
-    slice::Iter,
 };
 use tokio::{
     sync::{mpsc, oneshot, RwLock, RwLockWriteGuard},
