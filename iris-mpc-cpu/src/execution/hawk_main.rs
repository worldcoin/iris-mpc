--- conflicted
+++ resolved
@@ -16,9 +16,8 @@
         shared_irises::SharedIrises,
     },
     hnsw::{
-        graph::{graph_store, neighborhood::SortedNeighborhoodV},
-        searcher::ConnectPlanV,
-        GraphMem, HnswSearcher, VectorStore,
+        graph::graph_store, searcher::ConnectPlanV, GraphMem, HnswSearcher, SortedNeighborhood,
+        VectorStore,
     },
     network::tcp::{build_network_handle, NetworkHandle, NetworkHandleArgs},
     protocol::{
@@ -300,12 +299,8 @@
 #[derive(Debug, Clone)]
 pub struct HawkInsertPlan {
     pub plan: InsertPlanV<Aby3Store>,
-<<<<<<< HEAD
     pub matches: Vec<(Aby3VectorRef, Aby3DistanceRef)>,
-=======
-    pub links: Vec<SortedNeighborhoodV<Aby3Store>>,
-    pub match_count: usize,
->>>>>>> 2afd57dc
+    pub links: Vec<SortedNeighborhood<Aby3Store>>,
 }
 
 /// ConnectPlan specifies how to connect a new node to the HNSW graph.
@@ -313,21 +308,6 @@
 /// bilateral edges.
 pub type ConnectPlan = ConnectPlanV<Aby3Store>;
 
-<<<<<<< HEAD
-=======
-impl HawkInsertPlan {
-    pub fn match_ids(&self) -> Vec<VectorId> {
-        self.links
-            .iter()
-            .take(1)
-            .flat_map(|bottom_layer| bottom_layer.iter())
-            .take(self.match_count)
-            .map(|(id, _)| *id)
-            .collect_vec()
-    }
-}
-
->>>>>>> 2afd57dc
 impl HawkActor {
     pub async fn from_cli(args: &HawkArgs, shutdown_ct: CancellationToken) -> Result<Self> {
         Self::from_cli_with_graph_and_store(
@@ -596,17 +576,7 @@
         let mut distances_with_ids: BTreeMap<i64, Vec<DistanceShare<u32>>> = BTreeMap::new();
         for (query_idx, vec_rots) in search_results.iter().enumerate() {
             for insert_plan in vec_rots.iter() {
-<<<<<<< HEAD
                 let matches = insert_plan.matches.clone();
-=======
-                let last_layer_insert_plan = match insert_plan.links.first() {
-                    Some(neighbors) => neighbors,
-                    None => continue,
-                };
-
-                // only insert_plan.match_count neighbors are actually matches.
-                let matches = last_layer_insert_plan.iter().take(insert_plan.match_count);
->>>>>>> 2afd57dc
 
                 for (vector_id, distance) in matches {
                     let distance_share = distance.clone();
