--- conflicted
+++ resolved
@@ -1057,19 +1057,12 @@
         let mut do_search = async |orient| -> Result<_> {
             let search_queries = &request.queries(orient);
 
-<<<<<<< HEAD
             let intra_results = intra_batch_is_match(sessions, search_queries).await?;
-=======
-        // Search for nearest neighbors.
-        // For both eyes, all requests, and rotations.
-        let search_results: BothEyes<VecRequests<VecRots<InsertPlan>>> =
-            search::search(sessions, search_queries, hawk_actor.searcher.clone()).await?;
->>>>>>> 7cafe398
 
             // Search for nearest neighbors.
             // For both eyes, all requests, and rotations.
             let search_results: BothEyes<VecRequests<VecRots<InsertPlan>>> =
-                search::search(sessions, search_queries, hawk_actor.search_params.clone()).await?;
+                search::search(sessions, search_queries, hawk_actor.searcher.clone()).await?;
 
             hawk_actor
                 .update_anon_stats(&sessions[0][0], &search_results)
