use super::player::Identity;
use crate::{
    execution::{
        hawk_main::{insert::InsertPlanV, iris_worker::IrisPoolHandle, search::SearchIds},
        local::generate_local_identities,
        player::{Role, RoleAssignment},
        session::{NetworkSession, Session, SessionId},
    },
    hawkers::{
        aby3::aby3_store::{
            Aby3Query, Aby3SharedIrises, Aby3SharedIrisesRef, Aby3Store, Aby3VectorRef,
        },
        shared_irises::SharedIrises,
    },
    hnsw::{
        graph::graph_store, searcher::ConnectPlanV, GraphMem, HnswParams, HnswSearcher, VectorStore,
    },
    network::tcp::{build_network_handle, NetworkHandle},
    protocol::{
        ops::{compare_min_threshold_buckets, setup_replicated_prf, setup_shared_seed},
        shared_iris::GaloisRingSharedIris,
    },
};
use clap::Parser;
use eyre::{eyre, Report, Result};
use futures::{future::try_join_all, try_join};
use intra_batch::intra_batch_is_match;
use iris_mpc_common::job::Eye;
use iris_mpc_common::{
    config::TlsConfig,
    helpers::{
        smpc_request::{REAUTH_MESSAGE_TYPE, RESET_CHECK_MESSAGE_TYPE, UNIQUENESS_MESSAGE_TYPE},
        statistics::{BucketStatistics, BucketStatistics2D},
    },
    vector_id::VectorId,
};
use iris_mpc_common::{
    helpers::inmemory_store::InMemoryStore,
    job::{BatchQuery, JobSubmissionHandle},
    ROTATIONS,
};
use iris_mpc_common::{helpers::sync::ModificationKey, job::RequestIndex};
use itertools::{izip, Itertools};
use matching::{
    Decision, Filter, MatchId,
    OnlyOrBoth::{Both, Only},
    RequestType, UniquenessRequest,
};
use rand::{thread_rng, Rng, SeedableRng};
use rand_chacha::ChaCha8Rng;
use reset::{apply_deletions, search_to_reset, ResetPlan, ResetRequests};
use scheduler::parallelize;
use search::{SearchParams, SearchQueries};
use serde::{Deserialize, Serialize};
use session_groups::SessionGroups;
use siphasher::sip::SipHasher13;
use std::{
    collections::{BTreeMap, HashMap},
    future::Future,
    hash::{Hash, Hasher},
    ops::Not,
    sync::Arc,
    time::Instant,
    vec,
};
use tokio::{
    join,
    sync::{mpsc, oneshot, RwLock, RwLockWriteGuard},
};

pub type GraphStore = graph_store::GraphPg<Aby3Store>;
pub type GraphTx<'a> = graph_store::GraphTx<'a, Aby3Store>;

pub(crate) mod insert;
mod intra_batch;
pub(crate) mod iris_worker;
mod is_match_batch;
mod matching;
mod reset;
mod rot;
pub(crate) mod scheduler;
pub(crate) mod search;
mod session_groups;
pub mod state_check;
use crate::protocol::ops::{open_ring, translate_threshold_a, MATCH_THRESHOLD_RATIO};
use crate::shares::share::DistanceShare;
use is_match_batch::is_match_batch;
use rot::VecRots;

#[derive(Clone, Parser)]
#[allow(non_snake_case)]
pub struct HawkArgs {
    #[clap(short, long)]
    pub party_index: usize,

    #[clap(short, long, value_delimiter = ',')]
    pub addresses: Vec<String>,

    #[clap(short, long, default_value_t = 2)]
    pub request_parallelism: usize,

    #[clap(long, default_value_t = 2)]
    pub connection_parallelism: usize,

    #[clap(long, default_value_t = 320)]
    pub hnsw_param_ef_constr: usize,

    #[clap(long, default_value_t = 256)]
    pub hnsw_param_M: usize,

    #[clap(long, default_value_t = 256)]
    pub hnsw_param_ef_search: usize,

    #[clap(long)]
    pub hnsw_prf_key: Option<u64>,

    #[clap(long, default_value_t = false)]
    pub disable_persistence: bool,

    #[clap(long, default_value_t = 64)]
    pub match_distances_buffer_size: usize,

    #[clap(long, default_value_t = 10)]
    pub n_buckets: usize,

    #[clap(flatten)]
    pub tls: Option<TlsConfig>,

    #[clap(long, default_value_t = false)]
    pub numa: bool,
}

/// HawkActor manages the state of the HNSW database and connections to other
/// MPC nodes.
pub struct HawkActor {
    args: HawkArgs,

    // ---- Shared setup ----
    searcher: Arc<HnswSearcher>,
    prf_key: Option<Arc<[u8; 16]>>,
    role_assignments: Arc<HashMap<Role, Identity>>,

    // ---- My state ----
    /// A size used by the startup loader.
    loader_db_size: usize,
    iris_store: BothEyes<Aby3SharedIrisesRef>,
    graph_store: BothEyes<GraphRef>,
    workers_handle: BothEyes<IrisPoolHandle>,
    anonymized_bucket_statistics: BothEyes<BucketStatistics>,

    /// ---- Distances cache ----
    /// Cache of distances for each eye.
    /// Eye -> List of Lists of distances, where the inner list is all distances for rotations of a query.
    /// In a later step, these distances will be reduced to a single, minimum distance per query.
    distances_cache: BothEyes<DistanceCache>,

    // ---- My network setup ----
    networking: Box<dyn NetworkHandle>,
    party_id: usize,
}

#[derive(Clone, Default)]
struct DistanceCache {
    distances_cache: Vec<Vec<DistanceShare<u32>>>,
    total_size: usize,
}

impl DistanceCache {
    fn total_size(&self) -> usize {
        self.total_size
    }

    fn extend(&mut self, other: impl Iterator<Item = Vec<DistanceShare<u32>>>) {
        let mut count = 0;
        self.distances_cache
            .extend(other.inspect(|v| count += v.len()));
        self.total_size += count;
    }

    fn clear(&mut self) {
        self.distances_cache.clear();
        self.total_size = 0;
    }

    fn as_slice(&self) -> &[Vec<DistanceShare<u32>>] {
        &self.distances_cache
    }
}

#[derive(Clone, Copy, Debug, Hash, PartialEq)]
pub enum StoreId {
    Left = 0,
    Right = 1,
}

pub const LEFT: usize = 0;
pub const RIGHT: usize = 1;
pub const STORE_IDS: BothEyes<StoreId> = [StoreId::Left, StoreId::Right];

impl TryFrom<usize> for StoreId {
    type Error = Report;

    fn try_from(value: usize) -> std::result::Result<Self, Self::Error> {
        match value {
            0 => Ok(StoreId::Left),
            1 => Ok(StoreId::Right),
            _ => Err(eyre!(
                "Invalid usize representation of StoreId, valid inputs are 0 (left) and 1 (right)"
            )),
        }
    }
}

// TODO: Merge with the same in iris-mpc-gpu.
// Orientation enum to indicate the orientation of the iris code during the batch processing.
// Normal: Normal orientation of the iris code.
// Mirror: Mirrored orientation of the iris code: Used to detect full-face mirror attacks.
#[derive(Debug, Clone, Copy, PartialEq, Eq)]
pub enum Orientation {
    Normal = 0,
    Mirror = 1,
}

// TODO: Merge with the same in iris-mpc-gpu.
/// The index in `ServerJobResult::merged_results` which means "no matches and no insertions".
const NON_MATCH_ID: u32 = u32::MAX;

impl std::fmt::Display for StoreId {
    fn fmt(&self, f: &mut std::fmt::Formatter) -> std::fmt::Result {
        match self {
            StoreId::Left => {
                write!(f, "Left")
            }
            StoreId::Right => {
                write!(f, "Right")
            }
        }
    }
}

/// BothEyes is an alias for types that apply to both left and right eyes.
pub type BothEyes<T> = [T; 2];
/// BothOrient is an alias for types that apply to both orientations (normal and mirror).
pub type BothOrient<T> = [T; 2];
/// VecRequests are lists of things for each request of a batch.
pub(crate) type VecRequests<T> = Vec<T>;
type VecBuckets = Vec<u32>;
/// VecEdges are lists of things for each neighbor of a vector (graph edges).
type VecEdges<T> = Vec<T>;
/// MapEdges are maps from neighbor IDs to something.
type MapEdges<T> = HashMap<VectorId, T>;
/// If true, a match is `left OR right`, otherwise `left AND right`.
type UseOrRule = bool;

type Aby3Ref = Arc<RwLock<Aby3Store>>;

type GraphRef = Arc<RwLock<GraphMem<Aby3VectorRef>>>;
pub type GraphMut<'a> = RwLockWriteGuard<'a, GraphMem<Aby3VectorRef>>;

/// HawkSession is a unit of parallelism when operating on the HawkActor.
#[derive(Clone)]
pub struct HawkSession {
    pub aby3_store: Aby3Ref,
    pub graph_store: GraphRef,
    pub hnsw_prf_key: Arc<[u8; 16]>,
}

pub type SearchResult = (Aby3VectorRef, <Aby3Store as VectorStore>::DistanceRef);

#[derive(Debug, Clone)]
pub struct HawkInsertPlan {
    pub plan: InsertPlanV<Aby3Store>,
    pub match_count: usize,
}

/// ConnectPlan specifies how to connect a new node to the HNSW graph.
/// This includes the updates to the neighbors' own neighbor lists, including
/// bilateral edges.
pub type ConnectPlan = ConnectPlanV<Aby3Store>;

impl HawkInsertPlan {
    pub fn match_ids(&self) -> Vec<VectorId> {
        self.plan
            .links
            .iter()
            .take(1)
            .flat_map(|bottom_layer| bottom_layer.iter())
            .take(self.match_count)
            .map(|(id, _)| *id)
            .collect_vec()
    }
}

impl HawkActor {
    pub async fn from_cli(args: &HawkArgs) -> Result<Self> {
        Self::from_cli_with_graph_and_store(
            args,
            [(); 2].map(|_| GraphMem::new()),
            [(); 2].map(|_| Aby3Store::new_storage(None)),
        )
        .await
    }

    pub async fn from_cli_with_graph_and_store(
        args: &HawkArgs,
        graph: BothEyes<GraphMem<Aby3VectorRef>>,
        iris_store: BothEyes<Aby3SharedIrises>,
    ) -> Result<Self> {
        let search_params = HnswParams::new(
            args.hnsw_param_ef_constr,
            args.hnsw_param_ef_search,
            args.hnsw_param_M,
        );
        let searcher = Arc::new(HnswSearcher {
            params: search_params,
        });

        let identities = generate_local_identities();

        let role_assignments: RoleAssignment = identities
            .iter()
            .enumerate()
            .map(|(index, id)| (Role::new(index), id.clone()))
            .collect();

        let my_index = args.party_index;

        let networking =
            build_network_handle(args, &identities, SessionGroups::N_SESSIONS_PER_REQUEST).await?;
        let graph_store = graph.map(GraphMem::to_arc);
        let iris_store = iris_store.map(SharedIrises::to_arc);
        let workers_handle = [LEFT, RIGHT]
            .map(|side| iris_worker::init_workers(side, iris_store[side].clone(), args.numa));

        let bucket_statistics_left = BucketStatistics::new(
            args.match_distances_buffer_size,
            args.n_buckets,
            my_index,
            Eye::Left,
        );
        let bucket_statistics_right = BucketStatistics::new(
            args.match_distances_buffer_size,
            args.n_buckets,
            my_index,
            Eye::Right,
        );

        Ok(HawkActor {
            args: args.clone(),
            searcher,
            prf_key: None,
            loader_db_size: 0,
            iris_store,
            graph_store,
            anonymized_bucket_statistics: [bucket_statistics_left, bucket_statistics_right],
            distances_cache: [Default::default(), Default::default()],
            role_assignments: Arc::new(role_assignments),
            networking,
            party_id: my_index,
            workers_handle,
        })
    }

    pub fn searcher(&self) -> Arc<HnswSearcher> {
        self.searcher.clone()
    }

    pub fn iris_store(&self, store_id: StoreId) -> Aby3SharedIrisesRef {
        self.iris_store[store_id as usize].clone()
    }

    pub fn graph_store(&self, store_id: StoreId) -> GraphRef {
        self.graph_store[store_id as usize].clone()
    }

    pub fn workers_handle(&self, store_id: StoreId) -> IrisPoolHandle {
        self.workers_handle[store_id as usize].clone()
    }

    pub async fn db_size(&self) -> usize {
        self.iris_store[LEFT].read().await.db_size()
    }

    /// Initialize the shared PRF key for HNSW graph insertion layer selection.
    ///
    /// The PRF key is either statically injected via configuration in TEST environments or
    /// mutually derived with other MPC parties in PROD environments.
    ///
    /// This PRF key is used to determine insertion heights for new elements added to the
    /// HNSW graphs, so is configured to be equal across all sessions, and initialized once
    /// upon startup of the `HawkActor` instance.
    async fn get_or_init_prf_key(
        &mut self,
        network_session: &mut NetworkSession,
    ) -> Result<Arc<[u8; 16]>> {
        if self.prf_key.is_none() {
            let prf_key_ = if let Some(prf_key) = self.args.hnsw_prf_key {
                tracing::info!("Initializing HNSW shared PRF key to static value {prf_key:?}");
                (prf_key as u128).to_le_bytes()
            } else {
                tracing::info!("Initializing HNSW shared PRF key to mutually derived random value");
                let my_prf_key = thread_rng().gen();
                setup_shared_seed(network_session, my_prf_key)
                    .await
                    .unwrap_or_else(|err| {
                        tracing::warn!("Unable to initialize shared HNSW PRF key: {err}");
                        tracing::warn!("Using default PRF key value [0u8; 16]");
                        [0u8; 16]
                    })
            };
            let prf_key = Arc::new(prf_key_);

            self.prf_key = Some(prf_key);
        }

        Ok(self.prf_key.as_ref().unwrap().clone())
    }

    async fn new_session_groups(&mut self) -> Result<SessionGroups> {
        let sessions = self.new_sessions().await?;
        Ok(SessionGroups::new(sessions))
    }

    pub async fn new_sessions_orient(&mut self) -> Result<BothOrient<BothEyes<Vec<HawkSession>>>> {
        let [mut left, mut right] = self.new_sessions().await?;

        let left_mirror = left.split_off(left.len() / 2);
        let right_mirror = right.split_off(right.len() / 2);
        Ok([[left, right], [left_mirror, right_mirror]])
    }

    pub async fn new_sessions(&mut self) -> Result<BothEyes<Vec<HawkSession>>> {
        let mut network_sessions = vec![];
        for tcp_session in self.networking.make_sessions().await? {
            network_sessions.push(NetworkSession {
                session_id: tcp_session.id(),
                role_assignments: self.role_assignments.clone(),
                networking: Box::new(tcp_session),
                own_role: Role::new(self.party_id),
            });
        }
        let hnsw_prf_key = self.get_or_init_prf_key(&mut network_sessions[0]).await?;

        // todo: replace this with array_chunks::<2>() once that feature
        // is stabilized in Rust.
        let mut it = network_sessions.drain(..);
        let mut left = vec![];
        let mut right = vec![];
        while let (Some(l), Some(r)) = (it.next(), it.next()) {
            left.push(l);
            right.push(r);
        }

        // Futures to create sessions, ids interleaved by side: (Left, 0), (Right, 1), (Left, 2), (Right, 3), ...
        let (sessions_left, sessions_right): (Vec<_>, Vec<_>) = izip!(left, right)
            .map(|(left, right)| {
                (
                    self.create_session(StoreId::Left, left, &hnsw_prf_key),
                    self.create_session(StoreId::Right, right, &hnsw_prf_key),
                )
            })
            .unzip();

        let (l, r) = try_join!(
            parallelize(sessions_left.into_iter()),
            parallelize(sessions_right.into_iter()),
        )?;
        tracing::debug!("Created {} MPC sessions.", self.args.request_parallelism);
        Ok([l, r])
    }

    fn create_session(
        &self,
        store_id: StoreId,
        mut network_session: NetworkSession,
        hnsw_prf_key: &Arc<[u8; 16]>,
    ) -> impl Future<Output = Result<HawkSession>> {
        let storage = self.iris_store(store_id);
        let graph_store = self.graph_store(store_id);
        let workers = self.workers_handle(store_id);
        let hnsw_prf_key = hnsw_prf_key.clone();

        async move {
            let my_session_seed = thread_rng().gen();
            let prf = setup_replicated_prf(&mut network_session, my_session_seed).await?;
            let aby3_store = Aby3Store {
                session: Session {
                    network_session,
                    prf,
                },
                storage,
                workers,
            };

            let hawk_session = HawkSession {
                aby3_store: Arc::new(RwLock::new(aby3_store)),
                graph_store,
                hnsw_prf_key,
            };

            Ok(hawk_session)
        }
    }

    pub async fn insert(
        &mut self,
        sessions: &[HawkSession],
        plans: VecRequests<Option<HawkInsertPlan>>,
        update_ids: &VecRequests<Option<VectorId>>,
    ) -> Result<VecRequests<Option<ConnectPlan>>> {
        // Map insertion plans to inner InsertionPlanV
        let plans = plans.into_iter().map(|p| p.map(|p| p.plan)).collect_vec();

        // Plans are to be inserted at the next version of non-None entries in `update_ids`
        let insertion_ids = update_ids
            .iter()
            .map(|id_option| id_option.map(|original_id| original_id.next_version()))
            .collect_vec();

        // Parallel insertions are not supported, so only one session is needed.
        let session = &sessions[0];
        let mut store = session.aby3_store.write().await;
        let mut graph = session.graph_store.write().await;

        insert::insert(
            &mut *store,
            &mut *graph,
            &self.searcher,
            plans,
            &insertion_ids,
        )
        .await
    }

    async fn update_anon_stats(
        &mut self,
        sessions: &BothEyes<Vec<HawkSession>>,
        search_results: &BothEyes<VecRequests<VecRots<HawkInsertPlan>>>,
    ) -> Result<()> {
        for side in [LEFT, RIGHT] {
            self.cache_distances(side, &search_results[side]);
            let session = &mut sessions[side][0].aby3_store.write().await.session;
            self.fill_anonymized_statistics_buckets(session, side)
                .await?;
        }
        Ok(())
    }

    fn calculate_threshold_a(n_buckets: usize) -> Vec<u32> {
        (1..=n_buckets)
            .map(|x: usize| {
                translate_threshold_a(MATCH_THRESHOLD_RATIO / (n_buckets as f64) * (x as f64))
            })
            .collect_vec()
    }

    fn cache_distances(&mut self, side: usize, search_results: &[VecRots<HawkInsertPlan>]) {
        // maps query_id and db_id to a vector of distances.
        let mut distances_with_ids: BTreeMap<(u32, u32), Vec<DistanceShare<u32>>> = BTreeMap::new();
        for (query_idx, vec_rots) in search_results.iter().enumerate() {
            for insert_plan in vec_rots.iter() {
                let last_layer_insert_plan = match insert_plan.plan.links.first() {
                    Some(neighbors) => neighbors,
                    None => continue,
                };

                // only insert_plan.match_count neighbors are actually matches.
                let matches = last_layer_insert_plan.iter().take(insert_plan.match_count);

                for (vector_id, distance) in matches {
                    let distance_share = distance.clone();
                    distances_with_ids
                        .entry((query_idx as u32, vector_id.serial_id()))
                        .or_default()
                        .push(distance_share);
                }
            }
        }

        tracing::info!(
            "Keeping distances for eye {side} out of {} search results. Cache size: {}/{}",
            search_results.len(),
            self.distances_cache[side].total_size(),
            self.args.match_distances_buffer_size,
        );
        self.distances_cache[side].extend(distances_with_ids.into_values());
    }

    async fn compute_buckets(&self, session: &mut Session, side: usize) -> Result<VecBuckets> {
        let start = Instant::now();
        let translated_thresholds = Self::calculate_threshold_a(self.args.n_buckets);
        let bucket_result_shares = compare_min_threshold_buckets(
            session,
            translated_thresholds.as_slice(),
            self.distances_cache[side].as_slice(),
        )
        .await?;

        let buckets = open_ring(session, &bucket_result_shares).await?;
        metrics::histogram!("statistics_buckets_duration").record(start.elapsed().as_secs_f64());
        Ok(buckets)
    }

    async fn fill_anonymized_statistics_buckets(
        &mut self,
        session: &mut Session,
        side: usize,
    ) -> Result<()> {
        if self.distances_cache[side].total_size() > self.args.match_distances_buffer_size {
            tracing::info!(
                "Gathered enough distances for eye {side}: {}, filling anonymized stats buckets",
                self.distances_cache[side].total_size()
            );
            let buckets = self.compute_buckets(session, side).await?;
            self.anonymized_bucket_statistics[side].fill_buckets(
                &buckets,
                MATCH_THRESHOLD_RATIO,
                self.anonymized_bucket_statistics[side].next_start_time_utc_timestamp,
            );
            self.distances_cache[side].clear();
        }
        Ok(())
    }

    /// Borrow the in-memory iris and graph stores to modify them.
    pub async fn as_iris_loader(&mut self) -> (IrisLoader, GraphLoader) {
        (
            IrisLoader {
                party_id: self.party_id,
                db_size: &mut self.loader_db_size,
                iris_pools: self.workers_handle.clone(),
            },
            GraphLoader([
                self.graph_store[0].write().await,
                self.graph_store[1].write().await,
            ]),
        )
    }
}

pub fn session_seeded_rng(base_seed: u64, store_id: StoreId, session_id: SessionId) -> ChaCha8Rng {
    let mut hasher = SipHasher13::new();
    (base_seed, store_id, session_id).hash(&mut hasher);
    let seed = hasher.finish();
    ChaCha8Rng::seed_from_u64(seed)
}

pub type Aby3SharedIrisesMut<'a> = RwLockWriteGuard<'a, Aby3SharedIrises>;

/// Extra space to reserve in the iris store to avoid reallocations during insertion.
const IRIS_STORE_RESERVE_EXTRA: f64 = 0.2;

pub struct IrisLoader<'a> {
    party_id: usize,
    db_size: &'a mut usize,
    iris_pools: BothEyes<IrisPoolHandle>,
}

impl IrisLoader<'_> {
    pub async fn wait_completion(self) -> Result<()> {
        try_join!(
            self.iris_pools[LEFT].wait_completion(),
            self.iris_pools[RIGHT].wait_completion(),
        )?;
        Ok(())
    }
}

#[allow(clippy::needless_lifetimes)]
impl<'a> InMemoryStore for IrisLoader<'a> {
    fn load_single_record_from_db(
        &mut self,
        _index: usize, // TODO: Map.
        vector_id: VectorId,
        left_code: &[u16],
        left_mask: &[u16],
        right_code: &[u16],
        right_mask: &[u16],
    ) {
        for (pool, code, mask) in izip!(
            &self.iris_pools,
            [left_code, right_code],
            [left_mask, right_mask]
        ) {
            let iris = GaloisRingSharedIris::try_from_buffers(self.party_id, code, mask)
                .expect("Wrong code or mask size");
            pool.insert(vector_id, iris).unwrap();
        }
    }

    fn increment_db_size(&mut self, _index: usize) {
        *self.db_size += 1;
    }

    fn reserve(&mut self, additional: usize) {
<<<<<<< HEAD
        for side in &mut self.irises {
            side.reserve(additional + (additional as f64 * IRIS_STORE_RESERVE_EXTRA) as usize);
=======
        for side in &self.iris_pools {
            side.reserve(additional).unwrap();
>>>>>>> 7a2b2ed0
        }
    }

    fn current_db_sizes(&self) -> impl std::fmt::Debug {
        *self.db_size
    }

    fn fake_db(&mut self, size: usize) {
        *self.db_size = size;
        let iris = Arc::new(GaloisRingSharedIris::default_for_party(self.party_id));
        for side in &self.iris_pools {
            for i in 0..size {
                side.insert(VectorId::from_serial_id(i as u32), iris.clone())
                    .unwrap();
            }
        }
    }
}

pub struct GraphLoader<'a>(BothEyes<GraphMut<'a>>);

#[allow(clippy::needless_lifetimes)]
impl<'a> GraphLoader<'a> {
    pub async fn load_graph_store(
        self,
        graph_store: &GraphStore,
        parallelism: usize,
    ) -> Result<()> {
        let now = Instant::now();

        // Spawn two independent transactions and load each graph in parallel.
        let (graph_left, graph_right) = join!(
            async {
                let mut graph_tx = graph_store.tx().await?;
                graph_tx
                    .with_graph(StoreId::Left)
                    .load_to_mem(graph_store.pool(), parallelism)
                    .await
            },
            async {
                let mut graph_tx = graph_store.tx().await?;
                graph_tx
                    .with_graph(StoreId::Right)
                    .load_to_mem(graph_store.pool(), parallelism)
                    .await
            }
        );
        let graph_left = graph_left.expect("Could not load left graph");
        let graph_right = graph_right.expect("Could not load right graph");

        let GraphLoader(mut graphs) = self;
        *graphs[LEFT] = graph_left;
        *graphs[RIGHT] = graph_right;
        tracing::info!(
            "GraphLoader: Loaded left and right graphs in {:?}",
            now.elapsed()
        );
        Ok(())
    }
}

struct HawkJob {
    request: HawkRequest,
    return_channel: oneshot::Sender<Result<HawkResult>>,
}

/// HawkRequest contains a batch of items to search.
#[derive(Clone, Debug)]
pub struct HawkRequest {
    batch: BatchQuery,
    queries: SearchQueries,
    queries_mirror: SearchQueries,
    ids: SearchIds,
}

// TODO: Unify `BatchQuery` and `HawkRequest`.
// TODO: Unify `BatchQueryEntries` and `Vec<GaloisRingSharedIris>`.
impl From<BatchQuery> for HawkRequest {
    fn from(batch: BatchQuery) -> Self {
        let n_queries = batch.request_ids.len();

        let extract_queries = |orient: Orientation| {
            let oriented = match orient {
                Orientation::Normal => [
                    // For left and right eyes.
                    (
                        &batch.left_iris_rotated_requests.code,
                        &batch.left_iris_rotated_requests.mask,
                        &batch.left_iris_interpolated_requests.code,
                        &batch.left_iris_interpolated_requests.mask,
                    ),
                    (
                        &batch.right_iris_rotated_requests.code,
                        &batch.right_iris_rotated_requests.mask,
                        &batch.right_iris_interpolated_requests.code,
                        &batch.right_iris_interpolated_requests.mask,
                    ),
                ],
                Orientation::Mirror => [
                    // Swap the left and right sides to match against the opposite side database:
                    // original left <-> mirrored interpolated right, and vice versa.
                    // The original not-swapped queries are kept for intra-batch matching.
                    (
                        &batch.left_iris_rotated_requests.code,
                        &batch.left_iris_rotated_requests.mask,
                        &batch.right_mirrored_iris_interpolated_requests.code,
                        &batch.right_mirrored_iris_interpolated_requests.mask,
                    ),
                    (
                        &batch.right_iris_rotated_requests.code,
                        &batch.right_iris_rotated_requests.mask,
                        &batch.left_mirrored_iris_interpolated_requests.code,
                        &batch.left_mirrored_iris_interpolated_requests.mask,
                    ),
                ],
            };

            let queries = oriented.map(|(codes, masks, codes_proc, masks_proc)| {
                // Associate the raw and processed versions of codes and masks.
                izip!(codes, masks, codes_proc, masks_proc)
                    // The batch is a concatenation of rotations.
                    .chunks(ROTATIONS)
                    .into_iter()
                    .map(|chunk| {
                        // Collect the rotations for one request.
                        chunk
                            .map(|(code, mask, code_proc, mask_proc)| {
                                // Convert to the query type of Aby3Store
                                let iris = Arc::new(GaloisRingSharedIris {
                                    code: code.clone(),
                                    mask: mask.clone(),
                                });
                                let iris_proc = Arc::new(GaloisRingSharedIris {
                                    code: code_proc.clone(),
                                    mask: mask_proc.clone(),
                                });
                                Aby3Query { iris, iris_proc }
                            })
                            .collect_vec()
                            .into()
                    })
                    .collect_vec()
            });

            assert_eq!(n_queries, queries[LEFT].len());
            assert_eq!(n_queries, queries[RIGHT].len());
            Arc::new(queries)
        };

        let ids = Arc::new(batch.request_ids.clone());

        assert!(n_queries <= batch.requests_order.len());
        assert_eq!(n_queries, batch.request_types.len());
        assert_eq!(n_queries, batch.or_rule_indices.len());
        Self {
            queries: extract_queries(Orientation::Normal),
            queries_mirror: extract_queries(Orientation::Mirror),
            batch,
            ids,
        }
    }
}

impl HawkRequest {
    async fn numa_realloc(self, workers: BothEyes<IrisPoolHandle>) -> Self {
        // TODO: Result<Self>
        let start = Instant::now();

        let (queries, queries_mirror) = join!(
            Self::numa_realloc_orient(self.queries, &workers),
            Self::numa_realloc_orient(self.queries_mirror, &workers)
        );

        metrics::histogram!("numa_realloc_duration").record(start.elapsed().as_secs_f64());
        Self {
            batch: self.batch,
            queries,
            queries_mirror,
            ids: self.ids,
        }
    }

    async fn numa_realloc_orient(
        queries: SearchQueries,
        workers: &BothEyes<IrisPoolHandle>,
    ) -> SearchQueries {
        let (left, right) = join!(
            Self::numa_realloc_side(&queries[LEFT], &workers[LEFT]),
            Self::numa_realloc_side(&queries[RIGHT], &workers[RIGHT])
        );
        Arc::new([left, right])
    }

    async fn numa_realloc_side(
        requests: &VecRequests<VecRots<Aby3Query>>,
        worker: &IrisPoolHandle,
    ) -> VecRequests<VecRots<Aby3Query>> {
        // Iterate over all the irises.
        let all_irises_iter = requests.iter().flat_map(|rots| {
            rots.iter()
                .flat_map(|query| [&query.iris, &query.iris_proc])
        });

        // Go realloc the irises in parallel.
        let tasks = all_irises_iter.map(|iris| worker.numa_realloc(iris.clone()).unwrap());

        // Iterate over the results in the same order.
        let mut new_irises_iter = try_join_all(tasks).await.unwrap().into_iter();

        // Rebuild the same structure with the new irises.
        let new_requests = requests
            .iter()
            .map(|rots| {
                rots.iter()
                    .map(|_old_query| {
                        let iris = new_irises_iter.next().unwrap();
                        let iris_proc = new_irises_iter.next().unwrap();
                        Aby3Query { iris, iris_proc }
                    })
                    .collect_vec()
                    .into()
            })
            .collect_vec();

        assert!(new_irises_iter.next().is_none());
        new_requests
    }

    fn request_types(
        &self,
        iris_store: &Aby3SharedIrises,
        orient: Orientation,
    ) -> VecRequests<RequestType> {
        use RequestType::*;

        self.batch
            .request_types
            .iter()
            .enumerate()
            .map(|(i, request_type)| match request_type.as_str() {
                UNIQUENESS_MESSAGE_TYPE => Uniqueness(UniquenessRequest {
                    skip_persistence: *self.batch.skip_persistence.get(i).unwrap(),
                }),
                REAUTH_MESSAGE_TYPE => Reauth(if orient == Orientation::Normal {
                    let request_id = &self.batch.request_ids[i];

                    let or_rule = *self
                        .batch
                        .reauth_use_or_rule
                        .get(request_id)
                        .unwrap_or(&false);

                    self.batch
                        .reauth_target_indices
                        .get(request_id)
                        .map(|&idx| {
                            let target_id = iris_store.from_0_indices(&[idx])[0];
                            (target_id, or_rule)
                        })
                } else {
                    None
                }),
                RESET_CHECK_MESSAGE_TYPE => ResetCheck,
                _ => Unsupported,
            })
            .collect_vec()
    }

    fn queries(&self, orient: Orientation) -> SearchQueries {
        match orient {
            Orientation::Normal => self.queries.clone(),
            Orientation::Mirror => self.queries_mirror.clone(),
        }
    }

    fn luc_ids(&self, iris_store: &Aby3SharedIrises) -> VecRequests<Vec<VectorId>> {
        let luc_lookback_ids = iris_store.last_vector_ids(self.batch.luc_lookback_records);

        izip!(&self.batch.or_rule_indices, &self.batch.request_types)
            .map(|(or_rule_idx, request_type)| {
                let mut or_rule_ids = iris_store.from_0_indices(or_rule_idx);

                let lookback =
                    request_type != REAUTH_MESSAGE_TYPE && request_type != RESET_CHECK_MESSAGE_TYPE;
                if lookback {
                    or_rule_ids.extend_from_slice(&luc_lookback_ids);
                };

                or_rule_ids
            })
            .collect_vec()
    }

    fn reset_updates(&self, iris_store: &Aby3SharedIrises) -> ResetRequests {
        let queries = [LEFT, RIGHT].map(|side| {
            self.batch
                .reset_update_shares
                .iter()
                .map(|iris| {
                    let iris = if side == LEFT {
                        GaloisRingSharedIris {
                            code: iris.code_left.clone(),
                            mask: iris.mask_left.clone(),
                        }
                    } else {
                        GaloisRingSharedIris {
                            code: iris.code_right.clone(),
                            mask: iris.mask_right.clone(),
                        }
                    };
                    let query = Aby3Query::new_from_raw(iris);
                    VecRots::new_center_only(query)
                })
                .collect_vec()
        });
        ResetRequests {
            vector_ids: iris_store.from_0_indices(&self.batch.reset_update_indices),
            request_ids: Arc::new(self.batch.reset_update_request_ids.clone()),
            queries: Arc::new(queries),
        }
    }

    fn deletion_ids(&self, iris_store: &Aby3SharedIrises) -> Vec<VectorId> {
        iris_store.from_0_indices(&self.batch.deletion_requests_indices)
    }
}

#[derive(Clone, Debug, PartialEq, Eq)]
pub struct HawkResult {
    batch: BatchQuery,
    match_results: matching::BatchStep3,
    connect_plans: HawkMutation,
    anonymized_bucket_statistics: BothEyes<BucketStatistics>,
}

impl HawkResult {
    fn new(
        batch: BatchQuery,
        match_results: matching::BatchStep3,
        connect_plans: HawkMutation,
        anonymized_bucket_statistics: BothEyes<BucketStatistics>,
    ) -> Self {
        HawkResult {
            batch,
            match_results,
            connect_plans,
            anonymized_bucket_statistics,
        }
    }

    /// For successful uniqueness insertions, return the inserted index.
    /// For successful reauths, return the index of the updated target.
    /// Otherwise, return the index of some match.
    /// In cases with neither insertions nor matches, return the special u32::MAX.
    fn merged_results(&self) -> Vec<u32> {
        let match_indices = self.select_indices(Filter {
            eyes: Both,
            orient: Both,
            intra_batch: true,
        });

        match_indices
            .into_iter()
            .enumerate()
            .map(|(request_i, match_indices)| {
                if let Some(inserted_id) = self.inserted_id(request_i) {
                    inserted_id.index()
                } else if let Some(&match_index) = match_indices.first() {
                    match_index
                } else {
                    NON_MATCH_ID
                }
            })
            .collect_vec()
    }

    fn inserted_id(&self, request_i: usize) -> Option<VectorId> {
        self.connect_plans
            .get_by_request_index(RequestIndex::UniqueReauthResetCheck(request_i))
            .and_then(|mutation| {
                mutation.plans[LEFT]
                    .as_ref()
                    .or(mutation.plans[RIGHT].as_ref())
                    .map(|plan| plan.inserted_vector)
            })
    }

    fn select(&self, filter: Filter) -> (VecRequests<Vec<u32>>, VecRequests<usize>) {
        let indices = self.select_indices(filter);
        let counts = indices.iter().map(|ids| ids.len()).collect_vec();
        (indices, counts)
    }

    fn select_indices(&self, filter: Filter) -> VecRequests<Vec<u32>> {
        use MatchId::*;

        self.match_results
            .select(filter)
            .iter()
            .map(|matches| {
                matches
                    .iter()
                    .filter_map(|&m| match m {
                        Search(id) | Luc(id) | Reauth(id) => Some(id),
                        IntraBatch(req_i) => self.inserted_id(req_i),
                    })
                    .map(|id| id.index())
                    .sorted()
                    .dedup()
                    .collect_vec()
            })
            .collect_vec()
    }

    fn matched_batch_request_ids(&self) -> Vec<Vec<String>> {
        let per_match = |id: &MatchId| match id {
            MatchId::IntraBatch(req_i) => Some(self.batch.request_ids[*req_i].clone()),
            _ => None,
        };

        self.match_results
            .select(Filter {
                eyes: Both,
                orient: Both,
                intra_batch: true,
            })
            .iter()
            .map(|matches| matches.iter().filter_map(per_match).collect_vec())
            .collect_vec()
    }

    const MATCH_IDS_FILTER: Filter = Filter {
        eyes: Both,
        orient: Only(Orientation::Normal),
        intra_batch: false,
    };

    fn job_result(self) -> ServerJobResult {
        use Decision::*;
        use Orientation::{Mirror, Normal};
        use StoreId::{Left, Right};

        let decisions = self.match_results.decisions();

        let matches = decisions
            .iter()
            .map(|&d| matches!(d, UniqueInsert).not())
            .collect_vec();

        let matches_with_skip_persistence = decisions
            .iter()
            .map(|&d| matches!(d, UniqueInsert | UniqueInsertSkipped).not())
            .collect_vec();

        let match_ids = self.select_indices(Self::MATCH_IDS_FILTER);

        let (partial_match_ids_left, partial_match_counters_left) = self.select(Filter {
            eyes: Only(Left),
            orient: Only(Normal),
            intra_batch: false,
        });

        let (partial_match_ids_right, partial_match_counters_right) = self.select(Filter {
            eyes: Only(Right),
            orient: Only(Normal),
            intra_batch: false,
        });

        let (full_face_mirror_match_ids, _) = self.select(Filter {
            eyes: Both,
            orient: Only(Mirror),
            intra_batch: false,
        });

        let (full_face_mirror_partial_match_ids_left, full_face_mirror_partial_match_counters_left) =
            self.select(Filter {
                eyes: Only(Left),
                orient: Only(Mirror),
                intra_batch: false,
            });

        let (
            full_face_mirror_partial_match_ids_right,
            full_face_mirror_partial_match_counters_right,
        ) = self.select(Filter {
            eyes: Only(Right),
            orient: Only(Mirror),
            intra_batch: false,
        });

        let full_face_mirror_attack_detected = izip!(&match_ids, &full_face_mirror_match_ids)
            .map(|(normal, mirror)| normal.is_empty() && !mirror.is_empty())
            .collect_vec();

        let merged_results = self.merged_results();
        let matched_batch_request_ids = self.matched_batch_request_ids();

        let anonymized_bucket_statistics_left = self.anonymized_bucket_statistics[LEFT].clone();
        let anonymized_bucket_statistics_right = self.anonymized_bucket_statistics[RIGHT].clone();

        let successful_reauths = decisions
            .iter()
            .map(|&d| matches!(d, ReauthUpdate(_)))
            .collect_vec();

        tracing::info!(
            "Reauths: {:?}, Matches: {:?}, Matches w/ skip persistence: {:?}",
            successful_reauths,
            matches,
            matches_with_skip_persistence
        );

        let batch = self.batch;
        let batch_size = batch.request_ids.len();

        ServerJobResult {
            merged_results,
            request_ids: batch.request_ids,
            request_types: batch.request_types,
            metadata: batch.metadata,
            matches_with_skip_persistence,
            matches,

            match_ids,

            partial_match_ids_left,
            partial_match_counters_left,
            partial_match_ids_right,
            partial_match_counters_right,
            partial_match_rotation_indices_left: vec![vec![]; batch_size],
            partial_match_rotation_indices_right: vec![vec![]; batch_size],

            full_face_mirror_match_ids,
            full_face_mirror_partial_match_ids_left,
            full_face_mirror_partial_match_counters_left,
            full_face_mirror_partial_match_ids_right,
            full_face_mirror_partial_match_counters_right,
            full_face_mirror_attack_detected,

            left_iris_requests: batch.left_iris_requests,
            right_iris_requests: batch.right_iris_requests,
            deleted_ids: batch.deletion_requests_indices,
            matched_batch_request_ids,
            anonymized_bucket_statistics_left,
            anonymized_bucket_statistics_right,
            anonymized_bucket_statistics_left_mirror: BucketStatistics::default(), // TODO.
            anonymized_bucket_statistics_right_mirror: BucketStatistics::default(), // TODO.
            anonymized_bucket_statistics_2d: BucketStatistics2D::default(),        // TODO.

            successful_reauths,
            reauth_target_indices: batch.reauth_target_indices,
            reauth_or_rule_used: batch.reauth_use_or_rule,

            reset_update_indices: batch.reset_update_indices,
            reset_update_request_ids: batch.reset_update_request_ids,
            reset_update_shares: batch.reset_update_shares,

            modifications: batch.modifications,

            actor_data: self.connect_plans,
        }
    }
}

pub type ServerJobResult = iris_mpc_common::job::ServerJobResult<HawkMutation>;

#[derive(Clone, Debug, PartialEq, Eq)]
pub struct HawkMutation(pub Vec<SingleHawkMutation>);

#[derive(Clone, Debug, PartialEq, Eq, Serialize, Deserialize)]
pub struct SingleHawkMutation {
    pub plans: BothEyes<Option<ConnectPlan>>,

    #[serde(skip)]
    pub modification_key: Option<ModificationKey>,

    #[serde(skip)]
    pub request_index: Option<RequestIndex>,
}

impl SingleHawkMutation {
    pub fn serialize(&self) -> Result<Vec<u8>> {
        bincode::serialize(self).map_err(|e| eyre::eyre!("Serialization error: {}", e))
    }
}

impl HawkMutation {
    /// Get a serialized `SingleHawkMutation` by `ModificationKey`.
    ///
    /// Returns None if no mutation exists for the given key.
    pub fn get_serialized_mutation_by_key(&self, key: &ModificationKey) -> Option<Vec<u8>> {
        let mutation = self
            .0
            .iter()
            .find(|mutation| mutation.modification_key.as_ref() == Some(key))
            .cloned();
        mutation
            .as_ref()
            .map(|m| m.serialize().expect("failed to serialize graph mutation"))
    }

    pub fn get_by_request_index(&self, req_index: RequestIndex) -> Option<&SingleHawkMutation> {
        self.0
            .iter()
            .find(|mutation| mutation.request_index == Some(req_index))
    }

    pub async fn persist(self, graph_tx: &mut GraphTx<'_>) -> Result<()> {
        tracing::info!("Hawk Main :: Persisting Hawk mutations");
        for mutation in self.0 {
            for (side, plan_opt) in izip!(STORE_IDS, mutation.plans) {
                if let Some(plan) = plan_opt {
                    graph_tx.with_graph(side).insert_apply(plan).await?;
                }
            }
        }
        Ok(())
    }
}

/// HawkHandle is a handle to the HawkActor managing concurrency.
#[derive(Clone, Debug)]
pub struct HawkHandle {
    job_queue: mpsc::Sender<HawkJob>,
}

impl JobSubmissionHandle for HawkHandle {
    type A = HawkMutation;

    async fn submit_batch_query(
        &mut self,
        batch: BatchQuery,
    ) -> impl Future<Output = Result<ServerJobResult>> {
        let request = HawkRequest::from(batch);
        let (tx, rx) = oneshot::channel();
        let job = HawkJob {
            request,
            return_channel: tx,
        };

        // Wait for the job to be sent for backpressure.
        let sent = self.job_queue.send(job).await;

        async move {
            // In a second Future, wait for the result.
            sent?;
            let result = rx.await??;
            Ok(result.job_result())
        }
    }
}

impl HawkHandle {
    pub async fn new(mut hawk_actor: HawkActor) -> Result<Self> {
        let mut sessions = hawk_actor.new_session_groups().await?;

        // Validate the common state before starting.
        HawkSession::state_check(sessions.for_state_check()).await?;

        let (tx, mut rx) = mpsc::channel::<HawkJob>(1);

        // ---- Request Handler ----
        tokio::spawn(async move {
            while let Some(job) = rx.recv().await {
                let job_result =
                    Self::handle_job(&mut hawk_actor, &mut sessions, job.request).await;

                let health =
                    Self::health_check(&mut hawk_actor, &mut sessions, job_result.is_err()).await;

                let stop = health.is_err();
                let _ = job.return_channel.send(health.and(job_result));

                if stop {
                    tracing::error!("Stopping HawkActor in inconsistent state.");
                    break;
                }
            }

            rx.close();
            while let Some(job) = rx.recv().await {
                let _ = job.return_channel.send(Err(eyre::eyre!("stopping")));
            }
        });

        Ok(Self { job_queue: tx })
    }

    async fn handle_job(
        hawk_actor: &mut HawkActor,
        sessions: &mut SessionGroups,
        request: HawkRequest,
    ) -> Result<HawkResult> {
        tracing::info!("Processing an Hawk job…");
        let now = Instant::now();

        let request = request
            .numa_realloc(hawk_actor.workers_handle.clone())
            .await;

        // Deletions.
        apply_deletions(hawk_actor, &request).await?;

        tracing::info!(
            "Processing an Hawk job with request types: {:?}, reauth targets: {:?}, skip persistence: {:?}, reauth use or rule: {:?}",
            request.batch.request_types,
            request.batch.reauth_target_indices,
            request.batch.skip_persistence,
            request.batch.reauth_use_or_rule,
        );

        let do_search = async |orient| -> Result<_> {
            let search_queries = &request.queries(orient);
            let (luc_ids, request_types) = {
                // The store to find vector ids (same left or right).
                let store = hawk_actor.iris_store[LEFT].read().await;
                (
                    request.luc_ids(&store),
                    request.request_types(&store, orient),
                )
            };

            let intra_results = {
                let sessions_intra = sessions.for_intra_batch(orient);
                let search_queries = search_queries.clone();
                tokio::spawn(
                    async move { intra_batch_is_match(&sessions_intra, &search_queries).await },
                )
            };

            // Search for nearest neighbors.
            // For both eyes, all requests, and rotations.
            let sessions_search = &sessions.for_search(orient);
            let search_ids = &request.ids;
            let search_params = SearchParams {
                hnsw: hawk_actor.searcher(),
                do_match: true,
            };
            let search_results =
                search::search(sessions_search, search_queries, search_ids, search_params).await?;

            let match_result = {
                let step1 = matching::BatchStep1::new(&search_results, &luc_ids, request_types);

                // Go fetch the missing vector IDs and calculate their is_match.
                let missing_is_match =
                    is_match_batch(search_queries, step1.missing_vector_ids(), sessions_search)
                        .await?;

                step1.step2(&missing_is_match, intra_results.await??)
            };

            Ok((search_results, match_result))
        };

        let (search_results, match_result) = {
            let start = Instant::now();
            let ((search_normal, matches_normal), (_, matches_mirror)) = try_join!(
                do_search(Orientation::Normal),
                do_search(Orientation::Mirror),
            )?;
            metrics::histogram!("all_search_duration").record(start.elapsed().as_secs_f64());

            (search_normal, matches_normal.step3(matches_mirror))
        };
        let sessions_mutations = &sessions.for_mutations(Orientation::Normal);

        hawk_actor
            .update_anon_stats(sessions_mutations, &search_results)
            .await?;
        tracing::info!("Updated anonymized statistics.");

        // Reset Updates. Find how to insert the new irises into the graph.
        let resets = search_to_reset(hawk_actor, sessions_mutations, &request).await?;

        // Insert into the in memory stores.
        let mutations = Self::handle_mutations(
            hawk_actor,
            sessions_mutations,
            search_results,
            &match_result,
            resets,
            &request,
        )
        .await?;

        let results = HawkResult::new(
            request.batch,
            match_result,
            mutations,
            hawk_actor.anonymized_bucket_statistics.clone(),
        );

        metrics::histogram!("job_duration").record(now.elapsed().as_secs_f64());
        metrics::gauge!("db_size").set(hawk_actor.db_size().await as f64);
        let query_count = results.batch.request_ids.len();
        metrics::gauge!("search_queries_left").set(query_count as f64);
        metrics::gauge!("search_queries_right").set(query_count as f64);
        tracing::info!("Finished processing a Hawk job…");
        Ok(results)
    }

    async fn handle_mutations(
        hawk_actor: &mut HawkActor,
        sessions: &BothEyes<Vec<HawkSession>>,
        search_results: BothEyes<VecRequests<VecRots<HawkInsertPlan>>>,
        match_result: &matching::BatchStep3,
        resets: ResetPlan,
        request: &HawkRequest,
    ) -> Result<HawkMutation> {
        use Decision::*;
        let start = Instant::now();
        let decisions = match_result.decisions();
        let requests_order = &request.batch.requests_order;

        // The vector IDs of reauths and resets, or None for uniqueness insertions.
        let update_ids = requests_order
            .iter()
            .map(|req_index| match req_index {
                RequestIndex::UniqueReauthResetCheck(i) => match decisions[*i] {
                    ReauthUpdate(update_id) => Some(update_id),
                    _ => None,
                },
                RequestIndex::ResetUpdate(i) => Some(resets.vector_ids[*i]),
                RequestIndex::Deletion(_) => None,
            })
            .collect_vec();

        tracing::info!("Updated decisions (reset + reauth): {:?}", update_ids);

        // Store plans for both sides using BothEyes structure
        let mut plans_both_sides: Vec<BothEyes<Option<ConnectPlan>>> =
            vec![[None, None]; requests_order.len()];

        // For both eyes.
        for (side, sessions, search_results, reset_results) in
            izip!(&STORE_IDS, sessions, search_results, resets.search_results)
        {
            let unique_insertions_persistence_skipped = decisions
                .iter()
                .map(|decision| matches!(decision, UniqueInsertSkipped))
                .collect_vec();

            let unique_insertions = decisions
                .iter()
                .map(|decision| matches!(decision, UniqueInsert))
                .collect_vec();

            // The accepted insertions for uniqueness, reauth, and resets.
            // Focus on the insertions and keep only the centered irises.
            tracing::info!(
                "Inserting {} new irises for eye {}",
                search_results.len(),
                side
            );

            tracing::info!(
                "Unique insertions: {}, persistence skipped: {}",
                unique_insertions.len(),
                unique_insertions_persistence_skipped.len()
            );

            let insert_plans = requests_order
                .iter()
                .map(|req_index| match req_index {
                    // If the decision is a mutation, return the insertion plan.
                    RequestIndex::UniqueReauthResetCheck(i) => decisions[*i]
                        .is_mutation()
                        .then(|| search_results[*i].center().clone()),
                    RequestIndex::ResetUpdate(i) => Some(reset_results[*i].center().clone()),
                    RequestIndex::Deletion(_) => None,
                })
                .collect_vec();

            // Insert in memory, and return the plans to update the persistent database.
            let plans = hawk_actor
                .insert(sessions, insert_plans, &update_ids)
                .await?;

            // Store plans for this side
            for (plan, both_sides) in izip!(plans, &mut plans_both_sides) {
                both_sides[*side as usize] = plan;
            }
        }

        // Combine ModificationKey and ConnectPlan into into SingleHawkMutation objects.
        let mut mutations = Vec::new();

        for (req_index, modif_plan) in izip!(requests_order, plans_both_sides) {
            let modification_key = match *req_index {
                RequestIndex::UniqueReauthResetCheck(i) => {
                    // This is a batch request mutation
                    match decisions[i] {
                        UniqueInsert => {
                            let request_id = &request.batch.request_ids[i];
                            Some(ModificationKey::RequestId(request_id.clone()))
                        }
                        ReauthUpdate(vector_id) => {
                            Some(ModificationKey::RequestSerialId(vector_id.serial_id()))
                        }
                        UniqueInsertSkipped | NoMutation => None,
                    }
                }
                RequestIndex::ResetUpdate(i) => {
                    // This is a reset update mutation.
                    if let Some(&vector_id) = resets.vector_ids.get(i) {
                        Some(ModificationKey::RequestSerialId(vector_id.serial_id()))
                    } else {
                        None
                    }
                }
                RequestIndex::Deletion(_) => None,
            };

            mutations.push(SingleHawkMutation {
                plans: modif_plan,
                modification_key,
                request_index: Some(*req_index),
            });
        }

        metrics::histogram!("handle_mutations_duration").record(start.elapsed().as_secs_f64());
        Ok(HawkMutation(mutations))
    }

    async fn health_check(
        hawk_actor: &mut HawkActor,
        sessions: &mut SessionGroups,
        job_failed: bool,
    ) -> Result<()> {
        if job_failed {
            // There is some error so the sessions may be somehow invalid. Make new ones.
            *sessions = hawk_actor.new_session_groups().await?;
        }

        // Validate the common state after processing the requests.
        HawkSession::state_check(sessions.for_state_check()).await?;

        // validate that the RNGs have not diverged
        // TODO: debug serialization issues encountered with this function and then re-enable
        // HawkSession::prf_check(&sessions.for_search).await?;

        Ok(())
    }
}

pub async fn hawk_main(args: HawkArgs) -> Result<HawkHandle> {
    println!("🦅 Starting Hawk node {}", args.party_index);
    let hawk_actor = HawkActor::from_cli(&args).await?;
    HawkHandle::new(hawk_actor).await
}

#[cfg(test)]
pub mod test_utils;

#[cfg(test)]
mod tests {
    use super::*;
    use crate::{
        execution::local::get_free_local_addresses, protocol::shared_iris::GaloisRingSharedIris,
    };
    use aes_prng::AesRng;
    use futures::future::JoinAll;
    use iris_mpc_common::{
        galois_engine::degree4::preprocess_iris_message_shares,
        helpers::smpc_request::UNIQUENESS_MESSAGE_TYPE,
        iris_db::db::IrisDB,
        job::{BatchMetadata, IrisQueryBatchEntries},
    };
    use rand::SeedableRng;
    use std::{ops::Not, time::Duration};
    use tokio::time::sleep;
    use tracing_test::traced_test;

    #[tokio::test]
    #[traced_test]
    async fn test_hawk_main() -> Result<()> {
        let go = |addresses: Vec<String>, index: usize| {
            async move {
                let args = HawkArgs::parse_from([
                    "hawk_main",
                    "--addresses",
                    &addresses.join(","),
                    "--party-index",
                    &index.to_string(),
                ]);

                // Make the test async.
                sleep(Duration::from_millis(100 * index as u64)).await;

                hawk_main(args).await.unwrap()
            }
        };

        let n_parties = 3;
        let addresses = get_free_local_addresses(n_parties).await?;

        let handles = (0..n_parties)
            .map(|i| go(addresses.clone(), i))
            .map(tokio::spawn)
            .collect::<JoinAll<_>>()
            .await
            .into_iter()
            .collect::<Result<Vec<HawkHandle>, _>>()?;

        // ---- Send requests ----

        let batch_size = 5;
        let iris_rng = &mut AesRng::seed_from_u64(1337);

        // Generate: iris_id -> party -> share
        let irises = IrisDB::new_random_rng(batch_size, iris_rng)
            .db
            .into_iter()
            .map(|iris| {
                (
                    GaloisRingSharedIris::generate_shares_locally(iris_rng, iris.clone()),
                    GaloisRingSharedIris::generate_mirrored_shares_locally(iris_rng, iris),
                )
            })
            .collect_vec();

        // Unzip: party -> iris_id -> (share, share_mirrored)
        let irises = (0..n_parties)
            .map(|party_index| {
                irises
                    .iter()
                    .map(|(iris, iris_mirrored)| {
                        (
                            iris[party_index].clone(),
                            iris_mirrored[party_index].clone(),
                        )
                    })
                    .collect_vec()
            })
            .collect_vec();

        let mut batch_0 = BatchQuery {
            luc_lookback_records: 2,
            ..BatchQuery::default()
        };
        for i in 0..batch_size {
            batch_0.push_matching_request(
                format!("sns_{i}"),
                format!("request_{i}"),
                UNIQUENESS_MESSAGE_TYPE,
                BatchMetadata::default(),
                vec![],
                false,
            );
        }

        let all_results =
            parallelize(izip!(&irises, handles.clone()).map(|(shares, mut handle)| {
                let batch = batch_of_party(&batch_0, shares);
                async move { handle.submit_batch_query(batch).await.await }
            }))
            .await?;

        let result = assert_all_equal(all_results);

        let inserted_indices = (0..batch_size as u32).collect_vec();

        assert_eq!(result.matches, vec![false; batch_size]);
        assert_eq!(result.merged_results, inserted_indices);
        assert_eq!(batch_size, result.request_ids.len());
        assert_eq!(batch_size, result.request_types.len());
        assert_eq!(batch_size, result.metadata.len());
        assert_eq!(batch_size, result.matches_with_skip_persistence.len());
        assert_eq!(result.match_ids, vec![Vec::<u32>::new(); batch_size]);
        assert_eq!(batch_size, result.partial_match_ids_left.len());
        assert_eq!(batch_size, result.partial_match_ids_right.len());
        assert_eq!(batch_size, result.partial_match_counters_left.len());
        assert_eq!(batch_size, result.partial_match_counters_right.len());
        assert_match_ids(&result);
        assert_eq!(batch_size, result.left_iris_requests.code.len());
        assert_eq!(batch_size, result.right_iris_requests.code.len());
        assert!(result.deleted_ids.is_empty());
        assert_eq!(batch_size, result.matched_batch_request_ids.len());
        assert!(result.anonymized_bucket_statistics_left.buckets.is_empty());
        assert!(result.anonymized_bucket_statistics_right.buckets.is_empty());
        assert_eq!(batch_size, result.successful_reauths.len());
        assert!(result.reauth_target_indices.is_empty());
        assert!(result.reauth_or_rule_used.is_empty());
        assert!(result.modifications.is_empty());
        assert_eq!(batch_size, result.actor_data.0.len());

        // --- Reauth ---

        let batch_1 = BatchQuery {
            request_types: vec![REAUTH_MESSAGE_TYPE.to_string(); batch_size],

            // Map the request ID to the inserted index.
            reauth_target_indices: izip!(&batch_0.request_ids, &inserted_indices)
                .map(|(req_id, inserted_index)| (req_id.clone(), *inserted_index))
                .collect(),
            reauth_use_or_rule: batch_0
                .request_ids
                .iter()
                .map(|req_id| (req_id.clone(), false))
                .collect(),

            ..batch_0.clone()
        };

        let failed_request_i = 1;
        let all_results = parallelize((0..n_parties).map(|party_i| {
            // Mess with the shares to make one request fail.
            let mut shares = irises[party_i].clone();
            shares[failed_request_i].0 = GaloisRingSharedIris::dummy_for_party(party_i);

            let batch = batch_of_party(&batch_1, &shares);
            let mut handle = handles[party_i].clone();
            async move { handle.submit_batch_query(batch).await.await }
        }))
        .await?;

        let result = assert_all_equal(all_results);
        assert_eq!(
            result.successful_reauths,
            (0..batch_size).map(|i| i != failed_request_i).collect_vec()
        );

        // --- Rejected Uniqueness ---

        let batch_2 = batch_0;

        let all_results = parallelize((0..n_parties).map(|party_i| {
            let batch = batch_of_party(&batch_2, &irises[party_i]);
            let mut handle = handles[party_i].clone();
            async move { handle.submit_batch_query(batch).await.await }
        }))
        .await?;
        let result = assert_all_equal(all_results);

        assert_eq!(
            result.match_ids.iter().map(|ids| ids[0]).collect_vec(),
            inserted_indices,
        );
        assert_eq!(result.merged_results, inserted_indices);
        assert_eq!(result.matches, vec![true; batch_size]);
        assert_match_ids(&result);

        tokio::time::sleep(Duration::from_millis(1100)).await;
        Ok(())
    }

    /// Prepare shares in the same format as `receive_batch()`.
    fn receive_batch_shares(
        shares_with_mirror: &[(GaloisRingSharedIris, GaloisRingSharedIris)],
    ) -> [IrisQueryBatchEntries; 4] {
        let mut out = [(); 4].map(|_| IrisQueryBatchEntries::default());
        for (share, mirrored_share) in shares_with_mirror.iter().cloned() {
            let one = preprocess_iris_message_shares(
                share.code,
                share.mask,
                mirrored_share.code,
                mirrored_share.mask,
            )
            .unwrap();
            out[0].code.push(one.code);
            out[0].mask.push(one.mask);
            out[1].code.extend(one.code_rotated);
            out[1].mask.extend(one.mask_rotated);
            out[2].code.extend(one.code_interpolated.clone());
            out[2].mask.extend(one.mask_interpolated.clone());
            out[3].code.extend(one.code_mirrored);
            out[3].mask.extend(one.mask_mirrored);
        }
        out
    }

    // Prepare a batch for a particular party, setting their shares.
    pub fn batch_of_party(
        batch: &BatchQuery,
        shares_with_mirror: &[(GaloisRingSharedIris, GaloisRingSharedIris)],
    ) -> BatchQuery {
        // TODO: different test irises for each eye.

        let [left_iris_requests, left_iris_rotated_requests, left_iris_interpolated_requests, left_mirrored_iris_interpolated_requests] =
            receive_batch_shares(shares_with_mirror);
        let [right_iris_requests, right_iris_rotated_requests, right_iris_interpolated_requests, right_mirrored_iris_interpolated_requests] =
            receive_batch_shares(shares_with_mirror);

        BatchQuery {
            // Iris shares.
            left_iris_requests,
            right_iris_requests,
            // All rotations.
            left_iris_rotated_requests,
            right_iris_rotated_requests,
            // All rotations, preprocessed.
            left_iris_interpolated_requests,
            right_iris_interpolated_requests,
            // All rotations, preprocessed, mirrored.
            left_mirrored_iris_interpolated_requests,
            right_mirrored_iris_interpolated_requests,
            // Details common to all parties.
            ..batch.clone()
        }
    }

    fn assert_all_equal(mut all_results: Vec<ServerJobResult>) -> ServerJobResult {
        // Ignore the actual secret shares because they are different for each party.
        for i in 1..all_results.len() {
            all_results[i].left_iris_requests = all_results[0].left_iris_requests.clone();
            all_results[i].right_iris_requests = all_results[0].right_iris_requests.clone();

            assert_eq!(
                all_results[i].reset_update_shares.len(),
                all_results[0].reset_update_shares.len(),
                "All parties must agree on the reset update shares"
            );
            all_results[i].reset_update_shares = all_results[0].reset_update_shares.clone();
        }

        for i in 0..all_results.len() {
            // Same for specific fields of the bucket statistics.
            // TODO: specific assertions for the bucket statistics results
            let first = all_results[0].anonymized_bucket_statistics_left.clone();
            let other = &mut all_results[i];
            for other in [
                &mut other.anonymized_bucket_statistics_left,
                &mut other.anonymized_bucket_statistics_right,
                &mut other.anonymized_bucket_statistics_left_mirror,
                &mut other.anonymized_bucket_statistics_right_mirror,
            ] {
                other.party_id = first.party_id;
                other.start_time_utc_timestamp = first.start_time_utc_timestamp;
                other.end_time_utc_timestamp = first.end_time_utc_timestamp;
                other.next_start_time_utc_timestamp = first.next_start_time_utc_timestamp;
            }
        }

        assert!(
            all_results.iter().all_equal(),
            "All parties must agree on the results"
        );
        all_results[0].clone()
    }

    fn assert_match_ids(results: &ServerJobResult) {
        for (is_match, matches_both, matches_left, matches_right, count_left, count_right) in izip!(
            &results.matches,
            &results.match_ids,
            &results.partial_match_ids_left,
            &results.partial_match_ids_right,
            &results.partial_match_counters_left,
            &results.partial_match_counters_right,
        ) {
            assert_eq!(
                *is_match,
                matches_both.is_empty().not(),
                "Matches must have some matched IDs"
            );
            assert!(
                matches_both
                    .iter()
                    .all(|id| matches_left.contains(id) && matches_right.contains(id)),
                "Matched IDs must be repeated in left and rights lists"
            );
            assert!(
                matches_left.len() <= *count_left,
                "Partial counts must be consistent"
            );
            assert!(
                matches_right.len() <= *count_right,
                "Partial counts must be consistent"
            );
        }
    }
}

#[cfg(test)]
#[cfg(feature = "db_dependent")]
mod tests_db {
    use super::*;
    use crate::hnsw::{
        graph::{graph_store::test_utils::TestGraphPg, neighborhood::SortedEdgeIds},
        searcher::ConnectPlanLayerV,
    };
    type ConnectPlanLayer = ConnectPlanLayerV<Aby3Store>;

    #[tokio::test]
    async fn test_graph_load() -> Result<()> {
        // The test data is a sequence of mutations on the graph.
        let vectors = (0..5).map(VectorId::from_0_index).collect_vec();

        let make_plans = |side| {
            let side = side as usize; // Make some difference between sides.

            vectors
                .iter()
                .enumerate()
                .map(|(i, vector)| ConnectPlan {
                    inserted_vector: *vector,
                    layers: vec![ConnectPlanLayer {
                        neighbors: SortedEdgeIds::from_ascending_vec(vec![vectors[side]]),
                        nb_links: vec![SortedEdgeIds::from_ascending_vec(vec![*vector])],
                    }],
                    set_ep: i == side,
                })
                .map(Some)
                .collect_vec()
        };

        // Populate the SQL store with test data.
        let graph_store = TestGraphPg::<Aby3Store>::new().await.unwrap();
        {
            let plans_left = make_plans(StoreId::Left);
            let plans_right = make_plans(StoreId::Right);

            let mutations = plans_left
                .into_iter()
                .zip(plans_right.into_iter())
                .map(|(left_plan, right_plan)| SingleHawkMutation {
                    plans: [left_plan, right_plan],
                    modification_key: None,
                    request_index: None,
                })
                .collect();

            let mutation = HawkMutation(mutations);
            let mut graph_tx = graph_store.tx().await?;
            mutation.persist(&mut graph_tx).await?;
            graph_tx.tx.commit().await?;
        }

        // Start an actor and load the graph from SQL to memory.
        let args = HawkArgs {
            party_index: 0,
            addresses: vec!["0.0.0.0:1234".to_string()],
            request_parallelism: 4,
            connection_parallelism: 2,
            hnsw_param_ef_constr: 320,
            hnsw_param_M: 256,
            hnsw_param_ef_search: 256,
            hnsw_prf_key: None,
            numa: true,
            match_distances_buffer_size: 64,
            n_buckets: 10,
            disable_persistence: false,
            tls: None,
        };
        let mut hawk_actor = HawkActor::from_cli(&args).await?;
        let (_, graph_loader) = hawk_actor.as_iris_loader().await;
        graph_loader.load_graph_store(&graph_store, 2).await?;

        // Check the loaded graph.
        for (side, graph) in izip!(STORE_IDS, &hawk_actor.graph_store) {
            let side = side as usize; // Find some difference between sides.

            let ep = graph.read().await.get_entry_point().await;
            let expected_ep = vectors[side];
            assert_eq!(ep, Some((expected_ep, 0)), "Entry point is set");

            let links = graph.read().await.get_links(&vectors[2], 0).await;
            assert_eq!(
                links.0,
                vec![expected_ep],
                "vec_2 connects to the entry point"
            );
        }

        graph_store.cleanup().await.unwrap();
        Ok(())
    }
}

#[cfg(test)]
mod hawk_mutation_tests {
    use super::*;
    use crate::hnsw::{graph::neighborhood::SortedEdgeIds, searcher::ConnectPlanLayerV};
    use iris_mpc_common::helpers::sync::ModificationKey;

    type ConnectPlanLayer = ConnectPlanLayerV<Aby3Store>;

    fn create_test_connect_plan(vector_id: VectorId) -> ConnectPlan {
        ConnectPlan {
            inserted_vector: vector_id,
            layers: vec![ConnectPlanLayer {
                neighbors: SortedEdgeIds::from_ascending_vec(vec![vector_id]),
                nb_links: vec![SortedEdgeIds::from_ascending_vec(vec![vector_id])],
            }],
            set_ep: false,
        }
    }

    #[test]
    fn test_get_serialized_mutation_by_key() {
        let request_id = "test-request-456".to_string();
        let modification_key = ModificationKey::RequestId(request_id.clone());

        let mutation = SingleHawkMutation {
            plans: [
                Some(create_test_connect_plan(VectorId::from_serial_id(1))),
                None,
            ],
            modification_key: Some(modification_key.clone()),
            request_index: Some(RequestIndex::UniqueReauthResetCheck(0)),
        };

        let hawk_mutation = HawkMutation(vec![mutation.clone()]);

        // Test successful serialization
        let result = hawk_mutation.get_serialized_mutation_by_key(&modification_key);
        assert!(result.is_some());

        let serialized = result.unwrap();
        assert!(!serialized.is_empty());

        // Verify we can deserialize it back
        let deserialized: SingleHawkMutation = bincode::deserialize(&serialized).unwrap();
        // Note: modification_key is skipped during serialization, so we only compare plans
        assert_eq!(deserialized.plans, mutation.plans);

        // Test failed lookup
        let wrong_key = ModificationKey::RequestId("wrong-request".to_string());
        let result = hawk_mutation.get_serialized_mutation_by_key(&wrong_key);
        assert!(result.is_none());
    }

    #[test]
    fn test_multiple_mutations_serialized_lookup() {
        let request_id1 = "request-1".to_string();
        let request_id2 = "request-2".to_string();
        let serial_id = 100u32;

        let key1 = ModificationKey::RequestId(request_id1.clone());
        let key2 = ModificationKey::RequestId(request_id2.clone());
        let key3 = ModificationKey::RequestSerialId(serial_id);

        let index1 = RequestIndex::UniqueReauthResetCheck(0);
        let index2 = RequestIndex::UniqueReauthResetCheck(1);
        let index3 = RequestIndex::ResetUpdate(0);
        let index_wrong = RequestIndex::ResetUpdate(1);

        let mutation1 = SingleHawkMutation {
            plans: [
                Some(create_test_connect_plan(VectorId::from_serial_id(1))),
                None,
            ],
            modification_key: Some(key1.clone()),
            request_index: Some(index1),
        };

        let mutation2 = SingleHawkMutation {
            plans: [
                None,
                Some(create_test_connect_plan(VectorId::from_serial_id(2))),
            ],
            modification_key: Some(key2.clone()),
            request_index: Some(index2),
        };

        let mutation3 = SingleHawkMutation {
            plans: [
                Some(create_test_connect_plan(VectorId::from_serial_id(3))),
                Some(create_test_connect_plan(VectorId::from_serial_id(3))),
            ],
            modification_key: Some(key3.clone()),
            request_index: Some(index3),
        };

        let hawk_mutation = HawkMutation(vec![
            mutation1.clone(),
            mutation2.clone(),
            mutation3.clone(),
        ]);

        // Test all serialized lookups work correctly
        assert!(hawk_mutation
            .get_serialized_mutation_by_key(&key1)
            .is_some());
        assert!(hawk_mutation
            .get_serialized_mutation_by_key(&key2)
            .is_some());
        assert!(hawk_mutation
            .get_serialized_mutation_by_key(&key3)
            .is_some());

        assert_eq!(hawk_mutation.get_by_request_index(index1), Some(&mutation1));
        assert_eq!(hawk_mutation.get_by_request_index(index2), Some(&mutation2));
        assert_eq!(hawk_mutation.get_by_request_index(index3), Some(&mutation3));

        // Test non-existent key
        let wrong_key = ModificationKey::RequestId("non-existent".to_string());
        assert!(hawk_mutation
            .get_serialized_mutation_by_key(&wrong_key)
            .is_none());

        assert!(hawk_mutation.get_by_request_index(index_wrong).is_none());
    }

    #[test]
    fn test_mutation_without_modification_key() {
        let mutation_with_key = SingleHawkMutation {
            plans: [
                Some(create_test_connect_plan(VectorId::from_serial_id(1))),
                None,
            ],
            modification_key: Some(ModificationKey::RequestId("test".to_string())),
            request_index: Some(RequestIndex::UniqueReauthResetCheck(0)),
        };

        let mutation_without_key = SingleHawkMutation {
            plans: [
                None,
                Some(create_test_connect_plan(VectorId::from_serial_id(2))),
            ],
            modification_key: None,
            request_index: None,
        };

        let hawk_mutation = HawkMutation(vec![mutation_with_key.clone(), mutation_without_key]);

        // Should find the serialized mutation with key
        let key = ModificationKey::RequestId("test".to_string());
        assert!(hawk_mutation.get_serialized_mutation_by_key(&key).is_some());

        // Should not find mutations without keys
        let other_key = ModificationKey::RequestSerialId(123);
        assert!(hawk_mutation
            .get_serialized_mutation_by_key(&other_key)
            .is_none());
    }

    #[test]
    fn test_single_hawk_mutation_serialization() {
        let mutation = SingleHawkMutation {
            plans: [
                Some(create_test_connect_plan(VectorId::from_serial_id(1))),
                None,
            ],
            modification_key: Some(ModificationKey::RequestId("test".to_string())),
            request_index: Some(RequestIndex::UniqueReauthResetCheck(0)),
        };

        // Test serialization
        let serialized = mutation.serialize().unwrap();
        assert!(!serialized.is_empty());

        // Test deserialization
        let deserialized: SingleHawkMutation = bincode::deserialize(&serialized).unwrap();

        // modification_key is skipped during serialization, so it should be None
        assert_eq!(deserialized.plans, mutation.plans);
        assert_eq!(deserialized.modification_key, None);
    }
}<|MERGE_RESOLUTION|>--- conflicted
+++ resolved
@@ -693,13 +693,9 @@
     }
 
     fn reserve(&mut self, additional: usize) {
-<<<<<<< HEAD
-        for side in &mut self.irises {
-            side.reserve(additional + (additional as f64 * IRIS_STORE_RESERVE_EXTRA) as usize);
-=======
+        let additional = additional + (additional as f64 * IRIS_STORE_RESERVE_EXTRA) as usize;
         for side in &self.iris_pools {
             side.reserve(additional).unwrap();
->>>>>>> 7a2b2ed0
         }
     }
 
