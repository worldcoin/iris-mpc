--- conflicted
+++ resolved
@@ -956,7 +956,8 @@
             matched_batch_request_ids,
             anonymized_bucket_statistics_left,
             anonymized_bucket_statistics_right,
-<<<<<<< HEAD
+            anonymized_bucket_statistics_left_mirror: BucketStatistics::default(), // TODO.
+            anonymized_bucket_statistics_right_mirror: BucketStatistics::default(), // TODO.
 
             successful_reauths,
             reauth_target_indices: batch.reauth_target_indices,
@@ -966,16 +967,6 @@
             reset_update_request_ids: vec![], // TODO.
             reset_update_shares: vec![],      // TODO.
 
-=======
-            anonymized_bucket_statistics_left_mirror: BucketStatistics::default(), // TODO.
-            anonymized_bucket_statistics_right_mirror: BucketStatistics::default(), // TODO.
-            successful_reauths: vec![false; n_requests],                           // TODO.
-            reauth_target_indices: Default::default(),                             // TODO.
-            reauth_or_rule_used: Default::default(),                               // TODO.
-            reset_update_indices: vec![],                                          // TODO.
-            reset_update_request_ids: vec![],                                      // TODO.
-            reset_update_shares: vec![],                                           // TODO.
->>>>>>> 11a69459
             modifications: batch.modifications,
 
             actor_data: self.connect_plans,
