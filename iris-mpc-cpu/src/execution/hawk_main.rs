use super::player::Identity;
pub use crate::hawkers::aby3::aby3_store::VectorId;
use crate::{
    execution::{
        local::generate_local_identities,
        player::{Role, RoleAssignment},
        session::{NetworkSession, Session, SessionId},
    },
    hawkers::aby3::aby3_store::{
        prepare_query, Aby3Store, Query, SharedIrises, SharedIrisesMut, SharedIrisesRef,
    },
    hnsw::{
        graph::{graph_store, neighborhood::SortedNeighborhoodV},
        searcher::ConnectPlanV,
        GraphMem, HnswParams, HnswSearcher, VectorStore,
    },
    network::grpc::{GrpcConfig, GrpcHandle, GrpcNetworking},
    proto_generated::party_node::party_node_server::PartyNodeServer,
    protocol::{
        ops::{setup_replicated_prf, setup_shared_rng},
        shared_iris::GaloisRingSharedIris,
    },
};
use clap::Parser;
use eyre::Result;
use futures::try_join;
use intra_batch::intra_batch_is_match;
use iris_mpc_common::helpers::{
    smpc_request::{REAUTH_MESSAGE_TYPE, RESET_CHECK_MESSAGE_TYPE, UNIQUENESS_MESSAGE_TYPE},
    statistics::BucketStatistics,
};
use iris_mpc_common::job::Eye;
use iris_mpc_common::{
    helpers::inmemory_store::InMemoryStore,
    job::{BatchQuery, JobSubmissionHandle},
    ROTATIONS,
};
use itertools::{izip, Itertools};
use matching::{
    Decision, Filter, MatchId,
    OnlyOrBoth::{Both, Only},
    RequestType, UniquenessRequest,
};
use rand::{thread_rng, Rng, RngCore, SeedableRng};
use rand_chacha::ChaCha8Rng;
use reset::{search_to_reset, ResetPlan, ResetRequests};
use scheduler::parallelize;
use search::{SearchParams, SearchQueries};
use siphasher::sip::SipHasher13;
use std::{
    collections::HashMap,
    future::Future,
    hash::{Hash, Hasher},
    net::{IpAddr, Ipv4Addr, Ipv6Addr, SocketAddr},
    ops::Not,
    sync::Arc,
    time::{Duration, Instant},
    vec,
};
use tokio::{
    join,
    sync::{mpsc, oneshot, RwLock, RwLockWriteGuard},
    task::JoinSet,
};
use tonic::transport::Server;

pub type GraphStore = graph_store::GraphPg<Aby3Store>;
pub type GraphTx<'a> = graph_store::GraphTx<'a, Aby3Store>;

pub(crate) mod insert;
mod intra_batch;
mod is_match_batch;
mod matching;
mod reset;
mod rot;
pub(crate) mod scheduler;
pub(crate) mod search;
pub mod state_check;
use crate::protocol::ops::{
    compare_threshold_buckets, open_ring, translate_threshold_a, MATCH_THRESHOLD_RATIO,
};
use crate::shares::share::DistanceShare;
use is_match_batch::calculate_missing_is_match;
use rot::VecRots;

#[derive(Clone, Parser)]
#[allow(non_snake_case)]
pub struct HawkArgs {
    #[clap(short, long)]
    pub party_index: usize,

    #[clap(short, long, value_delimiter = ',')]
    pub addresses: Vec<String>,

    #[clap(short, long, default_value_t = 2)]
    pub request_parallelism: usize,

    #[clap(short, long, default_value_t = 1)]
    pub stream_parallelism: usize,

    #[clap(long, default_value_t = 2)]
    pub connection_parallelism: usize,

    #[clap(long, default_value_t = 320)]
    pub hnsw_param_ef_constr: usize,

    #[clap(long, default_value_t = 256)]
    pub hnsw_param_M: usize,

    #[clap(long, default_value_t = 256)]
    pub hnsw_param_ef_search: usize,

    #[clap(long)]
    pub hnsw_prng_seed: Option<u64>,

    #[clap(long, default_value_t = false)]
    pub disable_persistence: bool,

    #[clap(long, default_value_t = 64)]
    pub match_distances_buffer_size: usize,

    #[clap(long, default_value_t = 10)]
    pub n_buckets: usize,
}

/// HawkActor manages the state of the HNSW database and connections to other
/// MPC nodes.
pub struct HawkActor {
    args: HawkArgs,

    // ---- Shared setup ----
    searcher: Arc<HnswSearcher>,
    role_assignments: Arc<HashMap<Role, Identity>>,
    consensus: Consensus,

    // ---- My state ----
    // TODO: Persistence.
    db_size: usize,
    iris_store: BothEyes<SharedIrisesRef>,
    graph_store: BothEyes<GraphRef>,
    anonymized_bucket_statistics: BothEyes<BucketStatistics>,
    distances_cache: BothEyes<Vec<DistanceShare<u32>>>,

    // ---- My network setup ----
    networking: GrpcHandle,
    party_id: usize,
}

#[derive(Clone, Copy, Debug, Hash)]
pub enum StoreId {
    Left = 0,
    Right = 1,
}
pub const LEFT: usize = 0;
pub const RIGHT: usize = 1;
pub const STORE_IDS: BothEyes<StoreId> = [StoreId::Left, StoreId::Right];

// TODO: Merge with the same in iris-mpc-gpu.
// Orientation enum to indicate the orientation of the iris code during the batch processing.
// Normal: Normal orientation of the iris code.
// Mirror: Mirrored orientation of the iris code: Used to detect full-face mirror attacks.
#[derive(Debug, Clone, Copy, PartialEq, Eq)]
pub enum Orientation {
    Normal,
    Mirror,
}

// TODO: Merge with the same in iris-mpc-gpu.
/// The index in `ServerJobResult::merged_results` which means "no matches and no insertions".
const NON_MATCH_ID: u32 = u32::MAX;

impl std::fmt::Display for StoreId {
    fn fmt(&self, f: &mut std::fmt::Formatter) -> std::fmt::Result {
        match self {
            StoreId::Left => {
                write!(f, "Left")
            }
            StoreId::Right => {
                write!(f, "Right")
            }
        }
    }
}

/// BothEyes is an alias for types that apply to both left and right eyes.
pub type BothEyes<T> = [T; 2];
/// VecRequests are lists of things for each request of a batch.
pub(crate) type VecRequests<T> = Vec<T>;
type VecBuckets = Vec<u32>;
/// VecEdges are lists of things for each neighbor of a vector (graph edges).
type VecEdges<T> = Vec<T>;
/// MapEdges are maps from neighbor IDs to something.
type MapEdges<T> = HashMap<VectorId, T>;
/// If true, a match is `left OR right`, otherwise `left AND right`.
type UseOrRule = bool;

type GraphRef = Arc<RwLock<GraphMem<Aby3Store>>>;
pub type GraphMut<'a> = RwLockWriteGuard<'a, GraphMem<Aby3Store>>;

/// HawkSession is a unit of parallelism when operating on the HawkActor.
pub struct HawkSession {
    aby3_store: Aby3Store,
    graph_store: GraphRef,
    shared_rng: Box<dyn RngCore + Send + Sync>,
}

// Thread safe reference to a HakwSession instance.
pub type HawkSessionRef = Arc<RwLock<HawkSession>>;

pub type SearchResult = (
    <Aby3Store as VectorStore>::VectorRef,
    <Aby3Store as VectorStore>::DistanceRef,
);

/// InsertPlan specifies where a query may be inserted into the HNSW graph.
/// That is lists of neighbors for each layer.
pub type InsertPlan = InsertPlanV<Aby3Store>;

/// ConnectPlan specifies how to connect a new node to the HNSW graph.
/// This includes the updates to the neighbors' own neighbor lists, including
/// bilateral edges.
pub type ConnectPlan = ConnectPlanV<Aby3Store>;

#[derive(Debug)]
pub struct InsertPlanV<V: VectorStore> {
    query: V::QueryRef,
    links: Vec<SortedNeighborhoodV<V>>,
    match_count: usize,
    set_ep: bool,
}

impl<V: VectorStore> InsertPlanV<V> {
    pub fn match_ids(&self) -> Vec<V::VectorRef> {
        self.links
            .iter()
            .take(1)
            .flat_map(|bottom_layer| bottom_layer.iter())
            .take(self.match_count)
            .map(|(id, _)| id.clone())
            .collect_vec()
    }
}

impl HawkActor {
    pub async fn from_cli(args: &HawkArgs) -> Result<Self> {
        Self::from_cli_with_graph_and_store(
            args,
            [(); 2].map(|_| GraphMem::<Aby3Store>::new()),
            [(); 2].map(|_| SharedIrises::default()),
        )
        .await
    }

    pub async fn from_cli_with_graph_and_store(
        args: &HawkArgs,
        graph: BothEyes<GraphMem<Aby3Store>>,
        iris_store: BothEyes<SharedIrises>,
    ) -> Result<Self> {
        let search_params = HnswParams::new(
            args.hnsw_param_ef_constr,
            args.hnsw_param_ef_search,
            args.hnsw_param_M,
        );
        let searcher = Arc::new(HnswSearcher {
            params: search_params,
        });

        let identities = generate_local_identities();

        let role_assignments: RoleAssignment = identities
            .iter()
            .enumerate()
            .map(|(index, id)| (Role::new(index), id.clone()))
            .collect();

        let my_index = args.party_index;
        let my_identity = identities[my_index].clone();
        let my_address = &args.addresses[my_index];

        let grpc_config = GrpcConfig {
            timeout_duration: Duration::from_secs(10),
            connection_parallelism: args.connection_parallelism,
            stream_parallelism: args.stream_parallelism,
        };

        let networking = GrpcNetworking::new(my_identity.clone(), grpc_config);
        let networking = GrpcHandle::new(networking).await?;

        // Start server.
        {
            let player = networking.clone();
            let socket = to_inaddr_any(my_address.parse().unwrap());
            tracing::info!("Starting Hawk server on {}", socket);
            tokio::spawn(async move {
                Server::builder()
                    .add_service(PartyNodeServer::new(player))
                    .serve(socket)
                    .await
                    .unwrap();
            });
        }

        // Connect to other players.
        izip!(&identities, &args.addresses)
            .filter(|(_, address)| address != &my_address)
            .map(|(identity, address)| {
                let player = networking.clone();
                let identity = identity.clone();
                let url = format!("http://{}", address);
                async move {
                    tracing::info!("Connecting to {}…", url);
                    player.connect_to_party(identity, &url).await?;
                    tracing::info!("_connected to {}!", url);
                    Ok(())
                }
            })
            .collect::<JoinSet<_>>()
            .join_all()
            .await
            .into_iter()
            .collect::<Result<()>>()?;

        let graph_store = graph.map(GraphMem::to_arc);
        let iris_store = iris_store.map(SharedIrises::to_arc);

        let bucket_statistics_left = BucketStatistics::new(
            args.match_distances_buffer_size,
            args.n_buckets,
            my_index,
            Eye::Left,
        );
        let bucket_statistics_right = BucketStatistics::new(
            args.match_distances_buffer_size,
            args.n_buckets,
            my_index,
            Eye::Right,
        );

        Ok(HawkActor {
            args: args.clone(),
            searcher,
            db_size: 0,
            iris_store,
            graph_store,
            anonymized_bucket_statistics: [bucket_statistics_left, bucket_statistics_right],
            distances_cache: [vec![], vec![]],
            role_assignments: Arc::new(role_assignments),
            consensus: Consensus::default(),
            networking,
            party_id: my_index,
        })
    }

    pub fn searcher(&self) -> Arc<HnswSearcher> {
        self.searcher.clone()
    }

    fn iris_store(&self, store_id: StoreId) -> SharedIrisesRef {
        self.iris_store[store_id as usize].clone()
    }

    fn graph_store(&self, store_id: StoreId) -> GraphRef {
        self.graph_store[store_id as usize].clone()
    }

    pub async fn new_sessions(&mut self) -> Result<BothEyes<Vec<HawkSessionRef>>> {
        let (l, r) = try_join!(
            self.new_sessions_side(self.args.request_parallelism, StoreId::Left),
            self.new_sessions_side(self.args.request_parallelism, StoreId::Right),
        )?;
        tracing::debug!("Created {} MPC sessions.", self.args.request_parallelism);
        Ok([l, r])
    }

    fn new_sessions_side(
        &mut self,
        count: usize,
        store_id: StoreId,
    ) -> impl Future<Output = Result<Vec<HawkSessionRef>>> {
        let tasks = (0..count)
            .map(|_| {
                let session_id = self.consensus.next_session_id();
                self.create_session(store_id, session_id)
            })
            .collect_vec();
        parallelize(tasks.into_iter())
    }

    fn create_session(
        &self,
        store_id: StoreId,
        session_id: SessionId,
    ) -> impl Future<Output = Result<HawkSessionRef>> {
        let networking = self.networking.clone();
        let role_assignments = self.role_assignments.clone();
        let storage = self.iris_store(store_id);
        let graph_store = self.graph_store(store_id);
        let party_id = self.party_id;
        let hnsw_prng_seed = self.args.hnsw_prng_seed;

        async move {
            let grpc_session = networking.create_session(session_id).await?;

            let mut network_session = NetworkSession {
                session_id,
                role_assignments,
                networking: Box::new(grpc_session),
                own_role: Role::new(party_id),
            };

            let my_session_seed = thread_rng().gen();
            let prf = setup_replicated_prf(&mut network_session, my_session_seed).await?;

            // PRNG seed is either statically injected via configuration in TEST environments or
            // mutually derived with other MPC parties in PROD environments.
            let shared_rng: Box<dyn RngCore + Send + Sync> = if let Some(base_seed) = hnsw_prng_seed
            {
                let rng = session_seeded_rng(base_seed, store_id, session_id);
                Box::new(rng)
            } else {
                let my_rng_seed = thread_rng().gen();
                let rng = setup_shared_rng(&mut network_session, my_rng_seed).await?;
                Box::new(rng)
            };

            let hawk_session = HawkSession {
                aby3_store: Aby3Store {
                    session: Session {
                        network_session,
                        prf,
                    },
                    storage,
                },
                graph_store,
                shared_rng,
            };

            Ok(Arc::new(RwLock::new(hawk_session)))
        }
    }

    pub async fn insert(
        &mut self,
        sessions: &[HawkSessionRef],
        plans: VecRequests<Option<InsertPlan>>,
        update_ids: &VecRequests<Option<VectorId>>,
    ) -> Result<VecRequests<Option<ConnectPlan>>> {
        // Plans are to be inserted at the next version of non-None entries in `update_ids`
        let insertion_ids = update_ids
            .iter()
            .map(|id_option| id_option.map(|original_id| original_id.next_version()))
            .collect_vec();

        // Parallel insertions are not supported, so only one session is needed.
        let session = &sessions[0];

        insert::insert(session, &self.searcher, plans, &insertion_ids).await
    }

    async fn update_anon_stats(
        &mut self,
        sessions: &BothEyes<Vec<HawkSessionRef>>,
        search_results: &BothEyes<VecRequests<VecRots<InsertPlan>>>,
    ) -> Result<()> {
        for side in [LEFT, RIGHT] {
            self.cache_distances(side, &search_results[side]);
            let mut session = sessions[side][0].write().await;
            self.fill_anonymized_statistics_buckets(&mut session.aby3_store.session, side)
                .await?;
        }
        Ok(())
    }

    fn calculate_threshold_a(n_buckets: usize) -> Vec<u32> {
        (1..=n_buckets)
            .map(|x: usize| {
                translate_threshold_a(MATCH_THRESHOLD_RATIO / (n_buckets as f64) * (x as f64))
            })
            .collect::<Vec<_>>()
    }

    fn cache_distances(&mut self, side: usize, search_results: &[VecRots<InsertPlan>]) {
        let distances = search_results
            .iter() // All requests.
            .flat_map(|rots| rots.iter()) // All rotations.
            .flat_map(|plan| {
                plan.links.first().into_iter().flat_map(move |neighbors| {
                    neighbors
                        .iter()
                        .take(plan.match_count)
                        .map(|(_, distance)| distance.clone())
                })
            });
        tracing::info!(
            "Keeping {} distances for eye {side} out of {} search results. Cache size: {}/{}",
            distances.clone().count(),
            search_results.len(),
            self.distances_cache[side].len(),
            self.args.match_distances_buffer_size,
        );
        self.distances_cache[side].extend(distances);
    }

    async fn compute_buckets(&self, session: &mut Session, side: usize) -> Result<VecBuckets> {
        let translated_thresholds = Self::calculate_threshold_a(self.args.n_buckets);
        let bucket_result_shares = compare_threshold_buckets(
            session,
            translated_thresholds.as_slice(),
            self.distances_cache[side].as_slice(),
        )
        .await?;

        let buckets = open_ring(session, &bucket_result_shares).await?;
        Ok(buckets)
    }

    async fn fill_anonymized_statistics_buckets(
        &mut self,
        session: &mut Session,
        side: usize,
    ) -> Result<()> {
        if self.distances_cache[side].len() > self.args.match_distances_buffer_size {
            tracing::info!(
                "Gathered enough distances for eye {side}: {}, filling anonymized stats buckets",
                self.distances_cache[side].len()
            );
            let buckets = self.compute_buckets(session, side).await?;
            self.anonymized_bucket_statistics[side].fill_buckets(
                &buckets,
                MATCH_THRESHOLD_RATIO,
                self.anonymized_bucket_statistics[side].next_start_time_utc_timestamp,
            );
            self.distances_cache[side].clear();
        }
        Ok(())
    }

    /// Borrow the in-memory iris and graph stores to modify them.
    pub async fn as_iris_loader(&mut self) -> (IrisLoader, GraphLoader) {
        (
            IrisLoader {
                party_id: self.party_id,
                db_size: &mut self.db_size,
                irises: [
                    self.iris_store[0].write().await,
                    self.iris_store[1].write().await,
                ],
            },
            GraphLoader([
                self.graph_store[0].write().await,
                self.graph_store[1].write().await,
            ]),
        )
    }
}

pub fn session_seeded_rng(base_seed: u64, store_id: StoreId, session_id: SessionId) -> ChaCha8Rng {
    let mut hasher = SipHasher13::new();
    (base_seed, store_id, session_id).hash(&mut hasher);
    let seed = hasher.finish();
    ChaCha8Rng::seed_from_u64(seed)
}

pub struct IrisLoader<'a> {
    party_id: usize,
    db_size: &'a mut usize,
    irises: BothEyes<SharedIrisesMut<'a>>,
}

#[allow(clippy::needless_lifetimes)]
impl<'a> InMemoryStore for IrisLoader<'a> {
    fn load_single_record_from_db(
        &mut self,
        _index: usize, // TODO: Map.
        vector_id: VectorId,
        left_code: &[u16],
        left_mask: &[u16],
        right_code: &[u16],
        right_mask: &[u16],
    ) {
        for (side, code, mask) in izip!(
            &mut self.irises,
            [left_code, right_code],
            [left_mask, right_mask]
        ) {
            let iris = GaloisRingSharedIris::try_from_buffers(self.party_id, code, mask)
                .expect("Wrong code or mask size");
            side.insert(vector_id, iris);
        }
    }

    fn increment_db_size(&mut self, _index: usize) {
        *self.db_size += 1;
    }

    fn reserve(&mut self, additional: usize) {
        for side in &mut self.irises {
            side.reserve(additional);
        }
    }

    fn current_db_sizes(&self) -> impl std::fmt::Debug {
        *self.db_size
    }

    fn fake_db(&mut self, size: usize) {
        *self.db_size = size;
        let iris = Arc::new(GaloisRingSharedIris::default_for_party(self.party_id));
        for side in &mut self.irises {
            for i in 0..size {
                side.insert(VectorId::from_serial_id(i as u32), iris.clone());
            }
        }
    }
}

pub struct GraphLoader<'a>(BothEyes<GraphMut<'a>>);

#[allow(clippy::needless_lifetimes)]
impl<'a> GraphLoader<'a> {
    pub async fn load_graph_store(self, graph_store: &GraphStore) -> Result<()> {
        let now = Instant::now();

        // Spawn two independent transactions and load each graph in parallel.
        let (graph_left, graph_right) = join!(
            async {
                let mut graph_tx = graph_store.tx().await?;
                graph_tx.with_graph(StoreId::Left).load_to_mem().await
            },
            async {
                let mut graph_tx = graph_store.tx().await?;
                graph_tx.with_graph(StoreId::Right).load_to_mem().await
            }
        );
        let graph_left = graph_left.expect("Could not load left graph");
        let graph_right = graph_right.expect("Could not load right graph");

        let GraphLoader(mut graphs) = self;
        *graphs[LEFT] = graph_left;
        *graphs[RIGHT] = graph_right;
        tracing::info!(
            "GraphLoader: Loaded left and right graphs in {:?}",
            now.elapsed()
        );
        Ok(())
    }
}

struct HawkJob {
    request: HawkRequest,
    return_channel: oneshot::Sender<Result<HawkResult>>,
}

/// HawkRequest contains a batch of items to search.
#[derive(Clone, Debug)]
pub struct HawkRequest {
    batch: BatchQuery,
    queries: SearchQueries,
    queries_mirror: SearchQueries,
}

// TODO: Unify `BatchQuery` and `HawkRequest`.
// TODO: Unify `BatchQueryEntries` and `Vec<GaloisRingSharedIris>`.
impl From<BatchQuery> for HawkRequest {
    fn from(batch: BatchQuery) -> Self {
        let n_queries = batch.request_ids.len();

        let extract_queries = |orient: Orientation| {
            let oriented = match orient {
                Orientation::Normal => [
                    // For left and right eyes.
                    (
                        &batch.left_iris_rotated_requests.code,
                        &batch.left_iris_rotated_requests.mask,
                        &batch.left_iris_interpolated_requests.code,
                        &batch.left_iris_interpolated_requests.mask,
                    ),
                    (
                        &batch.right_iris_rotated_requests.code,
                        &batch.right_iris_rotated_requests.mask,
                        &batch.right_iris_interpolated_requests.code,
                        &batch.right_iris_interpolated_requests.mask,
                    ),
                ],
                Orientation::Mirror => [
                    // Swap the left and right sides to match against the opposite side database:
                    // original left <-> mirrored interpolated right, and vice versa.
                    // The original not-swapped queries are kept for intra-batch matching.
                    (
                        &batch.left_iris_rotated_requests.code,
                        &batch.left_iris_rotated_requests.mask,
                        &batch.right_mirrored_iris_interpolated_requests.code,
                        &batch.right_mirrored_iris_interpolated_requests.mask,
                    ),
                    (
                        &batch.right_iris_rotated_requests.code,
                        &batch.right_iris_rotated_requests.mask,
                        &batch.left_mirrored_iris_interpolated_requests.code,
                        &batch.left_mirrored_iris_interpolated_requests.mask,
                    ),
                ],
            };

            let queries = oriented.map(|(codes, masks, codes_proc, masks_proc)| {
                // Associate the raw and processed versions of codes and masks.
                izip!(codes, masks, codes_proc, masks_proc)
                    // The batch is a concatenation of rotations.
                    .chunks(ROTATIONS)
                    .into_iter()
                    .map(|chunk| {
                        // Collect the rotations for one request.
                        chunk
                            .map(|(code, mask, code_proc, mask_proc)| {
                                // Convert to the type of Aby3Store and into Arc.
                                Query::from_processed(
                                    GaloisRingSharedIris {
                                        code: code.clone(),
                                        mask: mask.clone(),
                                    },
                                    GaloisRingSharedIris {
                                        code: code_proc.clone(),
                                        mask: mask_proc.clone(),
                                    },
                                )
                            })
                            .collect_vec()
                            .into()
                    })
                    .collect_vec()
            });

            assert_eq!(n_queries, queries[LEFT].len());
            assert_eq!(n_queries, queries[RIGHT].len());
            Arc::new(queries)
        };

        assert_eq!(n_queries, batch.request_types.len());
        assert_eq!(n_queries, batch.or_rule_indices.len());
        Self {
            queries: extract_queries(Orientation::Normal),
            queries_mirror: extract_queries(Orientation::Mirror),
            batch,
        }
    }
}

impl HawkRequest {
    fn request_types(
        &self,
        iris_store: &SharedIrises,
        orient: Orientation,
    ) -> VecRequests<RequestType> {
        use RequestType::*;

        self.batch
            .request_types
            .iter()
            .enumerate()
            .map(|(i, request_type)| match request_type.as_str() {
                UNIQUENESS_MESSAGE_TYPE => Uniqueness(UniquenessRequest {
                    skip_persistence: self.batch.skip_persistence[i],
                }),
                REAUTH_MESSAGE_TYPE => Reauth(if orient == Orientation::Normal {
                    let request_id = &self.batch.request_ids[i];

                    let or_rule = *self
                        .batch
                        .reauth_use_or_rule
                        .get(request_id)
                        .unwrap_or(&false);

                    self.batch
                        .reauth_target_indices
                        .get(request_id)
                        .map(|&idx| {
                            let target_id = iris_store.from_0_indices(&[idx])[0];
                            (target_id, or_rule)
                        })
                } else {
                    None
                }),
                RESET_CHECK_MESSAGE_TYPE => ResetCheck,
                _ => Unsupported,
            })
            .collect_vec()
    }

<<<<<<< HEAD
    fn queries(&self, orient: Orientation) -> SearchQueries {
=======
    fn queries(&self, orient: Orientation) -> Arc<BothEyes<VecRequests<VecRots<QueryRef>>>> {
>>>>>>> 52808df7
        match orient {
            Orientation::Normal => self.queries.clone(),
            Orientation::Mirror => self.queries_mirror.clone(),
        }
    }

    fn luc_ids(&self, iris_store: &SharedIrises) -> VecRequests<Vec<VectorId>> {
        let luc_lookback_ids = iris_store.last_vector_ids(self.batch.luc_lookback_records);

        izip!(&self.batch.or_rule_indices, &self.batch.request_types)
            .map(|(or_rule_idx, request_type)| {
                let mut or_rule_ids = iris_store.from_0_indices(or_rule_idx);

                let lookback =
                    request_type != REAUTH_MESSAGE_TYPE && request_type != RESET_CHECK_MESSAGE_TYPE;
                if lookback {
                    or_rule_ids.extend_from_slice(&luc_lookback_ids);
                };

                or_rule_ids
            })
            .collect_vec()
    }
<<<<<<< HEAD

    fn reset_updates(&self, iris_store: &SharedIrises) -> ResetRequests {
        let queries = [LEFT, RIGHT].map(|side| {
            self.batch
                .reset_update_shares
                .iter()
                .map(|iris| {
                    let iris = if side == LEFT {
                        GaloisRingSharedIris {
                            code: iris.code_left.clone(),
                            mask: iris.mask_left.clone(),
                        }
                    } else {
                        GaloisRingSharedIris {
                            code: iris.code_right.clone(),
                            mask: iris.mask_right.clone(),
                        }
                    };
                    let query = prepare_query(iris);
                    VecRots::new_center_only(query)
                })
                .collect_vec()
        });
        ResetRequests {
            vector_ids: iris_store.from_0_indices(&self.batch.reset_update_indices),
            queries: Arc::new(queries),
        }
    }
=======
>>>>>>> 52808df7
}

#[derive(Clone, Debug, PartialEq, Eq)]
pub struct HawkResult {
    batch: BatchQuery,
    match_results: matching::BatchStep3,
    connect_plans: HawkMutation,
    anonymized_bucket_statistics: BothEyes<BucketStatistics>,
}

impl HawkResult {
    fn new(
        batch: BatchQuery,
        match_results: matching::BatchStep3,
        connect_plans: HawkMutation,
        anonymized_bucket_statistics: BothEyes<BucketStatistics>,
    ) -> Self {
        HawkResult {
            batch,
            match_results,
            connect_plans,
            anonymized_bucket_statistics,
        }
    }

    /// For successful uniqueness insertions, return the inserted index.
    /// For successful reauths, return the index of the updated target.
    /// Otherwise, return the index of some match.
    /// In cases with neither insertions nor matches, return the special u32::MAX.
    fn merged_results(&self) -> Vec<u32> {
        let match_indices = self.select_indices(Filter {
            eyes: Both,
            orient: Both,
            intra_batch: true,
        });

        match_indices
            .into_iter()
            .enumerate()
            .map(|(request_i, match_indices)| {
                if let Some(inserted_id) = self.inserted_id(request_i) {
                    inserted_id.index()
                } else if let Some(&match_index) = match_indices.first() {
                    match_index
                } else {
                    NON_MATCH_ID
                }
            })
            .collect_vec()
    }

    fn inserted_id(&self, request_i: usize) -> Option<VectorId> {
        self.connect_plans.0[LEFT][request_i]
            .as_ref()
            .map(|plan| plan.inserted_vector)
    }

    fn select(&self, filter: Filter) -> (VecRequests<Vec<u32>>, VecRequests<usize>) {
        let indices = self.select_indices(filter);
        let counts = indices.iter().map(|ids| ids.len()).collect_vec();
        (indices, counts)
    }

    fn select_indices(&self, filter: Filter) -> VecRequests<Vec<u32>> {
        use MatchId::*;

        self.match_results
            .select(filter)
            .iter()
            .map(|matches| {
                matches
                    .iter()
                    .filter_map(|&m| match m {
                        Search(id) | Luc(id) | Reauth(id) => Some(id),
                        IntraBatch(req_i) => self.inserted_id(req_i),
                    })
                    .map(|id| id.index())
                    .unique()
                    .collect_vec()
            })
            .collect_vec()
    }

    fn matched_batch_request_ids(&self) -> Vec<Vec<String>> {
        let per_match = |id: &MatchId| match id {
            MatchId::IntraBatch(req_i) => Some(self.batch.request_ids[*req_i].clone()),
            _ => None,
        };

        self.match_results
            .select(Filter {
                eyes: Both,
                orient: Both,
                intra_batch: true,
            })
            .iter()
            .map(|matches| matches.iter().filter_map(per_match).collect_vec())
            .collect_vec()
    }

    fn job_result(self) -> ServerJobResult {
        use Decision::*;
        use Orientation::{Mirror, Normal};
        use StoreId::{Left, Right};

        let decisions = self.match_results.decisions();

        let matches = decisions
            .iter()
            .map(|&d| matches!(d, UniqueInsert).not())
            .collect_vec();

        let matches_with_skip_persistence = decisions
            .iter()
            .map(|&d| matches!(d, UniqueInsert | UniqueInsertSkipped).not())
            .collect_vec();

        let match_ids = self.select_indices(Filter {
            eyes: Both,
            orient: Only(Normal),
            intra_batch: false,
        });

        let (partial_match_ids_left, partial_match_counters_left) = self.select(Filter {
            eyes: Only(Left),
            orient: Only(Normal),
            intra_batch: false,
        });

        let (partial_match_ids_right, partial_match_counters_right) = self.select(Filter {
            eyes: Only(Right),
            orient: Only(Normal),
            intra_batch: false,
        });

        let (full_face_mirror_match_ids, _) = self.select(Filter {
            eyes: Both,
            orient: Only(Mirror),
            intra_batch: false,
        });

        let (full_face_mirror_partial_match_ids_left, full_face_mirror_partial_match_counters_left) =
            self.select(Filter {
                eyes: Only(Left),
                orient: Only(Mirror),
                intra_batch: false,
            });

        let (
            full_face_mirror_partial_match_ids_right,
            full_face_mirror_partial_match_counters_right,
        ) = self.select(Filter {
            eyes: Only(Right),
            orient: Only(Mirror),
            intra_batch: false,
        });

        let full_face_mirror_attack_detected = izip!(&match_ids, &full_face_mirror_match_ids)
            .map(|(normal, mirror)| normal.is_empty() && !mirror.is_empty())
            .collect_vec();

        let merged_results = self.merged_results();
        let matched_batch_request_ids = self.matched_batch_request_ids();

        let anonymized_bucket_statistics_left = self.anonymized_bucket_statistics[LEFT].clone();
        let anonymized_bucket_statistics_right = self.anonymized_bucket_statistics[RIGHT].clone();

        let successful_reauths = decisions
            .iter()
            .map(|&d| matches!(d, ReauthUpdate(_)))
            .collect_vec();

        let batch = self.batch;

        ServerJobResult {
            merged_results,
            request_ids: batch.request_ids,
            request_types: batch.request_types,
            metadata: batch.metadata,
            matches_with_skip_persistence,
            matches,

            match_ids,

            partial_match_ids_left,
            partial_match_counters_left,
            partial_match_ids_right,
            partial_match_counters_right,

            full_face_mirror_match_ids,
            full_face_mirror_partial_match_ids_left,
            full_face_mirror_partial_match_counters_left,
            full_face_mirror_partial_match_ids_right,
            full_face_mirror_partial_match_counters_right,
            full_face_mirror_attack_detected,

            left_iris_requests: batch.left_iris_requests,
            right_iris_requests: batch.right_iris_requests,
            deleted_ids: vec![], // TODO.
            matched_batch_request_ids,
            anonymized_bucket_statistics_left,
            anonymized_bucket_statistics_right,
            anonymized_bucket_statistics_left_mirror: BucketStatistics::default(), // TODO.
            anonymized_bucket_statistics_right_mirror: BucketStatistics::default(), // TODO.

            successful_reauths,
            reauth_target_indices: batch.reauth_target_indices,
            reauth_or_rule_used: batch.reauth_use_or_rule,

            reset_update_indices: batch.reset_update_indices,
            reset_update_request_ids: batch.reset_update_request_ids,
            reset_update_shares: batch.reset_update_shares,

            modifications: batch.modifications,

            actor_data: self.connect_plans,
        }
    }
}

pub type ServerJobResult = iris_mpc_common::job::ServerJobResult<HawkMutation>;

#[derive(Clone, Debug, PartialEq, Eq)]
pub struct HawkMutation(pub BothEyes<Vec<Option<ConnectPlan>>>);

impl HawkMutation {
    pub async fn persist(self, graph_tx: &mut GraphTx<'_>) -> Result<()> {
        for (side, plans) in izip!(STORE_IDS, self.0) {
            tracing::info!("Hawk Main :: Persisting Hawk mutations: side={}", side);
            for plan in plans.into_iter().flatten() {
                graph_tx.with_graph(side).insert_apply(plan).await?;
            }
        }
        Ok(())
    }
}

/// HawkHandle is a handle to the HawkActor managing concurrency.
#[derive(Clone, Debug)]
pub struct HawkHandle {
    job_queue: mpsc::Sender<HawkJob>,
}

impl JobSubmissionHandle for HawkHandle {
    type A = HawkMutation;

    async fn submit_batch_query(
        &mut self,
        batch: BatchQuery,
    ) -> impl Future<Output = Result<ServerJobResult>> {
        let request = HawkRequest::from(batch);
        let (tx, rx) = oneshot::channel();
        let job = HawkJob {
            request,
            return_channel: tx,
        };

        // Wait for the job to be sent for backpressure.
        let sent = self.job_queue.send(job).await;

        async move {
            // In a second Future, wait for the result.
            sent?;
            let result = rx.await??;
            Ok(result.job_result())
        }
    }
}

impl HawkHandle {
    pub async fn new(mut hawk_actor: HawkActor) -> Result<Self> {
        let mut sessions = hawk_actor.new_sessions().await?;

        // Validate the common state before starting.
        HawkSession::state_check(&sessions[LEFT][0]).await?;
        HawkSession::state_check(&sessions[RIGHT][0]).await?;

        let (tx, mut rx) = mpsc::channel::<HawkJob>(1);

        // ---- Request Handler ----
        tokio::spawn(async move {
            while let Some(job) = rx.recv().await {
                let job_result = Self::handle_job(&mut hawk_actor, &sessions, job.request).await;

                let health =
                    Self::health_check(&mut hawk_actor, &mut sessions, job_result.is_err()).await;

                let stop = health.is_err();
                let _ = job.return_channel.send(health.and(job_result));

                if stop {
                    tracing::error!("Stopping HawkActor in inconsistent state.");
                    break;
                }
            }

            rx.close();
            while let Some(job) = rx.recv().await {
                let _ = job.return_channel.send(Err(eyre::eyre!("stopping")));
            }
        });

        Ok(Self { job_queue: tx })
    }

    async fn handle_job(
        hawk_actor: &mut HawkActor,
        sessions: &BothEyes<Vec<HawkSessionRef>>,
        request: HawkRequest,
    ) -> Result<HawkResult> {
        tracing::info!("Processing an Hawk job…");
        let now = Instant::now();

        let do_search = async |orient| -> Result<_> {
            let search_queries = &request.queries(orient);
            let (luc_ids, request_types) = {
<<<<<<< HEAD
                // The store to find vector ids (same left or right).
=======
>>>>>>> 52808df7
                let store = hawk_actor.iris_store[LEFT].read().await;
                (
                    request.luc_ids(&store),
                    request.request_types(&store, orient),
                )
            };

            let intra_results = intra_batch_is_match(sessions, search_queries).await?;

            // Search for nearest neighbors.
            // For both eyes, all requests, and rotations.
            let search_params = SearchParams {
                hnsw: hawk_actor.searcher(),
                do_match: true,
            };
            let search_results = search::search(sessions, search_queries, search_params).await?;

            let match_result = {
                let step1 = matching::BatchStep1::new(&search_results, &luc_ids, request_types);

                // Go fetch the missing vector IDs and calculate their is_match.
                let missing_is_match = calculate_missing_is_match(
                    search_queries,
                    step1.missing_vector_ids(),
                    sessions,
                )
                .await?;

                step1.step2(&missing_is_match, intra_results)
            };

            Ok((search_results, match_result))
        };

        let (search_results, match_result) = {
            let (search_normal, matches_normal) = do_search(Orientation::Normal).await?;
            let (_, matches_mirror) = do_search(Orientation::Mirror).await?;

            (search_normal, matches_normal.step3(matches_mirror))
        };

        hawk_actor
            .update_anon_stats(sessions, &search_results)
            .await?;
        tracing::info!("Updated anonymized statistics.");

        // Reset Updates. Find how to insert the new irises into the graph.
        let resets = search_to_reset(hawk_actor, sessions, &request).await?;

        // Insert into the in memory stores.
        let mutations =
            Self::handle_mutations(hawk_actor, sessions, search_results, &match_result, resets)
                .await?;

        let results = HawkResult::new(
            request.batch,
            match_result,
            mutations,
            hawk_actor.anonymized_bucket_statistics.clone(),
        );

        metrics::histogram!("job_duration").record(now.elapsed().as_secs_f64());
        metrics::gauge!("db_size").set(hawk_actor.db_size as f64);
        let query_count = results.batch.request_ids.len();
        metrics::gauge!("search_queries_left").set(query_count as f64);
        metrics::gauge!("search_queries_right").set(query_count as f64);
        tracing::info!("Finished processing a Hawk job…");
        Ok(results)
    }

    async fn handle_mutations(
        hawk_actor: &mut HawkActor,
        sessions: &BothEyes<Vec<HawkSessionRef>>,
        search_results: BothEyes<VecRequests<VecRots<InsertPlan>>>,
        match_result: &matching::BatchStep3,
        resets: ResetPlan,
    ) -> Result<HawkMutation> {
        use Decision::*;
        let decisions = match_result.decisions();

        // The vector IDs of reauths and resets, or None for uniqueness insertions.
        let update_ids = decisions
            .iter()
            .map(|decision| match decision {
                ReauthUpdate(update_id) => Some(*update_id),
                _ => None,
            })
            .chain(resets.vector_ids.into_iter().map(Some))
            .collect_vec();

        let mut connect_plans = HawkMutation([vec![], vec![]]);

        // For both eyes.
        for (side, sessions, search_results, reset_results) in
            izip!(&STORE_IDS, sessions, search_results, resets.search_results)
        {
            // The accepted insertions for uniqueness, reauth, and resets.
            // Focus on the insertions and keep only the centered irises.
            tracing::info!(
                "Inserting {} new irises for eye {}",
                search_results.len(),
                side
            );
            let insert_plans = izip!(search_results, &decisions)
                .map(|(search_result, &decision)| {
                    decision.is_mutation().then(|| search_result.into_center())
                })
                .chain(reset_results.into_iter().map(|res| Some(res.into_center())))
                .collect_vec();

            // Insert in memory, and return the plans to update the persistent database.
            connect_plans.0[*side as usize] = hawk_actor
                .insert(sessions, insert_plans, &update_ids)
                .await?;
        }
        Ok(connect_plans)
    }

    async fn health_check(
        hawk_actor: &mut HawkActor,
        sessions: &mut BothEyes<Vec<HawkSessionRef>>,
        job_failed: bool,
    ) -> Result<()> {
        if job_failed {
            // There is some error so the sessions may be somehow invalid. Make new ones.
            *sessions = hawk_actor.new_sessions().await?;
        }

        // Validate the common state after processing the requests.
        try_join!(
            HawkSession::state_check(&sessions[LEFT][0]),
            HawkSession::state_check(&sessions[RIGHT][0]),
        )?;
        Ok(())
    }
}

#[derive(Default)]
struct Consensus {
    next_session_id: u32,
}

impl Consensus {
    fn next_session_id(&mut self) -> SessionId {
        let id = SessionId(self.next_session_id);
        self.next_session_id += 1;
        id
    }
}

fn to_inaddr_any(mut socket: SocketAddr) -> SocketAddr {
    if socket.is_ipv4() {
        socket.set_ip(IpAddr::V4(Ipv4Addr::UNSPECIFIED));
    } else {
        socket.set_ip(IpAddr::V6(Ipv6Addr::UNSPECIFIED));
    }
    socket
}

pub async fn hawk_main(args: HawkArgs) -> Result<HawkHandle> {
    println!("🦅 Starting Hawk node {}", args.party_index);
    let hawk_actor = HawkActor::from_cli(&args).await?;
    HawkHandle::new(hawk_actor).await
}

#[cfg(test)]
mod tests {
    use super::*;
    use crate::{
        execution::local::get_free_local_addresses, protocol::shared_iris::GaloisRingSharedIris,
    };
    use aes_prng::AesRng;
    use futures::future::JoinAll;
    use iris_mpc_common::{
        galois_engine::degree4::preprocess_iris_message_shares,
        helpers::smpc_request::UNIQUENESS_MESSAGE_TYPE,
        iris_db::db::IrisDB,
        job::{BatchMetadata, IrisQueryBatchEntries},
    };
    use rand::SeedableRng;
    use std::ops::Not;
    use tokio::time::sleep;

    #[tokio::test]
    async fn test_hawk_main() -> Result<()> {
        let go = |addresses: Vec<String>, index: usize| {
            async move {
                let args = HawkArgs::parse_from([
                    "hawk_main",
                    "--addresses",
                    &addresses.join(","),
                    "--party-index",
                    &index.to_string(),
                ]);

                // Make the test async.
                sleep(Duration::from_millis(100 * index as u64)).await;

                hawk_main(args).await.unwrap()
            }
        };

        let n_parties = 3;
        let addresses = get_free_local_addresses(n_parties).await?;

        let handles = (0..n_parties)
            .map(|i| go(addresses.clone(), i))
            .map(tokio::spawn)
            .collect::<JoinAll<_>>()
            .await
            .into_iter()
            .collect::<Result<Vec<HawkHandle>, _>>()?;

        // ---- Send requests ----

        let batch_size = 5;
        let iris_rng = &mut AesRng::seed_from_u64(1337);

        // Generate: iris_id -> party -> share
        let irises = IrisDB::new_random_rng(batch_size, iris_rng)
            .db
            .into_iter()
            .map(|iris| {
                (
                    GaloisRingSharedIris::generate_shares_locally(iris_rng, iris.clone()),
                    GaloisRingSharedIris::generate_mirrored_shares_locally(iris_rng, iris),
                )
            })
            .collect_vec();

        // Unzip: party -> iris_id -> (share, share_mirrored)
        let irises = (0..n_parties)
            .map(|party_index| {
                irises
                    .iter()
                    .map(|(iris, iris_mirrored)| {
                        (
                            iris[party_index].clone(),
                            iris_mirrored[party_index].clone(),
                        )
                    })
                    .collect_vec()
            })
            .collect_vec();

        let all_results = izip!(irises, handles.clone())
            .map(|(shares, mut handle)| async move {
                // TODO: different test irises for each eye.

                let shares_right_cloned = shares.clone();
                let shares_left_cloned = shares.clone();

                let shares_right = shares_right_cloned.clone().into_iter().map(|(share, _)| share).collect();
                let shares_right_mirrored = shares_right_cloned.into_iter().map(|(_, share)| share).collect();

                let shares_left = shares_left_cloned.clone().into_iter().map(|(share, _)| share).collect();
                let shares_left_mirrored = shares_left_cloned.into_iter().map(|(_, share)| share).collect();

                let [left_iris_requests, left_iris_rotated_requests, left_iris_interpolated_requests, left_mirrored_iris_interpolated_requests] = receive_batch_shares(shares_right, shares_right_mirrored);
                let [right_iris_requests, right_iris_rotated_requests, right_iris_interpolated_requests, right_mirrored_iris_interpolated_requests] = receive_batch_shares(shares_left, shares_left_mirrored);

                let batch = BatchQuery {
                    // Iris shares.
                    left_iris_requests,
                    right_iris_requests,
                    // All rotations.
                    left_iris_rotated_requests,
                    right_iris_rotated_requests,
                    // All rotations, preprocessed.
                    left_iris_interpolated_requests,
                    right_iris_interpolated_requests,
                    // All rotations, preprocessed, mirrored.
                    left_mirrored_iris_interpolated_requests,
                    right_mirrored_iris_interpolated_requests,

                    // Batch details to be just copied to the result.
                    request_ids: vec!["X".to_string(); batch_size],
                    request_types: vec![UNIQUENESS_MESSAGE_TYPE.to_string(); batch_size],
                    metadata: vec![
                        BatchMetadata {
                            node_id: "X".to_string(),
                            trace_id: "X".to_string(),
                            span_id: "X".to_string(),
                        };
                        batch_size
                    ],

                    or_rule_indices: vec![vec![]; batch_size],
                    luc_lookback_records: 2,
                    skip_persistence: vec![false; batch_size],

                    ..BatchQuery::default()
                };
                handle.submit_batch_query(batch).await.await
            })
            .collect::<JoinSet<_>>()
            .join_all()
            .await
            .into_iter()
            .collect::<Result<Vec<ServerJobResult>>>()?;

        let result = assert_all_equal(all_results);

        assert_eq!(batch_size, result.merged_results.len());
        assert_eq!(result.merged_results, (0..batch_size as u32).collect_vec());
        assert_eq!(batch_size, result.request_ids.len());
        assert_eq!(batch_size, result.request_types.len());
        assert_eq!(batch_size, result.metadata.len());
        assert_eq!(batch_size, result.matches.len());
        assert_eq!(batch_size, result.matches_with_skip_persistence.len());
        assert_eq!(batch_size, result.match_ids.len());
        assert_eq!(batch_size, result.partial_match_ids_left.len());
        assert_eq!(batch_size, result.partial_match_ids_right.len());
        assert_eq!(batch_size, result.partial_match_counters_left.len());
        assert_eq!(batch_size, result.partial_match_counters_right.len());
        assert_match_ids(&result);
        assert_eq!(batch_size, result.left_iris_requests.code.len());
        assert_eq!(batch_size, result.right_iris_requests.code.len());
        assert!(result.deleted_ids.is_empty());
        assert_eq!(batch_size, result.matched_batch_request_ids.len());
        assert!(result.anonymized_bucket_statistics_left.buckets.is_empty());
        assert!(result.anonymized_bucket_statistics_right.buckets.is_empty());
        assert_eq!(batch_size, result.successful_reauths.len());
        assert!(result.reauth_target_indices.is_empty());
        assert!(result.reauth_or_rule_used.is_empty());
        assert!(result.modifications.is_empty());
        assert_eq!(batch_size, result.actor_data.0[0].len());
        assert_eq!(batch_size, result.actor_data.0[1].len());

        Ok(())
    }

    /// Prepare shares in the same format as `receive_batch()`.
    fn receive_batch_shares(
        shares: Vec<GaloisRingSharedIris>,
        mirrored_shares: Vec<GaloisRingSharedIris>,
    ) -> [IrisQueryBatchEntries; 4] {
        let mut out = [(); 4].map(|_| IrisQueryBatchEntries::default());
        for (share, mirrored_share) in izip!(shares, mirrored_shares) {
            let one = preprocess_iris_message_shares(
                share.code,
                share.mask,
                mirrored_share.code,
                mirrored_share.mask,
            )
            .unwrap();
            out[0].code.push(one.code);
            out[0].mask.push(one.mask);
            out[1].code.extend(one.code_rotated);
            out[1].mask.extend(one.mask_rotated);
            out[2].code.extend(one.code_interpolated.clone());
            out[2].mask.extend(one.mask_interpolated.clone());
            out[3].code.extend(one.code_mirrored);
            out[3].mask.extend(one.mask_mirrored);
        }
        out
    }

    fn assert_all_equal(mut all_results: Vec<ServerJobResult>) -> ServerJobResult {
        // Ignore the actual secret shares because they are different for each party.
        for i in 1..all_results.len() {
            all_results[i].left_iris_requests = all_results[0].left_iris_requests.clone();
            all_results[i].right_iris_requests = all_results[0].right_iris_requests.clone();
            // Same for specific fields of the bucket statistics.
            // TODO: specific assertions for the bucket statistics results
            all_results[i].anonymized_bucket_statistics_left.party_id =
                all_results[0].anonymized_bucket_statistics_left.party_id;
            all_results[i].anonymized_bucket_statistics_right.party_id =
                all_results[0].anonymized_bucket_statistics_right.party_id;
            all_results[i]
                .anonymized_bucket_statistics_left
                .start_time_utc_timestamp = all_results[0]
                .anonymized_bucket_statistics_left
                .start_time_utc_timestamp;
            all_results[i]
                .anonymized_bucket_statistics_right
                .start_time_utc_timestamp = all_results[0]
                .anonymized_bucket_statistics_right
                .start_time_utc_timestamp;
        }

        assert!(
            all_results.iter().all_equal(),
            "All parties must agree on the results"
        );
        all_results[0].clone()
    }

    fn assert_match_ids(results: &ServerJobResult) {
        for (is_match, matches_both, matches_left, matches_right, count_left, count_right) in izip!(
            &results.matches,
            &results.match_ids,
            &results.partial_match_ids_left,
            &results.partial_match_ids_right,
            &results.partial_match_counters_left,
            &results.partial_match_counters_right,
        ) {
            assert_eq!(
                *is_match,
                matches_both.is_empty().not(),
                "Matches must have some matched IDs"
            );
            assert!(
                matches_both
                    .iter()
                    .all(|id| matches_left.contains(id) && matches_right.contains(id)),
                "Matched IDs must be repeated in left and rights lists"
            );
            assert!(
                matches_left.len() <= *count_left,
                "Partial counts must be consistent"
            );
            assert!(
                matches_right.len() <= *count_right,
                "Partial counts must be consistent"
            );
        }
    }
}

#[cfg(test)]
#[cfg(feature = "db_dependent")]
mod tests_db {
    use super::*;
    use crate::{
        hawkers::aby3::aby3_store::VectorId,
        hnsw::{
            graph::{graph_store::test_utils::TestGraphPg, neighborhood::SortedEdgeIds},
            searcher::ConnectPlanLayerV,
            SortedNeighborhood,
        },
        shares::share::DistanceShare,
    };
    type ConnectPlanLayer = ConnectPlanLayerV<Aby3Store>;

    #[tokio::test]
    async fn test_graph_load() -> Result<()> {
        // The test data is a sequence of mutations on the graph.
        let vectors = (0..5).map(VectorId::from_0_index).collect_vec();
        let distance = DistanceShare::new(Default::default(), Default::default());

        let make_plans = |side| {
            let side = side as usize; // Make some difference between sides.

            vectors
                .iter()
                .enumerate()
                .map(|(i, vector)| ConnectPlan {
                    inserted_vector: *vector,
                    layers: vec![ConnectPlanLayer {
                        neighbors: SortedNeighborhood::from_ascending_vec(vec![(
                            vectors[side],
                            distance.clone(),
                        )]),
                        nb_links: vec![SortedEdgeIds::from_ascending_vec(vec![*vector])],
                    }],
                    set_ep: i == side,
                })
                .map(Some)
                .collect_vec()
        };

        // Populate the SQL store with test data.
        let graph_store = TestGraphPg::<Aby3Store>::new().await.unwrap();
        {
            let mutation = HawkMutation(STORE_IDS.map(make_plans));
            let mut graph_tx = graph_store.tx().await?;
            mutation.persist(&mut graph_tx).await?;
            graph_tx.tx.commit().await?;
        }

        // Start an actor and load the graph from SQL to memory.
        let args = HawkArgs {
            party_index: 0,
            addresses: vec!["0.0.0.0:1234".to_string()],
            request_parallelism: 4,
            stream_parallelism: 2,
            connection_parallelism: 2,
            hnsw_param_ef_constr: 320,
            hnsw_param_M: 256,
            hnsw_param_ef_search: 256,
            hnsw_prng_seed: None,
            match_distances_buffer_size: 64,
            n_buckets: 10,
            disable_persistence: false,
        };
        let mut hawk_actor = HawkActor::from_cli(&args).await?;
        let (_, graph_loader) = hawk_actor.as_iris_loader().await;
        graph_loader.load_graph_store(&graph_store).await?;

        // Check the loaded graph.
        for (side, graph) in izip!(STORE_IDS, &hawk_actor.graph_store) {
            let side = side as usize; // Find some difference between sides.

            let ep = graph.read().await.get_entry_point().await;
            let expected_ep = vectors[side];
            assert_eq!(ep, Some((expected_ep, 0)), "Entry point is set");

            let links = graph.read().await.get_links(&vectors[2], 0).await;
            assert_eq!(
                links.0,
                vec![expected_ep],
                "vec_2 connects to the entry point"
            );
        }

        graph_store.cleanup().await.unwrap();
        Ok(())
    }
}<|MERGE_RESOLUTION|>--- conflicted
+++ resolved
@@ -26,6 +26,7 @@
 use futures::try_join;
 use intra_batch::intra_batch_is_match;
 use iris_mpc_common::helpers::{
+    smpc_request::{REAUTH_MESSAGE_TYPE, RESET_CHECK_MESSAGE_TYPE, UNIQUENESS_MESSAGE_TYPE},
     smpc_request::{REAUTH_MESSAGE_TYPE, RESET_CHECK_MESSAGE_TYPE, UNIQUENESS_MESSAGE_TYPE},
     statistics::BucketStatistics,
 };
@@ -785,11 +786,7 @@
             .collect_vec()
     }
 
-<<<<<<< HEAD
     fn queries(&self, orient: Orientation) -> SearchQueries {
-=======
-    fn queries(&self, orient: Orientation) -> Arc<BothEyes<VecRequests<VecRots<QueryRef>>>> {
->>>>>>> 52808df7
         match orient {
             Orientation::Normal => self.queries.clone(),
             Orientation::Mirror => self.queries_mirror.clone(),
@@ -813,7 +810,6 @@
             })
             .collect_vec()
     }
-<<<<<<< HEAD
 
     fn reset_updates(&self, iris_store: &SharedIrises) -> ResetRequests {
         let queries = [LEFT, RIGHT].map(|side| {
@@ -842,8 +838,6 @@
             queries: Arc::new(queries),
         }
     }
-=======
->>>>>>> 52808df7
 }
 
 #[derive(Clone, Debug, PartialEq, Eq)]
@@ -1160,10 +1154,7 @@
         let do_search = async |orient| -> Result<_> {
             let search_queries = &request.queries(orient);
             let (luc_ids, request_types) = {
-<<<<<<< HEAD
                 // The store to find vector ids (same left or right).
-=======
->>>>>>> 52808df7
                 let store = hawk_actor.iris_store[LEFT].read().await;
                 (
                     request.luc_ids(&store),
