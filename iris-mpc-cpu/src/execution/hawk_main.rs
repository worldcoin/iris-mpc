use super::player::Identity;
pub use crate::hawkers::aby3::aby3_store::VectorId;
use crate::{
    execution::{
        local::generate_local_identities,
        player::{Role, RoleAssignment},
        session::{NetworkSession, Session, SessionId},
    },
    hawkers::aby3::aby3_store::{
        Aby3Store, Query, QueryRef, SharedIrises, SharedIrisesMut, SharedIrisesRef,
    },
    hnsw::{
        graph::{graph_store, neighborhood::SortedNeighborhoodV},
        searcher::ConnectPlanV,
        GraphMem, HnswSearcher, VectorStore,
    },
    network::grpc::{GrpcConfig, GrpcHandle, GrpcNetworking},
    proto_generated::party_node::party_node_server::PartyNodeServer,
    protocol::{
        ops::{setup_replicated_prf, setup_shared_rng},
        shared_iris::GaloisRingSharedIris,
    },
};
use clap::Parser;
use eyre::Result;
use futures::try_join;
use intra_batch::intra_batch_is_match;
use iris_mpc_common::helpers::statistics::BucketStatistics;
use iris_mpc_common::job::Eye;
use iris_mpc_common::{
    helpers::inmemory_store::InMemoryStore,
    job::{BatchQuery, JobSubmissionHandle},
    ROTATIONS,
};
use itertools::{izip, Itertools};
use rand::{thread_rng, Rng, RngCore, SeedableRng};
use rand_chacha::ChaCha8Rng;
use scheduler::parallelize;
use siphasher::sip::SipHasher13;
use std::{
    collections::HashMap,
    future::Future,
    hash::{Hash, Hasher},
    net::{IpAddr, Ipv4Addr, Ipv6Addr, SocketAddr},
    ops::{Deref, Not},
    sync::Arc,
    time::{Duration, Instant},
    vec,
};
use tokio::{
    sync::{mpsc, oneshot, RwLock, RwLockWriteGuard},
    task::JoinSet,
};
use tonic::transport::Server;

pub type GraphStore = graph_store::GraphPg<Aby3Store>;
pub type GraphTx<'a> = graph_store::GraphTx<'a, Aby3Store>;

mod intra_batch;
mod is_match_batch;
mod matching;
mod rot;
mod scheduler;
mod search;
pub mod state_check;
use crate::protocol::ops::{
    compare_threshold_buckets, open_ring, translate_threshold_a, MATCH_THRESHOLD_RATIO,
};
use crate::shares::share::DistanceShare;
use is_match_batch::calculate_missing_is_match;
use rot::VecRots;

#[derive(Clone, Parser)]
pub struct HawkArgs {
    #[clap(short, long)]
    pub party_index: usize,

    #[clap(short, long, value_delimiter = ',')]
    pub addresses: Vec<String>,

    #[clap(short, long, default_value_t = 2)]
    pub request_parallelism: usize,

    #[clap(long, default_value_t = 2)]
    pub connection_parallelism: usize,

    #[clap(long)]
    pub hnsw_prng_seed: Option<u64>,

    #[clap(long, default_value_t = false)]
    pub disable_persistence: bool,

    #[clap(long, default_value_t = 64)]
    pub match_distances_buffer_size: usize,

    #[clap(long, default_value_t = 10)]
    pub n_buckets: usize,
}

/// HawkActor manages the state of the HNSW database and connections to other
/// MPC nodes.
pub struct HawkActor {
    args: HawkArgs,

    // ---- Shared setup ----
    search_params: Arc<HnswSearcher>,
    role_assignments: Arc<HashMap<Role, Identity>>,
    consensus: Consensus,

    // ---- My state ----
    // TODO: Persistence.
    db_size: usize,
    iris_store: BothEyes<SharedIrisesRef>,
    graph_store: BothEyes<GraphRef>,
    anonymized_bucket_statistics: BothEyes<BucketStatistics>,
    distances_cache: BothEyes<Vec<DistanceShare<u32>>>,

    // ---- My network setup ----
    networking: GrpcHandle,
    party_id: usize,
}

#[derive(Clone, Copy, Debug, Hash)]
pub enum StoreId {
    Left = 0,
    Right = 1,
}
const LEFT: usize = 0;
const RIGHT: usize = 1;
pub const STORE_IDS: BothEyes<StoreId> = [StoreId::Left, StoreId::Right];

impl std::fmt::Display for StoreId {
    fn fmt(&self, f: &mut std::fmt::Formatter) -> std::fmt::Result {
        match self {
            StoreId::Left => {
                write!(f, "Left")
            }
            StoreId::Right => {
                write!(f, "Right")
            }
        }
    }
}

/// BothEyes is an alias for types that apply to both left and right eyes.
pub type BothEyes<T> = [T; 2];
/// VecRequests are lists of things for each request of a batch.
type VecRequests<T> = Vec<T>;
type VecBuckets = Vec<u32>;
/// VecEdges are lists of things for each neighbor of a vector (graph edges).
type VecEdges<T> = Vec<T>;
/// MapEdges are maps from neighbor IDs to something.
type MapEdges<T> = HashMap<VectorId, T>;

type GraphRef = Arc<RwLock<GraphMem<Aby3Store>>>;
pub type GraphMut<'a> = RwLockWriteGuard<'a, GraphMem<Aby3Store>>;

/// HawkSession is a unit of parallelism when operating on the HawkActor.
pub struct HawkSession {
    aby3_store: Aby3Store,
    graph_store: GraphRef,
    shared_rng: Box<dyn RngCore + Send + Sync>,
}

type HawkSessionRef = Arc<RwLock<HawkSession>>;

pub type SearchResult = (
    <Aby3Store as VectorStore>::VectorRef,
    <Aby3Store as VectorStore>::DistanceRef,
);

/// InsertPlan specifies where a query may be inserted into the HNSW graph.
/// That is lists of neighbors for each layer.
pub type InsertPlan = InsertPlanV<Aby3Store>;

/// ConnectPlan specifies how to connect a new node to the HNSW graph.
/// This includes the updates to the neighbors' own neighbor lists, including
/// bilateral edges.
pub type ConnectPlan = ConnectPlanV<Aby3Store>;

#[derive(Debug)]
pub struct InsertPlanV<V: VectorStore> {
    query: V::QueryRef,
    links: Vec<SortedNeighborhoodV<V>>,
    match_count: usize,
    set_ep: bool,
}

impl<V: VectorStore> InsertPlanV<V> {
    pub fn match_ids(&self) -> Vec<V::VectorRef> {
        self.links
            .iter()
            .take(1)
            .flat_map(|bottom_layer| bottom_layer.iter())
            .take(self.match_count)
            .map(|(id, _)| id.clone())
            .collect_vec()
    }
}

impl HawkActor {
    pub async fn from_cli(args: &HawkArgs) -> Result<Self> {
        Self::from_cli_with_graph_and_store(
            args,
            [(); 2].map(|_| GraphMem::<Aby3Store>::new()),
            [(); 2].map(|_| SharedIrises::default()),
        )
        .await
    }

    pub async fn from_cli_with_graph_and_store(
        args: &HawkArgs,
        graph: BothEyes<GraphMem<Aby3Store>>,
        iris_store: BothEyes<SharedIrises>,
    ) -> Result<Self> {
        let search_params = Arc::new(HnswSearcher::default());

        let identities = generate_local_identities();

        let role_assignments: RoleAssignment = identities
            .iter()
            .enumerate()
            .map(|(index, id)| (Role::new(index), id.clone()))
            .collect();

        let my_index = args.party_index;
        let my_identity = identities[my_index].clone();
        let my_address = &args.addresses[my_index];

        let grpc_config = GrpcConfig {
            timeout_duration: Duration::from_secs(10),
            connection_parallelism: args.connection_parallelism,
        };

        let networking = GrpcNetworking::new(my_identity.clone(), grpc_config);
        let networking = GrpcHandle::new(networking).await?;

        // Start server.
        {
            let player = networking.clone();
            let socket = to_inaddr_any(my_address.parse().unwrap());
            tracing::info!("Starting Hawk server on {}", socket);
            tokio::spawn(async move {
                Server::builder()
                    .add_service(PartyNodeServer::new(player))
                    .serve(socket)
                    .await
                    .unwrap();
            });
        }

        // Connect to other players.
        izip!(&identities, &args.addresses)
            .filter(|(_, address)| address != &my_address)
            .map(|(identity, address)| {
                let player = networking.clone();
                let identity = identity.clone();
                let url = format!("http://{}", address);
                async move {
                    tracing::info!("Connecting to {}…", url);
                    player.connect_to_party(identity, &url).await?;
                    tracing::info!("_connected to {}!", url);
                    Ok(())
                }
            })
            .collect::<JoinSet<_>>()
            .join_all()
            .await
            .into_iter()
            .collect::<Result<()>>()?;

        let graph_store = graph.map(GraphMem::to_arc);
        let iris_store = iris_store.map(SharedIrises::to_arc);

        let bucket_statistics_left = BucketStatistics::new(
            args.match_distances_buffer_size,
            args.n_buckets,
            my_index,
            Eye::Left,
        );
        let bucket_statistics_right = BucketStatistics::new(
            args.match_distances_buffer_size,
            args.n_buckets,
            my_index,
            Eye::Right,
        );

        Ok(HawkActor {
            args: args.clone(),
            search_params,
            db_size: 0,
            iris_store,
            graph_store,
            anonymized_bucket_statistics: [bucket_statistics_left, bucket_statistics_right],
            distances_cache: [vec![], vec![]],
            role_assignments: Arc::new(role_assignments),
            consensus: Consensus::default(),
            networking,
            party_id: my_index,
        })
    }

    fn iris_store(&self, store_id: StoreId) -> SharedIrisesRef {
        self.iris_store[store_id as usize].clone()
    }

    fn graph_store(&self, store_id: StoreId) -> GraphRef {
        self.graph_store[store_id as usize].clone()
    }

<<<<<<< HEAD
    pub async fn new_sessions(&mut self) -> Result<BothEyes<Vec<HawkSessionRef>>> {
        let (l, r) = try_join!(
            self.new_sessions_side(self.args.request_parallelism, StoreId::Left),
            self.new_sessions_side(self.args.request_parallelism, StoreId::Right),
        )?;
        tracing::debug!("Created {} MPC sessions.", self.args.request_parallelism);
        Ok([l, r])
    }

    fn new_sessions_side(
=======
    pub fn new_sessions(
>>>>>>> 9a07dc8f
        &mut self,
        count: usize,
        store_id: StoreId,
    ) -> impl Future<Output = Result<Vec<HawkSessionRef>>> {
        let tasks = (0..count)
            .map(|_| {
                let session_id = self.consensus.next_session_id();
                self.create_session(store_id, session_id)
            })
            .collect_vec();
        parallelize(tasks.into_iter())
    }

    fn create_session(
        &self,
        store_id: StoreId,
        session_id: SessionId,
    ) -> impl Future<Output = Result<HawkSessionRef>> {
        let networking = self.networking.clone();
        let role_assignments = self.role_assignments.clone();
        let storage = self.iris_store(store_id);
        let graph_store = self.graph_store(store_id);
        let party_id = self.party_id;
        let hnsw_prng_seed = self.args.hnsw_prng_seed;

        async move {
<<<<<<< HEAD
=======
            // TODO: cleanup of dropped sessions.
>>>>>>> 9a07dc8f
            let grpc_session = networking.create_session(session_id).await?;

            let mut network_session = NetworkSession {
                session_id,
                role_assignments,
                networking: Box::new(grpc_session),
                own_role: Role::new(party_id),
            };

            let my_session_seed = thread_rng().gen();
            let prf = setup_replicated_prf(&mut network_session, my_session_seed).await?;

            // PRNG seed is either statically injected via configuration in TEST environments or
            // mutually derived with other MPC parties in PROD environments.
            let shared_rng: Box<dyn RngCore + Send + Sync> = if let Some(base_seed) = hnsw_prng_seed
            {
                let rng = session_seeded_rng(base_seed, store_id, session_id);
                Box::new(rng)
            } else {
                let my_rng_seed = thread_rng().gen();
                let rng = setup_shared_rng(&mut network_session, my_rng_seed).await?;
                Box::new(rng)
            };

            let hawk_session = HawkSession {
                aby3_store: Aby3Store {
                    session: Session {
                        network_session,
                        prf,
                    },
                    storage,
                },
                graph_store,
                shared_rng,
            };

            Ok(Arc::new(RwLock::new(hawk_session)))
        }
    }

    pub async fn insert(
        &mut self,
        sessions: &[HawkSessionRef],
        plans: Vec<InsertPlan>,
    ) -> Result<Vec<ConnectPlan>> {
        let insert_plans = join_plans(plans);
        let mut connect_plans = vec![];
        for plan in insert_plans {
            // Parallel insertions are not supported, so only one session is needed.
            let mut session = sessions[0].write().await;
            let cp = self.insert_one(&mut session, plan).await?;
            connect_plans.push(cp);
        }
        Ok(connect_plans)
    }

    async fn insert_one(
        &mut self,
        session: &mut HawkSession,
        insert_plan: InsertPlan,
    ) -> Result<ConnectPlan> {
        let inserted = session.aby3_store.storage.insert(&insert_plan.query).await;
        let mut graph_store = session.graph_store.write().await;

        let connect_plan = self
            .search_params
            .insert_prepare(
                &mut session.aby3_store,
                graph_store.deref(),
                inserted,
                insert_plan.links,
                insert_plan.set_ep,
            )
            .await?;

        graph_store.insert_apply(connect_plan.clone()).await;

        Ok(connect_plan)
    }

    async fn update_anon_stats(
        &mut self,
        session: &HawkSessionRef,
        search_results: &BothEyes<VecRequests<VecRots<InsertPlan>>>,
    ) -> Result<()> {
        let mut session = session.write().await;

        for side in [LEFT, RIGHT] {
            self.cache_distances(side, &search_results[side]);

            self.fill_anonymized_statistics_buckets(&mut session.aby3_store.session, side)
                .await?;
        }
        Ok(())
    }

    fn calculate_threshold_a(n_buckets: usize) -> Vec<u32> {
        (1..=n_buckets)
            .map(|x: usize| {
                translate_threshold_a(MATCH_THRESHOLD_RATIO / (n_buckets as f64) * (x as f64))
            })
            .collect::<Vec<_>>()
    }

    fn cache_distances(&mut self, side: usize, search_results: &[VecRots<InsertPlan>]) {
        let distances = search_results
            .iter() // All requests.
            .flat_map(|rots| rots.iter()) // All rotations.
            .flat_map(|plan| plan.links.first()) // Bottom layer.
            .flat_map(|neighbors| neighbors.iter()) // Nearest neighbors.
            .map(|(_, distance)| distance.clone());

        self.distances_cache[side].extend(distances);
    }

    async fn compute_buckets(&self, session: &mut Session, side: usize) -> Result<VecBuckets> {
        let translated_thresholds = Self::calculate_threshold_a(self.args.n_buckets);
        let bucket_result_shares = compare_threshold_buckets(
            session,
            translated_thresholds.as_slice(),
            self.distances_cache[side].as_slice(),
        )
        .await?;

        let buckets = open_ring(session, &bucket_result_shares).await?;
        Ok(buckets)
    }

    async fn fill_anonymized_statistics_buckets(
        &mut self,
        session: &mut Session,
        side: usize,
    ) -> Result<()> {
        if self.distances_cache[side].len() > self.args.match_distances_buffer_size {
            tracing::info!(
                "Gathered enough distances for eye {side}: {}, filling anonymized stats buckets",
                self.distances_cache[side].len()
            );
            let buckets = self.compute_buckets(session, side).await?;
            self.anonymized_bucket_statistics[side].fill_buckets(
                &buckets,
                MATCH_THRESHOLD_RATIO,
                self.anonymized_bucket_statistics[side].next_start_time_utc_timestamp,
            );
            self.distances_cache[side].clear();
        }
        Ok(())
    }

    /// Borrow the in-memory iris and graph stores to modify them.
    pub async fn as_iris_loader(&mut self) -> (IrisLoader, GraphLoader) {
        (
            IrisLoader {
                party_id: self.party_id,
                db_size: &mut self.db_size,
                irises: [
                    self.iris_store[0].write().await,
                    self.iris_store[1].write().await,
                ],
            },
            GraphLoader([
                self.graph_store[0].write().await,
                self.graph_store[1].write().await,
            ]),
        )
    }
}

pub fn session_seeded_rng(base_seed: u64, store_id: StoreId, session_id: SessionId) -> ChaCha8Rng {
    let mut hasher = SipHasher13::new();
    (base_seed, store_id, session_id).hash(&mut hasher);
    let seed = hasher.finish();
    ChaCha8Rng::seed_from_u64(seed)
}

pub struct IrisLoader<'a> {
    party_id: usize,
    db_size: &'a mut usize,
    irises: BothEyes<SharedIrisesMut<'a>>,
}

#[allow(clippy::needless_lifetimes)]
impl<'a> InMemoryStore for IrisLoader<'a> {
    fn load_single_record_from_db(
        &mut self,
        _index: usize, // TODO: Map.
        vector_id: VectorId,
        left_code: &[u16],
        left_mask: &[u16],
        right_code: &[u16],
        right_mask: &[u16],
    ) {
        for (side, code, mask) in izip!(
            &mut self.irises,
            [left_code, right_code],
            [left_mask, right_mask]
        ) {
            let iris = GaloisRingSharedIris::try_from_buffers(self.party_id, code, mask)
                .expect("Wrong code or mask size");
            side.insert(vector_id, iris);
        }
    }

    fn increment_db_size(&mut self, _index: usize) {
        *self.db_size += 1;
    }

    fn reserve(&mut self, additional: usize) {
        for side in &mut self.irises {
            side.reserve(additional);
        }
    }

    fn current_db_sizes(&self) -> impl std::fmt::Debug {
        *self.db_size
    }

    fn fake_db(&mut self, size: usize) {
        *self.db_size = size;
        let iris = Arc::new(GaloisRingSharedIris::default_for_party(self.party_id));
        for side in &mut self.irises {
            for i in 0..size {
                side.insert(VectorId::from_serial_id(i as u32), iris.clone());
            }
        }
    }
}

pub struct GraphLoader<'a>(BothEyes<GraphMut<'a>>);

#[allow(clippy::needless_lifetimes)]
impl<'a> GraphLoader<'a> {
    pub async fn load_graph_store(self, graph_store: &GraphStore) -> Result<()> {
        let mut graph_tx = graph_store.tx().await?;
        for (side, mut graph) in izip!(STORE_IDS, self.0) {
            *graph = graph_tx.with_graph(side).load_to_mem().await?;
        }
        Ok(())
    }
}

struct HawkJob {
    request: HawkRequest,
    return_channel: oneshot::Sender<Result<HawkResult>>,
}

/// HawkRequest contains a batch of items to search.
#[derive(Clone, Debug)]
pub struct HawkRequest {
    queries: Arc<BothEyes<VecRequests<VecRots<QueryRef>>>>,
}

// TODO: Unify `BatchQuery` and `HawkRequest`.
// TODO: Unify `BatchQueryEntries` and `Vec<GaloisRingSharedIris>`.
impl From<&BatchQuery> for HawkRequest {
    fn from(batch: &BatchQuery) -> Self {
        let queries = Arc::new(
            [
                // For left and right eyes.
                (
                    &batch.left_iris_rotated_requests.code,
                    &batch.left_iris_rotated_requests.mask,
                    &batch.left_iris_interpolated_requests.code,
                    &batch.left_iris_interpolated_requests.mask,
                ),
                (
                    &batch.right_iris_rotated_requests.code,
                    &batch.right_iris_rotated_requests.mask,
                    &batch.right_iris_interpolated_requests.code,
                    &batch.right_iris_interpolated_requests.mask,
                ),
            ]
            .map(|(codes, masks, codes_proc, masks_proc)| {
                // Associate the raw and processed versions of codes and masks.
                izip!(codes, masks, codes_proc, masks_proc)
                    // The batch is a concatenation of rotations.
                    .chunks(ROTATIONS)
                    .into_iter()
                    .map(|chunk| {
                        // Collect the rotations for one request.
                        chunk
                            .map(|(code, mask, code_proc, mask_proc)| {
                                // Convert to the type of Aby3Store and into Arc.
                                Query::from_processed(
                                    GaloisRingSharedIris {
                                        code: code.clone(),
                                        mask: mask.clone(),
                                    },
                                    GaloisRingSharedIris {
                                        code: code_proc.clone(),
                                        mask: mask_proc.clone(),
                                    },
                                )
                            })
                            .collect_vec()
                            .into()
                    })
                    .collect_vec()
            }),
        );
        Self { queries }
    }
}

impl HawkRequest {
    fn filter_for_insertion<T>(
        &self,
        both_insert_plans: BothEyes<VecRequests<T>>,
        is_matches: &[bool],
    ) -> (VecRequests<usize>, BothEyes<VecRequests<T>>) {
        let filtered = both_insert_plans.map(|plans| {
            izip!(plans, is_matches)
                .filter_map(|(plan, &is_match)| is_match.not().then_some(plan))
                .collect_vec()
        });

        let indices = is_matches
            .iter()
            .enumerate()
            .filter_map(|(index, &is_match)| is_match.not().then_some(index))
            .collect();

        (indices, filtered)
    }
}

#[derive(Clone, Debug, PartialEq, Eq)]
pub struct HawkResult {
    match_results: matching::BatchStep2,
    intra_results: Vec<Vec<usize>>,
    connect_plans: HawkMutation,
    is_matches: VecRequests<bool>,
    anonymized_bucket_statistics: BothEyes<BucketStatistics>,
}

impl HawkResult {
    fn new(
        match_results: matching::BatchStep2,
        intra_results: Vec<Vec<usize>>,
        anonymized_bucket_statistics: BothEyes<BucketStatistics>,
    ) -> Self {
        // Get matches from the graph.
        let graph_matches = match_results.is_matches();
        let n_requests = graph_matches.len();
        assert_eq!(n_requests, intra_results.len());

        // Add duplicate requests within the batch.
        let is_matches = izip!(graph_matches, &intra_results)
            .map(|(graph_match, intra_match)| graph_match || !intra_match.is_empty())
            .collect_vec();

        HawkResult {
            match_results,
            intra_results,
            connect_plans: HawkMutation([vec![None; n_requests], vec![None; n_requests]]),
            is_matches,
            anonymized_bucket_statistics,
        }
    }

    fn set_connect_plan(&mut self, request_i: usize, side: StoreId, plan: ConnectPlan) {
        self.connect_plans.0[side as usize][request_i] = Some(plan);
    }

    fn is_matches(&self) -> &[bool] {
        &self.is_matches
    }

    fn merged_results(&self) -> Vec<u32> {
        let match_ids = self.match_ids();
        self.connect_plans.0[0]
            .iter()
            .enumerate()
            .map(|(idx, plan)| match plan {
                Some(plan) => plan.inserted_vector.index(),
                None => match_ids[idx][0],
            })
            .collect()
    }

    fn match_ids(&self) -> Vec<Vec<u32>> {
        // Graph matches.
        let mut match_ids = self
            .match_results
            .filter_map(|(id, [l, r])| (*l && *r).then_some(id.index()));

        // Intra-batch matches. Find the serial IDs that were just inserted.
        for (graph_matches, intra_matches) in izip!(match_ids.iter_mut(), &self.intra_results) {
            for i_request in intra_matches {
                if let Some(plan) = &self.connect_plans.0[LEFT][*i_request] {
                    graph_matches.push(plan.inserted_vector.index());
                }
            }
        }

        match_ids
    }

    fn matched_batch_request_ids(&self, request_ids: &[String]) -> Vec<Vec<String>> {
        self.intra_results
            .iter()
            .map(|matching_indexes| {
                matching_indexes
                    .iter()
                    .map(|&i| request_ids[i].clone())
                    .collect_vec()
            })
            .collect_vec()
    }

    fn job_result(self, batch: BatchQuery) -> ServerJobResult {
        let n_requests = self.is_matches.len();

        let match_ids = self.match_ids();

        let partial_match_ids_left = self
            .match_results
            .filter_map(|(id, [l, _r])| l.then_some(id.index()));
        let partial_match_ids_right = self
            .match_results
            .filter_map(|(id, [_l, r])| r.then_some(id.index()));
        let partial_match_counters_left = partial_match_ids_left.iter().map(Vec::len).collect();
        let partial_match_counters_right = partial_match_ids_right.iter().map(Vec::len).collect();

        let merged_results = self.merged_results();
        let matched_batch_request_ids = self.matched_batch_request_ids(&batch.request_ids);

        let anonymized_bucket_statistics_left = self.anonymized_bucket_statistics[LEFT].clone();
        let anonymized_bucket_statistics_right = self.anonymized_bucket_statistics[RIGHT].clone();

        ServerJobResult {
            merged_results,
            request_ids: batch.request_ids,
            request_types: batch.request_types,
            metadata: batch.metadata,
            matches: self.is_matches().to_vec(),
            matches_with_skip_persistence: self.is_matches().to_vec(), // TODO
            match_ids,
            full_face_mirror_match_ids: vec![vec![]; n_requests], // TODO.
            partial_match_ids_left,
            partial_match_ids_right,
            full_face_mirror_partial_match_ids_left: vec![vec![]; n_requests], // TODO.
            full_face_mirror_partial_match_ids_right: vec![vec![]; n_requests], // TODO.
            partial_match_counters_left,
            partial_match_counters_right,
            full_face_mirror_partial_match_counters_left: vec![0; n_requests], // TODO.
            full_face_mirror_partial_match_counters_right: vec![0; n_requests], // TODO.
            left_iris_requests: batch.left_iris_requests,
            right_iris_requests: batch.right_iris_requests,
            deleted_ids: vec![], // TODO.
            matched_batch_request_ids,
            anonymized_bucket_statistics_left,
            anonymized_bucket_statistics_right,
            successful_reauths: vec![false; n_requests], // TODO.
            reauth_target_indices: Default::default(),   // TODO.
            reauth_or_rule_used: Default::default(),     // TODO.
            reset_update_indices: vec![],                // TODO.
            reset_update_request_ids: vec![],            // TODO.
            reset_update_shares: vec![],                 // TODO.
            modifications: batch.modifications,
            actor_data: self.connect_plans,
            full_face_mirror_attack_detected: vec![false; n_requests], // TODO.
        }
    }
}

pub type ServerJobResult = iris_mpc_common::job::ServerJobResult<HawkMutation>;

#[derive(Clone, Debug, PartialEq, Eq)]
pub struct HawkMutation(BothEyes<Vec<Option<ConnectPlan>>>);

impl HawkMutation {
    pub async fn persist(self, graph_tx: &mut GraphTx<'_>) -> Result<()> {
        for (side, plans) in izip!(STORE_IDS, self.0) {
            for plan in plans.into_iter().flatten() {
                graph_tx.with_graph(side).insert_apply(plan).await?;
            }
        }
        Ok(())
    }
}

/// HawkHandle is a handle to the HawkActor managing concurrency.
#[derive(Clone, Debug)]
pub struct HawkHandle {
    job_queue: mpsc::Sender<HawkJob>,
}

impl JobSubmissionHandle for HawkHandle {
    type A = HawkMutation;

    async fn submit_batch_query(
        &mut self,
        batch: BatchQuery,
    ) -> impl Future<Output = Result<ServerJobResult>> {
        async move {
            let request = HawkRequest::from(&batch);
            let result = self.submit(request).await?;
            Ok(result.job_result(batch))
        }
    }
}

impl HawkHandle {
<<<<<<< HEAD
    pub async fn new(mut hawk_actor: HawkActor) -> Result<Self> {
        let mut sessions = hawk_actor.new_sessions().await?;
=======
    pub async fn new(mut hawk_actor: HawkActor, request_parallelism: usize) -> Result<Self> {
        let sessions: BothEyes<Vec<HawkSessionRef>> = try_join!(
            hawk_actor.new_sessions(request_parallelism, StoreId::Left),
            hawk_actor.new_sessions(request_parallelism, StoreId::Right),
        )?
        .into();
        tracing::debug!("Created {} MPC sessions.", request_parallelism);
>>>>>>> 9a07dc8f

        // Validate the common state before starting.
        try_join!(
            HawkSession::state_check(&sessions[LEFT][0]),
            HawkSession::state_check(&sessions[RIGHT][0]),
        )?;

        let (tx, mut rx) = mpsc::channel::<HawkJob>(1);

        // ---- Request Handler ----
        tokio::spawn(async move {
            while let Some(job) = rx.recv().await {
                let job_result =
                    Self::handle_job(&mut hawk_actor, &mut sessions, &job.request).await;

                let health =
                    Self::maybe_recover(&mut hawk_actor, &mut sessions, job_result.is_err()).await;

                let stop = health.is_err();
                let _ = job.return_channel.send(health.and(job_result));

                if stop {
                    tracing::error!("Stopping HawkActor in inconsistent state.");
                    break;
                }
            }

            rx.close();
            while let Some(job) = rx.recv().await {
                let _ = job.return_channel.send(Err(eyre::eyre!("stopping")));
            }
        });

        Ok(Self { job_queue: tx })
    }

    async fn handle_job(
        hawk_actor: &mut HawkActor,
        sessions: &BothEyes<Vec<HawkSessionRef>>,
        request: &HawkRequest,
    ) -> Result<HawkResult> {
        tracing::info!("Processing an Hawk job…");
        let now = Instant::now();

        let search_queries = &request.queries;

        let intra_results = intra_batch_is_match(sessions, search_queries).await?;

        // Search for nearest neighbors.
        // For both eyes, all requests, and rotations.
        let search_results: BothEyes<VecRequests<VecRots<InsertPlan>>> =
            search::search(sessions, search_queries, hawk_actor.search_params.clone()).await?;

        hawk_actor
            .update_anon_stats(&sessions[0][0], &search_results)
            .await?;

        let match_result = {
            let step1 = matching::BatchStep1::new(&search_results);
            // Go fetch the missing vector IDs and calculate their is_match.
            let missing_is_match =
                calculate_missing_is_match(search_queries, step1.missing_vector_ids(), sessions)
                    .await?;
            step1.step2(&missing_is_match)
        };

        let mut results = HawkResult::new(
            match_result,
            intra_results,
            hawk_actor.anonymized_bucket_statistics.clone(),
        );

        let (insert_indices, search_results) =
            request.filter_for_insertion(search_results, results.is_matches());

        // Insert into the database.
        if !hawk_actor.args.disable_persistence {
            // For both eyes.
            for (side, sessions, search_results) in izip!(&STORE_IDS, sessions, search_results) {
                // Focus on the main results (forget rotations).
                let insert_plans = search_results
                    .into_iter()
                    .map(VecRots::into_center)
                    .collect();

                // Insert in memory, and return the plans to update the persistent database.
                let plans = hawk_actor.insert(sessions, insert_plans).await?;

                // Convert to Vec<Option> matching the request order.
                for (i, plan) in izip!(&insert_indices, plans) {
                    results.set_connect_plan(*i, *side, plan);
                }
            }
        } else {
            tracing::info!("Persistence is disabled, not writing to DB");
        }

        metrics::histogram!("job_duration").record(now.elapsed().as_secs_f64());
        metrics::gauge!("db_size").set(hawk_actor.db_size as f64);
        let left_query_count = search_queries[LEFT].len();
        let right_query_count = search_queries[RIGHT].len();
        metrics::gauge!("search_queries_left").set(left_query_count as f64);
        metrics::gauge!("search_queries_right").set(right_query_count as f64);

        Ok(results)
    }

<<<<<<< HEAD
    async fn maybe_recover(
        hawk_actor: &mut HawkActor,
        sessions: &mut BothEyes<Vec<HawkSessionRef>>,
        job_failed: bool,
    ) -> Result<()> {
        if job_failed {
            // There is some error so the sessions may be somehow invalid. Make new ones.
            *sessions = hawk_actor.new_sessions().await?;
        }

        // Validate the common state after processing the requests.
        try_join!(
            HawkSession::state_check(&sessions[LEFT][0]),
            HawkSession::state_check(&sessions[RIGHT][0]),
        )?;
        Ok(())
    }

=======
>>>>>>> 9a07dc8f
    pub async fn submit(&self, request: HawkRequest) -> Result<HawkResult> {
        let (tx, rx) = oneshot::channel();
        let job = HawkJob {
            request,
            return_channel: tx,
        };
        self.job_queue.send(job).await?;
        rx.await?
    }
}

#[derive(Default)]
struct Consensus {
    next_session_id: u64,
}

impl Consensus {
    fn next_session_id(&mut self) -> SessionId {
        let id = SessionId(self.next_session_id);
        self.next_session_id += 1;
        id
    }
}

/// Combine insert plans from parallel searches, repairing any conflict.
fn join_plans(mut plans: Vec<InsertPlan>) -> Vec<InsertPlan> {
    let set_ep = plans.iter().any(|plan| plan.set_ep);
    if set_ep {
        // There can be at most one new entry point.
        let highest = plans
            .iter()
            .map(|plan| plan.links.len())
            .position_max()
            .unwrap();

        for plan in &mut plans {
            plan.set_ep = false;
        }
        plans[highest].set_ep = true;
    }
    plans
}

fn to_inaddr_any(mut socket: SocketAddr) -> SocketAddr {
    if socket.is_ipv4() {
        socket.set_ip(IpAddr::V4(Ipv4Addr::UNSPECIFIED));
    } else {
        socket.set_ip(IpAddr::V6(Ipv6Addr::UNSPECIFIED));
    }
    socket
}

pub async fn hawk_main(args: HawkArgs) -> Result<HawkHandle> {
    println!("🦅 Starting Hawk node {}", args.party_index);
    let hawk_actor = HawkActor::from_cli(&args).await?;
    HawkHandle::new(hawk_actor).await
}

#[cfg(test)]
mod tests {
    use super::*;
    use crate::{
        execution::local::get_free_local_addresses, protocol::shared_iris::GaloisRingSharedIris,
    };
    use aes_prng::AesRng;
    use futures::future::JoinAll;
    use iris_mpc_common::{
        galois_engine::degree4::preprocess_iris_message_shares,
        helpers::smpc_request::UNIQUENESS_MESSAGE_TYPE,
        iris_db::db::IrisDB,
        job::{BatchMetadata, IrisQueryBatchEntries},
    };
    use rand::SeedableRng;
    use std::ops::Not;
    use tokio::time::sleep;

    #[tokio::test]
    async fn test_hawk_main() -> Result<()> {
        let go = |addresses: Vec<String>, index: usize| {
            async move {
                let args = HawkArgs::parse_from([
                    "hawk_main",
                    "--addresses",
                    &addresses.join(","),
                    "--party-index",
                    &index.to_string(),
                ]);

                // Make the test async.
                sleep(Duration::from_millis(100 * index as u64)).await;

                hawk_main(args).await.unwrap()
            }
        };

        let n_parties = 3;
        let addresses = get_free_local_addresses(n_parties).await?;

        let handles = (0..n_parties)
            .map(|i| go(addresses.clone(), i))
            .map(tokio::spawn)
            .collect::<JoinAll<_>>()
            .await
            .into_iter()
            .collect::<Result<Vec<HawkHandle>, _>>()?;

        // ---- Send requests ----

        let batch_size = 5;
        let iris_rng = &mut AesRng::seed_from_u64(1337);

        // Generate: iris_id -> party -> share
        let irises = IrisDB::new_random_rng(batch_size, iris_rng)
            .db
            .into_iter()
            .map(|iris| GaloisRingSharedIris::generate_shares_locally(iris_rng, iris))
            .collect_vec();
        // Unzip: party -> iris_id -> share
        let irises = (0..n_parties)
            .map(|party_index| {
                irises
                    .iter()
                    .map(|iris| iris[party_index].clone())
                    .collect_vec()
            })
            .collect_vec();

        let all_results = izip!(irises, handles.clone())
        .map(|(shares, mut handle)| async move {
                // TODO: different test irises for each eye.
                let shares_right = shares.clone();
                let [left_iris_requests, left_iris_rotated_requests, left_iris_interpolated_requests] = receive_batch_shares(shares);
                let [right_iris_requests, right_iris_rotated_requests, right_iris_interpolated_requests] = receive_batch_shares(shares_right);

                let batch = BatchQuery {
                    // Iris shares.
                    left_iris_requests,
                    right_iris_requests,
                    // All rotations.
                    left_iris_rotated_requests,
                    right_iris_rotated_requests,
                    // All rotations, preprocessed.
                    left_iris_interpolated_requests,
                    right_iris_interpolated_requests,

                    // Batch details to be just copied to the result.
                    request_ids: vec!["X".to_string(); batch_size],
                    request_types: vec![UNIQUENESS_MESSAGE_TYPE.to_string(); batch_size],
                    metadata: vec![
                        BatchMetadata {
                            node_id: "X".to_string(),
                            trace_id: "X".to_string(),
                            span_id: "X".to_string(),
                        };
                        batch_size
                    ],
                    ..BatchQuery::default()
                };
                handle.submit_batch_query(batch).await.await
            })
            .collect::<JoinSet<_>>()
            .join_all()
            .await
            .into_iter()
            .collect::<Result<Vec<ServerJobResult>>>()?;

        let result = assert_all_equal(all_results);

        assert_eq!(batch_size, result.merged_results.len());
        assert_eq!(result.merged_results, (0..batch_size as u32).collect_vec());
        assert_eq!(batch_size, result.request_ids.len());
        assert_eq!(batch_size, result.request_types.len());
        assert_eq!(batch_size, result.metadata.len());
        assert_eq!(batch_size, result.matches.len());
        assert_eq!(batch_size, result.matches_with_skip_persistence.len());
        assert_eq!(batch_size, result.match_ids.len());
        assert_eq!(batch_size, result.partial_match_ids_left.len());
        assert_eq!(batch_size, result.partial_match_ids_right.len());
        assert_eq!(batch_size, result.partial_match_counters_left.len());
        assert_eq!(batch_size, result.partial_match_counters_right.len());
        assert_match_ids(&result);
        assert_eq!(batch_size, result.left_iris_requests.code.len());
        assert_eq!(batch_size, result.right_iris_requests.code.len());
        assert!(result.deleted_ids.is_empty());
        assert_eq!(batch_size, result.matched_batch_request_ids.len());
        assert!(result.anonymized_bucket_statistics_left.buckets.is_empty());
        assert!(result.anonymized_bucket_statistics_right.buckets.is_empty());
        assert_eq!(batch_size, result.successful_reauths.len());
        assert!(result.reauth_target_indices.is_empty());
        assert!(result.reauth_or_rule_used.is_empty());
        assert!(result.modifications.is_empty());
        assert_eq!(batch_size, result.actor_data.0[0].len());
        assert_eq!(batch_size, result.actor_data.0[1].len());

        Ok(())
    }

    /// Prepare shares in the same format as `receive_batch()`.
    fn receive_batch_shares(shares: Vec<GaloisRingSharedIris>) -> [IrisQueryBatchEntries; 3] {
        let mut out = [(); 3].map(|_| IrisQueryBatchEntries::default());
        for share in shares {
            let one = preprocess_iris_message_shares(share.code, share.mask).unwrap();
            out[0].code.push(one.code);
            out[0].mask.push(one.mask);
            out[1].code.extend(one.code_rotated);
            out[1].mask.extend(one.mask_rotated);
            out[2].code.extend(one.code_interpolated);
            out[2].mask.extend(one.mask_interpolated);
        }
        out
    }

    fn assert_all_equal(mut all_results: Vec<ServerJobResult>) -> ServerJobResult {
        // Ignore the actual secret shares because they are different for each party.
        for i in 1..all_results.len() {
            all_results[i].left_iris_requests = all_results[0].left_iris_requests.clone();
            all_results[i].right_iris_requests = all_results[0].right_iris_requests.clone();
            // Same for specific fields of the bucket statistics.
            // TODO: specific assertions for the bucket statistics results
            all_results[i].anonymized_bucket_statistics_left.party_id =
                all_results[0].anonymized_bucket_statistics_left.party_id;
            all_results[i].anonymized_bucket_statistics_right.party_id =
                all_results[0].anonymized_bucket_statistics_right.party_id;
            all_results[i]
                .anonymized_bucket_statistics_left
                .start_time_utc_timestamp = all_results[0]
                .anonymized_bucket_statistics_left
                .start_time_utc_timestamp;
            all_results[i]
                .anonymized_bucket_statistics_right
                .start_time_utc_timestamp = all_results[0]
                .anonymized_bucket_statistics_right
                .start_time_utc_timestamp;
        }

        assert!(
            all_results.iter().all_equal(),
            "All parties must agree on the results"
        );
        all_results[0].clone()
    }

    fn assert_match_ids(results: &ServerJobResult) {
        for (is_match, matches_both, matches_left, matches_right, count_left, count_right) in izip!(
            &results.matches,
            &results.match_ids,
            &results.partial_match_ids_left,
            &results.partial_match_ids_right,
            &results.partial_match_counters_left,
            &results.partial_match_counters_right,
        ) {
            assert_eq!(
                *is_match,
                matches_both.is_empty().not(),
                "Matches must have some matched IDs"
            );
            assert!(
                matches_both
                    .iter()
                    .all(|id| matches_left.contains(id) && matches_right.contains(id)),
                "Matched IDs must be repeated in left and rights lists"
            );
            assert!(
                matches_left.len() <= *count_left,
                "Partial counts must be consistent"
            );
            assert!(
                matches_right.len() <= *count_right,
                "Partial counts must be consistent"
            );
        }
    }
}

#[cfg(test)]
#[cfg(feature = "db_dependent")]
mod tests_db {
    use super::*;
    use crate::{
        hawkers::aby3::aby3_store::VectorId,
        hnsw::{
            graph::{graph_store::test_utils::TestGraphPg, neighborhood::SortedEdgeIds},
            searcher::ConnectPlanLayerV,
            SortedNeighborhood,
        },
        shares::share::DistanceShare,
    };
    type ConnectPlanLayer = ConnectPlanLayerV<Aby3Store>;

    #[tokio::test]
    async fn test_graph_load() -> Result<()> {
        // The test data is a sequence of mutations on the graph.
        let vectors = (0..5).map(VectorId::from_0_index).collect_vec();
        let distance = DistanceShare::new(Default::default(), Default::default());

        let make_plans = |side| {
            let side = side as usize; // Make some difference between sides.

            vectors
                .iter()
                .enumerate()
                .map(|(i, vector)| ConnectPlan {
                    inserted_vector: *vector,
                    layers: vec![ConnectPlanLayer {
                        neighbors: SortedNeighborhood::from_ascending_vec(vec![(
                            vectors[side],
                            distance.clone(),
                        )]),
                        nb_links: vec![SortedEdgeIds::from_ascending_vec(vec![*vector])],
                    }],
                    set_ep: i == side,
                })
                .map(Some)
                .collect_vec()
        };

        // Populate the SQL store with test data.
        let graph_store = TestGraphPg::<Aby3Store>::new().await.unwrap();
        {
            let mutation = HawkMutation(STORE_IDS.map(make_plans));
            let mut graph_tx = graph_store.tx().await?;
            mutation.persist(&mut graph_tx).await?;
            graph_tx.tx.commit().await?;
        }

        // Start an actor and load the graph from SQL to memory.
        let args = HawkArgs {
            party_index: 0,
            addresses: vec!["0.0.0.0:1234".to_string()],
            request_parallelism: 4,
            connection_parallelism: 2,
            hnsw_prng_seed: None,
            match_distances_buffer_size: 64,
            n_buckets: 10,
            disable_persistence: false,
        };
        let mut hawk_actor = HawkActor::from_cli(&args).await?;
        let (_, graph_loader) = hawk_actor.as_iris_loader().await;
        graph_loader.load_graph_store(&graph_store).await?;

        // Check the loaded graph.
        for (side, graph) in izip!(STORE_IDS, &hawk_actor.graph_store) {
            let side = side as usize; // Find some difference between sides.

            let ep = graph.read().await.get_entry_point().await;
            let expected_ep = vectors[side];
            assert_eq!(ep, Some((expected_ep, 0)), "Entry point is set");

            let links = graph.read().await.get_links(&vectors[2], 0).await;
            assert_eq!(
                links.0,
                vec![expected_ep],
                "vec_2 connects to the entry point"
            );
        }

        graph_store.cleanup().await.unwrap();
        Ok(())
    }
}<|MERGE_RESOLUTION|>--- conflicted
+++ resolved
@@ -308,7 +308,6 @@
         self.graph_store[store_id as usize].clone()
     }
 
-<<<<<<< HEAD
     pub async fn new_sessions(&mut self) -> Result<BothEyes<Vec<HawkSessionRef>>> {
         let (l, r) = try_join!(
             self.new_sessions_side(self.args.request_parallelism, StoreId::Left),
@@ -319,9 +318,6 @@
     }
 
     fn new_sessions_side(
-=======
-    pub fn new_sessions(
->>>>>>> 9a07dc8f
         &mut self,
         count: usize,
         store_id: StoreId,
@@ -348,10 +344,6 @@
         let hnsw_prng_seed = self.args.hnsw_prng_seed;
 
         async move {
-<<<<<<< HEAD
-=======
-            // TODO: cleanup of dropped sessions.
->>>>>>> 9a07dc8f
             let grpc_session = networking.create_session(session_id).await?;
 
             let mut network_session = NetworkSession {
@@ -856,18 +848,8 @@
 }
 
 impl HawkHandle {
-<<<<<<< HEAD
     pub async fn new(mut hawk_actor: HawkActor) -> Result<Self> {
         let mut sessions = hawk_actor.new_sessions().await?;
-=======
-    pub async fn new(mut hawk_actor: HawkActor, request_parallelism: usize) -> Result<Self> {
-        let sessions: BothEyes<Vec<HawkSessionRef>> = try_join!(
-            hawk_actor.new_sessions(request_parallelism, StoreId::Left),
-            hawk_actor.new_sessions(request_parallelism, StoreId::Right),
-        )?
-        .into();
-        tracing::debug!("Created {} MPC sessions.", request_parallelism);
->>>>>>> 9a07dc8f
 
         // Validate the common state before starting.
         try_join!(
@@ -880,8 +862,7 @@
         // ---- Request Handler ----
         tokio::spawn(async move {
             while let Some(job) = rx.recv().await {
-                let job_result =
-                    Self::handle_job(&mut hawk_actor, &mut sessions, &job.request).await;
+                let job_result = Self::handle_job(&mut hawk_actor, &sessions, &job.request).await;
 
                 let health =
                     Self::maybe_recover(&mut hawk_actor, &mut sessions, job_result.is_err()).await;
@@ -975,7 +956,6 @@
         Ok(results)
     }
 
-<<<<<<< HEAD
     async fn maybe_recover(
         hawk_actor: &mut HawkActor,
         sessions: &mut BothEyes<Vec<HawkSessionRef>>,
@@ -994,8 +974,6 @@
         Ok(())
     }
 
-=======
->>>>>>> 9a07dc8f
     pub async fn submit(&self, request: HawkRequest) -> Result<HawkResult> {
         let (tx, rx) = oneshot::channel();
         let job = HawkJob {
