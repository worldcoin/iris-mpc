use super::player::Identity;
use crate::{
    execution::{
        hawk_main::{insert::InsertPlanV, search::SearchIds},
        local::generate_local_identities,
        player::{Role, RoleAssignment},
        session::{NetworkSession, Session, SessionId},
    },
    hawkers::{
        aby3::aby3_store::{Aby3Query, Aby3SharedIrises, Aby3SharedIrisesRef, Aby3Store},
        shared_irises::SharedIrises,
    },
    hnsw::{
        graph::graph_store, searcher::ConnectPlanV, GraphMem, HnswParams, HnswSearcher, VectorStore,
    },
    network::tcp::{build_network_handle, NetworkHandle},
    protocol::{
        ops::{compare_min_threshold_buckets, setup_replicated_prf, setup_shared_seed},
        shared_iris::GaloisRingSharedIris,
    },
};
use clap::Parser;
use eyre::{eyre, Report, Result};
use futures::try_join;
use intra_batch::intra_batch_is_match;
use iris_mpc_common::job::Eye;
use iris_mpc_common::{
    config::TlsConfig,
    helpers::{
        smpc_request::{REAUTH_MESSAGE_TYPE, RESET_CHECK_MESSAGE_TYPE, UNIQUENESS_MESSAGE_TYPE},
        statistics::BucketStatistics,
    },
    vector_id::VectorId,
};
use iris_mpc_common::{
    helpers::inmemory_store::InMemoryStore,
    job::{BatchQuery, JobSubmissionHandle},
    ROTATIONS,
};
use iris_mpc_common::{helpers::sync::ModificationKey, job::RequestIndex};
use itertools::{izip, Itertools};
use matching::{
    Decision, Filter, MatchId,
    OnlyOrBoth::{Both, Only},
    RequestType, UniquenessRequest,
};
use rand::{thread_rng, Rng, SeedableRng};
use rand_chacha::ChaCha8Rng;
use reset::{apply_deletions, search_to_reset, ResetPlan, ResetRequests};
use scheduler::parallelize;
use search::{SearchParams, SearchQueries};
use serde::{Deserialize, Serialize};
use siphasher::sip::SipHasher13;
use std::{
    collections::HashMap,
    future::Future,
    hash::{Hash, Hasher},
    ops::Not,
    sync::Arc,
    time::Instant,
    vec,
};
use tokio::{
    join,
    sync::{mpsc, oneshot, RwLock, RwLockWriteGuard},
};

pub type GraphStore = graph_store::GraphPg<Aby3Store>;
pub type GraphTx<'a> = graph_store::GraphTx<'a, Aby3Store>;

pub(crate) mod insert;
mod intra_batch;
mod is_match_batch;
mod matching;
mod reset;
mod rot;
pub(crate) mod scheduler;
pub(crate) mod search;
pub mod state_check;
use crate::protocol::ops::{open_ring, translate_threshold_a, MATCH_THRESHOLD_RATIO};
use crate::shares::share::DistanceShare;
use is_match_batch::calculate_missing_is_match;
use rot::VecRots;

#[derive(Clone, Parser)]
#[allow(non_snake_case)]
pub struct HawkArgs {
    #[clap(short, long)]
    pub party_index: usize,

    #[clap(short, long, value_delimiter = ',')]
    pub addresses: Vec<String>,

    #[clap(short, long, default_value_t = 2)]
    pub request_parallelism: usize,

    #[clap(long, default_value_t = 2)]
    pub connection_parallelism: usize,

    #[clap(long, default_value_t = 320)]
    pub hnsw_param_ef_constr: usize,

    #[clap(long, default_value_t = 256)]
    pub hnsw_param_M: usize,

    #[clap(long, default_value_t = 256)]
    pub hnsw_param_ef_search: usize,

    #[clap(long)]
    pub hnsw_prf_key: Option<u64>,

    #[clap(long, default_value_t = false)]
    pub disable_persistence: bool,

    #[clap(long, default_value_t = 64)]
    pub match_distances_buffer_size: usize,

    #[clap(long, default_value_t = 10)]
    pub n_buckets: usize,

    #[clap(flatten)]
    pub tls: Option<TlsConfig>,
}

/// HawkActor manages the state of the HNSW database and connections to other
/// MPC nodes.
pub struct HawkActor {
    args: HawkArgs,

    // ---- Shared setup ----
    searcher: Arc<HnswSearcher>,
    prf_key: Option<Arc<[u8; 16]>>,
    role_assignments: Arc<HashMap<Role, Identity>>,

    // ---- My state ----
    /// A size used by the startup loader.
    loader_db_size: usize,
    iris_store: BothEyes<Aby3SharedIrisesRef>,
    graph_store: BothEyes<GraphRef>,
    anonymized_bucket_statistics: BothEyes<BucketStatistics>,

    /// ---- Distances cache ----
    /// Cache of distances for each eye.
    /// Eye -> List of Lists of distances, where the inner list is all distances for rotations of a query.
    /// In a later step, these distances will be reduced to a single, minimum distance per query.
    distances_cache: BothEyes<DistanceCache>,

    // ---- My network setup ----
    networking: Box<dyn NetworkHandle>,
    party_id: usize,
}

#[derive(Clone, Default)]
struct DistanceCache {
    distances_cache: Vec<Vec<DistanceShare<u32>>>,
    total_size: usize,
}

impl DistanceCache {
    fn total_size(&self) -> usize {
        self.total_size
    }

    fn extend(&mut self, other: impl Iterator<Item = Vec<DistanceShare<u32>>>) {
        let mut count = 0;
        self.distances_cache
            .extend(other.inspect(|v| count += v.len()));
        self.total_size += count;
    }

    fn clear(&mut self) {
        self.distances_cache.clear();
        self.total_size = 0;
    }

    fn as_slice(&self) -> &[Vec<DistanceShare<u32>>] {
        &self.distances_cache
    }
}

#[derive(Clone, Copy, Debug, Hash, PartialEq)]
pub enum StoreId {
    Left = 0,
    Right = 1,
}

pub const LEFT: usize = 0;
pub const RIGHT: usize = 1;
pub const STORE_IDS: BothEyes<StoreId> = [StoreId::Left, StoreId::Right];

impl TryFrom<usize> for StoreId {
    type Error = Report;

    fn try_from(value: usize) -> std::result::Result<Self, Self::Error> {
        match value {
            0 => Ok(StoreId::Left),
            1 => Ok(StoreId::Right),
            _ => Err(eyre!(
                "Invalid usize representation of StoreId, valid inputs are 0 (left) and 1 (right)"
            )),
        }
    }
}

// TODO: Merge with the same in iris-mpc-gpu.
// Orientation enum to indicate the orientation of the iris code during the batch processing.
// Normal: Normal orientation of the iris code.
// Mirror: Mirrored orientation of the iris code: Used to detect full-face mirror attacks.
#[derive(Debug, Clone, Copy, PartialEq, Eq)]
pub enum Orientation {
    Normal = 0,
    Mirror = 1,
}

// TODO: Merge with the same in iris-mpc-gpu.
/// The index in `ServerJobResult::merged_results` which means "no matches and no insertions".
const NON_MATCH_ID: u32 = u32::MAX;

impl std::fmt::Display for StoreId {
    fn fmt(&self, f: &mut std::fmt::Formatter) -> std::fmt::Result {
        match self {
            StoreId::Left => {
                write!(f, "Left")
            }
            StoreId::Right => {
                write!(f, "Right")
            }
        }
    }
}

/// BothEyes is an alias for types that apply to both left and right eyes.
pub type BothEyes<T> = [T; 2];
/// BothOrient is an alias for types that apply to both orientations (normal and mirror).
pub type BothOrient<T> = [T; 2];
/// VecRequests are lists of things for each request of a batch.
pub(crate) type VecRequests<T> = Vec<T>;
type VecBuckets = Vec<u32>;
/// VecEdges are lists of things for each neighbor of a vector (graph edges).
type VecEdges<T> = Vec<T>;
/// MapEdges are maps from neighbor IDs to something.
type MapEdges<T> = HashMap<VectorId, T>;
/// If true, a match is `left OR right`, otherwise `left AND right`.
type UseOrRule = bool;

type Aby3Ref = Arc<RwLock<Aby3Store>>;

type GraphRef = Arc<RwLock<GraphMem<Aby3Store>>>;
pub type GraphMut<'a> = RwLockWriteGuard<'a, GraphMem<Aby3Store>>;

/// HawkSession is a unit of parallelism when operating on the HawkActor.
#[derive(Clone)]
pub struct HawkSession {
    pub aby3_store: Aby3Ref,
    pub graph_store: GraphRef,
    pub hnsw_prf_key: Arc<[u8; 16]>,
}

pub type SearchResult = (
    <Aby3Store as VectorStore>::VectorRef,
    <Aby3Store as VectorStore>::DistanceRef,
);

#[derive(Debug, Clone)]
pub struct HawkInsertPlan {
    pub plan: InsertPlanV<Aby3Store>,
    pub match_count: usize,
}

/// ConnectPlan specifies how to connect a new node to the HNSW graph.
/// This includes the updates to the neighbors' own neighbor lists, including
/// bilateral edges.
pub type ConnectPlan = ConnectPlanV<Aby3Store>;

impl HawkInsertPlan {
    pub fn match_ids(&self) -> Vec<VectorId> {
        self.plan
            .links
            .iter()
            .take(1)
            .flat_map(|bottom_layer| bottom_layer.iter())
            .take(self.match_count)
            .map(|(id, _)| *id)
            .collect_vec()
    }
}

impl HawkActor {
    pub async fn from_cli(args: &HawkArgs) -> Result<Self> {
        Self::from_cli_with_graph_and_store(
            args,
            [(); 2].map(|_| GraphMem::<Aby3Store>::new()),
            [(); 2].map(|_| Aby3Store::new_storage(None)),
        )
        .await
    }

    pub async fn from_cli_with_graph_and_store(
        args: &HawkArgs,
        graph: BothEyes<GraphMem<Aby3Store>>,
        iris_store: BothEyes<Aby3SharedIrises>,
    ) -> Result<Self> {
        let search_params = HnswParams::new(
            args.hnsw_param_ef_constr,
            args.hnsw_param_ef_search,
            args.hnsw_param_M,
        );
        let searcher = Arc::new(HnswSearcher {
            params: search_params,
        });

        let identities = generate_local_identities();

        let role_assignments: RoleAssignment = identities
            .iter()
            .enumerate()
            .map(|(index, id)| (Role::new(index), id.clone()))
            .collect();

        let my_index = args.party_index;

        let networking = build_network_handle(args, &identities).await?;
        let graph_store = graph.map(GraphMem::to_arc);
        let iris_store = iris_store.map(SharedIrises::to_arc);

        let bucket_statistics_left = BucketStatistics::new(
            args.match_distances_buffer_size,
            args.n_buckets,
            my_index,
            Eye::Left,
        );
        let bucket_statistics_right = BucketStatistics::new(
            args.match_distances_buffer_size,
            args.n_buckets,
            my_index,
            Eye::Right,
        );

        Ok(HawkActor {
            args: args.clone(),
            searcher,
            prf_key: None,
            loader_db_size: 0,
            iris_store,
            graph_store,
            anonymized_bucket_statistics: [bucket_statistics_left, bucket_statistics_right],
            distances_cache: [Default::default(), Default::default()],
            role_assignments: Arc::new(role_assignments),
            networking,
            party_id: my_index,
        })
    }

    pub fn searcher(&self) -> Arc<HnswSearcher> {
        self.searcher.clone()
    }

    pub fn iris_store(&self, store_id: StoreId) -> Aby3SharedIrisesRef {
        self.iris_store[store_id as usize].clone()
    }

    pub fn graph_store(&self, store_id: StoreId) -> GraphRef {
        self.graph_store[store_id as usize].clone()
    }

    pub async fn db_size(&self) -> usize {
        self.iris_store[LEFT].read().await.db_size()
    }

    /// Initialize the shared PRF key for HNSW graph insertion layer selection.
    ///
    /// The PRF key is either statically injected via configuration in TEST environments or
    /// mutually derived with other MPC parties in PROD environments.
    ///
    /// This PRF key is used to determine insertion heights for new elements added to the
    /// HNSW graphs, so is configured to be equal across all sessions, and initialized once
    /// upon startup of the `HawkActor` instance.
    async fn get_or_init_prf_key(
        &mut self,
        network_session: &mut NetworkSession,
    ) -> Result<Arc<[u8; 16]>> {
        if self.prf_key.is_none() {
            let prf_key_ = if let Some(prf_key) = self.args.hnsw_prf_key {
                tracing::info!("Initializing HNSW shared PRF key to static value {prf_key:?}");
                (prf_key as u128).to_le_bytes()
            } else {
                tracing::info!("Initializing HNSW shared PRF key to mutually derived random value");
                let my_prf_key = thread_rng().gen();
                setup_shared_seed(network_session, my_prf_key)
                    .await
                    .unwrap_or_else(|err| {
                        tracing::warn!("Unable to initialize shared HNSW PRF key: {err}");
                        tracing::warn!("Using default PRF key value [0u8; 16]");
                        [0u8; 16]
                    })
            };
            let prf_key = Arc::new(prf_key_);

            self.prf_key = Some(prf_key);
        }

        Ok(self.prf_key.as_ref().unwrap().clone())
    }

    pub async fn new_sessions_orient(&mut self) -> Result<BothOrient<BothEyes<Vec<HawkSession>>>> {
        let [mut left, mut right] = self.new_sessions().await?;

        let left_mirror = left.split_off(left.len() / 2);
        let right_mirror = right.split_off(right.len() / 2);
        Ok([[left, right], [left_mirror, right_mirror]])
    }

    pub async fn new_sessions(&mut self) -> Result<BothEyes<Vec<HawkSession>>> {
        let mut network_sessions = vec![];
        for tcp_session in self.networking.make_sessions().await? {
            network_sessions.push(NetworkSession {
                session_id: tcp_session.id(),
                role_assignments: self.role_assignments.clone(),
                networking: Box::new(tcp_session),
                own_role: Role::new(self.party_id),
            });
        }
        let hnsw_prf_key = self.get_or_init_prf_key(&mut network_sessions[0]).await?;

        // todo: replace this with array_chunks::<2>() once that feature
        // is stabilized in Rust.
        let mut it = network_sessions.drain(..);
        let mut left = vec![];
        let mut right = vec![];
        while let (Some(l), Some(r)) = (it.next(), it.next()) {
            left.push(l);
            right.push(r);
        }

        // Futures to create sessions, ids interleaved by side: (Left, 0), (Right, 1), (Left, 2), (Right, 3), ...
        let (sessions_left, sessions_right): (Vec<_>, Vec<_>) = izip!(left, right)
            .map(|(left, right)| {
                (
                    self.create_session(StoreId::Left, left, &hnsw_prf_key),
                    self.create_session(StoreId::Right, right, &hnsw_prf_key),
                )
            })
            .unzip();

        let (l, r) = try_join!(
            parallelize(sessions_left.into_iter()),
            parallelize(sessions_right.into_iter()),
        )?;
        tracing::debug!("Created {} MPC sessions.", self.args.request_parallelism);
        Ok([l, r])
    }

    fn create_session(
        &self,
        store_id: StoreId,
        mut network_session: NetworkSession,
        hnsw_prf_key: &Arc<[u8; 16]>,
    ) -> impl Future<Output = Result<HawkSession>> {
        let storage = self.iris_store(store_id);
        let graph_store = self.graph_store(store_id);
        let hnsw_prf_key = hnsw_prf_key.clone();

        async move {
            let my_session_seed = thread_rng().gen();
            let prf = setup_replicated_prf(&mut network_session, my_session_seed).await?;
            let aby3_store = Aby3Store {
                session: Session {
                    network_session,
                    prf,
                },
                storage,
            };

            let hawk_session = HawkSession {
                aby3_store: Arc::new(RwLock::new(aby3_store)),
                graph_store,
                hnsw_prf_key,
            };

            Ok(hawk_session)
        }
    }

    pub async fn insert(
        &mut self,
        sessions: &[HawkSession],
        plans: VecRequests<Option<HawkInsertPlan>>,
        update_ids: &VecRequests<Option<VectorId>>,
    ) -> Result<VecRequests<Option<ConnectPlan>>> {
        // Map insertion plans to inner InsertionPlanV
        let plans = plans.into_iter().map(|p| p.map(|p| p.plan)).collect_vec();

        // Plans are to be inserted at the next version of non-None entries in `update_ids`
        let insertion_ids = update_ids
            .iter()
            .map(|id_option| id_option.map(|original_id| original_id.next_version()))
            .collect_vec();

        // Parallel insertions are not supported, so only one session is needed.
        let session = &sessions[0];
        let mut store = session.aby3_store.write().await;
        let mut graph = session.graph_store.write().await;

        insert::insert(
            &mut *store,
            &mut *graph,
            &self.searcher,
            plans,
            &insertion_ids,
        )
        .await
    }

    async fn update_anon_stats(
        &mut self,
        sessions: &BothEyes<Vec<HawkSession>>,
        search_results: &BothEyes<VecRequests<VecRots<HawkInsertPlan>>>,
    ) -> Result<()> {
        for side in [LEFT, RIGHT] {
            self.cache_distances(side, &search_results[side]);
            let session = &mut sessions[side][0].aby3_store.write().await.session;
            self.fill_anonymized_statistics_buckets(session, side)
                .await?;
        }
        Ok(())
    }

    fn calculate_threshold_a(n_buckets: usize) -> Vec<u32> {
        (1..=n_buckets)
            .map(|x: usize| {
                translate_threshold_a(MATCH_THRESHOLD_RATIO / (n_buckets as f64) * (x as f64))
            })
            .collect_vec()
    }

<<<<<<< HEAD
    fn cache_distances(&mut self, side: usize, search_results: &[VecRots<InsertPlan>]) {
        // maps query_id and db_id to a vector of distances.
        let mut distances_with_ids: HashMap<(u32, u32), Vec<DistanceShare<u32>>> = HashMap::new();
        for (query_idx, vec_rots) in search_results.iter().enumerate() {
            for insert_plan in vec_rots.iter() {
                let last_layer_insert_plan = match insert_plan.links.first() {
                    Some(neighbors) => neighbors,
                    None => continue,
                };

                // only insert_plan.match_count neighbors are actually matches.
                let matches = last_layer_insert_plan.iter().take(insert_plan.match_count);

                for (vector_id, distance) in matches {
                    let distance_share = distance.clone();
                    distances_with_ids
                        .entry((query_idx as u32, vector_id.serial_id()))
                        .or_default()
                        .push(distance_share);
                }
            }
        }

=======
    fn cache_distances(&mut self, side: usize, search_results: &[VecRots<HawkInsertPlan>]) {
        let distances = search_results
            .iter() // All requests.
            .flat_map(|rots| rots.iter()) // All rotations.
            .flat_map(|plan| {
                plan.plan
                    .links
                    .first()
                    .into_iter()
                    .flat_map(move |neighbors| {
                        neighbors
                            .iter()
                            .take(plan.match_count)
                            .map(|(_, distance)| distance.clone())
                    })
            });
>>>>>>> 43121b32
        tracing::info!(
            "Keeping distances for eye {side} out of {} search results. Cache size: {}/{}",
            search_results.len(),
            self.distances_cache[side].total_size(),
            self.args.match_distances_buffer_size,
        );
        self.distances_cache[side].extend(distances_with_ids.into_values());
    }

    async fn compute_buckets(&self, session: &mut Session, side: usize) -> Result<VecBuckets> {
        let translated_thresholds = Self::calculate_threshold_a(self.args.n_buckets);
        let bucket_result_shares = compare_min_threshold_buckets(
            session,
            translated_thresholds.as_slice(),
            self.distances_cache[side].as_slice(),
        )
        .await?;

        let buckets = open_ring(session, &bucket_result_shares).await?;
        Ok(buckets)
    }

    async fn fill_anonymized_statistics_buckets(
        &mut self,
        session: &mut Session,
        side: usize,
    ) -> Result<()> {
        if self.distances_cache[side].total_size() > self.args.match_distances_buffer_size {
            tracing::info!(
                "Gathered enough distances for eye {side}: {}, filling anonymized stats buckets",
                self.distances_cache[side].total_size()
            );
            let buckets = self.compute_buckets(session, side).await?;
            self.anonymized_bucket_statistics[side].fill_buckets(
                &buckets,
                MATCH_THRESHOLD_RATIO,
                self.anonymized_bucket_statistics[side].next_start_time_utc_timestamp,
            );
            self.distances_cache[side].clear();
        }
        Ok(())
    }

    /// Borrow the in-memory iris and graph stores to modify them.
    pub async fn as_iris_loader(&mut self) -> (IrisLoader, GraphLoader) {
        (
            IrisLoader {
                party_id: self.party_id,
                db_size: &mut self.loader_db_size,
                irises: [
                    self.iris_store[0].write().await,
                    self.iris_store[1].write().await,
                ],
            },
            GraphLoader([
                self.graph_store[0].write().await,
                self.graph_store[1].write().await,
            ]),
        )
    }
}

pub fn session_seeded_rng(base_seed: u64, store_id: StoreId, session_id: SessionId) -> ChaCha8Rng {
    let mut hasher = SipHasher13::new();
    (base_seed, store_id, session_id).hash(&mut hasher);
    let seed = hasher.finish();
    ChaCha8Rng::seed_from_u64(seed)
}

pub type Aby3SharedIrisesMut<'a> = RwLockWriteGuard<'a, Aby3SharedIrises>;

pub struct IrisLoader<'a> {
    party_id: usize,
    db_size: &'a mut usize,
    irises: BothEyes<Aby3SharedIrisesMut<'a>>,
}

#[allow(clippy::needless_lifetimes)]
impl<'a> InMemoryStore for IrisLoader<'a> {
    fn load_single_record_from_db(
        &mut self,
        _index: usize, // TODO: Map.
        vector_id: VectorId,
        left_code: &[u16],
        left_mask: &[u16],
        right_code: &[u16],
        right_mask: &[u16],
    ) {
        for (side, code, mask) in izip!(
            &mut self.irises,
            [left_code, right_code],
            [left_mask, right_mask]
        ) {
            let iris = GaloisRingSharedIris::try_from_buffers(self.party_id, code, mask)
                .expect("Wrong code or mask size");
            side.insert(vector_id, iris);
        }
    }

    fn increment_db_size(&mut self, _index: usize) {
        *self.db_size += 1;
    }

    fn reserve(&mut self, additional: usize) {
        for side in &mut self.irises {
            side.reserve(additional);
        }
    }

    fn current_db_sizes(&self) -> impl std::fmt::Debug {
        *self.db_size
    }

    fn fake_db(&mut self, size: usize) {
        *self.db_size = size;
        let iris = Arc::new(GaloisRingSharedIris::default_for_party(self.party_id));
        for side in &mut self.irises {
            for i in 0..size {
                side.insert(VectorId::from_serial_id(i as u32), iris.clone());
            }
        }
    }
}

pub struct GraphLoader<'a>(BothEyes<GraphMut<'a>>);

#[allow(clippy::needless_lifetimes)]
impl<'a> GraphLoader<'a> {
    pub async fn load_graph_store(
        self,
        graph_store: &GraphStore,
        parallelism: usize,
    ) -> Result<()> {
        let now = Instant::now();

        // Spawn two independent transactions and load each graph in parallel.
        let (graph_left, graph_right) = join!(
            async {
                let mut graph_tx = graph_store.tx().await?;
                graph_tx
                    .with_graph(StoreId::Left)
                    .load_to_mem(graph_store.pool(), parallelism)
                    .await
            },
            async {
                let mut graph_tx = graph_store.tx().await?;
                graph_tx
                    .with_graph(StoreId::Right)
                    .load_to_mem(graph_store.pool(), parallelism)
                    .await
            }
        );
        let graph_left = graph_left.expect("Could not load left graph");
        let graph_right = graph_right.expect("Could not load right graph");

        let GraphLoader(mut graphs) = self;
        *graphs[LEFT] = graph_left;
        *graphs[RIGHT] = graph_right;
        tracing::info!(
            "GraphLoader: Loaded left and right graphs in {:?}",
            now.elapsed()
        );
        Ok(())
    }
}

struct HawkJob {
    request: HawkRequest,
    return_channel: oneshot::Sender<Result<HawkResult>>,
}

/// HawkRequest contains a batch of items to search.
#[derive(Clone, Debug)]
pub struct HawkRequest {
    batch: BatchQuery,
    queries: SearchQueries,
    queries_mirror: SearchQueries,
    ids: SearchIds,
}

// TODO: Unify `BatchQuery` and `HawkRequest`.
// TODO: Unify `BatchQueryEntries` and `Vec<GaloisRingSharedIris>`.
impl From<BatchQuery> for HawkRequest {
    fn from(batch: BatchQuery) -> Self {
        let n_queries = batch.request_ids.len();

        let extract_queries = |orient: Orientation| {
            let oriented = match orient {
                Orientation::Normal => [
                    // For left and right eyes.
                    (
                        &batch.left_iris_rotated_requests.code,
                        &batch.left_iris_rotated_requests.mask,
                        &batch.left_iris_interpolated_requests.code,
                        &batch.left_iris_interpolated_requests.mask,
                    ),
                    (
                        &batch.right_iris_rotated_requests.code,
                        &batch.right_iris_rotated_requests.mask,
                        &batch.right_iris_interpolated_requests.code,
                        &batch.right_iris_interpolated_requests.mask,
                    ),
                ],
                Orientation::Mirror => [
                    // Swap the left and right sides to match against the opposite side database:
                    // original left <-> mirrored interpolated right, and vice versa.
                    // The original not-swapped queries are kept for intra-batch matching.
                    (
                        &batch.left_iris_rotated_requests.code,
                        &batch.left_iris_rotated_requests.mask,
                        &batch.right_mirrored_iris_interpolated_requests.code,
                        &batch.right_mirrored_iris_interpolated_requests.mask,
                    ),
                    (
                        &batch.right_iris_rotated_requests.code,
                        &batch.right_iris_rotated_requests.mask,
                        &batch.left_mirrored_iris_interpolated_requests.code,
                        &batch.left_mirrored_iris_interpolated_requests.mask,
                    ),
                ],
            };

            let queries = oriented.map(|(codes, masks, codes_proc, masks_proc)| {
                // Associate the raw and processed versions of codes and masks.
                izip!(codes, masks, codes_proc, masks_proc)
                    // The batch is a concatenation of rotations.
                    .chunks(ROTATIONS)
                    .into_iter()
                    .map(|chunk| {
                        // Collect the rotations for one request.
                        chunk
                            .map(|(code, mask, code_proc, mask_proc)| {
                                // Convert to the query type of Aby3Store
                                let iris = Arc::new(GaloisRingSharedIris {
                                    code: code.clone(),
                                    mask: mask.clone(),
                                });
                                let iris_proc = Arc::new(GaloisRingSharedIris {
                                    code: code_proc.clone(),
                                    mask: mask_proc.clone(),
                                });
                                Aby3Query { iris, iris_proc }
                            })
                            .collect_vec()
                            .into()
                    })
                    .collect_vec()
            });

            assert_eq!(n_queries, queries[LEFT].len());
            assert_eq!(n_queries, queries[RIGHT].len());
            Arc::new(queries)
        };

        let ids = Arc::new(batch.request_ids.clone());

        assert!(n_queries <= batch.requests_order.len());
        assert_eq!(n_queries, batch.request_types.len());
        assert_eq!(n_queries, batch.or_rule_indices.len());
        Self {
            queries: extract_queries(Orientation::Normal),
            queries_mirror: extract_queries(Orientation::Mirror),
            batch,
            ids,
        }
    }
}

impl HawkRequest {
    fn request_types(
        &self,
        iris_store: &Aby3SharedIrises,
        orient: Orientation,
    ) -> VecRequests<RequestType> {
        use RequestType::*;

        self.batch
            .request_types
            .iter()
            .enumerate()
            .map(|(i, request_type)| match request_type.as_str() {
                UNIQUENESS_MESSAGE_TYPE => Uniqueness(UniquenessRequest {
                    skip_persistence: *self.batch.skip_persistence.get(i).unwrap(),
                }),
                REAUTH_MESSAGE_TYPE => Reauth(if orient == Orientation::Normal {
                    let request_id = &self.batch.request_ids[i];

                    let or_rule = *self
                        .batch
                        .reauth_use_or_rule
                        .get(request_id)
                        .unwrap_or(&false);

                    self.batch
                        .reauth_target_indices
                        .get(request_id)
                        .map(|&idx| {
                            let target_id = iris_store.from_0_indices(&[idx])[0];
                            (target_id, or_rule)
                        })
                } else {
                    None
                }),
                RESET_CHECK_MESSAGE_TYPE => ResetCheck,
                _ => Unsupported,
            })
            .collect_vec()
    }

    fn queries(&self, orient: Orientation) -> SearchQueries {
        match orient {
            Orientation::Normal => self.queries.clone(),
            Orientation::Mirror => self.queries_mirror.clone(),
        }
    }

    fn luc_ids(&self, iris_store: &Aby3SharedIrises) -> VecRequests<Vec<VectorId>> {
        let luc_lookback_ids = iris_store.last_vector_ids(self.batch.luc_lookback_records);

        izip!(&self.batch.or_rule_indices, &self.batch.request_types)
            .map(|(or_rule_idx, request_type)| {
                let mut or_rule_ids = iris_store.from_0_indices(or_rule_idx);

                let lookback =
                    request_type != REAUTH_MESSAGE_TYPE && request_type != RESET_CHECK_MESSAGE_TYPE;
                if lookback {
                    or_rule_ids.extend_from_slice(&luc_lookback_ids);
                };

                or_rule_ids
            })
            .collect_vec()
    }

    fn reset_updates(&self, iris_store: &Aby3SharedIrises) -> ResetRequests {
        let queries = [LEFT, RIGHT].map(|side| {
            self.batch
                .reset_update_shares
                .iter()
                .map(|iris| {
                    let iris = if side == LEFT {
                        GaloisRingSharedIris {
                            code: iris.code_left.clone(),
                            mask: iris.mask_left.clone(),
                        }
                    } else {
                        GaloisRingSharedIris {
                            code: iris.code_right.clone(),
                            mask: iris.mask_right.clone(),
                        }
                    };
                    let query = Aby3Query::new_from_raw(iris);
                    VecRots::new_center_only(query)
                })
                .collect_vec()
        });
        ResetRequests {
            vector_ids: iris_store.from_0_indices(&self.batch.reset_update_indices),
            request_ids: Arc::new(self.batch.reset_update_request_ids.clone()),
            queries: Arc::new(queries),
        }
    }

    fn deletion_ids(&self, iris_store: &Aby3SharedIrises) -> Vec<VectorId> {
        iris_store.from_0_indices(&self.batch.deletion_requests_indices)
    }
}

#[derive(Clone, Debug, PartialEq, Eq)]
pub struct HawkResult {
    batch: BatchQuery,
    match_results: matching::BatchStep3,
    connect_plans: HawkMutation,
    anonymized_bucket_statistics: BothEyes<BucketStatistics>,
}

impl HawkResult {
    fn new(
        batch: BatchQuery,
        match_results: matching::BatchStep3,
        connect_plans: HawkMutation,
        anonymized_bucket_statistics: BothEyes<BucketStatistics>,
    ) -> Self {
        HawkResult {
            batch,
            match_results,
            connect_plans,
            anonymized_bucket_statistics,
        }
    }

    /// For successful uniqueness insertions, return the inserted index.
    /// For successful reauths, return the index of the updated target.
    /// Otherwise, return the index of some match.
    /// In cases with neither insertions nor matches, return the special u32::MAX.
    fn merged_results(&self) -> Vec<u32> {
        let match_indices = self.select_indices(Filter {
            eyes: Both,
            orient: Both,
            intra_batch: true,
        });

        match_indices
            .into_iter()
            .enumerate()
            .map(|(request_i, match_indices)| {
                if let Some(inserted_id) = self.inserted_id(request_i) {
                    inserted_id.index()
                } else if let Some(&match_index) = match_indices.first() {
                    match_index
                } else {
                    NON_MATCH_ID
                }
            })
            .collect_vec()
    }

    fn inserted_id(&self, request_i: usize) -> Option<VectorId> {
        self.connect_plans
            .get_by_request_index(RequestIndex::UniqueReauthResetCheck(request_i))
            .and_then(|mutation| {
                mutation.plans[LEFT]
                    .as_ref()
                    .or(mutation.plans[RIGHT].as_ref())
                    .map(|plan| plan.inserted_vector)
            })
    }

    fn select(&self, filter: Filter) -> (VecRequests<Vec<u32>>, VecRequests<usize>) {
        let indices = self.select_indices(filter);
        let counts = indices.iter().map(|ids| ids.len()).collect_vec();
        (indices, counts)
    }

    fn select_indices(&self, filter: Filter) -> VecRequests<Vec<u32>> {
        use MatchId::*;

        self.match_results
            .select(filter)
            .iter()
            .map(|matches| {
                matches
                    .iter()
                    .filter_map(|&m| match m {
                        Search(id) | Luc(id) | Reauth(id) => Some(id),
                        IntraBatch(req_i) => self.inserted_id(req_i),
                    })
                    .map(|id| id.index())
                    .sorted()
                    .dedup()
                    .collect_vec()
            })
            .collect_vec()
    }

    fn matched_batch_request_ids(&self) -> Vec<Vec<String>> {
        let per_match = |id: &MatchId| match id {
            MatchId::IntraBatch(req_i) => Some(self.batch.request_ids[*req_i].clone()),
            _ => None,
        };

        self.match_results
            .select(Filter {
                eyes: Both,
                orient: Both,
                intra_batch: true,
            })
            .iter()
            .map(|matches| matches.iter().filter_map(per_match).collect_vec())
            .collect_vec()
    }

    const MATCH_IDS_FILTER: Filter = Filter {
        eyes: Both,
        orient: Only(Orientation::Normal),
        intra_batch: false,
    };

    fn job_result(self) -> ServerJobResult {
        use Decision::*;
        use Orientation::{Mirror, Normal};
        use StoreId::{Left, Right};

        let decisions = self.match_results.decisions();

        let matches = decisions
            .iter()
            .map(|&d| matches!(d, UniqueInsert).not())
            .collect_vec();

        let matches_with_skip_persistence = decisions
            .iter()
            .map(|&d| matches!(d, UniqueInsert | UniqueInsertSkipped).not())
            .collect_vec();

        let match_ids = self.select_indices(Self::MATCH_IDS_FILTER);

        let (partial_match_ids_left, partial_match_counters_left) = self.select(Filter {
            eyes: Only(Left),
            orient: Only(Normal),
            intra_batch: false,
        });

        let (partial_match_ids_right, partial_match_counters_right) = self.select(Filter {
            eyes: Only(Right),
            orient: Only(Normal),
            intra_batch: false,
        });

        let (full_face_mirror_match_ids, _) = self.select(Filter {
            eyes: Both,
            orient: Only(Mirror),
            intra_batch: false,
        });

        let (full_face_mirror_partial_match_ids_left, full_face_mirror_partial_match_counters_left) =
            self.select(Filter {
                eyes: Only(Left),
                orient: Only(Mirror),
                intra_batch: false,
            });

        let (
            full_face_mirror_partial_match_ids_right,
            full_face_mirror_partial_match_counters_right,
        ) = self.select(Filter {
            eyes: Only(Right),
            orient: Only(Mirror),
            intra_batch: false,
        });

        let full_face_mirror_attack_detected = izip!(&match_ids, &full_face_mirror_match_ids)
            .map(|(normal, mirror)| normal.is_empty() && !mirror.is_empty())
            .collect_vec();

        let merged_results = self.merged_results();
        let matched_batch_request_ids = self.matched_batch_request_ids();

        let anonymized_bucket_statistics_left = self.anonymized_bucket_statistics[LEFT].clone();
        let anonymized_bucket_statistics_right = self.anonymized_bucket_statistics[RIGHT].clone();

        let successful_reauths = decisions
            .iter()
            .map(|&d| matches!(d, ReauthUpdate(_)))
            .collect_vec();

        tracing::info!(
            "Reauths: {:?}, Matches: {:?}, Matches w/ skip persistence: {:?}",
            successful_reauths,
            matches,
            matches_with_skip_persistence
        );

        let batch = self.batch;
        let batch_size = batch.request_ids.len();

        ServerJobResult {
            merged_results,
            request_ids: batch.request_ids,
            request_types: batch.request_types,
            metadata: batch.metadata,
            matches_with_skip_persistence,
            matches,

            match_ids,

            partial_match_ids_left,
            partial_match_counters_left,
            partial_match_ids_right,
            partial_match_counters_right,
            partial_match_rotation_indices_left: vec![vec![]; batch_size],
            partial_match_rotation_indices_right: vec![vec![]; batch_size],

            full_face_mirror_match_ids,
            full_face_mirror_partial_match_ids_left,
            full_face_mirror_partial_match_counters_left,
            full_face_mirror_partial_match_ids_right,
            full_face_mirror_partial_match_counters_right,
            full_face_mirror_attack_detected,

            left_iris_requests: batch.left_iris_requests,
            right_iris_requests: batch.right_iris_requests,
            deleted_ids: batch.deletion_requests_indices,
            matched_batch_request_ids,
            anonymized_bucket_statistics_left,
            anonymized_bucket_statistics_right,
            anonymized_bucket_statistics_left_mirror: BucketStatistics::default(), // TODO.
            anonymized_bucket_statistics_right_mirror: BucketStatistics::default(), // TODO.

            successful_reauths,
            reauth_target_indices: batch.reauth_target_indices,
            reauth_or_rule_used: batch.reauth_use_or_rule,

            reset_update_indices: batch.reset_update_indices,
            reset_update_request_ids: batch.reset_update_request_ids,
            reset_update_shares: batch.reset_update_shares,

            modifications: batch.modifications,

            actor_data: self.connect_plans,
        }
    }
}

pub type ServerJobResult = iris_mpc_common::job::ServerJobResult<HawkMutation>;

#[derive(Clone, Debug, PartialEq, Eq)]
pub struct HawkMutation(pub Vec<SingleHawkMutation>);

#[derive(Clone, Debug, PartialEq, Eq, Serialize, Deserialize)]
pub struct SingleHawkMutation {
    pub plans: BothEyes<Option<ConnectPlan>>,

    #[serde(skip)]
    pub modification_key: Option<ModificationKey>,

    #[serde(skip)]
    pub request_index: Option<RequestIndex>,
}

impl SingleHawkMutation {
    pub fn serialize(&self) -> Result<Vec<u8>> {
        bincode::serialize(self).map_err(|e| eyre::eyre!("Serialization error: {}", e))
    }
}

impl HawkMutation {
    /// Get a serialized `SingleHawkMutation` by `ModificationKey`.
    ///
    /// Returns None if no mutation exists for the given key.
    pub fn get_serialized_mutation_by_key(&self, key: &ModificationKey) -> Option<Vec<u8>> {
        let mutation = self
            .0
            .iter()
            .find(|mutation| mutation.modification_key.as_ref() == Some(key))
            .cloned();
        mutation
            .as_ref()
            .map(|m| m.serialize().expect("failed to serialize graph mutation"))
    }

    pub fn get_by_request_index(&self, req_index: RequestIndex) -> Option<&SingleHawkMutation> {
        self.0
            .iter()
            .find(|mutation| mutation.request_index == Some(req_index))
    }

    pub async fn persist(self, graph_tx: &mut GraphTx<'_>) -> Result<()> {
        tracing::info!("Hawk Main :: Persisting Hawk mutations");
        for mutation in self.0 {
            for (side, plan_opt) in izip!(STORE_IDS, mutation.plans) {
                if let Some(plan) = plan_opt {
                    graph_tx.with_graph(side).insert_apply(plan).await?;
                }
            }
        }
        Ok(())
    }
}

/// HawkHandle is a handle to the HawkActor managing concurrency.
#[derive(Clone, Debug)]
pub struct HawkHandle {
    job_queue: mpsc::Sender<HawkJob>,
}

impl JobSubmissionHandle for HawkHandle {
    type A = HawkMutation;

    async fn submit_batch_query(
        &mut self,
        batch: BatchQuery,
    ) -> impl Future<Output = Result<ServerJobResult>> {
        let request = HawkRequest::from(batch);
        let (tx, rx) = oneshot::channel();
        let job = HawkJob {
            request,
            return_channel: tx,
        };

        // Wait for the job to be sent for backpressure.
        let sent = self.job_queue.send(job).await;

        async move {
            // In a second Future, wait for the result.
            sent?;
            let result = rx.await??;
            Ok(result.job_result())
        }
    }
}

impl HawkHandle {
    pub async fn new(mut hawk_actor: HawkActor) -> Result<Self> {
        let mut sessions = hawk_actor.new_sessions_orient().await?;

        // Validate the common state before starting.
        HawkSession::state_check([&sessions[0][LEFT][0], &sessions[0][RIGHT][0]]).await?;

        let (tx, mut rx) = mpsc::channel::<HawkJob>(1);

        // ---- Request Handler ----
        tokio::spawn(async move {
            while let Some(job) = rx.recv().await {
                let job_result = Self::handle_job(&mut hawk_actor, &sessions, job.request).await;

                let health =
                    Self::health_check(&mut hawk_actor, &mut sessions, job_result.is_err()).await;

                let stop = health.is_err();
                let _ = job.return_channel.send(health.and(job_result));

                if stop {
                    tracing::error!("Stopping HawkActor in inconsistent state.");
                    break;
                }
            }

            rx.close();
            while let Some(job) = rx.recv().await {
                let _ = job.return_channel.send(Err(eyre::eyre!("stopping")));
            }
        });

        Ok(Self { job_queue: tx })
    }

    async fn handle_job(
        hawk_actor: &mut HawkActor,
        sessions_orient: &BothOrient<BothEyes<Vec<HawkSession>>>,
        request: HawkRequest,
    ) -> Result<HawkResult> {
        tracing::info!("Processing an Hawk job…");
        let now = Instant::now();

        // Deletions.
        apply_deletions(hawk_actor, &request).await?;

        tracing::info!(
            "Processing an Hawk job with request types: {:?}, reauth targets: {:?}, skip persistence: {:?}, reauth use or rule: {:?}",
            request.batch.request_types,
            request.batch.reauth_target_indices,
            request.batch.skip_persistence,
            request.batch.reauth_use_or_rule,
        );

        let do_search = async |orient| -> Result<_> {
            let sessions = &sessions_orient[orient as usize];
            let search_queries = &request.queries(orient);
            let (luc_ids, request_types) = {
                // The store to find vector ids (same left or right).
                let store = hawk_actor.iris_store[LEFT].read().await;
                (
                    request.luc_ids(&store),
                    request.request_types(&store, orient),
                )
            };

            let intra_results = intra_batch_is_match(sessions, search_queries).await?;

            // Search for nearest neighbors.
            // For both eyes, all requests, and rotations.
            let search_ids = &request.ids;
            let search_params = SearchParams {
                hnsw: hawk_actor.searcher(),
                do_match: true,
            };
            let search_results =
                search::search(sessions, search_queries, search_ids, search_params).await?;

            let match_result = {
                let step1 = matching::BatchStep1::new(&search_results, &luc_ids, request_types);

                // Go fetch the missing vector IDs and calculate their is_match.
                let missing_is_match = calculate_missing_is_match(
                    search_queries,
                    step1.missing_vector_ids(),
                    sessions,
                )
                .await?;

                step1.step2(&missing_is_match, intra_results)
            };

            Ok((search_results, match_result))
        };

        let (search_results, match_result) = {
            let ((search_normal, matches_normal), (_, matches_mirror)) = try_join!(
                do_search(Orientation::Normal),
                do_search(Orientation::Mirror),
            )?;

            (search_normal, matches_normal.step3(matches_mirror))
        };
        let sessions = &sessions_orient[Orientation::Normal as usize];

        hawk_actor
            .update_anon_stats(sessions, &search_results)
            .await?;
        tracing::info!("Updated anonymized statistics.");

        // Reset Updates. Find how to insert the new irises into the graph.
        let resets = search_to_reset(hawk_actor, sessions, &request).await?;

        // Insert into the in memory stores.
        let mutations = Self::handle_mutations(
            hawk_actor,
            sessions,
            search_results,
            &match_result,
            resets,
            &request,
        )
        .await?;

        let results = HawkResult::new(
            request.batch,
            match_result,
            mutations,
            hawk_actor.anonymized_bucket_statistics.clone(),
        );

        metrics::histogram!("job_duration").record(now.elapsed().as_secs_f64());
        metrics::gauge!("db_size").set(hawk_actor.db_size().await as f64);
        let query_count = results.batch.request_ids.len();
        metrics::gauge!("search_queries_left").set(query_count as f64);
        metrics::gauge!("search_queries_right").set(query_count as f64);
        tracing::info!("Finished processing a Hawk job…");
        Ok(results)
    }

    async fn handle_mutations(
        hawk_actor: &mut HawkActor,
        sessions: &BothEyes<Vec<HawkSession>>,
        search_results: BothEyes<VecRequests<VecRots<HawkInsertPlan>>>,
        match_result: &matching::BatchStep3,
        resets: ResetPlan,
        request: &HawkRequest,
    ) -> Result<HawkMutation> {
        use Decision::*;
        let decisions = match_result.decisions();
        let requests_order = &request.batch.requests_order;

        // The vector IDs of reauths and resets, or None for uniqueness insertions.
        let update_ids = requests_order
            .iter()
            .map(|req_index| match req_index {
                RequestIndex::UniqueReauthResetCheck(i) => match decisions[*i] {
                    ReauthUpdate(update_id) => Some(update_id),
                    _ => None,
                },
                RequestIndex::ResetUpdate(i) => Some(resets.vector_ids[*i]),
                RequestIndex::Deletion(_) => None,
            })
            .collect_vec();

        tracing::info!("Updated decisions (reset + reauth): {:?}", update_ids);

        // Store plans for both sides using BothEyes structure
        let mut plans_both_sides: Vec<BothEyes<Option<ConnectPlan>>> =
            vec![[None, None]; requests_order.len()];

        // For both eyes.
        for (side, sessions, search_results, reset_results) in
            izip!(&STORE_IDS, sessions, search_results, resets.search_results)
        {
            let unique_insertions_persistence_skipped = decisions
                .iter()
                .map(|decision| matches!(decision, UniqueInsertSkipped))
                .collect_vec();

            let unique_insertions = decisions
                .iter()
                .map(|decision| matches!(decision, UniqueInsert))
                .collect_vec();

            // The accepted insertions for uniqueness, reauth, and resets.
            // Focus on the insertions and keep only the centered irises.
            tracing::info!(
                "Inserting {} new irises for eye {}",
                search_results.len(),
                side
            );

            tracing::info!(
                "Unique insertions: {}, persistence skipped: {}",
                unique_insertions.len(),
                unique_insertions_persistence_skipped.len()
            );

            let insert_plans = requests_order
                .iter()
                .map(|req_index| match req_index {
                    // If the decision is a mutation, return the insertion plan.
                    RequestIndex::UniqueReauthResetCheck(i) => decisions[*i]
                        .is_mutation()
                        .then(|| search_results[*i].center().clone()),
                    RequestIndex::ResetUpdate(i) => Some(reset_results[*i].center().clone()),
                    RequestIndex::Deletion(_) => None,
                })
                .collect_vec();

            // Insert in memory, and return the plans to update the persistent database.
            let plans = hawk_actor
                .insert(sessions, insert_plans, &update_ids)
                .await?;

            // Store plans for this side
            for (plan, both_sides) in izip!(plans, &mut plans_both_sides) {
                both_sides[*side as usize] = plan;
            }
        }

        // Combine ModificationKey and ConnectPlan into into SingleHawkMutation objects.
        let mut mutations = Vec::new();

        for (req_index, modif_plan) in izip!(requests_order, plans_both_sides) {
            let modification_key = match *req_index {
                RequestIndex::UniqueReauthResetCheck(i) => {
                    // This is a batch request mutation
                    match decisions[i] {
                        UniqueInsert => {
                            let request_id = &request.batch.request_ids[i];
                            Some(ModificationKey::RequestId(request_id.clone()))
                        }
                        ReauthUpdate(vector_id) => {
                            Some(ModificationKey::RequestSerialId(vector_id.serial_id()))
                        }
                        UniqueInsertSkipped | NoMutation => None,
                    }
                }
                RequestIndex::ResetUpdate(i) => {
                    // This is a reset update mutation.
                    if let Some(&vector_id) = resets.vector_ids.get(i) {
                        Some(ModificationKey::RequestSerialId(vector_id.serial_id()))
                    } else {
                        None
                    }
                }
                RequestIndex::Deletion(_) => None,
            };

            mutations.push(SingleHawkMutation {
                plans: modif_plan,
                modification_key,
                request_index: Some(*req_index),
            });
        }

        Ok(HawkMutation(mutations))
    }

    async fn health_check(
        hawk_actor: &mut HawkActor,
        sessions: &mut BothOrient<BothEyes<Vec<HawkSession>>>,
        job_failed: bool,
    ) -> Result<()> {
        if job_failed {
            // There is some error so the sessions may be somehow invalid. Make new ones.
            *sessions = hawk_actor.new_sessions_orient().await?;
        }

        // Validate the common state after processing the requests.
        HawkSession::state_check([&sessions[0][LEFT][0], &sessions[0][RIGHT][0]]).await?;
        Ok(())
    }
}

pub async fn hawk_main(args: HawkArgs) -> Result<HawkHandle> {
    println!("🦅 Starting Hawk node {}", args.party_index);
    let hawk_actor = HawkActor::from_cli(&args).await?;
    HawkHandle::new(hawk_actor).await
}

#[cfg(test)]
pub mod test_utils;

#[cfg(test)]
mod tests {
    use super::*;
    use crate::{
        execution::local::get_free_local_addresses, protocol::shared_iris::GaloisRingSharedIris,
    };
    use aes_prng::AesRng;
    use futures::future::JoinAll;
    use iris_mpc_common::{
        galois_engine::degree4::preprocess_iris_message_shares,
        helpers::smpc_request::UNIQUENESS_MESSAGE_TYPE,
        iris_db::db::IrisDB,
        job::{BatchMetadata, IrisQueryBatchEntries},
    };
    use rand::SeedableRng;
    use std::{ops::Not, time::Duration};
    use tokio::time::sleep;

    #[tokio::test]
    async fn test_hawk_main() -> Result<()> {
        let go = |addresses: Vec<String>, index: usize| {
            async move {
                let args = HawkArgs::parse_from([
                    "hawk_main",
                    "--addresses",
                    &addresses.join(","),
                    "--party-index",
                    &index.to_string(),
                ]);

                // Make the test async.
                sleep(Duration::from_millis(100 * index as u64)).await;

                hawk_main(args).await.unwrap()
            }
        };

        let n_parties = 3;
        let addresses = get_free_local_addresses(n_parties).await?;

        let handles = (0..n_parties)
            .map(|i| go(addresses.clone(), i))
            .map(tokio::spawn)
            .collect::<JoinAll<_>>()
            .await
            .into_iter()
            .collect::<Result<Vec<HawkHandle>, _>>()?;

        // ---- Send requests ----

        let batch_size = 5;
        let iris_rng = &mut AesRng::seed_from_u64(1337);

        // Generate: iris_id -> party -> share
        let irises = IrisDB::new_random_rng(batch_size, iris_rng)
            .db
            .into_iter()
            .map(|iris| {
                (
                    GaloisRingSharedIris::generate_shares_locally(iris_rng, iris.clone()),
                    GaloisRingSharedIris::generate_mirrored_shares_locally(iris_rng, iris),
                )
            })
            .collect_vec();

        // Unzip: party -> iris_id -> (share, share_mirrored)
        let irises = (0..n_parties)
            .map(|party_index| {
                irises
                    .iter()
                    .map(|(iris, iris_mirrored)| {
                        (
                            iris[party_index].clone(),
                            iris_mirrored[party_index].clone(),
                        )
                    })
                    .collect_vec()
            })
            .collect_vec();

        let mut batch_0 = BatchQuery {
            luc_lookback_records: 2,
            ..BatchQuery::default()
        };
        for i in 0..batch_size {
            batch_0.push_matching_request(
                format!("sns_{i}"),
                format!("request_{i}"),
                UNIQUENESS_MESSAGE_TYPE,
                BatchMetadata::default(),
                vec![],
                false,
            );
        }

        let all_results =
            parallelize(izip!(&irises, handles.clone()).map(|(shares, mut handle)| {
                let batch = batch_of_party(&batch_0, shares);
                async move { handle.submit_batch_query(batch).await.await }
            }))
            .await?;

        let result = assert_all_equal(all_results);

        let inserted_indices = (0..batch_size as u32).collect_vec();

        assert_eq!(result.matches, vec![false; batch_size]);
        assert_eq!(result.merged_results, inserted_indices);
        assert_eq!(batch_size, result.request_ids.len());
        assert_eq!(batch_size, result.request_types.len());
        assert_eq!(batch_size, result.metadata.len());
        assert_eq!(batch_size, result.matches_with_skip_persistence.len());
        assert_eq!(result.match_ids, vec![Vec::<u32>::new(); batch_size]);
        assert_eq!(batch_size, result.partial_match_ids_left.len());
        assert_eq!(batch_size, result.partial_match_ids_right.len());
        assert_eq!(batch_size, result.partial_match_counters_left.len());
        assert_eq!(batch_size, result.partial_match_counters_right.len());
        assert_match_ids(&result);
        assert_eq!(batch_size, result.left_iris_requests.code.len());
        assert_eq!(batch_size, result.right_iris_requests.code.len());
        assert!(result.deleted_ids.is_empty());
        assert_eq!(batch_size, result.matched_batch_request_ids.len());
        assert!(result.anonymized_bucket_statistics_left.buckets.is_empty());
        assert!(result.anonymized_bucket_statistics_right.buckets.is_empty());
        assert_eq!(batch_size, result.successful_reauths.len());
        assert!(result.reauth_target_indices.is_empty());
        assert!(result.reauth_or_rule_used.is_empty());
        assert!(result.modifications.is_empty());
        assert_eq!(batch_size, result.actor_data.0.len());

        // --- Reauth ---

        let batch_1 = BatchQuery {
            request_types: vec![REAUTH_MESSAGE_TYPE.to_string(); batch_size],

            // Map the request ID to the inserted index.
            reauth_target_indices: izip!(&batch_0.request_ids, &inserted_indices)
                .map(|(req_id, inserted_index)| (req_id.clone(), *inserted_index))
                .collect(),
            reauth_use_or_rule: batch_0
                .request_ids
                .iter()
                .map(|req_id| (req_id.clone(), false))
                .collect(),

            ..batch_0.clone()
        };

        let failed_request_i = 1;
        let all_results = parallelize((0..n_parties).map(|party_i| {
            // Mess with the shares to make one request fail.
            let mut shares = irises[party_i].clone();
            shares[failed_request_i].0 = GaloisRingSharedIris::dummy_for_party(party_i);

            let batch = batch_of_party(&batch_1, &shares);
            let mut handle = handles[party_i].clone();
            async move { handle.submit_batch_query(batch).await.await }
        }))
        .await?;

        let result = assert_all_equal(all_results);
        assert_eq!(
            result.successful_reauths,
            (0..batch_size).map(|i| i != failed_request_i).collect_vec()
        );

        // --- Rejected Uniqueness ---

        let batch_2 = batch_0;

        let all_results = parallelize((0..n_parties).map(|party_i| {
            let batch = batch_of_party(&batch_2, &irises[party_i]);
            let mut handle = handles[party_i].clone();
            async move { handle.submit_batch_query(batch).await.await }
        }))
        .await?;
        let result = assert_all_equal(all_results);

        assert_eq!(
            result.match_ids.iter().map(|ids| ids[0]).collect_vec(),
            inserted_indices,
        );
        assert_eq!(result.merged_results, inserted_indices);
        assert_eq!(result.matches, vec![true; batch_size]);
        assert_match_ids(&result);

        Ok(())
    }

    /// Prepare shares in the same format as `receive_batch()`.
    fn receive_batch_shares(
        shares_with_mirror: &[(GaloisRingSharedIris, GaloisRingSharedIris)],
    ) -> [IrisQueryBatchEntries; 4] {
        let mut out = [(); 4].map(|_| IrisQueryBatchEntries::default());
        for (share, mirrored_share) in shares_with_mirror.iter().cloned() {
            let one = preprocess_iris_message_shares(
                share.code,
                share.mask,
                mirrored_share.code,
                mirrored_share.mask,
            )
            .unwrap();
            out[0].code.push(one.code);
            out[0].mask.push(one.mask);
            out[1].code.extend(one.code_rotated);
            out[1].mask.extend(one.mask_rotated);
            out[2].code.extend(one.code_interpolated.clone());
            out[2].mask.extend(one.mask_interpolated.clone());
            out[3].code.extend(one.code_mirrored);
            out[3].mask.extend(one.mask_mirrored);
        }
        out
    }

    // Prepare a batch for a particular party, setting their shares.
    pub fn batch_of_party(
        batch: &BatchQuery,
        shares_with_mirror: &[(GaloisRingSharedIris, GaloisRingSharedIris)],
    ) -> BatchQuery {
        // TODO: different test irises for each eye.

        let [left_iris_requests, left_iris_rotated_requests, left_iris_interpolated_requests, left_mirrored_iris_interpolated_requests] =
            receive_batch_shares(shares_with_mirror);
        let [right_iris_requests, right_iris_rotated_requests, right_iris_interpolated_requests, right_mirrored_iris_interpolated_requests] =
            receive_batch_shares(shares_with_mirror);

        BatchQuery {
            // Iris shares.
            left_iris_requests,
            right_iris_requests,
            // All rotations.
            left_iris_rotated_requests,
            right_iris_rotated_requests,
            // All rotations, preprocessed.
            left_iris_interpolated_requests,
            right_iris_interpolated_requests,
            // All rotations, preprocessed, mirrored.
            left_mirrored_iris_interpolated_requests,
            right_mirrored_iris_interpolated_requests,
            // Details common to all parties.
            ..batch.clone()
        }
    }

    fn assert_all_equal(mut all_results: Vec<ServerJobResult>) -> ServerJobResult {
        // Ignore the actual secret shares because they are different for each party.
        for i in 1..all_results.len() {
            all_results[i].left_iris_requests = all_results[0].left_iris_requests.clone();
            all_results[i].right_iris_requests = all_results[0].right_iris_requests.clone();

            assert_eq!(
                all_results[i].reset_update_shares.len(),
                all_results[0].reset_update_shares.len(),
                "All parties must agree on the reset update shares"
            );
            all_results[i].reset_update_shares = all_results[0].reset_update_shares.clone();
        }

        for i in 0..all_results.len() {
            // Same for specific fields of the bucket statistics.
            // TODO: specific assertions for the bucket statistics results
            let first = all_results[0].anonymized_bucket_statistics_left.clone();
            let other = &mut all_results[i];
            for other in [
                &mut other.anonymized_bucket_statistics_left,
                &mut other.anonymized_bucket_statistics_right,
                &mut other.anonymized_bucket_statistics_left_mirror,
                &mut other.anonymized_bucket_statistics_right_mirror,
            ] {
                other.party_id = first.party_id;
                other.start_time_utc_timestamp = first.start_time_utc_timestamp;
                other.end_time_utc_timestamp = first.end_time_utc_timestamp;
                other.next_start_time_utc_timestamp = first.next_start_time_utc_timestamp;
            }
        }

        assert!(
            all_results.iter().all_equal(),
            "All parties must agree on the results"
        );
        all_results[0].clone()
    }

    fn assert_match_ids(results: &ServerJobResult) {
        for (is_match, matches_both, matches_left, matches_right, count_left, count_right) in izip!(
            &results.matches,
            &results.match_ids,
            &results.partial_match_ids_left,
            &results.partial_match_ids_right,
            &results.partial_match_counters_left,
            &results.partial_match_counters_right,
        ) {
            assert_eq!(
                *is_match,
                matches_both.is_empty().not(),
                "Matches must have some matched IDs"
            );
            assert!(
                matches_both
                    .iter()
                    .all(|id| matches_left.contains(id) && matches_right.contains(id)),
                "Matched IDs must be repeated in left and rights lists"
            );
            assert!(
                matches_left.len() <= *count_left,
                "Partial counts must be consistent"
            );
            assert!(
                matches_right.len() <= *count_right,
                "Partial counts must be consistent"
            );
        }
    }
}

#[cfg(test)]
#[cfg(feature = "db_dependent")]
mod tests_db {
    use super::*;
    use crate::hnsw::{
        graph::{graph_store::test_utils::TestGraphPg, neighborhood::SortedEdgeIds},
        searcher::ConnectPlanLayerV,
    };
    type ConnectPlanLayer = ConnectPlanLayerV<Aby3Store>;

    #[tokio::test]
    async fn test_graph_load() -> Result<()> {
        // The test data is a sequence of mutations on the graph.
        let vectors = (0..5).map(VectorId::from_0_index).collect_vec();

        let make_plans = |side| {
            let side = side as usize; // Make some difference between sides.

            vectors
                .iter()
                .enumerate()
                .map(|(i, vector)| ConnectPlan {
                    inserted_vector: *vector,
                    layers: vec![ConnectPlanLayer {
                        neighbors: SortedEdgeIds::from_ascending_vec(vec![vectors[side]]),
                        nb_links: vec![SortedEdgeIds::from_ascending_vec(vec![*vector])],
                    }],
                    set_ep: i == side,
                })
                .map(Some)
                .collect_vec()
        };

        // Populate the SQL store with test data.
        let graph_store = TestGraphPg::<Aby3Store>::new().await.unwrap();
        {
            let plans_left = make_plans(StoreId::Left);
            let plans_right = make_plans(StoreId::Right);

            let mutations = plans_left
                .into_iter()
                .zip(plans_right.into_iter())
                .map(|(left_plan, right_plan)| SingleHawkMutation {
                    plans: [left_plan, right_plan],
                    modification_key: None,
                    request_index: None,
                })
                .collect();

            let mutation = HawkMutation(mutations);
            let mut graph_tx = graph_store.tx().await?;
            mutation.persist(&mut graph_tx).await?;
            graph_tx.tx.commit().await?;
        }

        // Start an actor and load the graph from SQL to memory.
        let args = HawkArgs {
            party_index: 0,
            addresses: vec!["0.0.0.0:1234".to_string()],
            request_parallelism: 4,
            connection_parallelism: 2,
            hnsw_param_ef_constr: 320,
            hnsw_param_M: 256,
            hnsw_param_ef_search: 256,
            hnsw_prf_key: None,
            match_distances_buffer_size: 64,
            n_buckets: 10,
            disable_persistence: false,
            tls: None,
        };
        let mut hawk_actor = HawkActor::from_cli(&args).await?;
        let (_, graph_loader) = hawk_actor.as_iris_loader().await;
        graph_loader.load_graph_store(&graph_store, 2).await?;

        // Check the loaded graph.
        for (side, graph) in izip!(STORE_IDS, &hawk_actor.graph_store) {
            let side = side as usize; // Find some difference between sides.

            let ep = graph.read().await.get_entry_point().await;
            let expected_ep = vectors[side];
            assert_eq!(ep, Some((expected_ep, 0)), "Entry point is set");

            let links = graph.read().await.get_links(&vectors[2], 0).await;
            assert_eq!(
                links.0,
                vec![expected_ep],
                "vec_2 connects to the entry point"
            );
        }

        graph_store.cleanup().await.unwrap();
        Ok(())
    }
}

#[cfg(test)]
mod hawk_mutation_tests {
    use super::*;
    use crate::hnsw::{graph::neighborhood::SortedEdgeIds, searcher::ConnectPlanLayerV};
    use iris_mpc_common::helpers::sync::ModificationKey;

    type ConnectPlanLayer = ConnectPlanLayerV<Aby3Store>;

    fn create_test_connect_plan(vector_id: VectorId) -> ConnectPlan {
        ConnectPlan {
            inserted_vector: vector_id,
            layers: vec![ConnectPlanLayer {
                neighbors: SortedEdgeIds::from_ascending_vec(vec![vector_id]),
                nb_links: vec![SortedEdgeIds::from_ascending_vec(vec![vector_id])],
            }],
            set_ep: false,
        }
    }

    #[test]
    fn test_get_serialized_mutation_by_key() {
        let request_id = "test-request-456".to_string();
        let modification_key = ModificationKey::RequestId(request_id.clone());

        let mutation = SingleHawkMutation {
            plans: [
                Some(create_test_connect_plan(VectorId::from_serial_id(1))),
                None,
            ],
            modification_key: Some(modification_key.clone()),
            request_index: Some(RequestIndex::UniqueReauthResetCheck(0)),
        };

        let hawk_mutation = HawkMutation(vec![mutation.clone()]);

        // Test successful serialization
        let result = hawk_mutation.get_serialized_mutation_by_key(&modification_key);
        assert!(result.is_some());

        let serialized = result.unwrap();
        assert!(!serialized.is_empty());

        // Verify we can deserialize it back
        let deserialized: SingleHawkMutation = bincode::deserialize(&serialized).unwrap();
        // Note: modification_key is skipped during serialization, so we only compare plans
        assert_eq!(deserialized.plans, mutation.plans);

        // Test failed lookup
        let wrong_key = ModificationKey::RequestId("wrong-request".to_string());
        let result = hawk_mutation.get_serialized_mutation_by_key(&wrong_key);
        assert!(result.is_none());
    }

    #[test]
    fn test_multiple_mutations_serialized_lookup() {
        let request_id1 = "request-1".to_string();
        let request_id2 = "request-2".to_string();
        let serial_id = 100u32;

        let key1 = ModificationKey::RequestId(request_id1.clone());
        let key2 = ModificationKey::RequestId(request_id2.clone());
        let key3 = ModificationKey::RequestSerialId(serial_id);

        let index1 = RequestIndex::UniqueReauthResetCheck(0);
        let index2 = RequestIndex::UniqueReauthResetCheck(1);
        let index3 = RequestIndex::ResetUpdate(0);
        let index_wrong = RequestIndex::ResetUpdate(1);

        let mutation1 = SingleHawkMutation {
            plans: [
                Some(create_test_connect_plan(VectorId::from_serial_id(1))),
                None,
            ],
            modification_key: Some(key1.clone()),
            request_index: Some(index1),
        };

        let mutation2 = SingleHawkMutation {
            plans: [
                None,
                Some(create_test_connect_plan(VectorId::from_serial_id(2))),
            ],
            modification_key: Some(key2.clone()),
            request_index: Some(index2),
        };

        let mutation3 = SingleHawkMutation {
            plans: [
                Some(create_test_connect_plan(VectorId::from_serial_id(3))),
                Some(create_test_connect_plan(VectorId::from_serial_id(3))),
            ],
            modification_key: Some(key3.clone()),
            request_index: Some(index3),
        };

        let hawk_mutation = HawkMutation(vec![
            mutation1.clone(),
            mutation2.clone(),
            mutation3.clone(),
        ]);

        // Test all serialized lookups work correctly
        assert!(hawk_mutation
            .get_serialized_mutation_by_key(&key1)
            .is_some());
        assert!(hawk_mutation
            .get_serialized_mutation_by_key(&key2)
            .is_some());
        assert!(hawk_mutation
            .get_serialized_mutation_by_key(&key3)
            .is_some());

        assert_eq!(hawk_mutation.get_by_request_index(index1), Some(&mutation1));
        assert_eq!(hawk_mutation.get_by_request_index(index2), Some(&mutation2));
        assert_eq!(hawk_mutation.get_by_request_index(index3), Some(&mutation3));

        // Test non-existent key
        let wrong_key = ModificationKey::RequestId("non-existent".to_string());
        assert!(hawk_mutation
            .get_serialized_mutation_by_key(&wrong_key)
            .is_none());

        assert!(hawk_mutation.get_by_request_index(index_wrong).is_none());
    }

    #[test]
    fn test_mutation_without_modification_key() {
        let mutation_with_key = SingleHawkMutation {
            plans: [
                Some(create_test_connect_plan(VectorId::from_serial_id(1))),
                None,
            ],
            modification_key: Some(ModificationKey::RequestId("test".to_string())),
            request_index: Some(RequestIndex::UniqueReauthResetCheck(0)),
        };

        let mutation_without_key = SingleHawkMutation {
            plans: [
                None,
                Some(create_test_connect_plan(VectorId::from_serial_id(2))),
            ],
            modification_key: None,
            request_index: None,
        };

        let hawk_mutation = HawkMutation(vec![mutation_with_key.clone(), mutation_without_key]);

        // Should find the serialized mutation with key
        let key = ModificationKey::RequestId("test".to_string());
        assert!(hawk_mutation.get_serialized_mutation_by_key(&key).is_some());

        // Should not find mutations without keys
        let other_key = ModificationKey::RequestSerialId(123);
        assert!(hawk_mutation
            .get_serialized_mutation_by_key(&other_key)
            .is_none());
    }

    #[test]
    fn test_single_hawk_mutation_serialization() {
        let mutation = SingleHawkMutation {
            plans: [
                Some(create_test_connect_plan(VectorId::from_serial_id(1))),
                None,
            ],
            modification_key: Some(ModificationKey::RequestId("test".to_string())),
            request_index: Some(RequestIndex::UniqueReauthResetCheck(0)),
        };

        // Test serialization
        let serialized = mutation.serialize().unwrap();
        assert!(!serialized.is_empty());

        // Test deserialization
        let deserialized: SingleHawkMutation = bincode::deserialize(&serialized).unwrap();

        // modification_key is skipped during serialization, so it should be None
        assert_eq!(deserialized.plans, mutation.plans);
        assert_eq!(deserialized.modification_key, None);
    }
}<|MERGE_RESOLUTION|>--- conflicted
+++ resolved
@@ -533,13 +533,12 @@
             .collect_vec()
     }
 
-<<<<<<< HEAD
-    fn cache_distances(&mut self, side: usize, search_results: &[VecRots<InsertPlan>]) {
+    fn cache_distances(&mut self, side: usize, search_results: &[VecRots<HawkInsertPlan>]) {
         // maps query_id and db_id to a vector of distances.
         let mut distances_with_ids: HashMap<(u32, u32), Vec<DistanceShare<u32>>> = HashMap::new();
         for (query_idx, vec_rots) in search_results.iter().enumerate() {
             for insert_plan in vec_rots.iter() {
-                let last_layer_insert_plan = match insert_plan.links.first() {
+                let last_layer_insert_plan = match insert_plan.plan.links.first() {
                     Some(neighbors) => neighbors,
                     None => continue,
                 };
@@ -557,24 +556,6 @@
             }
         }
 
-=======
-    fn cache_distances(&mut self, side: usize, search_results: &[VecRots<HawkInsertPlan>]) {
-        let distances = search_results
-            .iter() // All requests.
-            .flat_map(|rots| rots.iter()) // All rotations.
-            .flat_map(|plan| {
-                plan.plan
-                    .links
-                    .first()
-                    .into_iter()
-                    .flat_map(move |neighbors| {
-                        neighbors
-                            .iter()
-                            .take(plan.match_count)
-                            .map(|(_, distance)| distance.clone())
-                    })
-            });
->>>>>>> 43121b32
         tracing::info!(
             "Keeping distances for eye {side} out of {} search results. Cache size: {}/{}",
             search_results.len(),
