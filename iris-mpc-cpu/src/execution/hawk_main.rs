--- conflicted
+++ resolved
@@ -735,24 +735,7 @@
         // ---- Request Handler ----
         tokio::spawn(async move {
             while let Some(job) = rx.recv().await {
-<<<<<<< HEAD
-                tracing::debug!("Processing an Hawk job…");
-=======
                 tracing::info!("Processing an Hawk job…");
-                let mut both_insert_plans = [vec![], vec![]];
-
-                // For both eyes.
-                for (sessions, iris_shares, insert_plans) in izip!(
-                    &sessions,
-                    job.request.shares_to_search(),
-                    &mut both_insert_plans
-                ) {
-                    // Search for nearest neighbors.
-                    *insert_plans = hawk_actor
-                        .search_to_insert(sessions, iris_shares.clone())
-                        .await
-                        .unwrap();
->>>>>>> aac068ff
 
                 let search_queries: &BothEyes<VecRequests<VecRots<QueryRef>>> =
                     job.request.search_queries();
