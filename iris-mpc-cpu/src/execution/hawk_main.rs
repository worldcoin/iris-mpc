--- conflicted
+++ resolved
@@ -77,11 +77,7 @@
     graph_store: BothEyes<GraphRef>,
 
     // ---- My network setup ----
-<<<<<<< HEAD
-    networking:   GrpcHandle,
-=======
-    networking: GrpcNetworking,
->>>>>>> b6ed6033
+    networking: GrpcHandle,
     own_identity: Identity,
     party_id: usize,
 }
