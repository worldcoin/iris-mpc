--- conflicted
+++ resolved
@@ -10,12 +10,7 @@
     },
     hawkers::{
         aby3::aby3_store::{
-<<<<<<< HEAD
-            Aby3DistanceRef, Aby3Query, Aby3SharedIrises, Aby3SharedIrisesRef, Aby3Store,
-            Aby3VectorRef,
-=======
             Aby3Query, Aby3SharedIrises, Aby3SharedIrisesRef, Aby3Store, Aby3VectorRef, DistanceFn,
->>>>>>> ab98b57a
         },
         shared_irises::SharedIrises,
     },
