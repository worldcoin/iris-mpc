use super::player::Identity;
pub use crate::hawkers::aby3::aby3_store::VectorId;
use crate::{
    execution::{
        local::generate_local_identities,
        player::{Role, RoleAssignment},
        session::{NetworkSession, Session, SessionId},
    },
    hawkers::aby3::aby3_store::{
        Aby3Store, Query, QueryRef, SharedIrises, SharedIrisesMut, SharedIrisesRef,
    },
    hnsw::{
        graph::{graph_store, neighborhood::SortedNeighborhoodV},
        searcher::ConnectPlanV,
        GraphMem, HnswSearcher, VectorStore,
    },
    network::grpc::{GrpcConfig, GrpcHandle, GrpcNetworking},
    proto_generated::party_node::party_node_server::PartyNodeServer,
    protocol::{
        ops::{setup_replicated_prf, setup_shared_rng},
        shared_iris::GaloisRingSharedIris,
    },
};
use clap::Parser;
use eyre::Result;
use futures::try_join;
use intra_batch::intra_batch_is_match;
use iris_mpc_common::helpers::statistics::BucketStatistics;
use iris_mpc_common::job::Eye;
use iris_mpc_common::{
    helpers::inmemory_store::InMemoryStore,
    job::{BatchQuery, JobSubmissionHandle},
    ROTATIONS,
};
use itertools::{izip, Itertools};
use rand::{thread_rng, Rng, RngCore, SeedableRng};
use rand_chacha::ChaCha8Rng;
use scheduler::parallelize;
use siphasher::sip::SipHasher13;
use std::{
    collections::HashMap,
<<<<<<< HEAD
    f32::consts::E,
    future::Future,
=======
>>>>>>> 86f348fc
    hash::{Hash, Hasher},
    net::{IpAddr, Ipv4Addr, Ipv6Addr, SocketAddr},
    ops::{Deref, Not},
    sync::Arc,
    time::{Duration, Instant},
    vec,
};
use tokio::{
    sync::{mpsc, oneshot, RwLock, RwLockWriteGuard},
    task::JoinSet,
};
use tonic::transport::Server;

pub type GraphStore = graph_store::GraphPg<Aby3Store>;
pub type GraphTx<'a> = graph_store::GraphTx<'a, Aby3Store>;

mod intra_batch;
mod is_match_batch;
mod matching;
mod rot;
mod scheduler;
mod search;
pub mod state_check;
use crate::protocol::ops::{
    compare_threshold_buckets, open_ring, translate_threshold_a, MATCH_THRESHOLD_RATIO,
};
use crate::shares::share::DistanceShare;
use is_match_batch::calculate_missing_is_match;
use rot::VecRots;

#[derive(Clone, Parser)]
pub struct HawkArgs {
    #[clap(short, long)]
    pub party_index: usize,

    #[clap(short, long, value_delimiter = ',')]
    pub addresses: Vec<String>,

    #[clap(short, long, default_value_t = 2)]
    pub request_parallelism: usize,

    #[clap(long, default_value_t = 2)]
    pub connection_parallelism: usize,

    #[clap(long)]
    pub hnsw_prng_seed: Option<u64>,

    #[clap(long, default_value_t = false)]
    pub disable_persistence: bool,

    #[clap(long, default_value_t = 64)]
    pub match_distances_buffer_size: usize,

    #[clap(long, default_value_t = 10)]
    pub n_buckets: usize,
}

/// HawkActor manages the state of the HNSW database and connections to other
/// MPC nodes.
pub struct HawkActor {
    args: HawkArgs,

    // ---- Shared setup ----
    search_params: Arc<HnswSearcher>,
    role_assignments: Arc<HashMap<Role, Identity>>,
    consensus: Consensus,

    // ---- My state ----
    // TODO: Persistence.
    db_size: usize,
    iris_store: BothEyes<SharedIrisesRef>,
    graph_store: BothEyes<GraphRef>,
    anonymized_bucket_statistics: BothEyes<BucketStatistics>,
    distances_cache: BothEyes<Vec<DistanceShare<u32>>>,

    // ---- My network setup ----
    networking: GrpcHandle,
    party_id: usize,
}

#[derive(Clone, Copy, Debug, Hash)]
pub enum StoreId {
    Left = 0,
    Right = 1,
}
const LEFT: usize = 0;
const RIGHT: usize = 1;
pub const STORE_IDS: BothEyes<StoreId> = [StoreId::Left, StoreId::Right];

impl std::fmt::Display for StoreId {
    fn fmt(&self, f: &mut std::fmt::Formatter) -> std::fmt::Result {
        match self {
            StoreId::Left => {
                write!(f, "Left")
            }
            StoreId::Right => {
                write!(f, "Right")
            }
        }
    }
}

/// BothEyes is an alias for types that apply to both left and right eyes.
pub type BothEyes<T> = [T; 2];
/// VecRequests are lists of things for each request of a batch.
type VecRequests<T> = Vec<T>;
type VecBuckets = Vec<u32>;
/// VecEdges are lists of things for each neighbor of a vector (graph edges).
type VecEdges<T> = Vec<T>;
/// MapEdges are maps from neighbor IDs to something.
type MapEdges<T> = HashMap<VectorId, T>;

type GraphRef = Arc<RwLock<GraphMem<Aby3Store>>>;
pub type GraphMut<'a> = RwLockWriteGuard<'a, GraphMem<Aby3Store>>;

/// HawkSession is a unit of parallelism when operating on the HawkActor.
pub struct HawkSession {
    aby3_store: Aby3Store,
    graph_store: GraphRef,
    shared_rng: Box<dyn RngCore + Send + Sync>,
}

type HawkSessionRef = Arc<RwLock<HawkSession>>;

pub type SearchResult = (
    <Aby3Store as VectorStore>::VectorRef,
    <Aby3Store as VectorStore>::DistanceRef,
);

/// InsertPlan specifies where a query may be inserted into the HNSW graph.
/// That is lists of neighbors for each layer.
pub type InsertPlan = InsertPlanV<Aby3Store>;

/// ConnectPlan specifies how to connect a new node to the HNSW graph.
/// This includes the updates to the neighbors' own neighbor lists, including
/// bilateral edges.
pub type ConnectPlan = ConnectPlanV<Aby3Store>;

#[derive(Debug)]
pub struct InsertPlanV<V: VectorStore> {
    query: V::QueryRef,
    links: Vec<SortedNeighborhoodV<V>>,
    match_count: usize,
    set_ep: bool,
}

impl<V: VectorStore> InsertPlanV<V> {
    pub fn match_ids(&self) -> Vec<V::VectorRef> {
        self.links
            .iter()
            .take(1)
            .flat_map(|bottom_layer| bottom_layer.iter())
            .take(self.match_count)
            .map(|(id, _)| id.clone())
            .collect_vec()
    }
}

impl HawkActor {
    pub async fn from_cli(args: &HawkArgs) -> Result<Self> {
        Self::from_cli_with_graph_and_store(
            args,
            [(); 2].map(|_| GraphMem::<Aby3Store>::new()),
            [(); 2].map(|_| SharedIrises::default()),
        )
        .await
    }

    pub async fn from_cli_with_graph_and_store(
        args: &HawkArgs,
        graph: BothEyes<GraphMem<Aby3Store>>,
        iris_store: BothEyes<SharedIrises>,
    ) -> Result<Self> {
        let search_params = Arc::new(HnswSearcher::default());

        let identities = generate_local_identities();

        let role_assignments: RoleAssignment = identities
            .iter()
            .enumerate()
            .map(|(index, id)| (Role::new(index), id.clone()))
            .collect();

        let my_index = args.party_index;
        let my_identity = identities[my_index].clone();
        let my_address = &args.addresses[my_index];

        let grpc_config = GrpcConfig {
            timeout_duration: Duration::from_secs(10),
            connection_parallelism: args.connection_parallelism,
        };

        let networking = GrpcNetworking::new(my_identity.clone(), grpc_config);
        let networking = GrpcHandle::new(networking).await?;

        // Start server.
        {
            let player = networking.clone();
            let socket = to_inaddr_any(my_address.parse().unwrap());
            tracing::info!("Starting Hawk server on {}", socket);
            tokio::spawn(async move {
                Server::builder()
                    .add_service(PartyNodeServer::new(player))
                    .serve(socket)
                    .await
                    .unwrap();
            });
        }

        // Connect to other players.
        izip!(&identities, &args.addresses)
            .filter(|(_, address)| address != &my_address)
            .map(|(identity, address)| {
                let player = networking.clone();
                let identity = identity.clone();
                let url = format!("http://{}", address);
                async move {
                    tracing::info!("Connecting to {}…", url);
                    player.connect_to_party(identity, &url).await?;
                    tracing::info!("_connected to {}!", url);
                    Ok(())
                }
            })
            .collect::<JoinSet<_>>()
            .join_all()
            .await
            .into_iter()
            .collect::<Result<()>>()?;

        let graph_store = graph.map(GraphMem::to_arc);
        let iris_store = iris_store.map(SharedIrises::to_arc);

        let bucket_statistics_left = BucketStatistics::new(
            args.match_distances_buffer_size,
            args.n_buckets,
            my_index,
            Eye::Left,
        );
        let bucket_statistics_right = BucketStatistics::new(
            args.match_distances_buffer_size,
            args.n_buckets,
            my_index,
            Eye::Right,
        );

        Ok(HawkActor {
            args: args.clone(),
            search_params,
            db_size: 0,
            iris_store,
            graph_store,
            anonymized_bucket_statistics: [bucket_statistics_left, bucket_statistics_right],
            distances_cache: [vec![], vec![]],
            role_assignments: Arc::new(role_assignments),
            consensus: Consensus::default(),
            networking,
            party_id: my_index,
        })
    }

    fn iris_store(&self, store_id: StoreId) -> SharedIrisesRef {
        self.iris_store[store_id as usize].clone()
    }

    fn graph_store(&self, store_id: StoreId) -> GraphRef {
        self.graph_store[store_id as usize].clone()
    }

    pub async fn new_sessions(&mut self) -> Result<BothEyes<Vec<HawkSessionRef>>> {
        let (l, r) = try_join!(
            self.new_sessions_side(self.args.request_parallelism, StoreId::Left),
            self.new_sessions_side(self.args.request_parallelism, StoreId::Right),
        )?;
        tracing::debug!("Created {} MPC sessions.", self.args.request_parallelism);
        Ok([l, r])
    }

    fn new_sessions_side(
        &mut self,
        count: usize,
        store_id: StoreId,
    ) -> impl Future<Output = Result<Vec<HawkSessionRef>>> {
        let tasks = (0..count)
            .map(|_| {
                let session_id = self.consensus.next_session_id();
                self.create_session(store_id, session_id)
            })
            .collect_vec();
        parallelize(tasks.into_iter())
    }

    fn create_session(
        &self,
        store_id: StoreId,
        session_id: SessionId,
    ) -> impl Future<Output = Result<HawkSessionRef>> {
        let networking = self.networking.clone();
        let role_assignments = self.role_assignments.clone();
        let storage = self.iris_store(store_id);
        let graph_store = self.graph_store(store_id);
        let party_id = self.party_id;
        let hnsw_prng_seed = self.args.hnsw_prng_seed;

        async move {
            let grpc_session = networking.create_session(session_id).await?;

            let mut network_session = NetworkSession {
                session_id,
                role_assignments,
                networking: Box::new(grpc_session),
                own_role: Role::new(party_id),
            };

            let my_session_seed = thread_rng().gen();
            let prf = setup_replicated_prf(&mut network_session, my_session_seed).await?;

            // PRNG seed is either statically injected via configuration in TEST environments or
            // mutually derived with other MPC parties in PROD environments.
            let shared_rng: Box<dyn RngCore + Send + Sync> = if let Some(base_seed) = hnsw_prng_seed
            {
                let rng = session_seeded_rng(base_seed, store_id, session_id);
                Box::new(rng)
            } else {
                let my_rng_seed = thread_rng().gen();
                let rng = setup_shared_rng(&mut network_session, my_rng_seed).await?;
                Box::new(rng)
            };

            let hawk_session = HawkSession {
                aby3_store: Aby3Store {
                    session: Session {
                        network_session,
                        prf,
                    },
                    storage,
                },
                graph_store,
                shared_rng,
            };

            Ok(Arc::new(RwLock::new(hawk_session)))
        }
    }

    pub async fn insert(
        &mut self,
        sessions: &[HawkSessionRef],
        plans: Vec<InsertPlan>,
    ) -> Result<Vec<ConnectPlan>> {
        let insert_plans = join_plans(plans);
        let mut connect_plans = vec![];
        for plan in insert_plans {
            // Parallel insertions are not supported, so only one session is needed.
            let mut session = sessions[0].write().await;
            let cp = self.insert_one(&mut session, plan).await?;
            connect_plans.push(cp);
        }
        Ok(connect_plans)
    }

    async fn insert_one(
        &mut self,
        session: &mut HawkSession,
        insert_plan: InsertPlan,
    ) -> Result<ConnectPlan> {
        let inserted = session.aby3_store.storage.insert(&insert_plan.query).await;
        let mut graph_store = session.graph_store.write().await;

        let connect_plan = self
            .search_params
            .insert_prepare(
                &mut session.aby3_store,
                graph_store.deref(),
                inserted,
                insert_plan.links,
                insert_plan.set_ep,
            )
            .await?;

        graph_store.insert_apply(connect_plan.clone()).await;

        Ok(connect_plan)
    }

    async fn update_anon_stats(
        &mut self,
        session: &HawkSessionRef,
        search_results: &BothEyes<VecRequests<VecRots<InsertPlan>>>,
    ) -> Result<()> {
        let mut session = session.write().await;

        for side in [LEFT, RIGHT] {
            self.cache_distances(side, &search_results[side]);

            self.fill_anonymized_statistics_buckets(&mut session.aby3_store.session, side)
                .await?;
        }
        Ok(())
    }

    fn calculate_threshold_a(n_buckets: usize) -> Vec<u32> {
        (1..=n_buckets)
            .map(|x: usize| {
                translate_threshold_a(MATCH_THRESHOLD_RATIO / (n_buckets as f64) * (x as f64))
            })
            .collect::<Vec<_>>()
    }

    fn cache_distances(&mut self, side: usize, search_results: &[VecRots<InsertPlan>]) {
<<<<<<< HEAD
        let mut neighbors: Vec<&SortedNeighborhoodV<Aby3Store>> = vec![];
        for result in search_results {
            let n = result
                .iter()
                .flat_map(|plan| plan.links.iter())
                .collect_vec();
            neighbors.extend(n);
        }

        for neighbor in neighbors.iter() {
            let distances = neighbor.distances_cloned();
            self.distances_cache[side].extend(distances);
        }
=======
        let distances = search_results
            .iter() // All requests.
            .flat_map(|rots| rots.iter()) // All rotations.
            .flat_map(|plan| plan.links.first()) // Bottom layer.
            .flat_map(|neighbors| neighbors.iter()) // Nearest neighbors.
            .map(|(_, distance)| distance.clone());

        self.distances_cache[side].extend(distances);
>>>>>>> 86f348fc
    }

    async fn compute_buckets(&self, session: &mut Session, side: usize) -> Result<VecBuckets> {
        let translated_thresholds = Self::calculate_threshold_a(self.args.n_buckets);
        let bucket_result_shares = compare_threshold_buckets(
            session,
            translated_thresholds.as_slice(),
            self.distances_cache[side].as_slice(),
        )
        .await?;

        let buckets = open_ring(session, &bucket_result_shares).await?;
        Ok(buckets)
    }

    async fn fill_anonymized_statistics_buckets(
        &mut self,
        session: &mut Session,
        side: usize,
    ) -> Result<()> {
        if self.distances_cache[side].len() > self.args.match_distances_buffer_size {
            tracing::info!(
                "Gathered enough distances for eye {side}: {}, filling anonymized stats buckets",
                self.distances_cache[side].len()
            );
            let buckets = self.compute_buckets(session, side).await?;
            self.anonymized_bucket_statistics[side].fill_buckets(
                &buckets,
                MATCH_THRESHOLD_RATIO,
                self.anonymized_bucket_statistics[side].next_start_time_utc_timestamp,
            );
            self.distances_cache[side].clear();
        }
        Ok(())
    }

    /// Borrow the in-memory iris and graph stores to modify them.
    pub async fn as_iris_loader(&mut self) -> (IrisLoader, GraphLoader) {
        (
            IrisLoader {
                party_id: self.party_id,
                db_size: &mut self.db_size,
                irises: [
                    self.iris_store[0].write().await,
                    self.iris_store[1].write().await,
                ],
            },
            GraphLoader([
                self.graph_store[0].write().await,
                self.graph_store[1].write().await,
            ]),
        )
    }
}

pub fn session_seeded_rng(base_seed: u64, store_id: StoreId, session_id: SessionId) -> ChaCha8Rng {
    let mut hasher = SipHasher13::new();
    (base_seed, store_id, session_id).hash(&mut hasher);
    let seed = hasher.finish();
    ChaCha8Rng::seed_from_u64(seed)
}

pub struct IrisLoader<'a> {
    party_id: usize,
    db_size: &'a mut usize,
    irises: BothEyes<SharedIrisesMut<'a>>,
}

#[allow(clippy::needless_lifetimes)]
impl<'a> InMemoryStore for IrisLoader<'a> {
    fn load_single_record_from_db(
        &mut self,
        _index: usize, // TODO: Map.
        vector_id: VectorId,
        left_code: &[u16],
        left_mask: &[u16],
        right_code: &[u16],
        right_mask: &[u16],
    ) {
        for (side, code, mask) in izip!(
            &mut self.irises,
            [left_code, right_code],
            [left_mask, right_mask]
        ) {
            let iris = GaloisRingSharedIris::try_from_buffers(self.party_id, code, mask)
                .expect("Wrong code or mask size");
            side.insert(vector_id, iris);
        }
    }

    fn increment_db_size(&mut self, _index: usize) {
        *self.db_size += 1;
    }

    fn reserve(&mut self, additional: usize) {
        for side in &mut self.irises {
            side.reserve(additional);
        }
    }

    fn current_db_sizes(&self) -> impl std::fmt::Debug {
        *self.db_size
    }

    fn fake_db(&mut self, size: usize) {
        *self.db_size = size;
        let iris = Arc::new(GaloisRingSharedIris::default_for_party(self.party_id));
        for side in &mut self.irises {
            for i in 0..size {
                side.insert(VectorId::from_serial_id(i as u32), iris.clone());
            }
        }
    }
}

pub struct GraphLoader<'a>(BothEyes<GraphMut<'a>>);

#[allow(clippy::needless_lifetimes)]
impl<'a> GraphLoader<'a> {
    pub async fn load_graph_store(self, graph_store: &GraphStore) -> Result<()> {
        let mut graph_tx = graph_store.tx().await?;
        for (side, mut graph) in izip!(STORE_IDS, self.0) {
            *graph = graph_tx.with_graph(side).load_to_mem().await?;
        }
        Ok(())
    }
}

struct HawkJob {
    request: HawkRequest,
    return_channel: oneshot::Sender<Result<HawkResult>>,
}

/// HawkRequest contains a batch of items to search.
#[derive(Clone, Debug)]
pub struct HawkRequest {
    queries: Arc<BothEyes<VecRequests<VecRots<QueryRef>>>>,
}

// TODO: Unify `BatchQuery` and `HawkRequest`.
// TODO: Unify `BatchQueryEntries` and `Vec<GaloisRingSharedIris>`.
impl From<&BatchQuery> for HawkRequest {
    fn from(batch: &BatchQuery) -> Self {
        let queries = Arc::new(
            [
                // For left and right eyes.
                (
                    &batch.left_iris_rotated_requests.code,
                    &batch.left_iris_rotated_requests.mask,
                    &batch.left_iris_interpolated_requests.code,
                    &batch.left_iris_interpolated_requests.mask,
                ),
                (
                    &batch.right_iris_rotated_requests.code,
                    &batch.right_iris_rotated_requests.mask,
                    &batch.right_iris_interpolated_requests.code,
                    &batch.right_iris_interpolated_requests.mask,
                ),
            ]
            .map(|(codes, masks, codes_proc, masks_proc)| {
                // Associate the raw and processed versions of codes and masks.
                izip!(codes, masks, codes_proc, masks_proc)
                    // The batch is a concatenation of rotations.
                    .chunks(ROTATIONS)
                    .into_iter()
                    .map(|chunk| {
                        // Collect the rotations for one request.
                        chunk
                            .map(|(code, mask, code_proc, mask_proc)| {
                                // Convert to the type of Aby3Store and into Arc.
                                Query::from_processed(
                                    GaloisRingSharedIris {
                                        code: code.clone(),
                                        mask: mask.clone(),
                                    },
                                    GaloisRingSharedIris {
                                        code: code_proc.clone(),
                                        mask: mask_proc.clone(),
                                    },
                                )
                            })
                            .collect_vec()
                            .into()
                    })
                    .collect_vec()
            }),
        );
        Self { queries }
    }
}

impl HawkRequest {
    fn filter_for_insertion<T>(
        &self,
        both_insert_plans: BothEyes<VecRequests<T>>,
        is_matches: &[bool],
    ) -> (VecRequests<usize>, BothEyes<VecRequests<T>>) {
        let filtered = both_insert_plans.map(|plans| {
            izip!(plans, is_matches)
                .filter_map(|(plan, &is_match)| is_match.not().then_some(plan))
                .collect_vec()
        });

        let indices = is_matches
            .iter()
            .enumerate()
            .filter_map(|(index, &is_match)| is_match.not().then_some(index))
            .collect();

        (indices, filtered)
    }
}

#[derive(Clone, Debug, PartialEq, Eq)]
pub struct HawkResult {
    match_results: matching::BatchStep2,
    intra_results: Vec<Vec<usize>>,
    connect_plans: HawkMutation,
    is_matches: VecRequests<bool>,
    anonymized_bucket_statistics: BothEyes<BucketStatistics>,
}

impl HawkResult {
    fn new(
        match_results: matching::BatchStep2,
        intra_results: Vec<Vec<usize>>,
        anonymized_bucket_statistics: BothEyes<BucketStatistics>,
    ) -> Self {
        // Get matches from the graph.
        let graph_matches = match_results.is_matches();
        let n_requests = graph_matches.len();
        assert_eq!(n_requests, intra_results.len());

        // Add duplicate requests within the batch.
        let is_matches = izip!(graph_matches, &intra_results)
            .map(|(graph_match, intra_match)| graph_match || !intra_match.is_empty())
            .collect_vec();

        HawkResult {
            match_results,
            intra_results,
            connect_plans: HawkMutation([vec![None; n_requests], vec![None; n_requests]]),
            is_matches,
            anonymized_bucket_statistics,
        }
    }

    fn set_connect_plan(&mut self, request_i: usize, side: StoreId, plan: ConnectPlan) {
        self.connect_plans.0[side as usize][request_i] = Some(plan);
    }

    fn is_matches(&self) -> &[bool] {
        &self.is_matches
    }

    fn merged_results(&self) -> Vec<u32> {
        let match_ids = self.match_ids();
        self.connect_plans.0[0]
            .iter()
            .enumerate()
            .map(|(idx, plan)| match plan {
                Some(plan) => plan.inserted_vector.index(),
                None => match_ids[idx][0],
            })
            .collect()
    }

    fn match_ids(&self) -> Vec<Vec<u32>> {
        // Graph matches.
        let mut match_ids = self
            .match_results
            .filter_map(|(id, [l, r])| (*l && *r).then_some(id.index()));

        // Intra-batch matches. Find the serial IDs that were just inserted.
        for (graph_matches, intra_matches) in izip!(match_ids.iter_mut(), &self.intra_results) {
            for i_request in intra_matches {
                if let Some(plan) = &self.connect_plans.0[LEFT][*i_request] {
                    graph_matches.push(plan.inserted_vector.index());
                }
            }
        }

        match_ids
    }

    fn matched_batch_request_ids(&self, request_ids: &[String]) -> Vec<Vec<String>> {
        self.intra_results
            .iter()
            .map(|matching_indexes| {
                matching_indexes
                    .iter()
                    .map(|&i| request_ids[i].clone())
                    .collect_vec()
            })
            .collect_vec()
    }

    fn job_result(self, batch: BatchQuery) -> ServerJobResult {
        let n_requests = self.is_matches.len();

        let match_ids = self.match_ids();

        let partial_match_ids_left = self
            .match_results
            .filter_map(|(id, [l, _r])| l.then_some(id.index()));
        let partial_match_ids_right = self
            .match_results
            .filter_map(|(id, [_l, r])| r.then_some(id.index()));
        let partial_match_counters_left = partial_match_ids_left.iter().map(Vec::len).collect();
        let partial_match_counters_right = partial_match_ids_right.iter().map(Vec::len).collect();

        let merged_results = self.merged_results();
        let matched_batch_request_ids = self.matched_batch_request_ids(&batch.request_ids);

        let anonymized_bucket_statistics_left = self.anonymized_bucket_statistics[LEFT].clone();
        let anonymized_bucket_statistics_right = self.anonymized_bucket_statistics[RIGHT].clone();

        ServerJobResult {
            merged_results,
            request_ids: batch.request_ids,
            request_types: batch.request_types,
            metadata: batch.metadata,
            matches: self.is_matches().to_vec(),
            matches_with_skip_persistence: self.is_matches().to_vec(), // TODO
            match_ids,
            full_face_mirror_match_ids: vec![vec![]; n_requests], // TODO.
            partial_match_ids_left,
            partial_match_ids_right,
            full_face_mirror_partial_match_ids_left: vec![vec![]; n_requests], // TODO.
            full_face_mirror_partial_match_ids_right: vec![vec![]; n_requests], // TODO.
            partial_match_counters_left,
            partial_match_counters_right,
            full_face_mirror_partial_match_counters_left: vec![0; n_requests], // TODO.
            full_face_mirror_partial_match_counters_right: vec![0; n_requests], // TODO.
            left_iris_requests: batch.left_iris_requests,
            right_iris_requests: batch.right_iris_requests,
            deleted_ids: vec![], // TODO.
            matched_batch_request_ids,
            anonymized_bucket_statistics_left,
            anonymized_bucket_statistics_right,
            successful_reauths: vec![false; n_requests], // TODO.
            reauth_target_indices: Default::default(),   // TODO.
            reauth_or_rule_used: Default::default(),     // TODO.
            reset_update_indices: vec![],                // TODO.
            reset_update_request_ids: vec![],            // TODO.
            reset_update_shares: vec![],                 // TODO.
            modifications: batch.modifications,
            actor_data: self.connect_plans,
            full_face_mirror_attack_detected: vec![false; n_requests], // TODO.
        }
    }
}

pub type ServerJobResult = iris_mpc_common::job::ServerJobResult<HawkMutation>;

#[derive(Clone, Debug, PartialEq, Eq)]
pub struct HawkMutation(BothEyes<Vec<Option<ConnectPlan>>>);

impl HawkMutation {
    pub async fn persist(self, graph_tx: &mut GraphTx<'_>) -> Result<()> {
        for (side, plans) in izip!(STORE_IDS, self.0) {
            for plan in plans.into_iter().flatten() {
                graph_tx.with_graph(side).insert_apply(plan).await?;
            }
        }
        Ok(())
    }
}

/// HawkHandle is a handle to the HawkActor managing concurrency.
#[derive(Clone, Debug)]
pub struct HawkHandle {
    job_queue: mpsc::Sender<HawkJob>,
}

impl JobSubmissionHandle for HawkHandle {
    type A = HawkMutation;

    async fn submit_batch_query(
        &mut self,
        batch: BatchQuery,
    ) -> impl Future<Output = Result<ServerJobResult>> {
        async move {
            let request = HawkRequest::from(&batch);
            let result = self.submit(request).await?;
            Ok(result.job_result(batch))
        }
    }
}

impl HawkHandle {
    pub async fn new(mut hawk_actor: HawkActor) -> Result<Self> {
        let mut sessions = hawk_actor.new_sessions().await?;

        // Validate the common state before starting.
        try_join!(
            HawkSession::state_check(&sessions[LEFT][0]),
            HawkSession::state_check(&sessions[RIGHT][0]),
        )?;

        let (tx, mut rx) = mpsc::channel::<HawkJob>(1);

        // ---- Request Handler ----
        tokio::spawn(async move {
            while let Some(job) = rx.recv().await {
                let job_result =
                    Self::handle_job(&mut hawk_actor, &mut sessions, &job.request).await;

                let health =
                    Self::maybe_recover(&mut hawk_actor, &mut sessions, job_result.is_err()).await;

                let stop = health.is_err();
                let _ = job.return_channel.send(health.and(job_result));

                if stop {
                    tracing::error!("Stopping HawkActor in inconsistent state.");
                    break;
                }
            }

<<<<<<< HEAD
            rx.close();
            while let Some(job) = rx.recv().await {
                let _ = job.return_channel.send(Err(eyre::eyre!("stopping")));
            }
        });

        Ok(Self { job_queue: tx })
    }

    async fn handle_job(
        hawk_actor: &mut HawkActor,
        sessions: &BothEyes<Vec<HawkSessionRef>>,
        request: &HawkRequest,
    ) -> Result<HawkResult> {
        tracing::info!("Processing an Hawk job…");
        let now = Instant::now();

        let search_queries = &request.queries;

        let intra_results = intra_batch_is_match(sessions, search_queries).await?;

        // Search for nearest neighbors.
        // For both eyes, all requests, and rotations.
        let search_results: BothEyes<VecRequests<VecRots<InsertPlan>>> =
            search::search(sessions, search_queries, hawk_actor.search_params.clone()).await?;

        hawk_actor
            .update_anon_stats(&sessions[0][0], &search_results)
            .await?;

        let match_result = {
            let step1 = matching::BatchStep1::new(&search_results);
            // Go fetch the missing vector IDs and calculate their is_match.
            let missing_is_match =
                calculate_missing_is_match(search_queries, step1.missing_vector_ids(), sessions)
=======
                hawk_actor
                    .update_anon_stats(&sessions[0][0], &search_results)
                    .await?;

                let match_result = {
                    let step1 = matching::BatchStep1::new(&search_results);
                    // Go fetch the missing vector IDs and calculate their is_match.
                    let missing_is_match = calculate_missing_is_match(
                        search_queries,
                        step1.missing_vector_ids(),
                        &sessions,
                    )
>>>>>>> 86f348fc
                    .await?;
            step1.step2(&missing_is_match)
        };

        let mut results = HawkResult::new(
            match_result,
            intra_results,
            hawk_actor.anonymized_bucket_statistics.clone(),
        );

        let (insert_indices, search_results) =
            request.filter_for_insertion(search_results, results.is_matches());

        // Insert into the database.
        if !hawk_actor.args.disable_persistence {
            // For both eyes.
            for (side, sessions, search_results) in izip!(&STORE_IDS, sessions, search_results) {
                // Focus on the main results (forget rotations).
                let insert_plans = search_results
                    .into_iter()
                    .map(VecRots::into_center)
                    .collect();

                // Insert in memory, and return the plans to update the persistent database.
                let plans = hawk_actor.insert(sessions, insert_plans).await?;

                // Convert to Vec<Option> matching the request order.
                for (i, plan) in izip!(&insert_indices, plans) {
                    results.set_connect_plan(*i, *side, plan);
                }
            }
        } else {
            tracing::info!("Persistence is disabled, not writing to DB");
        }

        metrics::histogram!("job_duration").record(now.elapsed().as_secs_f64());
        metrics::gauge!("db_size").set(hawk_actor.db_size as f64);
        let left_query_count = search_queries[LEFT].len();
        let right_query_count = search_queries[RIGHT].len();
        metrics::gauge!("search_queries_left").set(left_query_count as f64);
        metrics::gauge!("search_queries_right").set(right_query_count as f64);

        Ok(results)
    }

    async fn maybe_recover(
        hawk_actor: &mut HawkActor,
        sessions: &mut BothEyes<Vec<HawkSessionRef>>,
        job_failed: bool,
    ) -> Result<()> {
        if job_failed {
            // There is some error so the sessions may be somehow invalid. Make new ones.
            *sessions = hawk_actor.new_sessions().await?;
        }

        // Validate the common state after processing the requests.
        try_join!(
            HawkSession::state_check(&sessions[LEFT][0]),
            HawkSession::state_check(&sessions[RIGHT][0]),
        )?;
        Ok(())
    }

    pub async fn submit(&self, request: HawkRequest) -> Result<HawkResult> {
        let (tx, rx) = oneshot::channel();
        let job = HawkJob {
            request,
            return_channel: tx,
        };
        self.job_queue.send(job).await?;
        rx.await?
    }
}

#[derive(Default)]
struct Consensus {
    next_session_id: u64,
}

impl Consensus {
    fn next_session_id(&mut self) -> SessionId {
        let id = SessionId(self.next_session_id);
        self.next_session_id += 1;
        id
    }
}

/// Combine insert plans from parallel searches, repairing any conflict.
fn join_plans(mut plans: Vec<InsertPlan>) -> Vec<InsertPlan> {
    let set_ep = plans.iter().any(|plan| plan.set_ep);
    if set_ep {
        // There can be at most one new entry point.
        let highest = plans
            .iter()
            .map(|plan| plan.links.len())
            .position_max()
            .unwrap();

        for plan in &mut plans {
            plan.set_ep = false;
        }
        plans[highest].set_ep = true;
    }
    plans
}

fn to_inaddr_any(mut socket: SocketAddr) -> SocketAddr {
    if socket.is_ipv4() {
        socket.set_ip(IpAddr::V4(Ipv4Addr::UNSPECIFIED));
    } else {
        socket.set_ip(IpAddr::V6(Ipv6Addr::UNSPECIFIED));
    }
    socket
}

pub async fn hawk_main(args: HawkArgs) -> Result<HawkHandle> {
    println!("🦅 Starting Hawk node {}", args.party_index);
    let hawk_actor = HawkActor::from_cli(&args).await?;
    HawkHandle::new(hawk_actor).await
}

#[cfg(test)]
mod tests {
    use super::*;
    use crate::{
        execution::local::get_free_local_addresses, protocol::shared_iris::GaloisRingSharedIris,
    };
    use aes_prng::AesRng;
    use futures::future::JoinAll;
    use iris_mpc_common::{
        galois_engine::degree4::preprocess_iris_message_shares,
        helpers::smpc_request::UNIQUENESS_MESSAGE_TYPE,
        iris_db::db::IrisDB,
        job::{BatchMetadata, IrisQueryBatchEntries},
    };
    use rand::SeedableRng;
    use std::ops::Not;
    use tokio::time::sleep;

    #[tokio::test]
    async fn test_hawk_main() -> Result<()> {
        let go = |addresses: Vec<String>, index: usize| {
            async move {
                let args = HawkArgs::parse_from([
                    "hawk_main",
                    "--addresses",
                    &addresses.join(","),
                    "--party-index",
                    &index.to_string(),
                ]);

                // Make the test async.
                sleep(Duration::from_millis(100 * index as u64)).await;

                hawk_main(args).await.unwrap()
            }
        };

        let n_parties = 3;
        let addresses = get_free_local_addresses(n_parties).await?;

        let handles = (0..n_parties)
            .map(|i| go(addresses.clone(), i))
            .map(tokio::spawn)
            .collect::<JoinAll<_>>()
            .await
            .into_iter()
            .collect::<Result<Vec<HawkHandle>, _>>()?;

        // ---- Send requests ----

        let batch_size = 5;
        let iris_rng = &mut AesRng::seed_from_u64(1337);

        // Generate: iris_id -> party -> share
        let irises = IrisDB::new_random_rng(batch_size, iris_rng)
            .db
            .into_iter()
            .map(|iris| GaloisRingSharedIris::generate_shares_locally(iris_rng, iris))
            .collect_vec();
        // Unzip: party -> iris_id -> share
        let irises = (0..n_parties)
            .map(|party_index| {
                irises
                    .iter()
                    .map(|iris| iris[party_index].clone())
                    .collect_vec()
            })
            .collect_vec();

        let all_results = izip!(irises, handles.clone())
        .map(|(shares, mut handle)| async move {
                // TODO: different test irises for each eye.
                let shares_right = shares.clone();
                let [left_iris_requests, left_iris_rotated_requests, left_iris_interpolated_requests] = receive_batch_shares(shares);
                let [right_iris_requests, right_iris_rotated_requests, right_iris_interpolated_requests] = receive_batch_shares(shares_right);

                let batch = BatchQuery {
                    // Iris shares.
                    left_iris_requests,
                    right_iris_requests,
                    // All rotations.
                    left_iris_rotated_requests,
                    right_iris_rotated_requests,
                    // All rotations, preprocessed.
                    left_iris_interpolated_requests,
                    right_iris_interpolated_requests,

                    // Batch details to be just copied to the result.
                    request_ids: vec!["X".to_string(); batch_size],
                    request_types: vec![UNIQUENESS_MESSAGE_TYPE.to_string(); batch_size],
                    metadata: vec![
                        BatchMetadata {
                            node_id: "X".to_string(),
                            trace_id: "X".to_string(),
                            span_id: "X".to_string(),
                        };
                        batch_size
                    ],
                    ..BatchQuery::default()
                };
                handle.submit_batch_query(batch).await.await
            })
            .collect::<JoinSet<_>>()
            .join_all()
            .await
            .into_iter()
            .collect::<Result<Vec<ServerJobResult>>>()?;

        let result = assert_all_equal(all_results);

        assert_eq!(batch_size, result.merged_results.len());
        assert_eq!(result.merged_results, (0..batch_size as u32).collect_vec());
        assert_eq!(batch_size, result.request_ids.len());
        assert_eq!(batch_size, result.request_types.len());
        assert_eq!(batch_size, result.metadata.len());
        assert_eq!(batch_size, result.matches.len());
        assert_eq!(batch_size, result.matches_with_skip_persistence.len());
        assert_eq!(batch_size, result.match_ids.len());
        assert_eq!(batch_size, result.partial_match_ids_left.len());
        assert_eq!(batch_size, result.partial_match_ids_right.len());
        assert_eq!(batch_size, result.partial_match_counters_left.len());
        assert_eq!(batch_size, result.partial_match_counters_right.len());
        assert_match_ids(&result);
        assert_eq!(batch_size, result.left_iris_requests.code.len());
        assert_eq!(batch_size, result.right_iris_requests.code.len());
        assert!(result.deleted_ids.is_empty());
        assert_eq!(batch_size, result.matched_batch_request_ids.len());
        assert!(result.anonymized_bucket_statistics_left.buckets.is_empty());
        assert!(result.anonymized_bucket_statistics_right.buckets.is_empty());
        assert_eq!(batch_size, result.successful_reauths.len());
        assert!(result.reauth_target_indices.is_empty());
        assert!(result.reauth_or_rule_used.is_empty());
        assert!(result.modifications.is_empty());
        assert_eq!(batch_size, result.actor_data.0[0].len());
        assert_eq!(batch_size, result.actor_data.0[1].len());

        Ok(())
    }

    /// Prepare shares in the same format as `receive_batch()`.
    fn receive_batch_shares(shares: Vec<GaloisRingSharedIris>) -> [IrisQueryBatchEntries; 3] {
        let mut out = [(); 3].map(|_| IrisQueryBatchEntries::default());
        for share in shares {
            let one = preprocess_iris_message_shares(share.code, share.mask).unwrap();
            out[0].code.push(one.code);
            out[0].mask.push(one.mask);
            out[1].code.extend(one.code_rotated);
            out[1].mask.extend(one.mask_rotated);
            out[2].code.extend(one.code_interpolated);
            out[2].mask.extend(one.mask_interpolated);
        }
        out
    }

    fn assert_all_equal(mut all_results: Vec<ServerJobResult>) -> ServerJobResult {
        // Ignore the actual secret shares because they are different for each party.
        for i in 1..all_results.len() {
            all_results[i].left_iris_requests = all_results[0].left_iris_requests.clone();
            all_results[i].right_iris_requests = all_results[0].right_iris_requests.clone();
            // Same for specific fields of the bucket statistics.
            // TODO: specific assertions for the bucket statistics results
            all_results[i].anonymized_bucket_statistics_left.party_id =
                all_results[0].anonymized_bucket_statistics_left.party_id;
            all_results[i].anonymized_bucket_statistics_right.party_id =
                all_results[0].anonymized_bucket_statistics_right.party_id;
            all_results[i]
                .anonymized_bucket_statistics_left
                .start_time_utc_timestamp = all_results[0]
                .anonymized_bucket_statistics_left
                .start_time_utc_timestamp;
            all_results[i]
                .anonymized_bucket_statistics_right
                .start_time_utc_timestamp = all_results[0]
                .anonymized_bucket_statistics_right
                .start_time_utc_timestamp;
        }

        assert!(
            all_results.iter().all_equal(),
            "All parties must agree on the results"
        );
        all_results[0].clone()
    }

    fn assert_match_ids(results: &ServerJobResult) {
        for (is_match, matches_both, matches_left, matches_right, count_left, count_right) in izip!(
            &results.matches,
            &results.match_ids,
            &results.partial_match_ids_left,
            &results.partial_match_ids_right,
            &results.partial_match_counters_left,
            &results.partial_match_counters_right,
        ) {
            assert_eq!(
                *is_match,
                matches_both.is_empty().not(),
                "Matches must have some matched IDs"
            );
            assert!(
                matches_both
                    .iter()
                    .all(|id| matches_left.contains(id) && matches_right.contains(id)),
                "Matched IDs must be repeated in left and rights lists"
            );
            assert!(
                matches_left.len() <= *count_left,
                "Partial counts must be consistent"
            );
            assert!(
                matches_right.len() <= *count_right,
                "Partial counts must be consistent"
            );
        }
    }
}

#[cfg(test)]
#[cfg(feature = "db_dependent")]
mod tests_db {
    use super::*;
    use crate::{
        hawkers::aby3::aby3_store::VectorId,
        hnsw::{
            graph::{graph_store::test_utils::TestGraphPg, neighborhood::SortedEdgeIds},
            searcher::ConnectPlanLayerV,
            SortedNeighborhood,
        },
        shares::share::DistanceShare,
    };
    type ConnectPlanLayer = ConnectPlanLayerV<Aby3Store>;

    #[tokio::test]
    async fn test_graph_load() -> Result<()> {
        // The test data is a sequence of mutations on the graph.
        let vectors = (0..5).map(VectorId::from_0_index).collect_vec();
        let distance = DistanceShare::new(Default::default(), Default::default());

        let make_plans = |side| {
            let side = side as usize; // Make some difference between sides.

            vectors
                .iter()
                .enumerate()
                .map(|(i, vector)| ConnectPlan {
                    inserted_vector: *vector,
                    layers: vec![ConnectPlanLayer {
                        neighbors: SortedNeighborhood::from_ascending_vec(vec![(
                            vectors[side],
                            distance.clone(),
                        )]),
                        nb_links: vec![SortedEdgeIds::from_ascending_vec(vec![*vector])],
                    }],
                    set_ep: i == side,
                })
                .map(Some)
                .collect_vec()
        };

        // Populate the SQL store with test data.
        let graph_store = TestGraphPg::<Aby3Store>::new().await.unwrap();
        {
            let mutation = HawkMutation(STORE_IDS.map(make_plans));
            let mut graph_tx = graph_store.tx().await?;
            mutation.persist(&mut graph_tx).await?;
            graph_tx.tx.commit().await?;
        }

        // Start an actor and load the graph from SQL to memory.
        let args = HawkArgs {
            party_index: 0,
            addresses: vec!["0.0.0.0:1234".to_string()],
            request_parallelism: 4,
            connection_parallelism: 2,
            hnsw_prng_seed: None,
            match_distances_buffer_size: 64,
            n_buckets: 10,
            disable_persistence: false,
        };
        let mut hawk_actor = HawkActor::from_cli(&args).await?;
        let (_, graph_loader) = hawk_actor.as_iris_loader().await;
        graph_loader.load_graph_store(&graph_store).await?;

        // Check the loaded graph.
        for (side, graph) in izip!(STORE_IDS, &hawk_actor.graph_store) {
            let side = side as usize; // Find some difference between sides.

            let ep = graph.read().await.get_entry_point().await;
            let expected_ep = vectors[side];
            assert_eq!(ep, Some((expected_ep, 0)), "Entry point is set");

            let links = graph.read().await.get_links(&vectors[2], 0).await;
            assert_eq!(
                links.0,
                vec![expected_ep],
                "vec_2 connects to the entry point"
            );
        }

        graph_store.cleanup().await.unwrap();
        Ok(())
    }
}<|MERGE_RESOLUTION|>--- conflicted
+++ resolved
@@ -39,11 +39,7 @@
 use siphasher::sip::SipHasher13;
 use std::{
     collections::HashMap,
-<<<<<<< HEAD
-    f32::consts::E,
     future::Future,
-=======
->>>>>>> 86f348fc
     hash::{Hash, Hasher},
     net::{IpAddr, Ipv4Addr, Ipv6Addr, SocketAddr},
     ops::{Deref, Not},
@@ -453,21 +449,6 @@
     }
 
     fn cache_distances(&mut self, side: usize, search_results: &[VecRots<InsertPlan>]) {
-<<<<<<< HEAD
-        let mut neighbors: Vec<&SortedNeighborhoodV<Aby3Store>> = vec![];
-        for result in search_results {
-            let n = result
-                .iter()
-                .flat_map(|plan| plan.links.iter())
-                .collect_vec();
-            neighbors.extend(n);
-        }
-
-        for neighbor in neighbors.iter() {
-            let distances = neighbor.distances_cloned();
-            self.distances_cache[side].extend(distances);
-        }
-=======
         let distances = search_results
             .iter() // All requests.
             .flat_map(|rots| rots.iter()) // All rotations.
@@ -476,7 +457,6 @@
             .map(|(_, distance)| distance.clone());
 
         self.distances_cache[side].extend(distances);
->>>>>>> 86f348fc
     }
 
     async fn compute_buckets(&self, session: &mut Session, side: usize) -> Result<VecBuckets> {
@@ -897,7 +877,6 @@
                 }
             }
 
-<<<<<<< HEAD
             rx.close();
             while let Some(job) = rx.recv().await {
                 let _ = job.return_channel.send(Err(eyre::eyre!("stopping")));
@@ -933,20 +912,6 @@
             // Go fetch the missing vector IDs and calculate their is_match.
             let missing_is_match =
                 calculate_missing_is_match(search_queries, step1.missing_vector_ids(), sessions)
-=======
-                hawk_actor
-                    .update_anon_stats(&sessions[0][0], &search_results)
-                    .await?;
-
-                let match_result = {
-                    let step1 = matching::BatchStep1::new(&search_results);
-                    // Go fetch the missing vector IDs and calculate their is_match.
-                    let missing_is_match = calculate_missing_is_match(
-                        search_queries,
-                        step1.missing_vector_ids(),
-                        &sessions,
-                    )
->>>>>>> 86f348fc
                     .await?;
             step1.step2(&missing_is_match)
         };
