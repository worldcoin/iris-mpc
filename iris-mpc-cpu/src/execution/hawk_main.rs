--- conflicted
+++ resolved
@@ -6,11 +6,7 @@
         player::{Role, RoleAssignment},
         session::{BootSession, Session, SessionId},
     },
-<<<<<<< HEAD
-    hawkers::aby3_store::{Aby3Store, Query, QueryRef, SharedIrisesMut, SharedIrisesRef},
-=======
-    hawkers::aby3::aby3_store::{prepare_query, Aby3Store, SharedIrisesMut, SharedIrisesRef},
->>>>>>> 58b6aa67
+    hawkers::aby3::aby3_store::{Aby3Store, Query, QueryRef, SharedIrisesMut, SharedIrisesRef},
     hnsw::{
         graph::{graph_store, neighborhood::SortedNeighborhoodV},
         searcher::ConnectPlanV,
@@ -352,10 +348,6 @@
         query: QueryRef,
     ) -> InsertPlan {
         let insertion_layer = search_params.select_layer(&mut session.shared_rng);
-<<<<<<< HEAD
-=======
-        let query = prepare_query(iris);
->>>>>>> 58b6aa67
 
         let (links, set_ep) = search_params
             .search_to_insert(
