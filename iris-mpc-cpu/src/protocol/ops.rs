--- conflicted
+++ resolved
@@ -9,11 +9,7 @@
         NetworkValue::{self},
     },
     protocol::{
-<<<<<<< HEAD
-        binary::extract_msb_u16_batch,
-=======
-        binary::and_product,
->>>>>>> 401d701a
+        binary::{and_product, extract_msb_u16_batch},
         prf::{Prf, PrfSeed},
         shared_iris::ArcIris,
     },
