--- conflicted
+++ resolved
@@ -314,14 +314,10 @@
     use crate::{
         execution::local::{generate_local_identities, LocalRuntime},
         hawkers::plaintext_store::PlaintextIris,
-<<<<<<< HEAD
+        network::value::NetworkInt,
         protocol::{
             binary::open_u32, ops::NetworkValue::RingElement32, shared_iris::GaloisRingSharedIris,
         },
-=======
-        network::value::NetworkInt,
-        protocol::{ops::NetworkValue::RingElement32, shared_iris::GaloisRingSharedIris},
->>>>>>> 85c64b4a
         shares::{int_ring::IntRing2k, ring_impl::RingElement},
     };
     use aes_prng::AesRng;
