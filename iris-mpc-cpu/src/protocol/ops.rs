use super::binary::{extract_msb_u32_batch, lift, mul_lift_2k, open_bin, single_extract_msb_u32};
use crate::{
    execution::session::{BootSession, Session, SessionHandles},
    network::value::NetworkValue::{self},
<<<<<<< HEAD
    protocol::prf::{Prf, PrfSeed},
=======
    protocol::{
        binary::{lift, open_bin},
        prf::{Prf, PrfSeed},
        shared_iris::GaloisRingSharedIris,
    },
>>>>>>> ba7ddd4e
    shares::{
        bit::Bit,
        ring_impl::RingElement,
        share::{DistanceShare, Share},
        vecshare::VecShare,
    },
};
use eyre::eyre;
use itertools::izip;
use tracing::instrument;

pub(crate) const MATCH_THRESHOLD_RATIO: f64 = iris_mpc_common::iris_db::iris::MATCH_THRESHOLD_RATIO;
pub(crate) const B_BITS: u64 = 16;
pub(crate) const B: u64 = 1 << B_BITS;
pub(crate) const A: u64 = ((1. - 2. * MATCH_THRESHOLD_RATIO) * B as f64) as u64;

/// Setup the PRF seeds in the replicated protocol.
/// Each party sends to the next party a random seed.
/// At the end, each party will hold two seeds which are the basis of the
/// replicated protocols.
#[instrument(level = "trace", target = "searcher::network", fields(party = ?session.own_identity), skip_all)]
pub async fn setup_replicated_prf(session: &BootSession, my_seed: PrfSeed) -> eyre::Result<Prf> {
    let next_role = session.own_role()?.next(3);
    let prev_role = session.own_role()?.prev(3);
    let network = session.network();
    // send my_seed to the next party
    let next_party = session.identity(&next_role)?;
    network
        .send(
            NetworkValue::PrfKey(my_seed).to_network(),
            next_party,
            &session.session_id,
        )
        .await?;
    // received other seed from the previous party
    let serialized_other_seed = network
        .receive(session.identity(&prev_role)?, &session.session_id)
        .await;
    // deserializing received seed.
    let other_seed = match NetworkValue::from_network(serialized_other_seed) {
        Ok(NetworkValue::PrfKey(seed)) => seed,
        _ => return Err(eyre!("Could not deserialize PrfKey")),
    };
    // creating the two PRFs
    Ok(Prf::new(my_seed, other_seed))
}

/// Compares the distance between two iris pairs to a threshold.
///
/// - Takes as input two code and mask dot products between two irises,
///   i.e., code_dist = <iris1.code, iris2.code> and mask_dist = <iris1.mask, iris2.mask>.
/// - Lifts the two dot products to the ring Z_{2^32}.
/// - Multiplies with predefined threshold constants B = 2^16 and A = ((1. - 2.
///   * MATCH_THRESHOLD_RATIO) * B as f64).
/// - Compares mask_dist * A < code_dist * B.
pub async fn compare_threshold(
    session: &mut Session,
    code_dist: Share<u32>,
    mask_dist: Share<u32>,
) -> eyre::Result<Share<Bit>> {
    let mut x = mask_dist * A as u32;
    let y = code_dist * B as u32;
    x -= y;

    single_extract_msb_u32::<32>(session, x).await
}

/// The same as compare_threshold, but the input shares are 16-bit and lifted to
/// 32-bit before threshold comparison.
///
/// See compare_threshold for more details.
pub async fn lift_and_compare_threshold(
    session: &mut Session,
    code_dist: Share<u16>,
    mask_dist: Share<u16>,
) -> eyre::Result<Share<Bit>> {
    let y = mul_lift_2k::<B_BITS>(&code_dist);
    let mut x = lift::<{ B_BITS as usize }>(session, VecShare::new_vec(vec![mask_dist])).await?;
    let mut x = x.pop().expect("Expected a single element in the VecShare");
    x *= A as u32;
    x -= y;

    single_extract_msb_u32::<32>(session, x).await
}

/// Lifts a share of a vector (VecShare) of 16-bit values to a share of a vector
/// (VecShare) of 32-bit values.
pub async fn batch_signed_lift(
    session: &mut Session,
    mut pre_lift: VecShare<u16>,
) -> eyre::Result<VecShare<u32>> {
    // Compute (v + 2^{15}) % 2^{16}, to make values positive.
    for v in pre_lift.iter_mut() {
        v.add_assign_const_role(1_u16 << 15, session.own_role()?);
    }
    let mut lifted_values = lift::<16>(session, pre_lift).await?;
    // Now we got shares of d1' over 2^32 such that d1' = (d1'_1 + d1'_2 + d1'_3) %
    // 2^{16} = d1 Next we subtract the 2^15 term we've added previously to
    // get signed shares over 2^{32}
    for v in lifted_values.iter_mut() {
        v.add_assign_const_role(((1_u64 << 32) - (1_u64 << 15)) as u32, session.own_role()?);
    }
    Ok(lifted_values)
}

/// Wrapper over batch_signed_lift that lifts a vector (Vec) of 16-bit shares to
/// a vector (Vec) of 32-bit shares.
pub async fn batch_signed_lift_vec(
    session: &mut Session,
    pre_lift: Vec<Share<u16>>,
) -> eyre::Result<Vec<Share<u32>>> {
    let pre_lift = VecShare::new_vec(pre_lift);
    Ok(batch_signed_lift(session, pre_lift).await?.inner())
}

/// Computes the cross product of distances shares represented as a fraction (code_dist, mask_dist).
/// The cross product is computed as (d2.code_dist * d1.mask_dist - d1.code_dist * d2.mask_dist) and the result is shared.
///
/// Assumes that the input shares are originally 16-bit and lifted to u32.
#[instrument(level = "trace", target = "searcher::network", skip_all)]
pub(crate) async fn cross_mul(
    session: &mut Session,
    distances: &[(DistanceShare<u32>, DistanceShare<u32>)],
) -> eyre::Result<Vec<Share<u32>>> {
    let res_a: Vec<RingElement<u32>> = distances
        .iter()
        .map(|(d1, d2)| {
            session.prf_as_mut().gen_zero_share() + &d2.code_dist * &d1.mask_dist
                - &d1.code_dist * &d2.mask_dist
        })
        .collect();

    let network = session.network();
    let next_role = session.identity(&session.own_role()?.next(3))?;
    let prev_role = session.identity(&session.own_role()?.prev(3))?;

    if res_a.len() == 1 {
        network
            .send(
                NetworkValue::RingElement32(res_a[0]).to_network(),
                next_role,
                &session.session_id(),
            )
            .await?;
    } else {
        network
            .send(
                NetworkValue::VecRing32(res_a.clone()).to_network(),
                next_role,
                &session.session_id(),
            )
            .await?;
    };

    let serialized_reply = network.receive(prev_role, &session.session_id()).await;
    let res_b = match NetworkValue::from_network(serialized_reply) {
        Ok(NetworkValue::RingElement32(element)) => vec![element],
        Ok(NetworkValue::VecRing32(elements)) => elements,
        _ => return Err(eyre!("Could not deserialize RingElement32")),
    };
    Ok(izip!(res_a.into_iter(), res_b.into_iter())
        .map(|(a, b)| Share::new(a, b))
        .collect())
}

/// Computes (d2*t1 - d1*t2) > 0.
/// Does the multiplication in Z_{2^32} and computes the MSB, to check the
/// comparison result.
/// d1, t1 are replicated shares that come from an iris code/mask dot product,
/// ie: d1 = dot(c_x, c_y); t1 = dot(m_x, m_y). d2, t2 are replicated shares
/// that come from an iris code and mask dot product, ie:
/// d2 = dot(c_u, c_w), t2 = dot(m_u, m_w)
///
/// Input values are assumed to be 16-bit shares that have been lifted to
/// 32-bit.
pub async fn cross_compare(
    session: &mut Session,
    distances: &[(DistanceShare<u32>, DistanceShare<u32>)],
) -> eyre::Result<Vec<bool>> {
    let diff = cross_mul(session, distances).await?;
    // Compute bit <- MSB(D2 * T1 - D1 * T2)
    let bits = extract_msb_u32_batch(session, &diff).await?;
    // Open bit
    let opened_b = open_bin(session, &bits).await?;
    opened_b.into_iter().map(|x| Ok(x.convert())).collect()
}

/// Computes the dot product between the iris pairs; for both the code and the
/// mask of the irises. We pack the dot products of the code and mask into one
/// vector to be able to reshare it later.
pub async fn galois_ring_pairwise_distance(
    _session: &mut Session,
    pairs: &[(&GaloisRingSharedIris, &GaloisRingSharedIris)],
) -> eyre::Result<Vec<RingElement<u16>>> {
    let mut additive_shares = Vec::with_capacity(2 * pairs.len());
    for pair in pairs.iter() {
        let (x, y) = pair;
        let code_dist = x.code.trick_dot(&y.code);
        let mask_dist = x.mask.trick_dot(&y.mask);
        additive_shares.push(RingElement(code_dist));
        // When applying the trick dot on trimmed masks, we have to multiply with 2 the
        // result The intuition being that a GaloisRingTrimmedMask contains half
        // the elements that a full GaloisRingMask has.
        additive_shares.push(RingElement(2) * RingElement(mask_dist));
    }
    Ok(additive_shares)
}

/// Converts additive sharing (from trick_dot output) to a replicated sharing by
/// masking it with a zero sharing
pub async fn galois_ring_to_rep3(
    session: &mut Session,
    items: Vec<RingElement<u16>>,
) -> eyre::Result<Vec<Share<u16>>> {
    let network = session.network().clone();
    let sid = session.session_id();
    let next_party = session.next_identity()?;

    // make sure we mask the input with a zero sharing
    let masked_items: Vec<_> = items
        .iter()
        .map(|x| session.prf_as_mut().gen_zero_share() + x)
        .collect();

    // sending to the next party
    network
        .send(
            NetworkValue::VecRing16(masked_items.clone()).to_network(),
            &next_party,
            &sid,
        )
        .await?;

    // receiving from previous party
    let network = session.network().clone();
    let sid = session.session_id();
    let prev_party = session.prev_identity()?;
    let shares_b = {
        let serialized_other_share = network.receive(&prev_party, &sid).await;
        match NetworkValue::from_network(serialized_other_share) {
            Ok(NetworkValue::VecRing16(message)) => Ok(message),
            _ => Err(eyre!("Error in receiving in galois_ring_to_rep3 operation")),
        }
    }?;
    let res: Vec<Share<u16>> = masked_items
        .into_iter()
        .zip(shares_b)
        .map(|(a, b)| Share::new(a, b))
        .collect();
    Ok(res)
}

/// Checks whether first Iris entry in the pair matches the Iris in the second
/// entry. This is done in the following manner:
/// - Compute the dot product between the two Irises.
/// - Convert the partial Shamir share result to a replicated sharing and then
/// - Compare the distance using the MATCH_THRESHOLD_RATIO from the
///   `lift_and_compare_threshold` function.
pub async fn galois_ring_is_match(
    session: &mut Session,
    pairs: &[(&GaloisRingSharedIris, &GaloisRingSharedIris)],
) -> eyre::Result<bool> {
    assert_eq!(pairs.len(), 1);
    let additive_dots = galois_ring_pairwise_distance(session, pairs).await?;
    let rep_dots = galois_ring_to_rep3(session, additive_dots).await?;
    // compute dots[0] - dots[1]
    let bit = lift_and_compare_threshold(session, rep_dots[0].clone(), rep_dots[1].clone()).await?;
    let opened = open_bin(session, &[bit]).await?[0];
    Ok(opened.convert())
}

/// Compares the given distance to a threshold and reveal the result.
pub async fn compare_threshold_and_open(
    session: &mut Session,
    distance: DistanceShare<u32>,
) -> eyre::Result<bool> {
    let bit = compare_threshold(session, distance.code_dist, distance.mask_dist).await?;
    let opened = open_bin(session, &[bit]).await?[0];
    Ok(opened.convert())
}

#[cfg(test)]
mod tests {
    use super::*;
    use crate::{
        execution::{
            local::{generate_local_identities, LocalRuntime},
            player::Identity,
        },
        hawkers::plaintext_store::PlaintextIris,
        protocol::{ops::NetworkValue::RingElement32, shared_iris::GaloisRingSharedIris},
        shares::{int_ring::IntRing2k, ring_impl::RingElement},
    };
    use aes_prng::AesRng;
    use iris_mpc_common::iris_db::db::IrisDB;
    use itertools::Itertools;
    use rand::{Rng, RngCore, SeedableRng};
    use rstest::rstest;
    use std::collections::HashMap;
    use tokio::task::JoinSet;
    use tracing::trace;

    #[instrument(level = "trace", target = "searcher::network", skip_all)]
    async fn open_single(session: &Session, x: Share<u32>) -> eyre::Result<RingElement<u32>> {
        let network = session.network();
        let next_role = session.identity(&session.own_role()?.next(3))?;
        let prev_role = session.identity(&session.own_role()?.prev(3))?;
        network
            .send(
                RingElement32(x.b).to_network(),
                next_role,
                &session.session_id(),
            )
            .await?;
        let serialized_reply = network.receive(prev_role, &session.session_id()).await;
        let missing_share = match NetworkValue::from_network(serialized_reply) {
            Ok(NetworkValue::RingElement32(element)) => element,
            _ => return Err(eyre!("Could not deserialize RingElement32")),
        };
        let (a, b) = x.get_ab();
        Ok(a + b + missing_share)
    }

    #[instrument(level = "trace", target = "searcher::network", skip_all)]
    async fn open_t_many<T>(session: &Session, shares: Vec<Share<T>>) -> eyre::Result<Vec<T>>
    where
        T: IntRing2k,
        NetworkValue: From<Vec<RingElement<T>>>,
        Vec<RingElement<T>>: TryFrom<NetworkValue, Error = eyre::Error>,
    {
        let next_party = session.next_identity()?;
        let network = session.network().clone();
        let sid = session.session_id();

        let shares_b: Vec<_> = shares.iter().map(|s| s.b).collect();
        let message = shares_b;
        network
            .send(NetworkValue::from(message).to_network(), &next_party, &sid)
            .await?;

        // receiving from previous party
        let network = session.network().clone();
        let sid = session.session_id();
        let prev_party = session.prev_identity()?;
        let shares_c = {
            let serialized_other_share = network.receive(&prev_party, &sid).await;
            let net_message = NetworkValue::from_network(serialized_other_share)?;
            Vec::<RingElement<T>>::try_from(net_message)
        }?;

        let res = shares
            .into_iter()
            .zip(shares_c)
            .map(|(s, c)| {
                let (a, b) = s.get_ab();
                (a + b + c).convert()
            })
            .collect();
        Ok(res)
    }

    #[tokio::test]
    async fn test_async_prf_setup() {
        let num_parties = 3;
        let identities = generate_local_identities();
        let mut seeds = Vec::new();
        for i in 0..num_parties {
            let mut seed = [0_u8; 16];
            seed[0] = i;
            seeds.push(seed);
        }
        let mut runtime = LocalRuntime::new(identities.clone(), seeds.clone())
            .await
            .unwrap();

        // check whether parties have sent/received the correct seeds.
        // P0: [seed_0, seed_2]
        // P1: [seed_1, seed_0]
        // P2: [seed_2, seed_1]
        // This is done by calling next() on the PRFs and see whether they match with
        // the ones created from scratch.
        let prf0 = runtime
            .sessions
            .get_mut(&"alice".into())
            .unwrap()
            .prf_as_mut();
        assert_eq!(
            prf0.get_my_prf().next_u64(),
            Prf::new(seeds[0], seeds[2]).get_my_prf().next_u64()
        );
        assert_eq!(
            prf0.get_prev_prf().next_u64(),
            Prf::new(seeds[0], seeds[2]).get_prev_prf().next_u64()
        );

        let prf1 = runtime
            .sessions
            .get_mut(&"bob".into())
            .unwrap()
            .prf_as_mut();
        assert_eq!(
            prf1.get_my_prf().next_u64(),
            Prf::new(seeds[1], seeds[0]).get_my_prf().next_u64()
        );
        assert_eq!(
            prf1.get_prev_prf().next_u64(),
            Prf::new(seeds[1], seeds[0]).get_prev_prf().next_u64()
        );

        let prf2 = runtime
            .sessions
            .get_mut(&"charlie".into())
            .unwrap()
            .prf_as_mut();
        assert_eq!(
            prf2.get_my_prf().next_u64(),
            Prf::new(seeds[2], seeds[1]).get_my_prf().next_u64()
        );
        assert_eq!(
            prf2.get_prev_prf().next_u64(),
            Prf::new(seeds[2], seeds[1]).get_prev_prf().next_u64()
        );
    }

    fn create_single_sharing<R: RngCore>(
        rng: &mut R,
        input: u16,
    ) -> (Share<u16>, Share<u16>, Share<u16>) {
        let a = RingElement(rng.gen::<u16>());
        let b = RingElement(rng.gen::<u16>());
        let c = RingElement(input) - a - b;

        let share1 = Share::new(a, c);
        let share2 = Share::new(b, a);
        let share3 = Share::new(c, b);
        (share1, share2, share3)
    }
    struct LocalShares1D {
        p0: Vec<Share<u16>>,
        p1: Vec<Share<u16>>,
        p2: Vec<Share<u16>>,
    }

    fn create_array_sharing<R: RngCore>(rng: &mut R, input: &Vec<u16>) -> LocalShares1D {
        let mut player0 = Vec::new();
        let mut player1 = Vec::new();
        let mut player2 = Vec::new();

        for entry in input {
            let (a, b, c) = create_single_sharing(rng, *entry);
            player0.push(a);
            player1.push(b);
            player2.push(c);
        }
        LocalShares1D {
            p0: player0,
            p1: player1,
            p2: player2,
        }
    }

    #[tokio::test]
    async fn test_replicated_cross_mul_lift() {
        let mut rng = AesRng::seed_from_u64(0_u64);
        let four_items = vec![1, 2, 3, 4];

        let four_shares = create_array_sharing(&mut rng, &four_items);

        let num_parties = 3;
        let identities: Vec<Identity> = vec!["alice".into(), "bob".into(), "charlie".into()];

        let four_share_map = HashMap::from([
            (identities[0].clone(), four_shares.p0),
            (identities[1].clone(), four_shares.p1),
            (identities[2].clone(), four_shares.p2),
        ]);

        let mut seeds = Vec::new();
        for i in 0..num_parties {
            let mut seed = [0_u8; 16];
            seed[0] = i;
            seeds.push(seed);
        }
        let runtime = LocalRuntime::new(identities.clone(), seeds.clone())
            .await
            .unwrap();

        let mut jobs = JoinSet::new();
        for player in identities.iter() {
            let mut player_session = runtime.sessions.get(player).unwrap().clone();
            let four_shares = four_share_map.get(player).unwrap().clone();
            jobs.spawn(async move {
                let four_shares = batch_signed_lift_vec(&mut player_session, four_shares)
                    .await
                    .unwrap();
                let out_shared = cross_mul(
                    &mut player_session,
                    &[(
                        DistanceShare {
                            code_dist: four_shares[0].clone(),
                            mask_dist: four_shares[1].clone(),
                        },
                        DistanceShare {
                            code_dist: four_shares[2].clone(),
                            mask_dist: four_shares[3].clone(),
                        },
                    )],
                )
                .await
                .unwrap()[0]
                    .clone();

                open_single(&player_session, out_shared).await.unwrap()
            });
        }
        // check first party output is equal to the expected result.
        let t = jobs.join_next().await.unwrap().unwrap();
        assert_eq!(t, RingElement(2));
    }

    #[instrument(level = "trace", target = "searcher::network", skip_all)]
    async fn open_additive(session: &Session, x: Vec<RingElement<u16>>) -> eyre::Result<Vec<u16>> {
        let network = session.network();
        let next_role = session.identity(&session.own_role()?.next(3))?;
        let prev_role = session.identity(&session.own_role()?.prev(3))?;

        network
            .send(
                NetworkValue::VecRing16(x.clone()).to_network(),
                next_role,
                &session.session_id(),
            )
            .await?;

        let message_bytes = NetworkValue::VecRing16(x.clone()).to_network();
        trace!(target: "searcher::network", action = "send", party = ?prev_role, bytes = message_bytes.len(), rounds = 0);

        network
            .send(message_bytes, prev_role, &session.session_id())
            .await?;

        let serialized_reply_0 = network.receive(prev_role, &session.session_id()).await;
        let serialized_reply_1 = network.receive(next_role, &session.session_id()).await;

        let missing_share_0 = match NetworkValue::from_network(serialized_reply_0) {
            Ok(NetworkValue::VecRing16(element)) => element,
            _ => return Err(eyre!("Could not deserialize VecRingElement16")),
        };
        let missing_share_1 = match NetworkValue::from_network(serialized_reply_1) {
            Ok(NetworkValue::VecRing16(element)) => element,
            _ => return Err(eyre!("Could not deserialize VecRingElement16")),
        };
        let opened_value: Vec<u16> = x
            .iter()
            .enumerate()
            .map(|(i, v)| (missing_share_0[i] + missing_share_1[i] + v).convert())
            .collect();
        Ok(opened_value)
    }

    #[tokio::test]
    #[rstest]
    #[case(0)]
    #[case(1)]
    #[case(2)]
    async fn test_galois_ring_to_rep3(#[case] seed: u64) {
        let runtime = LocalRuntime::mock_setup_with_channel().await.unwrap();
        let mut rng = AesRng::seed_from_u64(seed);

        let iris_db = IrisDB::new_random_rng(2, &mut rng).db;

        let first_entry =
            GaloisRingSharedIris::generate_shares_locally(&mut rng, iris_db[0].clone());
        let second_entry =
            GaloisRingSharedIris::generate_shares_locally(&mut rng, iris_db[1].clone());

        let mut jobs = JoinSet::new();
        for (index, player) in runtime.get_identities().iter().cloned().enumerate() {
            let mut player_session = runtime.sessions.get(&player).unwrap().clone();
            let mut own_shares = vec![(first_entry[index].clone(), second_entry[index].clone())];
            own_shares.iter_mut().for_each(|(_x, y)| {
                y.code.preprocess_iris_code_query_share();
                y.mask.preprocess_mask_code_query_share();
            });
            jobs.spawn(async move {
                let own_shares = own_shares.iter().map(|(x, y)| (x, y)).collect_vec();
                let x = galois_ring_pairwise_distance(&mut player_session, &own_shares)
                    .await
                    .unwrap();
                let opened_x = open_additive(&player_session, x.clone()).await.unwrap();
                let x_rep = galois_ring_to_rep3(&mut player_session, x).await.unwrap();
                let opened_x_rep = open_t_many(&player_session, x_rep).await.unwrap();
                (opened_x, opened_x_rep)
            });
        }
        let output0 = jobs.join_next().await.unwrap().unwrap();
        let output1 = jobs.join_next().await.unwrap().unwrap();
        let output2 = jobs.join_next().await.unwrap().unwrap();
        assert_eq!(output0, output1);
        assert_eq!(output0, output2);

        let plaintext_first = PlaintextIris(iris_db[0].clone());
        let plaintext_second = PlaintextIris(iris_db[1].clone());
        let (plain_d1, plain_d2) = plaintext_first.dot_distance_fraction(&plaintext_second);
        assert_eq!(output0.0[0], plain_d1 as u16);
        assert_eq!(output0.0[1], plain_d2);

        assert_eq!(output0.1[0], plain_d1 as u16);
        assert_eq!(output0.1[1], plain_d2);
    }
}<|MERGE_RESOLUTION|>--- conflicted
+++ resolved
@@ -2,15 +2,10 @@
 use crate::{
     execution::session::{BootSession, Session, SessionHandles},
     network::value::NetworkValue::{self},
-<<<<<<< HEAD
-    protocol::prf::{Prf, PrfSeed},
-=======
     protocol::{
-        binary::{lift, open_bin},
         prf::{Prf, PrfSeed},
         shared_iris::GaloisRingSharedIris,
     },
->>>>>>> ba7ddd4e
     shares::{
         bit::Bit,
         ring_impl::RingElement,
