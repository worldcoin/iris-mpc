--- conflicted
+++ resolved
@@ -589,16 +589,8 @@
     session: &mut Session,
     distances: &[(DistanceShare<u32>, DistanceShare<u32>)],
 ) -> Result<Vec<DistanceShare<u32>>> {
-<<<<<<< HEAD
-    // d2.code_dot * d1.mask_dot - d1.code_dot * d2.mask_dot
-    let diff = cross_mul(session, distances).await?;
-    // Compute the MSB of the above
-    let bits = extract_msb_u32_batch(session, &diff).await?;
-    // let bits = extract_msb_u32_batch_fss(session, &diff).await?;
-=======
     // compute the secret-shared bits d1 < d2
     let bits = oblivious_cross_compare(session, distances).await?;
->>>>>>> d245e52d
     // inject bits to u32 shares
     let u32_bits = bit_inject_ot_2round(session, VecShare { shares: bits })
         .await?
