--- conflicted
+++ resolved
@@ -1,11 +1,7 @@
-<<<<<<< HEAD
-use super::binary::{extract_msb_u32_batch, lift, open_bin};
-=======
 use super::binary::{
     bit_inject_ot_2round, extract_msb_u32_batch, lift, mul_lift_2k, open_bin,
     single_extract_msb_u32,
 };
->>>>>>> 3ccd06aa
 use crate::{
     execution::session::{NetworkSession, Session, SessionHandles},
     network::value::{
@@ -81,8 +77,6 @@
     extract_msb_u32_batch(session, &diffs).await
 }
 
-<<<<<<< HEAD
-=======
 /// Computes the `A` term of the threshold comparison based on the formula `A = ((1. - 2. * t) * B)`.
 pub fn translate_threshold_a(t: f64) -> u32 {
     assert!(
@@ -135,15 +129,14 @@
     mask_dist: Share<u16>,
 ) -> eyre::Result<Share<Bit>> {
     let y = mul_lift_2k::<B_BITS>(&code_dist);
-    let mut x = lift::<{ B_BITS as usize }>(session, VecShare::new_vec(vec![mask_dist])).await?;
+    let mut x = lift(session, VecShare::new_vec(vec![mask_dist])).await?;
     let mut x = x.pop().expect("Expected a single element in the VecShare");
     x *= A as u32;
     x -= y;
 
-    single_extract_msb_u32::<32>(session, x).await
-}
-
->>>>>>> 3ccd06aa
+    single_extract_msb_u32(session, x).await
+}
+
 /// Lifts a share of a vector (VecShare) of 16-bit values to a share of a vector
 /// (VecShare) of 32-bit values.
 pub async fn batch_signed_lift(
