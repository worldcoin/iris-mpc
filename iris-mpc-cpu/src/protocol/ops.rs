use super::binary::{
    bit_inject_ot_2round, extract_msb_u32_batch, lift, mul_lift_2k, open_bin,
    single_extract_msb_u32,
};
use crate::{
    execution::session::{NetworkSession, Session, SessionHandles},
    network::value::{
        NetworkInt,
        NetworkValue::{self},
    },
    protocol::{
        prf::{Prf, PrfSeed},
        shared_iris::GaloisRingSharedIris,
    },
    shares::{
        bit::Bit,
        ring_impl::RingElement,
        share::{DistanceShare, Share},
        vecshare::VecShare,
        IntRing2k,
    },
};
use aes_prng::AesRng;
use eyre::{eyre, Result};
use itertools::{izip, Itertools};
use rand::SeedableRng;
use std::array;
use tracing::instrument;

pub(crate) const MATCH_THRESHOLD_RATIO: f64 = iris_mpc_common::iris_db::iris::MATCH_THRESHOLD_RATIO;
pub(crate) const B_BITS: u64 = 16;
pub(crate) const B: u64 = 1 << B_BITS;
pub(crate) const A: u64 = ((1. - 2. * MATCH_THRESHOLD_RATIO) * B as f64) as u64;

/// Setup the PRF seeds in the replicated protocol.
/// Each party sends to the next party a random seed.
/// At the end, each party will hold two seeds which are the basis of the
/// replicated protocols.
#[instrument(level = "trace", target = "searcher::network", fields(party = ?session.own_role), skip_all)]
pub async fn setup_replicated_prf(session: &mut NetworkSession, my_seed: PrfSeed) -> Result<Prf> {
    // send my_seed to the next party
    session
        .send_next(NetworkValue::PrfKey(my_seed).to_network())
        .await?;
    // received other seed from the previous party
    let serialized_other_seed = session.receive_prev().await;
    // deserializing received seed.
    let other_seed = match NetworkValue::from_network(serialized_other_seed) {
        Ok(NetworkValue::PrfKey(seed)) => seed,
        _ => return Err(eyre!("Could not deserialize PrfKey")),
    };
    // creating the two PRFs
    Ok(Prf::new(my_seed, other_seed))
}

/// Setup an RNG common between all parties, for use in stochastic algorithms (e.g. HNSW layer selection).
<<<<<<< HEAD
///
/// Security: honest-but-curious, i.e. a malicious party can influence the RNG outcomes.
pub async fn setup_shared_rng(session: &mut NetworkSession, my_seed: PrfSeed) -> Result<AesRng> {
    let my_msg = NetworkValue::PrfKey(my_seed).to_network();

    // send my_seed to the other parties
    session.send_prev(my_msg.clone()).await?;
    session.send_next(my_msg).await?;

=======
pub async fn setup_shared_rng(session: &mut NetworkSession, my_seed: PrfSeed) -> Result<AesRng> {
    let my_msg = NetworkValue::PrfKey(my_seed).to_network();

>>>>>>> ca3bcfb9
    let decode = |msg| match NetworkValue::from_network(msg) {
        Ok(NetworkValue::PrfKey(seed)) => Ok(seed),
        _ => Err(eyre!("Could not deserialize PrfKey")),
    };

<<<<<<< HEAD
    let prev_seed = decode(session.receive_prev().await)?;
=======
    // Round 1: Send to the next party and receive from the previous party.
    session.send_next(my_msg.clone()).await?;
    let prev_seed = decode(session.receive_prev().await)?;

    // Round 2: Send/receive in the opposite direction.
    session.send_prev(my_msg).await?;
>>>>>>> ca3bcfb9
    let next_seed = decode(session.receive_next().await)?;

    let shared_seed = array::from_fn(|i| my_seed[i] ^ prev_seed[i] ^ next_seed[i]);
    Ok(AesRng::from_seed(shared_seed))
}

/// Compares the distance between two iris pairs to a threshold.
///
/// - Takes as input two code and mask dot products between two irises,
///   i.e., code_dist = <iris1.code, iris2.code> and mask_dist = <iris1.mask, iris2.mask>.
/// - Lifts the two dot products to the ring Z_{2^32}.
/// - Multiplies with predefined threshold constants B = 2^16 and A = ((1. - 2.
///   * MATCH_THRESHOLD_RATIO) * B as f64).
/// - Compares mask_dist * A < code_dist * B.
pub async fn compare_threshold(
    session: &mut Session,
    distances: &[DistanceShare<u32>],
) -> Result<Vec<Share<Bit>>> {
    let diffs: Vec<Share<u32>> = distances
        .iter()
        .map(|d| {
            let x = d.mask_dot.clone() * A as u32;
            let y = d.code_dot.clone() * B as u32;
            x - y
        })
        .collect();

    extract_msb_u32_batch(session, &diffs).await
}

/// Computes the `A` term of the threshold comparison based on the formula `A = ((1. - 2. * t) * B)`.
pub fn translate_threshold_a(t: f64) -> u32 {
    assert!(
        (0. ..=1.).contains(&t),
        "Threshold must be in the range [0, 1]"
    );
    ((1. - 2. * t) * (B as f64)) as u32
}
/// Compares the distance between two iris pairs to a list of thresholds, represented as t_i/B, with B = 2^16.
/// Use the [translate_threshold_a] function to compute the A term of the threshold comparison.
pub async fn compare_threshold_buckets(
    session: &mut Session,
    threshold_a_terms: &[u32],
    distances: &[DistanceShare<u32>],
) -> Result<Vec<Share<u32>>> {
    let diffs = threshold_a_terms
        .iter()
        .flat_map(|a| {
            distances.iter().map(|d| {
                let x = d.mask_dot.clone() * *a;
                let y = d.code_dot.clone() * B as u32;
                x - y
            })
        })
        .collect_vec();

    let msbs = extract_msb_u32_batch(session, &diffs).await?;
    let msbs = VecShare::new_vec(msbs);

    // bit_inject all MSBs into u32 to be able to add them up
    let sums = bit_inject_ot_2round(session, msbs).await?;
    // add them up, bucket-wise, with each bucket corresponding to a threshold and containing len(distances) results
    let buckets = sums
        .into_iter()
        .chunks(distances.len())
        .into_iter()
        .map(|chunk| chunk.reduce(|a, b| a + b).unwrap_or_default())
        .collect_vec();

    Ok(buckets)
}

/// The same as compare_threshold, but the input shares are 16-bit and lifted to
/// 32-bit before threshold comparison.
///
/// See compare_threshold for more details.
pub async fn lift_and_compare_threshold(
    session: &mut Session,
    code_dist: Share<u16>,
    mask_dist: Share<u16>,
) -> Result<Share<Bit>> {
    let y = mul_lift_2k::<B_BITS>(&code_dist);
    let mut x = lift(session, VecShare::new_vec(vec![mask_dist])).await?;
    let mut x = x
        .pop()
        .ok_or(eyre!("Expected a single element in the VecShare"))?;
    x *= A as u32;
    x -= y;

    single_extract_msb_u32(session, x).await
}

/// Lifts a share of a vector (VecShare) of 16-bit values to a share of a vector
/// (VecShare) of 32-bit values.
pub async fn batch_signed_lift(
    session: &mut Session,
    mut pre_lift: VecShare<u16>,
) -> Result<VecShare<u32>> {
    // Compute (v + 2^{15}) % 2^{16}, to make values positive.
    for v in pre_lift.iter_mut() {
        v.add_assign_const_role(1_u16 << 15, session.own_role());
    }
    let mut lifted_values = lift(session, pre_lift).await?;
    // Now we got shares of d1' over 2^32 such that d1' = (d1'_1 + d1'_2 + d1'_3) %
    // 2^{16} = d1 Next we subtract the 2^15 term we've added previously to
    // get signed shares over 2^{32}
    for v in lifted_values.iter_mut() {
        v.add_assign_const_role(((1_u64 << 32) - (1_u64 << 15)) as u32, session.own_role());
    }
    Ok(lifted_values)
}

/// Wrapper over batch_signed_lift that lifts a vector (Vec) of 16-bit shares to
/// a vector (Vec) of 32-bit shares.
pub async fn batch_signed_lift_vec(
    session: &mut Session,
    pre_lift: Vec<Share<u16>>,
) -> Result<Vec<Share<u32>>> {
    let pre_lift = VecShare::new_vec(pre_lift);
    Ok(batch_signed_lift(session, pre_lift).await?.inner())
}

/// Computes the cross product of distances shares represented as a fraction (code_dist, mask_dist).
/// The cross product is computed as (d2.code_dist * d1.mask_dist - d1.code_dist * d2.mask_dist) and the result is shared.
///
/// Assumes that the input shares are originally 16-bit and lifted to u32.
#[instrument(level = "trace", target = "searcher::network", skip_all)]
pub(crate) async fn cross_mul(
    session: &mut Session,
    distances: &[(DistanceShare<u32>, DistanceShare<u32>)],
) -> Result<Vec<Share<u32>>> {
    let res_a: Vec<RingElement<u32>> = distances
        .iter()
        .map(|(d1, d2)| {
            session.prf.gen_zero_share() + &d2.code_dot * &d1.mask_dot - &d1.code_dot * &d2.mask_dot
        })
        .collect();

    let network = &mut session.network_session;

    let message = if res_a.len() == 1 {
        NetworkValue::RingElement32(res_a[0]).to_network()
    } else {
        NetworkValue::VecRing32(res_a.clone()).to_network()
    };
    network.send_next(message).await?;

    let serialized_reply = network.receive_prev().await;
    let res_b = match NetworkValue::from_network(serialized_reply) {
        Ok(NetworkValue::RingElement32(element)) => vec![element],
        Ok(NetworkValue::VecRing32(elements)) => elements,
        _ => return Err(eyre!("Could not deserialize RingElement32")),
    };
    Ok(izip!(res_a.into_iter(), res_b.into_iter())
        .map(|(a, b)| Share::new(a, b))
        .collect())
}

/// For every pair of distance shares (d1, d2), this computes the bit d2 < d1 and opens it.
///
/// The less-than operator is implemented in 2 steps:
///
/// 1. d2.code_dot * d1.mask_dot - d1.code_dot * d2.mask_dot is computed, which is a numerator of the fraction difference d2.code_dot / d2.mask_dot - d1.code_dot / d1.mask_dot.
/// 2. The most significant bit of the result is extracted.
///
/// Input values are assumed to be 16-bit shares that have been lifted to
/// 32-bit.
pub async fn cross_compare(
    session: &mut Session,
    distances: &[(DistanceShare<u32>, DistanceShare<u32>)],
) -> Result<Vec<bool>> {
    // d2.code_dot * d1.mask_dot - d1.code_dot * d2.mask_dot
    let diff = cross_mul(session, distances).await?;
    // Compute the MSB of the above
    let bits = extract_msb_u32_batch(session, &diff).await?;
    // Open the MSB
    let opened_b = open_bin(session, &bits).await?;
    opened_b.into_iter().map(|x| Ok(x.convert())).collect()
}

/// Computes the dot product between the iris pairs; for both the code and the
/// mask of the irises. We pack the dot products of the code and mask into one
/// vector to be able to reshare it later.
pub async fn galois_ring_pairwise_distance(
    _session: &mut Session,
    pairs: &[(&GaloisRingSharedIris, &GaloisRingSharedIris)],
) -> Vec<RingElement<u16>> {
    let mut additive_shares = Vec::with_capacity(2 * pairs.len());
    for pair in pairs.iter() {
        let (x, y) = pair;
        let code_dist = x.code.trick_dot(&y.code);
        let mask_dist = x.mask.trick_dot(&y.mask);
        additive_shares.push(RingElement(code_dist));
        // When applying the trick dot on trimmed masks, we have to multiply with 2 the
        // result The intuition being that a GaloisRingTrimmedMask contains half
        // the elements that a full GaloisRingMask has.
        additive_shares.push(RingElement(2) * RingElement(mask_dist));
    }
    additive_shares
}

/// Converts additive sharing (from trick_dot output) to a replicated sharing by
/// masking it with a zero sharing
pub async fn galois_ring_to_rep3(
    session: &mut Session,
    items: Vec<RingElement<u16>>,
) -> Result<Vec<Share<u16>>> {
    let network = &mut session.network_session;

    // make sure we mask the input with a zero sharing
    let masked_items: Vec<_> = items
        .iter()
        .map(|x| session.prf.gen_zero_share() + x)
        .collect();

    // sending to the next party
    network
        .send_next(NetworkValue::VecRing16(masked_items.clone()).to_network())
        .await?;

    // receiving from previous party

    let shares_b = {
        let serialized_other_share = network.receive_prev().await;
        match NetworkValue::from_network(serialized_other_share) {
            Ok(NetworkValue::VecRing16(message)) => Ok(message),
            _ => Err(eyre!("Error in receiving in galois_ring_to_rep3 operation")),
        }
    }?;
    let res: Vec<Share<u16>> = masked_items
        .into_iter()
        .zip(shares_b)
        .map(|(a, b)| Share::new(a, b))
        .collect();
    Ok(res)
}

/// Compares the given distance to a threshold and reveal the result.
pub async fn compare_threshold_and_open(
    session: &mut Session,
    distances: &[DistanceShare<u32>],
) -> Result<Vec<bool>> {
    let bits = compare_threshold(session, distances).await?;
    open_bin(session, &bits)
        .await
        .map(|v| v.into_iter().map(|x| x.convert()).collect())
}

#[instrument(level = "trace", target = "searcher::network", skip_all)]
pub async fn open_ring<T: IntRing2k + NetworkInt>(
    session: &mut Session,
    shares: &[Share<T>],
) -> Result<Vec<T>> {
    let network = &mut session.network_session;
    let message = if shares.len() == 1 {
        T::new_network_element(shares[0].b)
    } else {
        let shares = shares.iter().map(|x| x.b).collect::<Vec<_>>();
        T::new_network_vec(shares)
    };

    network.send_next(message.to_network()).await?;

    // receiving from previous party
    let serialized_other_shares = network.receive_prev().await;
    let c = NetworkValue::from_network(serialized_other_shares)
        .and_then(|v| T::into_vec(v))
        .map_err(|e| eyre!("Error in receiving in open operation: {}", e))?;

    // ADD shares with the received shares
    izip!(shares.iter(), c.iter())
        .map(|(s, c)| Ok((s.a + s.b + c).convert()))
        .collect::<Result<Vec<_>>>()
}

#[cfg(test)]
mod tests {
    use super::*;
    use crate::{
        execution::local::{generate_local_identities, LocalRuntime},
        hawkers::plaintext_store::PlaintextIris,
        network::value::NetworkInt,
        protocol::{ops::NetworkValue::RingElement32, shared_iris::GaloisRingSharedIris},
        shares::{int_ring::IntRing2k, ring_impl::RingElement},
    };
    use aes_prng::AesRng;
    use iris_mpc_common::iris_db::db::IrisDB;
    use itertools::Itertools;
    use rand::{Rng, RngCore, SeedableRng};
    use rand_distr::{Distribution, Standard};
    use rstest::rstest;
    use std::{array, collections::HashMap, sync::Arc};
    use tokio::{sync::Mutex, task::JoinSet};
    use tracing::trace;

    #[instrument(level = "trace", target = "searcher::network", skip_all)]
    async fn open_single(session: &mut Session, x: Share<u32>) -> Result<RingElement<u32>> {
        let network = &mut session.network_session;
        network.send_next(RingElement32(x.b).to_network()).await?;
        let serialized_reply = network.receive_prev().await;
        let missing_share = match NetworkValue::from_network(serialized_reply) {
            Ok(NetworkValue::RingElement32(element)) => element,
            _ => return Err(eyre!("Could not deserialize RingElement32")),
        };
        let (a, b) = x.get_ab();
        Ok(a + b + missing_share)
    }

    #[instrument(level = "trace", target = "searcher::network", skip_all)]
    async fn open_t_many<T>(session: &mut Session, shares: Vec<Share<T>>) -> Result<Vec<T>>
    where
        T: IntRing2k + NetworkInt,
    {
        let network = &mut session.network_session;

        let shares_b: Vec<_> = shares.iter().map(|s| s.b).collect();
        let message = shares_b;
        network
            .send_next(T::new_network_vec(message).to_network())
            .await?;

        // receiving from previous party
        let shares_c = {
            let serialized_other_share = network.receive_prev().await;
            let net_message = NetworkValue::from_network(serialized_other_share)?;
            T::into_vec(net_message)
        }?;

        let res = shares
            .into_iter()
            .zip(shares_c)
            .map(|(s, c)| {
                let (a, b) = s.get_ab();
                (a + b + c).convert()
            })
            .collect();
        Ok(res)
    }

    #[tokio::test]
    async fn test_async_prf_setup() {
        let num_parties = 3;
        let identities = generate_local_identities();
        let mut seeds = Vec::new();
        for i in 0..num_parties {
            let mut seed = [0_u8; 16];
            seed[0] = i;
            seeds.push(seed);
        }
        let mut runtime = LocalRuntime::new(identities.clone(), seeds.clone())
            .await
            .unwrap();

        // check whether parties have sent/received the correct seeds.
        // P0: [seed_0, seed_2]
        // P1: [seed_1, seed_0]
        // P2: [seed_2, seed_1]
        // This is done by calling next() on the PRFs and see whether they match with
        // the ones created from scratch.

        // Alice
        let prf0 = &mut runtime.sessions[0].prf;
        assert_eq!(
            prf0.get_my_prf().next_u64(),
            Prf::new(seeds[0], seeds[2]).get_my_prf().next_u64()
        );
        assert_eq!(
            prf0.get_prev_prf().next_u64(),
            Prf::new(seeds[0], seeds[2]).get_prev_prf().next_u64()
        );

        // Bob
        let prf1 = &mut runtime.sessions[1].prf;
        assert_eq!(
            prf1.get_my_prf().next_u64(),
            Prf::new(seeds[1], seeds[0]).get_my_prf().next_u64()
        );
        assert_eq!(
            prf1.get_prev_prf().next_u64(),
            Prf::new(seeds[1], seeds[0]).get_prev_prf().next_u64()
        );

        // Charlie
        let prf2 = &mut runtime.sessions[2].prf;
        assert_eq!(
            prf2.get_my_prf().next_u64(),
            Prf::new(seeds[2], seeds[1]).get_my_prf().next_u64()
        );
        assert_eq!(
            prf2.get_prev_prf().next_u64(),
            Prf::new(seeds[2], seeds[1]).get_prev_prf().next_u64()
        );
    }

    fn create_single_sharing<R: RngCore, T: IntRing2k>(
        rng: &mut R,
        input: T,
    ) -> (Share<T>, Share<T>, Share<T>)
    where
        Standard: Distribution<T>,
    {
        let a = RingElement(rng.gen::<T>());
        let b = RingElement(rng.gen::<T>());
        let c = RingElement(input) - a - b;

        let share1 = Share::new(a, c);
        let share2 = Share::new(b, a);
        let share3 = Share::new(c, b);
        (share1, share2, share3)
    }
    struct LocalShares1D<T: IntRing2k> {
        p0: Vec<Share<T>>,
        p1: Vec<Share<T>>,
        p2: Vec<Share<T>>,
    }

    fn create_array_sharing<R: RngCore, T: IntRing2k>(
        rng: &mut R,
        input: &Vec<T>,
    ) -> LocalShares1D<T>
    where
        Standard: Distribution<T>,
    {
        let mut player0 = Vec::new();
        let mut player1 = Vec::new();
        let mut player2 = Vec::new();

        for entry in input {
            let (a, b, c) = create_single_sharing(rng, *entry);
            player0.push(a);
            player1.push(b);
            player2.push(c);
        }
        LocalShares1D {
            p0: player0,
            p1: player1,
            p2: player2,
        }
    }

    #[tokio::test]
    async fn test_replicated_cross_mul_lift() {
        let mut rng = AesRng::seed_from_u64(0_u64);
        let four_items = vec![1, 2, 3, 4];

        let four_shares = create_array_sharing(&mut rng, &four_items);

        let num_parties = 3;
        let identities = generate_local_identities();

        let four_share_map = HashMap::from([
            (identities[0].clone(), four_shares.p0),
            (identities[1].clone(), four_shares.p1),
            (identities[2].clone(), four_shares.p2),
        ]);

        let mut seeds = Vec::new();
        for i in 0..num_parties {
            let mut seed = [0_u8; 16];
            seed[0] = i;
            seeds.push(seed);
        }
        let runtime = LocalRuntime::new(identities.clone(), seeds.clone())
            .await
            .unwrap();

        let sessions: Vec<Arc<Mutex<Session>>> = runtime
            .sessions
            .into_iter()
            .map(|s| Arc::new(Mutex::new(s)))
            .collect();

        let mut jobs = JoinSet::new();
        for session in sessions {
            let session_lock = session.lock().await;
            let four_shares = four_share_map
                .get(&session_lock.own_identity())
                .unwrap()
                .clone();
            let session = session.clone();
            jobs.spawn(async move {
                let mut session = session.lock().await;
                let four_shares = batch_signed_lift_vec(&mut session, four_shares)
                    .await
                    .unwrap();
                let out_shared = cross_mul(
                    &mut session,
                    &[(
                        DistanceShare {
                            code_dot: four_shares[0].clone(),
                            mask_dot: four_shares[1].clone(),
                        },
                        DistanceShare {
                            code_dot: four_shares[2].clone(),
                            mask_dot: four_shares[3].clone(),
                        },
                    )],
                )
                .await
                .unwrap()[0]
                    .clone();

                open_single(&mut session, out_shared).await.unwrap()
            });
        }
        // check first party output is equal to the expected result.
        let t = jobs.join_next().await.unwrap().unwrap();
        assert_eq!(t, RingElement(2));
    }

    #[tokio::test]
    async fn test_compare_threshold_buckets() {
        const NUM_BUCKETS: usize = 100;
        const NUM_ITEMS: usize = 20;
        let mut rng = AesRng::seed_from_u64(0_u64);
        let items = (0..NUM_ITEMS)
            .flat_map(|_| {
                let mask = rng.gen_range(6000u32..12000);
                let code = rng.gen_range(-12000i16..12000);
                [code as u16 as u32, mask]
            })
            .collect_vec();

        let shares = create_array_sharing(&mut rng, &items);

        let thresholds: [f64; NUM_BUCKETS] =
            array::from_fn(|i| i as f64 / (NUM_BUCKETS * 2) as f64);
        let threshold_a_terms = thresholds
            .iter()
            .map(|x| translate_threshold_a(*x))
            .collect_vec();

        let num_parties = 3;
        let identities = generate_local_identities();

        let share_map = HashMap::from([
            (identities[0].clone(), shares.p0),
            (identities[1].clone(), shares.p1),
            (identities[2].clone(), shares.p2),
        ]);

        let mut seeds = Vec::new();
        for i in 0..num_parties {
            let mut seed = [0_u8; 16];
            seed[0] = i;
            seeds.push(seed);
        }
        let runtime = LocalRuntime::new(identities.clone(), seeds.clone())
            .await
            .unwrap();

        let sessions: Vec<Arc<Mutex<Session>>> = runtime
            .sessions
            .into_iter()
            .map(|s| Arc::new(Mutex::new(s)))
            .collect();

        let mut jobs = JoinSet::new();
        for session in sessions {
            let session_lock = session.lock().await;
            let shares = share_map.get(&session_lock.own_identity()).unwrap().clone();
            let session = session.clone();
            let threshold_a_terms = threshold_a_terms.clone();
            jobs.spawn(async move {
                let mut session = session.lock().await;
                let distances = shares[..]
                    .chunks_exact(2)
                    .map(|x| DistanceShare {
                        code_dot: x[0].clone(),
                        mask_dot: x[1].clone(),
                    })
                    .collect_vec();

                let bucket_result_shares =
                    compare_threshold_buckets(&mut session, &threshold_a_terms, &distances)
                        .await
                        .unwrap();

                open_ring(&mut session, &bucket_result_shares)
                    .await
                    .unwrap()
            });
        }
        // check first party output is equal to the expected result.
        let t1 = jobs.join_next().await.unwrap().unwrap();
        let t2 = jobs.join_next().await.unwrap().unwrap();
        let t3 = jobs.join_next().await.unwrap().unwrap();
        let expected = items[..]
            .chunks_exact(2)
            .fold([0; NUM_BUCKETS], |mut acc, x| {
                let code_dist = x[0];
                let mask_dist = x[1];
                for (i, &threshold) in thresholds.iter().enumerate() {
                    let threshold_a = translate_threshold_a(threshold);
                    let diff = (mask_dist * threshold_a).wrapping_sub(code_dist * 2u32.pow(16));
                    acc[i] += if (diff as i32) < 0 { 1 } else { 0 };
                }
                acc
            });
        assert_eq!(t1, expected);
        assert_eq!(t2, expected);
        assert_eq!(t3, expected);
    }

    #[instrument(level = "trace", target = "searcher::network", skip_all)]
    async fn open_additive(session: &mut Session, x: Vec<RingElement<u16>>) -> Result<Vec<u16>> {
        let prev_role = session.prev_identity()?;
        let network = &mut session.network_session;

        network
            .send_next(NetworkValue::VecRing16(x.clone()).to_network())
            .await?;

        let message_bytes = NetworkValue::VecRing16(x.clone()).to_network();
        trace!(target: "searcher::network", action = "send", party = ?prev_role, bytes = message_bytes.len(), rounds = 0);

        network.send_prev(message_bytes).await?;

        let serialized_reply_0 = network.receive_prev().await;
        let serialized_reply_1 = network.receive_next().await;

        let missing_share_0 = match NetworkValue::from_network(serialized_reply_0) {
            Ok(NetworkValue::VecRing16(element)) => element,
            _ => return Err(eyre!("Could not deserialize VecRingElement16")),
        };
        let missing_share_1 = match NetworkValue::from_network(serialized_reply_1) {
            Ok(NetworkValue::VecRing16(element)) => element,
            _ => return Err(eyre!("Could not deserialize VecRingElement16")),
        };
        let opened_value: Vec<u16> = x
            .iter()
            .enumerate()
            .map(|(i, v)| (missing_share_0[i] + missing_share_1[i] + v).convert())
            .collect();
        Ok(opened_value)
    }

    #[tokio::test]
    #[rstest]
    #[case(0)]
    #[case(1)]
    #[case(2)]
    async fn test_galois_ring_to_rep3(#[case] seed: u64) {
        let sessions = LocalRuntime::mock_sessions_with_channel().await.unwrap();
        let mut rng = AesRng::seed_from_u64(seed);

        let iris_db = IrisDB::new_random_rng(2, &mut rng).db;

        let first_entry =
            GaloisRingSharedIris::generate_shares_locally(&mut rng, iris_db[0].clone());
        let second_entry =
            GaloisRingSharedIris::generate_shares_locally(&mut rng, iris_db[1].clone());

        let mut jobs = JoinSet::new();
        for (index, session) in sessions.iter().enumerate() {
            let mut own_shares = vec![(first_entry[index].clone(), second_entry[index].clone())];
            own_shares.iter_mut().for_each(|(_x, y)| {
                y.code.preprocess_iris_code_query_share();
                y.mask.preprocess_mask_code_query_share();
            });
            let session = session.clone();
            jobs.spawn(async move {
                let mut player_session = session.lock().await;
                let own_shares = own_shares.iter().map(|(x, y)| (x, y)).collect_vec();
                let x = galois_ring_pairwise_distance(&mut player_session, &own_shares).await;
                let opened_x = open_additive(&mut player_session, x.clone()).await.unwrap();
                let x_rep = galois_ring_to_rep3(&mut player_session, x).await.unwrap();
                let opened_x_rep = open_t_many(&mut player_session, x_rep).await.unwrap();
                (opened_x, opened_x_rep)
            });
        }
        let output0 = jobs.join_next().await.unwrap().unwrap();
        let output1 = jobs.join_next().await.unwrap().unwrap();
        let output2 = jobs.join_next().await.unwrap().unwrap();
        assert_eq!(output0, output1);
        assert_eq!(output0, output2);

        let plaintext_first = PlaintextIris(iris_db[0].clone());
        let plaintext_second = PlaintextIris(iris_db[1].clone());
        let (plain_d1, plain_d2) = plaintext_first.dot_distance_fraction(&plaintext_second);
        assert_eq!(output0.0[0], plain_d1 as u16);
        assert_eq!(output0.0[1], plain_d2);

        assert_eq!(output0.1[0], plain_d1 as u16);
        assert_eq!(output0.1[1], plain_d2);
    }
}<|MERGE_RESOLUTION|>--- conflicted
+++ resolved
@@ -54,36 +54,20 @@
 }
 
 /// Setup an RNG common between all parties, for use in stochastic algorithms (e.g. HNSW layer selection).
-<<<<<<< HEAD
-///
-/// Security: honest-but-curious, i.e. a malicious party can influence the RNG outcomes.
 pub async fn setup_shared_rng(session: &mut NetworkSession, my_seed: PrfSeed) -> Result<AesRng> {
     let my_msg = NetworkValue::PrfKey(my_seed).to_network();
 
-    // send my_seed to the other parties
-    session.send_prev(my_msg.clone()).await?;
-    session.send_next(my_msg).await?;
-
-=======
-pub async fn setup_shared_rng(session: &mut NetworkSession, my_seed: PrfSeed) -> Result<AesRng> {
-    let my_msg = NetworkValue::PrfKey(my_seed).to_network();
-
->>>>>>> ca3bcfb9
     let decode = |msg| match NetworkValue::from_network(msg) {
         Ok(NetworkValue::PrfKey(seed)) => Ok(seed),
         _ => Err(eyre!("Could not deserialize PrfKey")),
     };
 
-<<<<<<< HEAD
-    let prev_seed = decode(session.receive_prev().await)?;
-=======
     // Round 1: Send to the next party and receive from the previous party.
     session.send_next(my_msg.clone()).await?;
     let prev_seed = decode(session.receive_prev().await)?;
 
     // Round 2: Send/receive in the opposite direction.
     session.send_prev(my_msg).await?;
->>>>>>> ca3bcfb9
     let next_seed = decode(session.receive_next().await)?;
 
     let shared_seed = array::from_fn(|i| my_seed[i] ^ prev_seed[i] ^ next_seed[i]);
