use super::binary::{
    bit_inject_ot_2round, extract_msb_u32_batch, lift, mul_lift_2k, open_bin,
    single_extract_msb_u32,
};
use crate::{
    execution::session::{NetworkSession, Session, SessionHandles},
    network::value::{
        NetworkInt,
        NetworkValue::{self},
    },
    protocol::{
        prf::{Prf, PrfSeed},
        shared_iris::ArcIris,
    },
    shares::{
        bit::Bit,
        ring_impl::RingElement,
        share::{DistanceShare, Share},
        vecshare::VecShare,
        IntRing2k,
    },
};
use eyre::{bail, eyre, Result};
use iris_mpc_common::{fast_metrics::FastHistogram, galois_engine::degree4::SHARE_OF_MAX_DISTANCE};
use itertools::{izip, Itertools};
use std::{array, ops::Not, time::Instant};
use tracing::instrument;

pub(crate) const MATCH_THRESHOLD_RATIO: f64 = iris_mpc_common::iris_db::iris::MATCH_THRESHOLD_RATIO;
pub(crate) const B_BITS: u64 = 16;
pub(crate) const B: u64 = 1 << B_BITS;
pub(crate) const A: u64 = ((1. - 2. * MATCH_THRESHOLD_RATIO) * B as f64) as u64;

/// Setup the PRF seeds in the replicated protocol.
/// Each party sends to the next party a random seed.
/// At the end, each party will hold two seeds which are the basis of the
/// replicated protocols.
#[instrument(
    level = "trace",
    target = "searcher::network",
    fields(party = ?session.own_role),
    skip_all
)]
pub async fn setup_replicated_prf(session: &mut NetworkSession, my_seed: PrfSeed) -> Result<Prf> {
    // send my_seed to the next party
    session.send_next(NetworkValue::PrfKey(my_seed)).await?;
    // deserializing received seed.
    let other_seed = match session.receive_prev().await {
        Ok(NetworkValue::PrfKey(seed)) => seed,
        _ => bail!("Could not deserialize PrfKey"),
    };
    // creating the two PRFs
    Ok(Prf::new(my_seed, other_seed))
}

/// Setup an RNG common between all parties, for use in stochastic algorithms (e.g. HNSW layer selection).
pub async fn setup_shared_seed(session: &mut NetworkSession, my_seed: PrfSeed) -> Result<PrfSeed> {
    let my_msg = NetworkValue::PrfKey(my_seed);

    let decode = |msg| match msg {
        Ok(NetworkValue::PrfKey(seed)) => Ok(seed),
        _ => Err(eyre!("Could not deserialize PrfKey")),
    };

    // Round 1: Send to the next party and receive from the previous party.
    session.send_next(my_msg.clone()).await?;
    let prev_seed = decode(session.receive_prev().await)?;

    // Round 2: Send/receive in the opposite direction.
    session.send_prev(my_msg).await?;
    let next_seed = decode(session.receive_next().await)?;

    let shared_seed = array::from_fn(|i| my_seed[i] ^ prev_seed[i] ^ next_seed[i]);
    Ok(shared_seed)
}

/// Compares the distance between two iris pairs to a threshold.
///
/// - Takes as input two code and mask dot products between two irises,
///   i.e., code_dist = <iris1.code, iris2.code> and mask_dist = <iris1.mask, iris2.mask>.
/// - Lifts the two dot products to the ring Z_{2^32}.
/// - Multiplies with predefined threshold constants B = 2^16 and A = ((1. - 2.
///   * MATCH_THRESHOLD_RATIO) * B as f64).
/// - Compares mask_dist * A > code_dist * B.
/// - This corresponds to "distance > threshold", that is NOT match.
pub async fn greater_than_threshold(
    session: &mut Session,
    distances: &[DistanceShare<u32>],
) -> Result<Vec<Share<Bit>>> {
    let diffs: Vec<Share<u32>> = distances
        .iter()
        .map(|d| {
            let x = d.mask_dot.clone() * A as u32;
            let y = d.code_dot.clone() * B as u32;
            y - x
        })
        .collect();

    extract_msb_u32_batch(session, &diffs).await
}

/// Computes the `A` term of the threshold comparison based on the formula `A = ((1. - 2. * t) * B)`.
pub fn translate_threshold_a(t: f64) -> u32 {
    assert!(
        (0. ..=1.).contains(&t),
        "Threshold must be in the range [0, 1]"
    );
    ((1. - 2. * t) * (B as f64)) as u32
}

/// Compares the distance between two iris pairs to a list of thresholds, represented as t_i/B, with B = 2^16.
/// Use the [translate_threshold_a] function to compute the A term of the threshold comparison.
/// The result of the comparisons is then summed up bucket-wise, with each bucket corresponding to a threshold.
pub async fn compare_threshold_buckets(
    session: &mut Session,
    threshold_a_terms: &[u32],
    distances: &[DistanceShare<u32>],
) -> Result<Vec<Share<u32>>> {
    let diffs = threshold_a_terms
        .iter()
        .flat_map(|a| {
            distances.iter().map(|d| {
                let x = d.mask_dot.clone() * *a;
                let y = d.code_dot.clone() * B as u32;
                x - y
            })
        })
        .collect_vec();

    tracing::info!("compare_threshold_buckets diffs length: {}", diffs.len());
    let msbs = extract_msb_u32_batch(session, &diffs).await?;
    let msbs = VecShare::new_vec(msbs);
    tracing::info!("msbs extracted, now bit_injecting");
    // bit_inject all MSBs into u32 to be able to add them up
    let sums = bit_inject_ot_2round(session, msbs).await?;
    tracing::info!("bit_inject done, now summing");
    // add them up, bucket-wise, with each bucket corresponding to a threshold and containing len(distances) results
    let buckets = sums
        .into_iter()
        .chunks(distances.len())
        .into_iter()
        .map(|chunk| chunk.reduce(|a, b| a + b).unwrap_or_default())
        .collect_vec();

    Ok(buckets)
}

/// Compares the distance between two iris pairs to a list of thresholds, represented as t_i/B, with B = 2^16.
/// Use the [translate_threshold_a] function to compute the A term of the threshold comparison.
/// The result of the comparisons is then summed up bucket-wise, with each bucket corresponding to a threshold.
///
/// In comparison to `compare_threshold_buckets`, this function takes grouped distances as input, and for each group
/// only the minimum distance is considered for creating the buckets.
pub async fn compare_min_threshold_buckets(
    session: &mut Session,
    threshold_a_terms: &[u32],
    distances: &[Vec<DistanceShare<u32>>],
) -> Result<Vec<Share<u32>>> {
    // grab the first one of the distance in each group
    let mut reduced_distances = distances
        .iter()
        .map(|group| {
            group
                .first()
                .cloned()
                .ok_or_else(|| eyre!("Expected at least one distance in the group"))
        })
        .collect::<Result<Vec<_>>>()?;
    let mut sizes = distances
        .iter()
        .map(|group| group.len() - 1)
        .collect::<Vec<_>>();

    // This loop is executed at most MAX_ROTATIONS-1 times, which is 30 currently
    // however, in practice it will probably be executed much less often.
    while !sizes.iter().all(|&size| size == 0) {
        // we grab a vector of potential rotations to reduce
        // If this current group is already reduced to 0, we grab the first element as a dummy copy.
        let distances_to_reduce: Vec<(DistanceShare<u32>, DistanceShare<u32>)> = distances
            .iter()
            .zip(sizes.iter_mut())
            .map(|(group, size)| {
                let element_to_reduce = group[*size].clone();
                if *size > 0 {
                    *size -= 1;
                }
                element_to_reduce
            })
            .zip(reduced_distances.iter())
            .map(|(new, reduced)| (new, reduced.clone()))
            .collect();

        reduced_distances = cross_compare_and_swap(session, &distances_to_reduce).await?;
    }

    // Now we have a single distance for each group, we can compare it to the thresholds
    let buckets = compare_threshold_buckets(session, threshold_a_terms, &reduced_distances).await?;

    Ok(buckets)
}

/// The same as compare_threshold, but the input shares are 16-bit and lifted to
/// 32-bit before threshold comparison.
///
/// See compare_threshold for more details.
pub async fn lift_and_compare_threshold(
    session: &mut Session,
    code_dist: Share<u16>,
    mask_dist: Share<u16>,
) -> Result<Share<Bit>> {
    let mut y = mul_lift_2k::<B_BITS>(&code_dist);
    let mut x = lift(session, VecShare::new_vec(vec![mask_dist])).await?;
    let mut x = x
        .pop()
        .ok_or(eyre!("Expected a single element in the VecShare"))?;
    x *= A as u32;
    y -= x;

    single_extract_msb_u32(session, y).await
}

/// Lifts a share of a vector (VecShare) of 16-bit values to a share of a vector
/// (VecShare) of 32-bit values.
pub async fn batch_signed_lift(
    session: &mut Session,
    mut pre_lift: VecShare<u16>,
) -> Result<VecShare<u32>> {
    // Compute (v + 2^{15}) % 2^{16}, to make values positive.
    for v in pre_lift.iter_mut() {
        v.add_assign_const_role(1_u16 << 15, session.own_role());
    }
    let mut lifted_values = lift(session, pre_lift).await?;
    // Now we got shares of d1' over 2^32 such that d1' = (d1'_1 + d1'_2 + d1'_3) %
    // 2^{16} = d1 Next we subtract the 2^15 term we've added previously to
    // get signed shares over 2^{32}
    for v in lifted_values.iter_mut() {
        v.add_assign_const_role(((1_u64 << 32) - (1_u64 << 15)) as u32, session.own_role());
    }
    Ok(lifted_values)
}

/// Wrapper over batch_signed_lift that lifts a vector (Vec) of 16-bit shares to
/// a vector (Vec) of 32-bit shares.
pub async fn batch_signed_lift_vec(
    session: &mut Session,
    pre_lift: Vec<Share<u16>>,
) -> Result<Vec<Share<u32>>> {
    let pre_lift = VecShare::new_vec(pre_lift);
    Ok(batch_signed_lift(session, pre_lift).await?.inner())
}

/// Computes the cross product of distances shares represented as a fraction (code_dist, mask_dist).
/// The cross product is computed as (d2.code_dist * d1.mask_dist - d1.code_dist * d2.mask_dist) and the result is shared.
///
/// Assumes that the input shares are originally 16-bit and lifted to u32.
#[instrument(level = "trace", target = "searcher::network", skip_all)]
pub(crate) async fn cross_mul(
    session: &mut Session,
    distances: &[(DistanceShare<u32>, DistanceShare<u32>)],
) -> Result<Vec<Share<u32>>> {
    let res_a: Vec<RingElement<u32>> = distances
        .iter()
        .map(|(d1, d2)| {
            session.prf.gen_zero_share() + &d2.code_dot * &d1.mask_dot - &d1.code_dot * &d2.mask_dot
        })
        .collect();

    let network = &mut session.network_session;

    let message = if res_a.len() == 1 {
        NetworkValue::RingElement32(res_a[0])
    } else {
        NetworkValue::VecRing32(res_a.clone())
    };
    network.send_next(message).await?;

    let res_b = match network.receive_prev().await {
        Ok(NetworkValue::RingElement32(element)) => vec![element],
        Ok(NetworkValue::VecRing32(elements)) => elements,
        _ => bail!("Could not deserialize RingElement32"),
    };
    Ok(izip!(res_a.into_iter(), res_b.into_iter())
        .map(|(a, b)| Share::new(a, b))
        .collect())
}

/// Conditionally selects the distance shares based on control bits.
/// If the control bit is 1, it selects the first distance share (d1),
/// otherwise it selects the second distance share (d2).
/// Assumes that the input shares are originally 16-bit and lifted to u32.
#[instrument(level = "trace", target = "searcher::network", skip_all)]
async fn conditionally_select_distance(
    session: &mut Session,
    distances: &[(DistanceShare<u32>, DistanceShare<u32>)],
    control_bits: &[Share<u32>],
) -> Result<Vec<DistanceShare<u32>>> {
    assert!(
        distances.len() == control_bits.len(),
        "Number of distances must match number of control bits"
    );

    // Conditional multiplexing:
    // If control bit is 1, select d1, else select d2.
    // res = c * d1 + (1 - c) * d2 = d2 + c * (d1 - d2);
    // We need to do it for both code_dot and mask_dot.

    // we start with the mult of c and d1-d2
    let res_a: Vec<RingElement<u32>> = distances
        .iter()
        .zip(control_bits.iter())
        .flat_map(|((d1, d2), c)| {
            let code = d1.code_dot.clone() - d2.code_dot.clone();
            let mask = d1.mask_dot.clone() - d2.mask_dot.clone();
            let code_mul_a =
                session.prf.gen_zero_share() + c.a * code.a + c.b * code.a + c.a * code.b;
            let mask_mul_a =
                session.prf.gen_zero_share() + c.a * mask.a + c.b * mask.a + c.a * mask.b;
            [code_mul_a, mask_mul_a]
        })
        .collect();

    let network = &mut session.network_session;

    let message = if res_a.len() == 1 {
        NetworkValue::RingElement32(res_a[0])
    } else {
        NetworkValue::VecRing32(res_a.clone())
    };
    network.send_next(message).await?;

    let res_b = match network.receive_prev().await {
        Ok(NetworkValue::RingElement32(element)) => vec![element],
        Ok(NetworkValue::VecRing32(elements)) => elements,
        _ => bail!("Could not deserialize RingElement32"),
    };

    // finally compute the result by adding the d2 shares
    Ok(izip!(res_a.into_iter(), res_b.into_iter())
        // combine a and b part into shares
        .map(|(a, b)| Share::new(a, b))
        // combine the code and mask parts into DistanceShare
        .tuples()
        .map(|(code, mask)| DistanceShare {
            code_dot: code,
            mask_dot: mask,
        })
        // add the d2 shares
        .zip(distances.iter())
        .map(|(res, (_, d2))| DistanceShare {
            code_dot: res.code_dot + &d2.code_dot,
            mask_dot: res.mask_dot + &d2.mask_dot,
        })
        .collect())
}

/// For every pair of distance shares (d1, d2), this computes the bit d2 < d1 and opens it.
///
/// The less-than operator is implemented in 2 steps:
///
/// 1. d2.code_dot * d1.mask_dot - d1.code_dot * d2.mask_dot is computed, which is a numerator of the fraction difference d2.code_dot / d2.mask_dot - d1.code_dot / d1.mask_dot.
/// 2. The most significant bit of the result is extracted.
///
/// Input values are assumed to be 16-bit shares that have been lifted to
/// 32-bit.
pub async fn cross_compare(
    session: &mut Session,
    distances: &[(DistanceShare<u32>, DistanceShare<u32>)],
) -> Result<Vec<bool>> {
    // d2.code_dot * d1.mask_dot - d1.code_dot * d2.mask_dot
    let diff = cross_mul(session, distances).await?;
    // Compute the MSB of the above
    let bits = extract_msb_u32_batch(session, &diff).await?;
    // Open the MSB
    let opened_b = open_bin(session, &bits).await?;
    opened_b.into_iter().map(|x| Ok(x.convert())).collect()
}

/// For every pair of distance shares (d1, d2), this computes the bit d2 < d1 uses it to return the lower of the two distances.
///
/// Input values are assumed to be 16-bit shares that have been lifted to
/// 32-bit.
pub async fn cross_compare_and_swap(
    session: &mut Session,
    distances: &[(DistanceShare<u32>, DistanceShare<u32>)],
) -> Result<Vec<DistanceShare<u32>>> {
    // d2.code_dot * d1.mask_dot - d1.code_dot * d2.mask_dot
    let diff = cross_mul(session, distances).await?;
    // Compute the MSB of the above
    let bits = extract_msb_u32_batch(session, &diff).await?;
    // inject bits to u32 shares
    let u32_bits = bit_inject_ot_2round(session, VecShare { shares: bits })
        .await?
        .inner();

    conditionally_select_distance(session, distances, u32_bits.as_slice()).await
}

<<<<<<< HEAD
=======
use std::cell::RefCell;

thread_local! {
    static PAIRWISE_DISTANCE_METRICS: RefCell<[FastHistogram; 2]> = RefCell::new([
        FastHistogram::new("pairwise_distance.batch_size"),
        FastHistogram::new("pairwise_distance.per_pair_duration"),
    ]);
}

>>>>>>> cbecb399
/// See pairwise_distance.
/// This variant takes as input a Vec of Arc.
pub fn galois_ring_pairwise_distance(
    pairs: Vec<Option<(ArcIris, ArcIris)>>,
) -> Vec<RingElement<u16>> {
    pairwise_distance(pairs.iter().map(|opt| opt.as_ref().map(|(x, y)| (x, y))))
}

/// Computes the dot product between the iris pairs; for both the code and the
/// mask of the irises. We pack the dot products of the code and mask into one
/// vector to be able to reshare it later.
/// This function takes an iterator of known size.
pub fn pairwise_distance<'a, I>(pairs: I) -> Vec<RingElement<u16>>
where
    I: Iterator<Item = Option<(&'a ArcIris, &'a ArcIris)>> + ExactSizeIterator,
{
    let start = Instant::now();
    let mut count = 0;
    let mut additive_shares = Vec::with_capacity(2 * pairs.len());

    for pair in pairs {
        let (code_dist, mask_dist) = if let Some((x, y)) = pair {
            count += 1;
            let (a, b) = (x.code.trick_dot(&y.code), x.mask.trick_dot(&y.mask));
            (RingElement(a), RingElement(2) * RingElement(b))
        } else {
            // Non-existent vectors get the largest relative distance of 100%.
            let (a, b) = SHARE_OF_MAX_DISTANCE;
            (RingElement(a), RingElement(b))
        };
        additive_shares.push(code_dist);
        // When applying the trick dot on trimmed masks, we have to multiply with 2 the
        // result The intuition being that a GaloisRingTrimmedMask contains half
        // the elements that a full GaloisRingMask has.
        additive_shares.push(mask_dist);
    }

    let batch_size = count as f64;
    let duration = start.elapsed().as_secs_f64() / batch_size;
    PAIRWISE_DISTANCE_METRICS.with_borrow_mut(|[metric_batch_size, metric_per_pair_duration]| {
        metric_batch_size.record(batch_size);
        metric_per_pair_duration.record(duration);
    });

    additive_shares
}

/// Converts additive sharing (from trick_dot output) to a replicated sharing by
/// masking it with a zero sharing
pub async fn galois_ring_to_rep3(
    session: &mut Session,
    items: Vec<RingElement<u16>>,
) -> Result<Vec<Share<u16>>> {
    let network = &mut session.network_session;

    // make sure we mask the input with a zero sharing
    let masked_items: Vec<_> = items
        .iter()
        .map(|x| session.prf.gen_zero_share() + x)
        .collect();

    // sending to the next party
    network
        .send_next(NetworkValue::VecRing16(masked_items.clone()))
        .await?;

    // receiving from previous party
    let shares_b = {
        match network.receive_prev().await {
            Ok(NetworkValue::VecRing16(message)) => Ok(message),
            _ => Err(eyre!("Error in receiving in galois_ring_to_rep3 operation")),
        }
    }?;
    let res: Vec<Share<u16>> = masked_items
        .into_iter()
        .zip(shares_b)
        .map(|(a, b)| Share::new(a, b))
        .collect();
    Ok(res)
}

/// Compares the given distance to a threshold and reveal the bit "less than or equal".
pub async fn lte_threshold_and_open(
    session: &mut Session,
    distances: &[DistanceShare<u32>],
) -> Result<Vec<bool>> {
    let bits = greater_than_threshold(session, distances).await?;
    open_bin(session, &bits)
        .await
        .map(|v| v.into_iter().map(|x| x.convert().not()).collect())
}

#[instrument(level = "trace", target = "searcher::network", skip_all)]
pub async fn open_ring<T: IntRing2k + NetworkInt>(
    session: &mut Session,
    shares: &[Share<T>],
) -> Result<Vec<T>> {
    let network = &mut session.network_session;
    let message = if shares.len() == 1 {
        T::new_network_element(shares[0].b)
    } else {
        let shares = shares.iter().map(|x| x.b).collect::<Vec<_>>();
        T::new_network_vec(shares)
    };

    network.send_next(message).await?;

    // receiving from previous party
    let c = network
        .receive_prev()
        .await
        .and_then(|v| T::into_vec(v))
        .map_err(|e| eyre!("Error in receiving in open operation: {}", e))?;

    // ADD shares with the received shares
    izip!(shares.iter(), c.iter())
        .map(|(s, c)| Ok((s.a + s.b + c).convert()))
        .collect::<Result<Vec<_>>>()
}

#[cfg(test)]
mod tests {
    use super::*;
    use crate::{
        execution::local::{generate_local_identities, LocalRuntime},
        network::value::NetworkInt,
        protocol::{ops::NetworkValue::RingElement32, shared_iris::GaloisRingSharedIris},
        shares::{int_ring::IntRing2k, ring_impl::RingElement},
    };
    use aes_prng::AesRng;
    use iris_mpc_common::iris_db::db::IrisDB;
    use itertools::Itertools;
    use rand::{Rng, RngCore, SeedableRng};
    use rand_distr::{Distribution, Standard};
    use rstest::rstest;
    use std::{array, collections::HashMap, sync::Arc};
    use tokio::{sync::Mutex, task::JoinSet};
    use tracing::trace;

    #[instrument(level = "trace", target = "searcher::network", skip_all)]
    async fn open_single(session: &mut Session, x: Share<u32>) -> Result<RingElement<u32>> {
        let network = &mut session.network_session;
        network.send_next(RingElement32(x.b)).await?;
        let missing_share = match network.receive_prev().await {
            Ok(NetworkValue::RingElement32(element)) => element,
            _ => bail!("Could not deserialize RingElement32"),
        };
        let (a, b) = x.get_ab();
        Ok(a + b + missing_share)
    }

    #[instrument(level = "trace", target = "searcher::network", skip_all)]
    async fn open_t_many<T>(session: &mut Session, shares: Vec<Share<T>>) -> Result<Vec<T>>
    where
        T: IntRing2k + NetworkInt,
    {
        let network = &mut session.network_session;

        let shares_b: Vec<_> = shares.iter().map(|s| s.b).collect();
        let message = shares_b;
        network.send_next(T::new_network_vec(message)).await?;

        // receiving from previous party
        let shares_c = {
            let net_message = network.receive_prev().await?;
            T::into_vec(net_message)
        }?;

        let res = shares
            .into_iter()
            .zip(shares_c)
            .map(|(s, c)| {
                let (a, b) = s.get_ab();
                (a + b + c).convert()
            })
            .collect();
        Ok(res)
    }

    #[tokio::test]
    async fn test_async_prf_setup() {
        let num_parties = 3;
        let identities = generate_local_identities();
        let mut seeds = Vec::new();
        for i in 0..num_parties {
            let mut seed = [0_u8; 16];
            seed[0] = i;
            seeds.push(seed);
        }
        let mut runtime = LocalRuntime::new(identities.clone(), seeds.clone())
            .await
            .unwrap();

        // check whether parties have sent/received the correct seeds.
        // P0: [seed_0, seed_2]
        // P1: [seed_1, seed_0]
        // P2: [seed_2, seed_1]
        // This is done by calling next() on the PRFs and see whether they match with
        // the ones created from scratch.

        // Alice
        let prf0 = &mut runtime.sessions[0].prf;
        assert_eq!(
            prf0.get_my_prf().next_u64(),
            Prf::new(seeds[0], seeds[2]).get_my_prf().next_u64()
        );
        assert_eq!(
            prf0.get_prev_prf().next_u64(),
            Prf::new(seeds[0], seeds[2]).get_prev_prf().next_u64()
        );

        // Bob
        let prf1 = &mut runtime.sessions[1].prf;
        assert_eq!(
            prf1.get_my_prf().next_u64(),
            Prf::new(seeds[1], seeds[0]).get_my_prf().next_u64()
        );
        assert_eq!(
            prf1.get_prev_prf().next_u64(),
            Prf::new(seeds[1], seeds[0]).get_prev_prf().next_u64()
        );

        // Charlie
        let prf2 = &mut runtime.sessions[2].prf;
        assert_eq!(
            prf2.get_my_prf().next_u64(),
            Prf::new(seeds[2], seeds[1]).get_my_prf().next_u64()
        );
        assert_eq!(
            prf2.get_prev_prf().next_u64(),
            Prf::new(seeds[2], seeds[1]).get_prev_prf().next_u64()
        );
    }

    fn create_single_sharing<R: RngCore, T: IntRing2k>(
        rng: &mut R,
        input: T,
    ) -> (Share<T>, Share<T>, Share<T>)
    where
        Standard: Distribution<T>,
    {
        let a = RingElement(rng.gen::<T>());
        let b = RingElement(rng.gen::<T>());
        let c = RingElement(input) - a - b;

        let share1 = Share::new(a, c);
        let share2 = Share::new(b, a);
        let share3 = Share::new(c, b);
        (share1, share2, share3)
    }
    struct LocalShares1D<T: IntRing2k> {
        p0: Vec<Share<T>>,
        p1: Vec<Share<T>>,
        p2: Vec<Share<T>>,
    }

    fn create_array_sharing<R: RngCore, T: IntRing2k>(
        rng: &mut R,
        input: &Vec<T>,
    ) -> LocalShares1D<T>
    where
        Standard: Distribution<T>,
    {
        let mut player0 = Vec::new();
        let mut player1 = Vec::new();
        let mut player2 = Vec::new();

        for entry in input {
            let (a, b, c) = create_single_sharing(rng, *entry);
            player0.push(a);
            player1.push(b);
            player2.push(c);
        }
        LocalShares1D {
            p0: player0,
            p1: player1,
            p2: player2,
        }
    }

    #[tokio::test]
    async fn test_replicated_cross_mul_lift() {
        let mut rng = AesRng::seed_from_u64(0_u64);
        let four_items = vec![1, 2, 3, 4];

        let four_shares = create_array_sharing(&mut rng, &four_items);

        let num_parties = 3;
        let identities = generate_local_identities();

        let four_share_map = HashMap::from([
            (identities[0].clone(), four_shares.p0),
            (identities[1].clone(), four_shares.p1),
            (identities[2].clone(), four_shares.p2),
        ]);

        let mut seeds = Vec::new();
        for i in 0..num_parties {
            let mut seed = [0_u8; 16];
            seed[0] = i;
            seeds.push(seed);
        }
        let runtime = LocalRuntime::new(identities.clone(), seeds.clone())
            .await
            .unwrap();

        let sessions: Vec<Arc<Mutex<Session>>> = runtime
            .sessions
            .into_iter()
            .map(|s| Arc::new(Mutex::new(s)))
            .collect();

        let mut jobs = JoinSet::new();
        for session in sessions {
            let session_lock = session.lock().await;
            let four_shares = four_share_map
                .get(&session_lock.own_identity())
                .unwrap()
                .clone();
            let session = session.clone();
            jobs.spawn(async move {
                let mut session = session.lock().await;
                let four_shares = batch_signed_lift_vec(&mut session, four_shares)
                    .await
                    .unwrap();
                let out_shared = cross_mul(
                    &mut session,
                    &[(
                        DistanceShare {
                            code_dot: four_shares[0].clone(),
                            mask_dot: four_shares[1].clone(),
                        },
                        DistanceShare {
                            code_dot: four_shares[2].clone(),
                            mask_dot: four_shares[3].clone(),
                        },
                    )],
                )
                .await
                .unwrap()[0]
                    .clone();

                open_single(&mut session, out_shared).await.unwrap()
            });
        }
        // check first party output is equal to the expected result.
        let t = jobs.join_next().await.unwrap().unwrap();
        assert_eq!(t, RingElement(2));
    }

    #[tokio::test]
    async fn test_compare_threshold_buckets() {
        const NUM_BUCKETS: usize = 100;
        const NUM_ITEMS: usize = 20;
        let mut rng = AesRng::seed_from_u64(0_u64);
        let items = (0..NUM_ITEMS)
            .flat_map(|_| {
                let mask = rng.gen_range(6000u32..12000);
                let code = rng.gen_range(-12000i16..12000);
                [code as u16 as u32, mask]
            })
            .collect_vec();

        let shares = create_array_sharing(&mut rng, &items);

        let thresholds: [f64; NUM_BUCKETS] =
            array::from_fn(|i| i as f64 / (NUM_BUCKETS * 2) as f64);
        let threshold_a_terms = thresholds
            .iter()
            .map(|x| translate_threshold_a(*x))
            .collect_vec();

        let num_parties = 3;
        let identities = generate_local_identities();

        let share_map = HashMap::from([
            (identities[0].clone(), shares.p0),
            (identities[1].clone(), shares.p1),
            (identities[2].clone(), shares.p2),
        ]);

        let mut seeds = Vec::new();
        for i in 0..num_parties {
            let mut seed = [0_u8; 16];
            seed[0] = i;
            seeds.push(seed);
        }
        let runtime = LocalRuntime::new(identities.clone(), seeds.clone())
            .await
            .unwrap();

        let sessions: Vec<Arc<Mutex<Session>>> = runtime
            .sessions
            .into_iter()
            .map(|s| Arc::new(Mutex::new(s)))
            .collect();

        let mut jobs = JoinSet::new();
        for session in sessions {
            let session_lock = session.lock().await;
            let shares = share_map.get(&session_lock.own_identity()).unwrap().clone();
            let session = session.clone();
            let threshold_a_terms = threshold_a_terms.clone();
            jobs.spawn(async move {
                let mut session = session.lock().await;
                let distances = shares[..]
                    .chunks_exact(2)
                    .map(|x| DistanceShare {
                        code_dot: x[0].clone(),
                        mask_dot: x[1].clone(),
                    })
                    .collect_vec();

                let bucket_result_shares =
                    compare_threshold_buckets(&mut session, &threshold_a_terms, &distances)
                        .await
                        .unwrap();

                open_ring(&mut session, &bucket_result_shares)
                    .await
                    .unwrap()
            });
        }
        // check first party output is equal to the expected result.
        let t1 = jobs.join_next().await.unwrap().unwrap();
        let t2 = jobs.join_next().await.unwrap().unwrap();
        let t3 = jobs.join_next().await.unwrap().unwrap();
        let expected = items[..]
            .chunks_exact(2)
            .fold([0; NUM_BUCKETS], |mut acc, x| {
                let code_dist = x[0];
                let mask_dist = x[1];
                for (i, &threshold) in thresholds.iter().enumerate() {
                    let threshold_a = translate_threshold_a(threshold);
                    let diff = (mask_dist * threshold_a).wrapping_sub(code_dist * 2u32.pow(16));
                    acc[i] += if (diff as i32) < 0 { 1 } else { 0 };
                }
                acc
            });
        assert_eq!(t1, expected);
        assert_eq!(t2, expected);
        assert_eq!(t3, expected);
    }

    #[tokio::test]
    async fn test_compare_min_threshold_buckets() {
        const NUM_BUCKETS: usize = 100;
        const NUM_ITEMS: usize = 20;
        const MAX_TEST_ROTATIONS: usize = 15;
        let mut rng = AesRng::seed_from_u64(0_u64);
        let sizes = (0..NUM_ITEMS)
            .map(|_| rng.gen_range(1..=MAX_TEST_ROTATIONS))
            .collect_vec();
        let flat_size = sizes.iter().sum::<usize>();

        let items = (0..flat_size)
            .flat_map(|_| {
                let mask = rng.gen_range(6000u32..12000);
                let code = rng.gen_range(-12000i16..12000);
                [code as u16 as u32, mask]
            })
            .collect_vec();

        let shares = create_array_sharing(&mut rng, &items);

        let thresholds: [f64; NUM_BUCKETS] =
            array::from_fn(|i| i as f64 / (NUM_BUCKETS * 2) as f64);
        let threshold_a_terms = thresholds
            .iter()
            .map(|x| translate_threshold_a(*x))
            .collect_vec();

        let num_parties = 3;
        let identities = generate_local_identities();

        let share_map = HashMap::from([
            (identities[0].clone(), shares.p0),
            (identities[1].clone(), shares.p1),
            (identities[2].clone(), shares.p2),
        ]);

        let mut seeds = Vec::new();
        for i in 0..num_parties {
            let mut seed = [0_u8; 16];
            seed[0] = i;
            seeds.push(seed);
        }
        let runtime = LocalRuntime::new(identities.clone(), seeds.clone())
            .await
            .unwrap();

        let sessions: Vec<Arc<Mutex<Session>>> = runtime
            .sessions
            .into_iter()
            .map(|s| Arc::new(Mutex::new(s)))
            .collect();

        let mut jobs = JoinSet::new();
        for session in sessions {
            let session_lock = session.lock().await;
            let shares = share_map.get(&session_lock.own_identity()).unwrap().clone();
            let session = session.clone();
            let threshold_a_terms = threshold_a_terms.clone();
            jobs.spawn({
                let sizes = sizes.clone();
                async move {
                    let mut session = session.lock().await;
                    let mut counter = 0;
                    let grouped_distances = sizes
                        .iter()
                        .map(|&size| {
                            (0..size)
                                .map(|_| {
                                    let code_dot = shares[counter].clone();
                                    let mask_dot = shares[counter + 1].clone();
                                    counter += 2;
                                    DistanceShare { code_dot, mask_dot }
                                })
                                .collect::<Vec<_>>()
                        })
                        .collect::<Vec<_>>();

                    let bucket_result_shares = compare_min_threshold_buckets(
                        &mut session,
                        &threshold_a_terms,
                        &grouped_distances,
                    )
                    .await
                    .unwrap();

                    open_ring(&mut session, &bucket_result_shares)
                        .await
                        .unwrap()
                }
            });
        }
        // check first party output is equal to the expected result.
        let t1 = jobs.join_next().await.unwrap().unwrap();
        let t2 = jobs.join_next().await.unwrap().unwrap();
        let t3 = jobs.join_next().await.unwrap().unwrap();

        let mut counter = 0;
        let grouped_distances = sizes
            .iter()
            .map(|&size| {
                (0..size)
                    .map(|_| {
                        let code_dist = items[counter];
                        let mask_dist = items[counter + 1];
                        counter += 2;
                        (code_dist, mask_dist)
                    })
                    .collect::<Vec<_>>()
            })
            .collect::<Vec<_>>();

        let expected = grouped_distances
            .iter()
            .map(|group| {
                // reduce distances in each group
                group
                    .iter()
                    .reduce(|a, b| {
                        // plain distance formula is (0.5 - code/2*mask), the below is that multiplied by 2
                        if (1f64 - a.0 as f64 / a.1 as f64) < (1f64 - b.0 as f64 / b.1 as f64) {
                            a
                        } else {
                            b
                        }
                    })
                    .expect("Expected at least one distance in the group")
            })
            .fold([0; NUM_BUCKETS], |mut acc, x| {
                let code_dist = x.0;
                let mask_dist = x.1;
                for (i, &threshold) in thresholds.iter().enumerate() {
                    let threshold_a = translate_threshold_a(threshold);
                    let diff = (mask_dist * threshold_a).wrapping_sub(code_dist * 2u32.pow(16));
                    acc[i] += if (diff as i32) < 0 { 1 } else { 0 };
                }
                acc
            });
        assert_eq!(t1, expected);
        assert_eq!(t2, expected);
        assert_eq!(t3, expected);
    }

    #[instrument(level = "trace", target = "searcher::network", skip_all)]
    async fn open_additive(session: &mut Session, x: Vec<RingElement<u16>>) -> Result<Vec<u16>> {
        let prev_role = session.prev_identity()?;
        let network = &mut session.network_session;

        network
            .send_next(NetworkValue::VecRing16(x.clone()))
            .await?;

        let message_bytes = NetworkValue::VecRing16(x.clone());
        trace!(target: "searcher::network", action = "send", party = ?prev_role, bytes = x.len() * size_of::<u16>(), rounds = 0);

        network.send_prev(message_bytes).await?;

        let reply_0 = network.receive_prev().await;
        let reply_1 = network.receive_next().await;

        let missing_share_0 = match reply_0 {
            Ok(NetworkValue::VecRing16(element)) => element,
            _ => bail!("Could not deserialize VecRingElement16"),
        };
        let missing_share_1 = match reply_1 {
            Ok(NetworkValue::VecRing16(element)) => element,
            _ => bail!("Could not deserialize VecRingElement16"),
        };
        let opened_value: Vec<u16> = x
            .iter()
            .enumerate()
            .map(|(i, v)| (missing_share_0[i] + missing_share_1[i] + v).convert())
            .collect();
        Ok(opened_value)
    }

    #[tokio::test]
    #[rstest]
    #[case(0)]
    #[case(1)]
    #[case(2)]
    async fn test_galois_ring_to_rep3(#[case] seed: u64) {
        let sessions = LocalRuntime::mock_sessions_with_channel().await.unwrap();
        let mut rng = AesRng::seed_from_u64(seed);

        let iris_db = IrisDB::new_random_rng(2, &mut rng).db;

        let first_entry =
            GaloisRingSharedIris::generate_shares_locally(&mut rng, iris_db[0].clone());
        let second_entry =
            GaloisRingSharedIris::generate_shares_locally(&mut rng, iris_db[1].clone());

        let mut jobs = JoinSet::new();
        for (index, session) in sessions.iter().enumerate() {
            let own_shares = vec![(first_entry[index].clone(), second_entry[index].clone())]
                .into_iter()
                .map(|(x, mut y)| {
                    y.code.preprocess_iris_code_query_share();
                    y.mask.preprocess_mask_code_query_share();
                    Some((Arc::new(x), Arc::new(y)))
                })
                .collect_vec();
            let session = session.clone();
            jobs.spawn(async move {
                let mut player_session = session.lock().await;
                let x = galois_ring_pairwise_distance(own_shares);
                let opened_x = open_additive(&mut player_session, x.clone()).await.unwrap();
                let x_rep = galois_ring_to_rep3(&mut player_session, x).await.unwrap();
                let opened_x_rep = open_t_many(&mut player_session, x_rep).await.unwrap();
                (opened_x, opened_x_rep)
            });
        }
        let output0 = jobs.join_next().await.unwrap().unwrap();
        let output1 = jobs.join_next().await.unwrap().unwrap();
        let output2 = jobs.join_next().await.unwrap().unwrap();
        assert_eq!(output0, output1);
        assert_eq!(output0, output2);

        let (plain_d1, plain_d2) = iris_db[0].get_dot_distance_fraction(&iris_db[1]);
        assert_eq!(output0.0[0], plain_d1 as u16);
        assert_eq!(output0.0[1], plain_d2);

        assert_eq!(output0.1[0], plain_d1 as u16);
        assert_eq!(output0.1[1], plain_d2);
    }
}<|MERGE_RESOLUTION|>--- conflicted
+++ resolved
@@ -395,8 +395,6 @@
     conditionally_select_distance(session, distances, u32_bits.as_slice()).await
 }
 
-<<<<<<< HEAD
-=======
 use std::cell::RefCell;
 
 thread_local! {
@@ -406,7 +404,6 @@
     ]);
 }
 
->>>>>>> cbecb399
 /// See pairwise_distance.
 /// This variant takes as input a Vec of Arc.
 pub fn galois_ring_pairwise_distance(
