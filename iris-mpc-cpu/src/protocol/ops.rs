use crate::{
    execution::session::{Session, SessionHandles},
    protocol::shared_iris::ArcIris,
    shares::{
        bit::Bit,
        ring_impl::{RingElement, VecRingElement},
        share::{reconstruct_distance_vector, DistanceShare, Share},
        vecshare::VecShare,
    },
};
use ampc_actor_utils::fast_metrics::FastHistogram;
use ampc_actor_utils::protocol::binary::{
    and_product, bit_inject_ot_2round, extract_msb_u32_batch, lift, mul_lift_2k, open_bin,
    single_extract_msb_u32,
};
// Import non-iris-specific protocol operations from ampc-common
pub use ampc_actor_utils::protocol::ops::{
    galois_ring_to_rep3, lt_zero_and_open_u16, open_ring, setup_replicated_prf, setup_shared_seed,
    sub_pub,
};
use eyre::{bail, eyre, Result};
use iris_mpc_common::{
    galois_engine::degree4::{IrisRotation, SHARE_OF_MAX_DISTANCE},
    ROTATIONS,
};
use itertools::{izip, Itertools};
use std::{cmp::Ordering, ops::Not, time::Instant};
use tracing::instrument;

pub(crate) const MATCH_THRESHOLD_RATIO: f64 = iris_mpc_common::iris_db::iris::MATCH_THRESHOLD_RATIO;
pub(crate) const B_BITS: u64 = 16;
pub(crate) const B: u64 = 1 << B_BITS;
pub(crate) const A: u64 = ((1. - 2. * MATCH_THRESHOLD_RATIO) * B as f64) as u64;

/// Compares the distance between two iris pairs to a threshold.
///
/// - Takes as input two code and mask dot products between two irises,
///   i.e., code_dist = <iris1.code, iris2.code> and mask_dist = <iris1.mask, iris2.mask>.
/// - Lifts the two dot products to the ring Z_{2^32}.
/// - Multiplies with predefined threshold constants B = 2^16 and A = ((1. - 2.
///   * MATCH_THRESHOLD_RATIO) * B as f64).
/// - Compares mask_dist * A > code_dist * B.
/// - This corresponds to "distance > threshold", that is NOT match.
pub async fn greater_than_threshold(
    session: &mut Session,
    distances: &[DistanceShare<u32>],
) -> Result<Vec<Share<Bit>>> {
    let diffs: Vec<Share<u32>> = distances
        .iter()
        .map(|d| {
            let x = d.mask_dot.clone() * A as u32;
            let y = d.code_dot.clone() * B as u32;
            y - x
        })
        .collect();

    extract_msb_u32_batch(session, &diffs).await
}

/// Computes the `A` term of the threshold comparison based on the formula `A = ((1. - 2. * t) * B)`.
pub fn translate_threshold_a(t: f64) -> u32 {
    assert!(
        (0. ..=1.).contains(&t),
        "Threshold must be in the range [0, 1]"
    );
    ((1. - 2. * t) * (B as f64)) as u32
}

/// The same as compare_threshold, but the input shares are 16-bit and lifted to
/// 32-bit before threshold comparison.
///
/// See compare_threshold for more details.
pub async fn lift_and_compare_threshold(
    session: &mut Session,
    code_dist: Share<u16>,
    mask_dist: Share<u16>,
) -> Result<Share<Bit>> {
    let mut y = mul_lift_2k::<B_BITS>(&code_dist);
    let mut x = lift(session, VecShare::new_vec(vec![mask_dist])).await?;
    let mut x = x
        .pop()
        .ok_or(eyre!("Expected a single element in the VecShare"))?;
    x *= A as u32;
    y -= x;

    single_extract_msb_u32(session, y).await
}

/// Lifts a share of a vector (VecShare) of 16-bit values to a share of a vector
/// (VecShare) of 32-bit values.
pub async fn batch_signed_lift(
    session: &mut Session,
    mut pre_lift: VecShare<u16>,
) -> Result<VecShare<u32>> {
    // Compute (v + 2^{15}) % 2^{16}, to make values positive.
    for v in pre_lift.iter_mut() {
        v.add_assign_const_role(1_u16 << 15, session.own_role());
    }
    let mut lifted_values = lift(session, pre_lift).await?;
    // Now we got shares of d1' over 2^32 such that d1' = (d1'_1 + d1'_2 + d1'_3) %
    // 2^{16} = d1 Next we subtract the 2^15 term we've added previously to
    // get signed shares over 2^{32}
    for v in lifted_values.iter_mut() {
        v.add_assign_const_role(((1_u64 << 32) - (1_u64 << 15)) as u32, session.own_role());
    }
    Ok(lifted_values)
}

/// Wrapper over batch_signed_lift that lifts a vector (Vec) of 16-bit shares to
/// a vector (Vec) of 32-bit shares.
pub async fn batch_signed_lift_vec(
    session: &mut Session,
    pre_lift: Vec<Share<u16>>,
) -> Result<Vec<Share<u32>>> {
    let pre_lift = VecShare::new_vec(pre_lift);
    Ok(batch_signed_lift(session, pre_lift).await?.inner())
}

/// Computes the cross product of distances shares represented as a fraction (code_dist, mask_dist).
/// The cross product is computed as (d2.code_dist * d1.mask_dist - d1.code_dist * d2.mask_dist) and the result is shared.
///
/// Assumes that the input shares are originally 16-bit and lifted to u32.
#[instrument(level = "trace", target = "searcher::network", skip_all)]
pub(crate) async fn cross_mul(
    session: &mut Session,
    distances: &[(DistanceShare<u32>, DistanceShare<u32>)],
) -> Result<Vec<Share<u32>>> {
    let res_a: VecRingElement<u32> = distances
        .iter()
        .map(|(d1, d2)| {
            session.prf.gen_zero_share() + &d2.code_dot * &d1.mask_dot - &d1.code_dot * &d2.mask_dot
        })
        .collect();

    let network = &mut session.network_session;

    network.send_ring_vec_next(&res_a).await?;

    let res_b = network.receive_ring_vec_prev().await?;
    Ok(izip!(res_a, res_b).map(|(a, b)| Share::new(a, b)).collect())
}

/// Conditionally selects equally-sized slices of input shares based on control bits.
/// If the control bit is 1, it selects the left value shares; otherwise, it selects the right value share.
async fn select_shared_slices_by_bits(
    session: &mut Session,
    left_values: &[Share<u32>],
    right_values: &[Share<u32>],
    control_bits: &[Share<u32>],
    slice_size: usize,
) -> Result<Vec<Share<u32>>> {
    if left_values.len() != right_values.len() {
        bail!("Left and right values must have the same length");
    }
    if left_values.len() % slice_size != 0 {
        bail!("Left and right values length must be multiple of slice size");
    }
    if control_bits.len() != left_values.len() / slice_size {
        bail!("Number of control bits must match number of slices");
    }

    // Conditional multiplexing:
    // If control bit is 1, select left_value, else select right_value.
    // res = c * (left_value - right_value) + right_value
    // Compute c * (left_value - right_value)
    let res_a: VecRingElement<u32> = izip!(
        left_values.chunks(slice_size),
        right_values.chunks(slice_size),
        control_bits.iter()
    )
    .flat_map(|(left_chunk, right_chunk, c)| {
        left_chunk
            .iter()
            .zip(right_chunk.iter())
            .map(|(left, right)| {
                let diff = left.clone() - right.clone();
                session.prf.gen_zero_share() + c.a * diff.a + c.b * diff.a + c.a * diff.b
            })
            .collect_vec()
    })
    .collect();

    let network = &mut session.network_session;

    network.send_ring_vec_next(&res_a).await?;

    let res_b = network.receive_ring_vec_prev().await?;

    // Pack networking messages into shares and
    // compute the result by adding the right shares
    Ok(izip!(res_a, res_b)
        .map(|(a, b)| Share::new(a, b))
        .zip(right_values.iter())
        .map(|(res, right)| res + right)
        .collect())
}

/// Conditionally selects the distance shares based on control bits.
/// If the control bit is 1, it selects the first distance share (d1),
/// otherwise it selects the second distance share (d2).
/// Assumes that the input shares are originally 16-bit and lifted to u32.
#[instrument(level = "trace", target = "searcher::network", skip_all)]
async fn conditionally_select_distance(
    session: &mut Session,
    distances: &[(DistanceShare<u32>, DistanceShare<u32>)],
    control_bits: &[Share<u32>],
) -> Result<Vec<DistanceShare<u32>>> {
    if distances.len() != control_bits.len() {
        bail!("Number of distances must match number of control bits");
    }

    // Conditional multiplexing:
    // If control bit is 1, select d1, else select d2.
    // res = c * d1 + (1 - c) * d2 = d2 + c * (d1 - d2);
    // We need to do it for both code_dot and mask_dot.

    // we start with the mult of c and d1-d2
    let res_a: VecRingElement<u32> = distances
        .iter()
        .zip(control_bits.iter())
        .flat_map(|((d1, d2), c)| {
            let code = d1.code_dot.clone() - d2.code_dot.clone();
            let mask = d1.mask_dot.clone() - d2.mask_dot.clone();
            let code_mul_a =
                session.prf.gen_zero_share() + c.a * code.a + c.b * code.a + c.a * code.b;
            let mask_mul_a =
                session.prf.gen_zero_share() + c.a * mask.a + c.b * mask.a + c.a * mask.b;
            [code_mul_a, mask_mul_a]
        })
        .collect();

    let network = &mut session.network_session;

    network.send_ring_vec_next(&res_a).await?;

    let res_b = network.receive_ring_vec_prev().await?;

    // finally compute the result by adding the d2 shares
    Ok(izip!(res_a, res_b)
        // combine a and b part into shares
        .map(|(a, b)| Share::new(a, b))
        // combine the code and mask parts into DistanceShare
        .tuples()
        .map(|(code, mask)| DistanceShare {
            code_dot: code,
            mask_dot: mask,
        })
        // add the d2 shares
        .zip(distances.iter())
        .map(|(res, (_, d2))| DistanceShare {
            code_dot: res.code_dot + &d2.code_dot,
            mask_dot: res.mask_dot + &d2.mask_dot,
        })
        .collect())
}

#[instrument(level = "trace", target = "searcher::network", skip_all)]
pub(crate) async fn conditionally_select_distances_with_plain_ids(
    session: &mut Session,
    left_distances: Vec<(u32, DistanceShare<u32>)>,
    right_distances: Vec<(u32, DistanceShare<u32>)>,
    control_bits: Vec<Share<u32>>,
) -> Result<Vec<(Share<u32>, DistanceShare<u32>)>> {
    if left_distances.len() != control_bits.len() {
        eyre::bail!("Number of distances must match number of control bits");
    }
    if left_distances.len() != right_distances.len() {
        eyre::bail!("Left and right distances must have the same length");
    }
    if left_distances.is_empty() {
        eyre::bail!("Distances must not be empty");
    }

    // Now select distances
    let (left_ids, left_dist): (Vec<_>, Vec<_>) = left_distances.into_iter().unzip();
    let (right_ids, right_dist): (Vec<_>, Vec<_>) = right_distances.into_iter().unzip();
    let left_dist = left_dist
        .into_iter()
        .flat_map(|d| [d.code_dot, d.mask_dot])
        .collect_vec();
    let right_dist = right_dist
        .into_iter()
        .flat_map(|d| [d.code_dot, d.mask_dot])
        .collect_vec();

    let distances =
        select_shared_slices_by_bits(session, &left_dist, &right_dist, &control_bits, 2)
            .await?
            .into_iter()
            .tuples()
            .map(|(code_dot, mask_dot)| DistanceShare::new(code_dot, mask_dot));

    // Select ids first: c * (left_id - right_id) + right_id
    let ids = izip!(left_ids, right_ids, control_bits).map(|(left_id, right_id, c)| {
        let diff = left_id.wrapping_sub(right_id);
        let mut res = c.clone() * RingElement(diff);
        res.add_assign_const_role(right_id, session.own_role());
        res
    });

    Ok(izip!(ids, distances)
        .map(|(id, distance)| (id, distance))
        .collect_vec())
}

#[instrument(level = "trace", target = "searcher::network", skip_all)]
pub(crate) async fn conditionally_select_distances_with_shared_ids(
    session: &mut Session,
    left_distances: Vec<(Share<u32>, DistanceShare<u32>)>,
    right_distances: Vec<(Share<u32>, DistanceShare<u32>)>,
    control_bits: Vec<Share<u32>>,
) -> Result<Vec<(Share<u32>, DistanceShare<u32>)>> {
    if left_distances.len() != control_bits.len() {
        eyre::bail!("Number of distances must match number of control bits");
    }
    if left_distances.len() != right_distances.len() {
        eyre::bail!("Left and right distances must have the same length");
    }
    if left_distances.is_empty() {
        eyre::bail!("Distances must not be empty");
    }

    let left_dist = left_distances
        .into_iter()
        .flat_map(|(id, d)| [id, d.code_dot.clone(), d.mask_dot.clone()])
        .collect_vec();
    let right_dist = right_distances
        .into_iter()
        .flat_map(|(id, d)| [id, d.code_dot.clone(), d.mask_dot.clone()])
        .collect_vec();
    let distances =
        select_shared_slices_by_bits(session, &left_dist, &right_dist, &control_bits, 3)
            .await?
            .into_iter()
            .tuples()
            .map(|(id, code_dot, mask_dot)| (id, DistanceShare::new(code_dot, mask_dot)))
            .collect_vec();

    Ok(distances)
}

/// Conditionally swaps the distance shares based on control bits.
/// Given the ith pair of indices (i1, i2), the function does the following.
/// If the control bit is 0, it swaps tuples (32-bit id, distance share) with index i1 and i2,
/// otherwise it does nothing.
/// Assumes that the input shares are originally 16-bit and lifted to u32.
/// The vector ids are in plaintext and propagated in secret shared form.
#[instrument(level = "trace", target = "searcher::network", skip_all)]
pub async fn conditionally_swap_distances_plain_ids(
    session: &mut Session,
    swap_bits: Vec<Share<Bit>>,
    list: &[(u32, DistanceShare<u32>)],
    indices: &[(usize, usize)],
) -> Result<Vec<(Share<u32>, DistanceShare<u32>)>> {
    if swap_bits.len() != indices.len() {
        eyre::bail!("swap bits and indices must have the same length");
    }
    let role = session.own_role();
    // Convert vector ids into trivial shares
    let mut encrypted_list = list
        .iter()
        .map(|(id, d)| {
            let shared_index = Share::from_const(*id, role);
            (shared_index, d.clone())
        })
        .collect_vec();
    // Lift swap bits to u32 shares
    let swap_bits_u32 = bit_inject_ot_2round(session, VecShare::<Bit>::new_vec(swap_bits))
        .await?
        .inner();

    let distances_to_swap = indices
        .iter()
        .filter_map(|(idx1, idx2)| match (list.get(*idx1), list.get(*idx2)) {
            (Some((_, d1)), Some((_, d2))) => Some((d1.clone(), d2.clone())),
            _ => None,
        })
        .collect_vec();
    // Select the first distance in each pair based on the control bits
    let first_distances =
        conditionally_select_distance(session, &distances_to_swap, &swap_bits_u32).await?;
    // Select the second distance in each pair as sum of both distances minus the first selected distance
    let second_distances = distances_to_swap
        .into_iter()
        .zip(first_distances.iter())
        .map(|(d_pair, first_d)| {
            DistanceShare::new(
                d_pair.0.code_dot + d_pair.1.code_dot - &first_d.code_dot,
                d_pair.0.mask_dot + d_pair.1.mask_dot - &first_d.mask_dot,
            )
        })
        .collect_vec();

    for (bit, (idx1, idx2), first_d, second_d) in izip!(
        swap_bits_u32.iter(),
        indices.iter(),
        first_distances,
        second_distances
    ) {
        let mut not_bit = -bit;
        not_bit.add_assign_const_role(1, role);
        let id1 = list[*idx1].0;
        let id2 = list[*idx2].0;
        // Only propagate index and skip version id.
        // This computation is local as indices are public.
        let first_id = bit * id1 + not_bit.clone() * id2;
        let second_id = bit * id2 + not_bit * id1;
        encrypted_list[*idx1] = (first_id, first_d);
        encrypted_list[*idx2] = (second_id, second_d);
    }
    Ok(encrypted_list)
}

/// Conditionally swaps the distance shares based on control bits.
/// Given the ith pair of indices (i1, i2), the function does the following.
/// If the ith control bit is 0, it swaps tuples (0-indexed vector id, distance share) with index i1 and i2,
/// otherwise it does nothing.
/// Assumes that the input shares are originally 16-bit and lifted to u32.
/// The vector ids are 0-indexed and given in secret shared form.
#[instrument(level = "trace", target = "searcher::network", skip_all)]
pub async fn conditionally_swap_distances(
    session: &mut Session,
    swap_bits: Vec<Share<Bit>>,
    list: &[(Share<u32>, DistanceShare<u32>)],
    indices: &[(usize, usize)],
) -> Result<Vec<(Share<u32>, DistanceShare<u32>)>> {
    if swap_bits.len() != indices.len() {
        return Err(eyre!("swap bits and indices must have the same length"));
    }
    // Lift bits to u32 shares
    let swap_bits_u32 = bit_inject_ot_2round(session, VecShare::<Bit>::new_vec(swap_bits))
        .await?
        .inner();

    // A helper closure to compute the difference of two input shares and prepare the a part of the product of this difference and the control bit.
    let mut mul_share_a = |x: Share<u32>, y: Share<u32>, sb: &Share<u32>| -> RingElement<u32> {
        let diff = x - y;
        session.prf.gen_zero_share() + sb.a * diff.a + sb.b * diff.a + sb.a * diff.b
    };

    // Conditional swapping:
    // If control bit c is 1, return (d1, d2); otherwise, (d2, d1), which can be computed as:
    // - first tuple element = c * (d1 - d2) + d2;
    // - second tuple element = d1 - c * (d1 - d2).
    // We need to do it for ids, code_dot and mask_dot.

    // Compute c * (d1-d2)
    let res_a: VecRingElement<u32> = indices
        .iter()
        .zip(swap_bits_u32.iter())
        .flat_map(|((idx1, idx2), sb)| {
            let (id1, d1) = &list[*idx1];
            let (id2, d2) = &list[*idx2];

            let id = mul_share_a(id1.clone(), id2.clone(), sb);
            let code_dot_a = mul_share_a(d1.code_dot.clone(), d2.code_dot.clone(), sb);
            let mask_dot_a = mul_share_a(d1.mask_dot.clone(), d2.mask_dot.clone(), sb);
            [id, code_dot_a, mask_dot_a]
        })
        .collect();

    let network = &mut session.network_session;

    network.send_ring_vec_next(&res_a).await?;

    let res_b = network.receive_ring_vec_prev().await?;

    // Finally compute the swapped tuples.
    let swapped_distances = izip!(res_a, res_b)
        // combine a and b part into shares
        .map(|(a, b)| Share::new(a, b))
        // combine the code and mask parts into DistanceShare
        .tuples()
        .map(|(id, code, mask)| {
            (
                id,
                DistanceShare {
                    code_dot: code,
                    mask_dot: mask,
                },
            )
        })
        .zip(indices.iter())
        .map(|((res_id, res_dist), (idx1, idx2))| {
            let (id1, dist1) = &list[*idx1];
            let (id2, dist2) = &list[*idx2];
            // first tuple element = c * (d1 - d2) + d2
            // second tuple element = d1 - c * (d1 - d2)
            let first_id = res_id.clone() + id2;
            let second_id = id1.clone() - res_id;
            let first_distance = DistanceShare {
                code_dot: res_dist.code_dot.clone() + &dist2.code_dot,
                mask_dot: res_dist.mask_dot.clone() + &dist2.mask_dot,
            };
            let second_distance = DistanceShare {
                code_dot: dist1.code_dot.clone() - res_dist.code_dot,
                mask_dot: dist1.mask_dot.clone() - res_dist.mask_dot,
            };
            ((first_id, first_distance), (second_id, second_distance))
        })
        .collect_vec();

    // Update the input list with the swapped tuples.
    let mut swapped_list = list.to_vec();
    for (((id1, d1), (id2, d2)), (idx1, idx2)) in swapped_distances.into_iter().zip(indices) {
        swapped_list[*idx1] = (id1, d1);
        swapped_list[*idx2] = (id2, d2);
    }

    Ok(swapped_list)
}

/// For every pair of distance shares (d1, d2), this computes the bit d2 < d1 and opens it.
///
/// The less-than operator is implemented in 2 steps:
///
/// 1. d2.code_dot * d1.mask_dot - d1.code_dot * d2.mask_dot is computed, which is a numerator of the fraction difference d2.code_dot / d2.mask_dot - d1.code_dot / d1.mask_dot.
/// 2. The most significant bit of the result is extracted.
///
/// Input values are assumed to be 16-bit shares that have been lifted to 32 bits.
pub async fn cross_compare(
    session: &mut Session,
    distances: &[(DistanceShare<u32>, DistanceShare<u32>)],
) -> Result<Vec<bool>> {
    // d2.code_dot * d1.mask_dot - d1.code_dot * d2.mask_dot
    let diff = cross_mul(session, distances).await?;
    // Compute the MSB of the above
    let bits = extract_msb_u32_batch(session, &diff).await?;
    // Open the MSB
    let opened_b = open_bin(session, &bits).await?;
    opened_b.into_iter().map(|x| Ok(x.convert())).collect()
}

/// For every pair of distance shares (d1, d2), this computes the secret-shared bit d2 < d1 .
///
/// The less-than operator is implemented in 2 steps:
///
/// 1. d2.code_dot * d1.mask_dot - d1.code_dot * d2.mask_dot is computed, which is a numerator of the fraction difference d2.code_dot / d2.mask_dot - d1.code_dot / d1.mask_dot.
/// 2. The most significant bit of the result is extracted.
///
/// Input values are assumed to be 16-bit shares that have been lifted to 32 bits.
pub(crate) async fn oblivious_cross_compare(
    session: &mut Session,
    distances: &[(DistanceShare<u32>, DistanceShare<u32>)],
) -> Result<Vec<Share<Bit>>> {
    // d2.code_dot * d1.mask_dot - d1.code_dot * d2.mask_dot
    let diff = cross_mul(session, distances).await?;
    // Compute the MSB of the above
    extract_msb_u32_batch(session, &diff).await
}

/// For every pair of distance shares (d1, d2), this computes the secret-shared bit d2 < d1 and lift it to u32 shares.
///
/// The less-than operator is implemented in 2 steps:
///
/// 1. d2.code_dot * d1.mask_dot - d1.code_dot * d2.mask_dot is computed, which is a numerator of the fraction difference d2.code_dot / d2.mask_dot - d1.code_dot / d1.mask_dot.
/// 2. The most significant bit of the result is extracted.
///
/// Input values are assumed to be 16-bit shares that have been lifted to 32 bits.
pub(crate) async fn oblivious_cross_compare_lifted(
    session: &mut Session,
    distances: &[(DistanceShare<u32>, DistanceShare<u32>)],
) -> Result<Vec<Share<u32>>> {
    // compute the secret-shared bits d1 < d2
    let bits = oblivious_cross_compare(session, distances).await?;
    // inject bits to T shares
    Ok(bit_inject_ot_2round(session, VecShare::new_vec(bits))
        .await?
        .inner())
}

/// For every pair of distance shares (d1, d2), this computes the bit d2 < d1 uses it to return the lower of the two distances.
///
/// Input values are assumed to be 16-bit shares that have been lifted to 32 bits.
pub(crate) async fn min_of_pair_batch(
    session: &mut Session,
    distances: &[(DistanceShare<u32>, DistanceShare<u32>)],
) -> Result<Vec<DistanceShare<u32>>> {
    // compute the secret-shared bits d1 < d2
    let bits = oblivious_cross_compare_lifted(session, distances).await?;

    conditionally_select_distance(session, distances, bits.as_slice()).await
}

/// Given a flattened array of distance shares arranged in batches,
/// this function computes the minimum distance share within each batch via the round-robin method.
///
/// If `d[i][j]` is the ith distance share of the jth batch and `num_batches` is the number of input batches,
/// then the input distance shares are arranged as follows:
/// `[
///     d[0][0],            d[0][1],            ..., d[0][num_batches-1], // first elements of each batch
///     d[1][0],            d[1][1],            ..., d[1][num_batches-1], // second elements of each batch
///     ...,
///     d[batch_size-1][0], d[batch_size-1][1], ..., d[batch_size-1][num_batches-1] // last elements of each batch
/// ]`
///
/// The round-robin method computes all pairwise "less-than" relations within each batch,
/// and puts them into a comparison table. For example, for a batch size of 4, the comparison table looks like
///
///    | d0 | d1 | d2 | d3 |
/// ------------------------
/// d0 | 1  | b01| b02| b03|
/// d1 | b10| 1  | b12| b13|
/// d2 | b20| b21| 1  | b23|
/// d3 | b30| b31| b32| 1  |
///
/// where `bij` is the bit corresponding to `di < dj` if `i < j`, and `bij` is the bit `di <= dj` if `i > j`.
/// The latter bits are in fact negations of the former bits, i.e., if `i > j`, `bij = !(di > dj) = !bji`,
/// that turns the comparison table into
///
///    | d0 | d1 | d2 | d3 |
/// ------------------------
/// d0 | 1  | b01| b02| b03|
/// d1 |!b01| 1  | b12| b13|
/// d2 |!b02|!b12| 1  | b23|
/// d3 |!b03|!b13|!b23| 1  |
///
/// The minimum distance in each batch can then be identified by ANDing each row of the comparison table.
/// If the ith distance is the minimum in its batch, then all bits in the ith row are 1, and the AND of the row is 1.
/// If there are two or more minimum distances in the batch, then the AND of the one with the greatest index will be 1.
/// To see that, take such a minimum distance `dj`. For any `di = dj`, `i < j`, which means that `bij = 0` and `bji = 1`.
/// Thus, only one row of the above table will have all 1s and the AND of that row will indicate the minimum distance in the batch.
pub(crate) async fn min_round_robin_batch(
    session: &mut Session,
    distances: &[DistanceShare<u32>],
    batch_size: usize,
) -> Result<Vec<DistanceShare<u32>>> {
    if distances.is_empty() {
        eyre::bail!("Expected at least one distance share");
    }
    if distances.len() % batch_size != 0 {
        eyre::bail!("Distances length must be a multiple of batch size");
    }

    // Within each batch, compute all the pairwise comparisons in a round-robin fashion.
    // The resulting comparison table looks like
    //
    //    | d0 | d1 | d2 | d3 |
    // ------------------------
    // d0 | -  | b01| b02| b03|
    // d1 |    | -  | b12| b13|
    // d2 |    |    | -  | b23|
    // d3 |    |    |    | -  |
    //
    // where `bij` is the bit corresponding to `di < dj`.
    // Comparison bits are arranged in a flat vector as
    // `[b01, b02, b03, b12, b13, b23]`.
    let num_batches = distances.len() / batch_size;
    let mut pairs = Vec::with_capacity(num_batches * (batch_size * (batch_size - 1) / 2));
    for i_batch in 0..num_batches {
        for i in 0..batch_size {
            for j in (i + 1)..batch_size {
                let distance_i = distances[i * num_batches + i_batch].clone();
                let distance_j = distances[j * num_batches + i_batch].clone();
                pairs.push((distance_i, distance_j));
            }
        }
    }
    let comparison_bits = oblivious_cross_compare(session, &pairs).await?;
    // Fill in the rest of the comparison table by setting diagonal bits to 1 and negating the bits above the diagonal.
    // In other words, the `[i][j]`-th value of the table is equal to the bit
    // - `di < dj` if `i < j`, or
    // - `di <= dj` if `i >= j`.
    //
    //    | d0 | d1 | d2 | d3 |
    // ------------------------
    // d0 | 1  | b01| b02| b03|
    // d1 |!b01| 1  | b12| b13|
    // d2 |!b02|!b12| 1  | b23|
    // d3 |!b03|!b13|!b23| 1  |
    //
    // Extract this table column-wise as `batch_matrix` to AND them element-wise.
    // Group jth columns together, i.e., return a matrix `batch_selection_bits`, where `batch_selection_bits[j]` contains the comparison bits
    // between distance `j` of every batch and all the other distances within the same batch.
    let mut batch_selection_bits = (0..batch_size)
        .map(|_| VecShare::with_capacity(num_batches * batch_size))
        .collect_vec();
    for batch in comparison_bits.chunks(batch_size * (batch_size - 1) / 2) {
        let mut batch_matrix = (0..batch_size)
            .map(|_| VecShare::with_capacity(batch_size))
            .collect_vec();
        let mut batch_counter = 0;
        for i in 0..batch_size {
            for j in 0..batch_size {
                let value = match i.cmp(&j) {
                    Ordering::Less => {
                        batch_counter += 1;
                        batch[batch_counter - 1].clone()
                    }
                    Ordering::Equal => Share::from_const(Bit::new(true), session.own_role()),
                    Ordering::Greater => batch_matrix[i].get_at(j).not(),
                };
                batch_matrix[j].push(value);
            }
        }
        for (j, column_bits) in batch_matrix.into_iter().enumerate() {
            batch_selection_bits[j].extend(column_bits);
        }
    }
    // Compute the AND of each row in the `batch_selection_bits` matrix.
    // This gives us, for each distance in the batch, whether it is the minimum distance in its batch.
    let selection_bits =
        and_product(session, batch_selection_bits, num_batches * batch_size).await?;
    // The resulting bits are bit injected into u32.
    let selection_bits: VecShare<u32> = bit_inject_ot_2round(session, selection_bits).await?;
    // Multiply distance shares with selection bits to zero out non-minimum distances.
    let selected_distances = {
        let mut shares_a = VecRingElement::with_capacity(2 * distances.len());
        for i_batch in 0..num_batches {
            for i in 0..batch_size {
                let distance = &distances[i * num_batches + i_batch];
                let b = &selection_bits.shares()[i_batch * batch_size + i];
                let code_a = session.prf.gen_zero_share() + b * &distance.code_dot;
                let mask_a = session.prf.gen_zero_share() + b * &distance.mask_dot;
                shares_a.push(code_a);
                shares_a.push(mask_a);
            }
        }

        let network = &mut session.network_session;
        network.send_ring_vec_next(&shares_a).await?;
        let shares_b = network.receive_ring_vec_prev().await?;
        reconstruct_distance_vector(shares_a, shares_b)
    };
    // Now sum up the selected distances within each batch.
    // Only one distance per batch is non-zero, so this gives us the minimum distance per batch.
    let res = selected_distances
        .chunks(batch_size)
        .map(|chunk| chunk.iter().cloned().reduce(|acc, a| acc + a).unwrap())
        .collect_vec();
    Ok(res)
}

use std::cell::RefCell;

thread_local! {
    static PAIRWISE_DISTANCE_METRICS: RefCell<[FastHistogram; 2]> = RefCell::new([
        FastHistogram::new("pairwise_distance.batch_size"),
        FastHistogram::new("pairwise_distance.per_pair_duration"),
    ]);
}

/// See pairwise_distance.
/// This variant takes as input a Vec of Arc.
pub fn galois_ring_pairwise_distance(
    pairs: Vec<Option<(ArcIris, ArcIris)>>,
) -> Vec<RingElement<u16>> {
    pairwise_distance(pairs.iter().map(|opt| opt.as_ref().map(|(x, y)| (x, y))))
}

/// Computes the dot product between the iris pairs; for both the code and the
/// mask of the irises. We pack the dot products of the code and mask into one
/// vector to be able to reshare it later.
/// This function takes an iterator of known size.
pub fn pairwise_distance<'a, I>(pairs: I) -> Vec<RingElement<u16>>
where
    I: Iterator<Item = Option<(&'a ArcIris, &'a ArcIris)>> + ExactSizeIterator,
{
    let start = Instant::now();
    let mut count = 0;
    let mut additive_shares = Vec::with_capacity(2 * pairs.len());

    for pair in pairs {
        let (code_dist, mask_dist) = if let Some((x, y)) = pair {
            count += 1;
            let (a, b) = (x.code.trick_dot(&y.code), x.mask.trick_dot(&y.mask));
            (RingElement(a), RingElement(2) * RingElement(b))
        } else {
            // Non-existent vectors get the largest relative distance of 100%.
            let (a, b) = SHARE_OF_MAX_DISTANCE;
            (RingElement(a), RingElement(b))
        };
        additive_shares.push(code_dist);
        // When applying the trick dot on trimmed masks, we have to multiply with 2 the
        // result The intuition being that a GaloisRingTrimmedMask contains half
        // the elements that a full GaloisRingMask has.
        additive_shares.push(mask_dist);
    }

    let batch_size = count as f64;
    let duration = start.elapsed().as_secs_f64() / batch_size;
    PAIRWISE_DISTANCE_METRICS.with_borrow_mut(|[metric_batch_size, metric_per_pair_duration]| {
        metric_batch_size.record(batch_size);
        metric_per_pair_duration.record(duration);
    });

    additive_shares
}

/// This is similar to `pairwise_distance`, but performs dot products on all rotations of the query.
pub fn rotation_aware_pairwise_distance<'a, I>(
    query: &'a ArcIris,
    targets: I,
) -> Vec<RingElement<u16>>
where
    I: Iterator<Item = Option<&'a ArcIris>> + ExactSizeIterator,
{
    let start = Instant::now();
    let mut count = 0;
    let mut additive_shares = Vec::with_capacity(2 * ROTATIONS * targets.len());

    for target in targets {
        for rotation in IrisRotation::all() {
            let (code_dist, mask_dist) = if let Some(y) = target {
                count += 1;
                let (a, b) = (
                    query.code.rotation_aware_trick_dot(&y.code, &rotation),
                    query.mask.rotation_aware_trick_dot(&y.mask, &rotation),
                );
                (RingElement(a), RingElement(2) * RingElement(b))
            } else {
                // Non-existent vectors get the largest relative distance of 100%.
                let (a, b) = SHARE_OF_MAX_DISTANCE;
                (RingElement(a), RingElement(b))
            };
            additive_shares.push(code_dist);
            additive_shares.push(mask_dist);
        }
    }

    let batch_size = count as f64;
    let duration = start.elapsed().as_secs_f64() / batch_size;
    PAIRWISE_DISTANCE_METRICS.with_borrow_mut(|[metric_batch_size, metric_per_pair_duration]| {
        metric_batch_size.record(batch_size);
        metric_per_pair_duration.record(duration);
    });
    additive_shares
}

pub fn non_existent_distance() -> Vec<RingElement<u16>> {
    vec![
        RingElement(SHARE_OF_MAX_DISTANCE.0),
        RingElement(SHARE_OF_MAX_DISTANCE.1),
    ]
}

/// Compares the given distance to a threshold and reveal the bit "less than or equal".
pub async fn lte_threshold_and_open(
    session: &mut Session,
    distances: &[DistanceShare<u32>],
) -> Result<Vec<bool>> {
    let bits = greater_than_threshold(session, distances).await?;
    open_bin(session, &bits)
        .await
        .map(|v| v.into_iter().map(|x| x.convert().not()).collect())
}

<<<<<<< HEAD
#[instrument(level = "trace", target = "searcher::network", skip_all)]
pub async fn open_ring<T: IntRing2k + NetworkInt>(
    session: &mut Session,
    shares: &[Share<T>],
) -> Result<Vec<T>> {
    let network = &mut session.network_session;
    let message = if shares.len() == 1 {
        T::new_network_element(shares[0].b)
    } else {
        let shares = shares.iter().map(|x| x.b).collect::<Vec<_>>();
        T::new_network_vec(shares)
    };

    network.send_next(message).await?;

    // receiving from previous party
    let c = network
        .receive_prev()
        .await
        .and_then(|v| T::into_vec(v))
        .map_err(|e| eyre!("Error in receiving in open operation: {}", e))?;

    // ADD shares with the received shares
    izip!(shares.iter(), c.iter())
        .map(|(s, c)| Ok((s.a + s.b + c).convert()))
        .collect::<Result<Vec<_>>>()
}

#[instrument(level = "trace", target = "searcher::network", skip_all)]
/// Same as [open_ring], but for non-replicated shares. Due to the share being non-replicated,
/// each party needs to send its entire share to the next and previous party.
pub async fn open_ring_element_broadcast<T: IntRing2k + NetworkInt>(
    session: &mut Session,
    shares: &[RingElement<T>],
) -> Result<Vec<T>> {
    let network = &mut session.network_session;
    let message = if shares.len() == 1 {
        T::new_network_element(shares[0])
    } else {
        T::new_network_vec(shares.to_vec())
    };

    network.send_next(message.clone()).await?;
    network.send_prev(message).await?;

    // receiving from previous party
    let b = network
        .receive_prev()
        .await
        .and_then(|v| T::into_vec(v))
        .map_err(|e| eyre!("Error in receiving in open operation: {}", e))?;
    let c = network
        .receive_next()
        .await
        .and_then(|v| T::into_vec(v))
        .map_err(|e| eyre!("Error in receiving in open operation: {}", e))?;

    // ADD shares with the received shares
    izip!(shares.iter(), b.iter(), c.iter())
        .map(|(a, b, c)| Ok((*a + *b + *c).convert()))
        .collect::<Result<Vec<_>>>()
}

/// Compares the given distances to zero and reveal the bit "less than zero".
pub async fn lt_zero_and_open_u16(
    session: &mut Session,
    distances: &[Share<u16>],
) -> Result<Vec<bool>> {
    let bits = extract_msb_u16_batch(session, distances).await?;
    open_bin(session, &bits)
        .await
        .map(|v| v.into_iter().map(|x| x.convert()).collect())
}

/// Subtracts a public ring element from a secret-shared ring element in-place.
pub fn sub_pub<T: IntRing2k + NetworkInt>(
    session: &mut Session,
    share: &mut Share<T>,
    rhs: RingElement<T>,
) {
    match session.own_role().index() {
        0 => share.a -= rhs,
        1 => share.b -= rhs,
        2 => {}
        _ => unreachable!(),
    }
}

=======
>>>>>>> 2ea46792
#[cfg(test)]
mod tests {
    use super::*;
    use crate::{
        execution::local::{generate_local_identities, LocalRuntime},
        network::value::{NetworkInt, NetworkValue},
        protocol::shared_iris::GaloisRingSharedIris,
        shares::{int_ring::IntRing2k, ring_impl::RingElement},
    };
    use aes_prng::AesRng;
    use ampc_actor_utils::protocol::prf::Prf;
    use iris_mpc_common::iris_db::db::IrisDB;
    use itertools::Itertools;
    use rand::{Rng, RngCore, SeedableRng};
    use rand_distr::{Distribution, Standard};
    use rstest::rstest;
    use std::{collections::HashMap, sync::Arc};
    use tokio::{sync::Mutex, task::JoinSet};
    use tracing::trace;
    use NetworkValue::RingElement32;

    #[instrument(level = "trace", target = "searcher::network", skip_all)]
    async fn open_single(session: &mut Session, x: Share<u32>) -> Result<RingElement<u32>> {
        let network = &mut session.network_session;
        network.send_next(RingElement32(x.b)).await?;
        let missing_share = match network.receive_prev().await {
            Ok(NetworkValue::RingElement32(element)) => element,
            _ => bail!("Could not deserialize RingElement32"),
        };
        let (a, b) = x.get_ab();
        Ok(a + b + missing_share)
    }

    #[instrument(level = "trace", target = "searcher::network", skip_all)]
    async fn open_t_many<T>(session: &mut Session, shares: Vec<Share<T>>) -> Result<Vec<T>>
    where
        T: IntRing2k + NetworkInt,
    {
        let network = &mut session.network_session;

        let shares_b: Vec<_> = shares.iter().map(|s| s.b).collect();
        let message = shares_b;
        network.send_next(T::new_network_vec(message)).await?;

        // receiving from previous party
        let shares_c = {
            let net_message = network.receive_prev().await?;
            T::into_vec(net_message)
        }?;

        let res = shares
            .into_iter()
            .zip(shares_c)
            .map(|(s, c)| {
                let (a, b) = s.get_ab();
                (a + b + c).convert()
            })
            .collect();
        Ok(res)
    }

    #[tokio::test]
    async fn test_async_prf_setup() {
        let num_parties = 3;
        let identities = generate_local_identities();
        let mut seeds = Vec::new();
        for i in 0..num_parties {
            let mut seed = [0_u8; 16];
            seed[0] = i;
            seeds.push(seed);
        }
        let mut runtime = LocalRuntime::new(identities.clone(), seeds.clone())
            .await
            .unwrap();

        // check whether parties have sent/received the correct seeds.
        // P0: [seed_0, seed_2]
        // P1: [seed_1, seed_0]
        // P2: [seed_2, seed_1]
        // This is done by calling next() on the PRFs and see whether they match with
        // the ones created from scratch.

        // Alice
        let prf0 = &mut runtime.sessions[0].prf;
        assert_eq!(
            prf0.get_my_prf().next_u64(),
            Prf::new(seeds[0], seeds[2]).get_my_prf().next_u64()
        );
        assert_eq!(
            prf0.get_prev_prf().next_u64(),
            Prf::new(seeds[0], seeds[2]).get_prev_prf().next_u64()
        );

        // Bob
        let prf1 = &mut runtime.sessions[1].prf;
        assert_eq!(
            prf1.get_my_prf().next_u64(),
            Prf::new(seeds[1], seeds[0]).get_my_prf().next_u64()
        );
        assert_eq!(
            prf1.get_prev_prf().next_u64(),
            Prf::new(seeds[1], seeds[0]).get_prev_prf().next_u64()
        );

        // Charlie
        let prf2 = &mut runtime.sessions[2].prf;
        assert_eq!(
            prf2.get_my_prf().next_u64(),
            Prf::new(seeds[2], seeds[1]).get_my_prf().next_u64()
        );
        assert_eq!(
            prf2.get_prev_prf().next_u64(),
            Prf::new(seeds[2], seeds[1]).get_prev_prf().next_u64()
        );
    }

    fn create_single_sharing<R: RngCore, T: IntRing2k>(
        rng: &mut R,
        input: T,
    ) -> (Share<T>, Share<T>, Share<T>)
    where
        Standard: Distribution<T>,
    {
        let a = RingElement(rng.gen::<T>());
        let b = RingElement(rng.gen::<T>());
        let c = RingElement(input) - a - b;

        let share1 = Share::new(a, c);
        let share2 = Share::new(b, a);
        let share3 = Share::new(c, b);
        (share1, share2, share3)
    }
    struct LocalShares1D<T: IntRing2k> {
        p0: Vec<Share<T>>,
        p1: Vec<Share<T>>,
        p2: Vec<Share<T>>,
    }

    fn create_array_sharing<R: RngCore, T: IntRing2k>(
        rng: &mut R,
        input: &Vec<T>,
    ) -> LocalShares1D<T>
    where
        Standard: Distribution<T>,
    {
        let mut player0 = Vec::new();
        let mut player1 = Vec::new();
        let mut player2 = Vec::new();

        for entry in input {
            let (a, b, c) = create_single_sharing(rng, *entry);
            player0.push(a);
            player1.push(b);
            player2.push(c);
        }
        LocalShares1D {
            p0: player0,
            p1: player1,
            p2: player2,
        }
    }

    #[tokio::test]
    async fn test_replicated_cross_mul_lift() {
        let mut rng = AesRng::seed_from_u64(0_u64);
        let four_items = vec![1, 2, 3, 4];

        let four_shares = create_array_sharing(&mut rng, &four_items);

        let num_parties = 3;
        let identities = generate_local_identities();

        let four_share_map = HashMap::from([
            (identities[0].clone(), four_shares.p0),
            (identities[1].clone(), four_shares.p1),
            (identities[2].clone(), four_shares.p2),
        ]);

        let mut seeds = Vec::new();
        for i in 0..num_parties {
            let mut seed = [0_u8; 16];
            seed[0] = i;
            seeds.push(seed);
        }
        let runtime = LocalRuntime::new(identities.clone(), seeds.clone())
            .await
            .unwrap();

        let sessions: Vec<Arc<Mutex<Session>>> = runtime
            .sessions
            .into_iter()
            .map(|s| Arc::new(Mutex::new(s)))
            .collect();

        let mut jobs = JoinSet::new();
        for session in sessions {
            let session_lock = session.lock().await;
            let four_shares = four_share_map
                .get(&session_lock.own_identity())
                .unwrap()
                .clone();
            let session = session.clone();
            jobs.spawn(async move {
                let mut session = session.lock().await;
                let four_shares = batch_signed_lift_vec(&mut session, four_shares)
                    .await
                    .unwrap();
                let out_shared = cross_mul(
                    &mut session,
                    &[(
                        DistanceShare {
                            code_dot: four_shares[0].clone(),
                            mask_dot: four_shares[1].clone(),
                        },
                        DistanceShare {
                            code_dot: four_shares[2].clone(),
                            mask_dot: four_shares[3].clone(),
                        },
                    )],
                )
                .await
                .unwrap()[0]
                    .clone();

                open_single(&mut session, out_shared).await.unwrap()
            });
        }
        // check first party output is equal to the expected result.
        let t = jobs.join_next().await.unwrap().unwrap();
        assert_eq!(t, RingElement(2));
    }

    #[instrument(level = "trace", target = "searcher::network", skip_all)]
    async fn open_additive(session: &mut Session, x: Vec<RingElement<u16>>) -> Result<Vec<u16>> {
        let prev_role = session.prev_identity()?;
        let network = &mut session.network_session;

        network
            .send_next(NetworkValue::VecRing16(x.clone()))
            .await?;

        let message_bytes = NetworkValue::VecRing16(x.clone());
        trace!(target: "searcher::network", action = "send", party = ?prev_role, bytes = x.len() * size_of::<u16>(), rounds = 0);

        network.send_prev(message_bytes).await?;

        let reply_0 = network.receive_prev().await;
        let reply_1 = network.receive_next().await;

        let missing_share_0 = match reply_0 {
            Ok(NetworkValue::VecRing16(element)) => element,
            _ => bail!("Could not deserialize VecRingElement16"),
        };
        let missing_share_1 = match reply_1 {
            Ok(NetworkValue::VecRing16(element)) => element,
            _ => bail!("Could not deserialize VecRingElement16"),
        };
        let opened_value: Vec<u16> = x
            .iter()
            .enumerate()
            .map(|(i, v)| (missing_share_0[i] + missing_share_1[i] + v).convert())
            .collect();
        Ok(opened_value)
    }

    #[tokio::test]
    #[rstest]
    #[case(0)]
    #[case(1)]
    #[case(2)]
    async fn test_galois_ring_to_rep3(#[case] seed: u64) {
        let sessions = LocalRuntime::mock_sessions_with_channel().await.unwrap();
        let mut rng = AesRng::seed_from_u64(seed);

        let iris_db = IrisDB::new_random_rng(2, &mut rng).db;

        let first_entry =
            GaloisRingSharedIris::generate_shares_locally(&mut rng, iris_db[0].clone());
        let second_entry =
            GaloisRingSharedIris::generate_shares_locally(&mut rng, iris_db[1].clone());

        let mut jobs = JoinSet::new();
        for (index, session) in sessions.iter().enumerate() {
            let own_shares = vec![(first_entry[index].clone(), second_entry[index].clone())]
                .into_iter()
                .map(|(x, mut y)| {
                    y.code.preprocess_iris_code_query_share();
                    y.mask.preprocess_mask_code_query_share();
                    Some((Arc::new(x), Arc::new(y)))
                })
                .collect_vec();
            let session = session.clone();
            jobs.spawn(async move {
                let mut player_session = session.lock().await;
                let x = galois_ring_pairwise_distance(own_shares);
                let opened_x = open_additive(&mut player_session, x.clone()).await.unwrap();
                let x_rep = galois_ring_to_rep3(&mut player_session, x).await.unwrap();
                let opened_x_rep = open_t_many(&mut player_session, x_rep).await.unwrap();
                (opened_x, opened_x_rep)
            });
        }
        let output0 = jobs.join_next().await.unwrap().unwrap();
        let output1 = jobs.join_next().await.unwrap().unwrap();
        let output2 = jobs.join_next().await.unwrap().unwrap();
        assert_eq!(output0, output1);
        assert_eq!(output0, output2);

        let (plain_d1, plain_d2) = iris_db[0].get_dot_distance_fraction(&iris_db[1]);
        assert_eq!(output0.0[0], plain_d1 as u16);
        assert_eq!(output0.0[1], plain_d2);

        assert_eq!(output0.1[0], plain_d1 as u16);
        assert_eq!(output0.1[1], plain_d2);
    }
}<|MERGE_RESOLUTION|>--- conflicted
+++ resolved
@@ -845,7 +845,6 @@
         .map(|v| v.into_iter().map(|x| x.convert().not()).collect())
 }
 
-<<<<<<< HEAD
 #[instrument(level = "trace", target = "searcher::network", skip_all)]
 pub async fn open_ring<T: IntRing2k + NetworkInt>(
     session: &mut Session,
@@ -934,8 +933,6 @@
     }
 }
 
-=======
->>>>>>> 2ea46792
 #[cfg(test)]
 mod tests {
     use super::*;
