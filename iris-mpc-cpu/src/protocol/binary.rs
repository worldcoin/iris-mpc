--- conflicted
+++ resolved
@@ -506,12 +506,8 @@
 }
 
 // MSB related code
-<<<<<<< HEAD
+#[allow(dead_code)]
 pub(crate) async fn binary_add_3_get_msb<T: IntRing2k>(
-=======
-#[allow(dead_code)]
-pub(crate) async fn binary_add_3_get_msb(
->>>>>>> 855e2a90
     session: &mut Session,
     x1: Vec<VecShare<T>>,
     x2: Vec<VecShare<T>>,
@@ -572,17 +568,17 @@
     Ok(res)
 }
 
-<<<<<<< HEAD
-async fn extract_msb<T: IntRing2k>(
-=======
 /// Returns the MSB of the sum of three 32-bit integers using the binary parallel prefix adder tree.
 /// Input integers are given in binary form.
-pub(crate) async fn binary_add_3_get_msb_prefix(
-    session: &mut Session,
-    x1: Vec<VecShare<u64>>,
-    x2: Vec<VecShare<u64>>,
-    mut x3: Vec<VecShare<u64>>,
-) -> Result<VecShare<u64>, Error> {
+pub(crate) async fn binary_add_3_get_msb_prefix<T: IntRing2k>(
+    session: &mut Session,
+    x1: Vec<VecShare<T>>,
+    x2: Vec<VecShare<T>>,
+    mut x3: Vec<VecShare<T>>,
+) -> Result<VecShare<T>, Error> 
+where
+    Standard: Distribution<T>,
+{
     let len = x1.len();
     debug_assert!(len == x2.len() && len == x3.len());
     debug_assert!(len == 32);
@@ -690,8 +686,7 @@
 }
 
 // Extracts bit at position K
-async fn extract_msb<const K: usize>(
->>>>>>> 855e2a90
+async fn extract_msb<T: IntRing2k>(
     session: &mut Session,
     x: Vec<VecShare<T>>,
 ) -> Result<VecShare<T>, Error> 
