--- conflicted
+++ resolved
@@ -89,12 +89,6 @@
 where
     Standard: Distribution<T>,
 {
-<<<<<<< HEAD
-    if ![16, 32, 64].contains(&T::K) {
-        return Err(eyre!("Invalid bit size in and_many_send"));
-    }
-=======
->>>>>>> 7247278b
     if a.len() != b.len() {
         return Err(eyre!("InvalidSize in and_many_send"));
     }
@@ -124,26 +118,12 @@
         let serialized_other_share = session.network_session.receive_prev().await;
 
         match NetworkValue::from_network(serialized_other_share) {
-<<<<<<< HEAD
-            Ok(NetworkValue::RingElement64(message)) => Ok(vec![message.cast_to::<T>()]),
-            Ok(NetworkValue::VecRing64(messages)) => {
-                Ok(messages.into_iter().map(|x| x.cast_to::<T>()).collect())
-            }
-            Ok(NetworkValue::RingElement32(message)) => Ok(vec![message.cast_to::<T>()]),
-            Ok(NetworkValue::VecRing32(messages)) => {
-                Ok(messages.into_iter().map(|x| x.cast_to::<T>()).collect())
-            }
-            Ok(NetworkValue::RingElement16(message)) => Ok(vec![message.cast_to::<T>()]),
-            Ok(NetworkValue::VecRing16(messages)) => {
-                Ok(messages.into_iter().map(|x| x.cast_to::<T>()).collect())
-=======
             Ok(v) => {
                 if v.is_vector() {
                     T::into_vec(v)
                 } else {
                     Ok(vec![T::into_element(v)?])
                 }
->>>>>>> 7247278b
             }
             Err(e) => Err(eyre!("Error in and_many_receive: {e}")),
         }
@@ -174,42 +154,6 @@
 where
     Standard: Distribution<T>,
 {
-<<<<<<< HEAD
-    if x1.len() != x2.len() {
-        return Err(eyre!(
-            "Inputs have different length {} {}",
-            x1.len(),
-            x2.len()
-        ));
-    }
-    let chunk_sizes = x1.iter().map(VecShare::len).collect::<Vec<_>>();
-    let chunk_sizes2 = x2.iter().map(VecShare::len).collect::<Vec<_>>();
-    if chunk_sizes != chunk_sizes2 {
-        return Err(eyre!("VecShare lengths are not equal"));
-    }
-
-    let x1 = VecShare::flatten(x1);
-    let x2 = VecShare::flatten(x2);
-    let mut shares_a = and_many_send(session, x1.as_slice(), x2.as_slice()).await?;
-    let mut shares_b = and_many_receive(session).await?;
-
-    let mut res = Vec::with_capacity(chunk_sizes.len());
-    for l in chunk_sizes {
-        let a = shares_a.drain(..l).collect();
-        let b = shares_b.drain(..l).collect();
-        res.push(VecShare::from_ab(a, b));
-    }
-    Ok(res)
-}
-
-#[instrument(level = "trace", target = "searcher::network", skip(session, x1, x2))]
-pub(crate) async fn transposed_pack_and_u32(
-    session: &mut Session,
-    x1: Vec<VecShare<u32>>,
-    x2: Vec<VecShare<u32>>,
-) -> Result<Vec<VecShare<u32>>, Error> {
-=======
->>>>>>> 7247278b
     if x1.len() != x2.len() {
         return Err(eyre!(
             "Inputs have different length {} {}",
@@ -809,11 +753,7 @@
 }
 
 // Extracts bit at position K
-<<<<<<< HEAD
-async fn extract_transposed_msb<T: IntRing2k>(
-=======
-async fn extract_msb<T: IntRing2k + NetworkInt>(
->>>>>>> 7247278b
+async fn extract_transposed_msb<T: IntRing2k + NetworkInt>(
     session: &mut Session,
     x: Vec<VecShare<T>>,
 ) -> Result<VecShare<T>, Error>
