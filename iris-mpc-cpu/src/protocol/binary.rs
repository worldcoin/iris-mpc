use crate::{
    execution::session::{Session, SessionHandles},
    network::value::NetworkValue,
    shares::{
        bit::Bit,
        int_ring::IntRing2k,
        ring_impl::RingElement,
        share::Share,
        vecshare::{SliceShare, VecShare},
    },
};
use eyre::{eyre, Error};
use itertools::{izip, Itertools};
use num_traits::{One, Zero};
use rand::{distributions::Standard, prelude::Distribution, Rng};
use std::ops::SubAssign;
use tracing::{instrument, trace, trace_span, Instrument};

pub(crate) fn transposed_padded_len_u64(len: usize) -> usize {
    let padded_len = (len + 63) / 64;
    padded_len * 64
}

pub(crate) fn transposed_padded_len_u32(len: usize) -> usize {
    let padded_len = (len + 31) / 32;
    padded_len * 32
}

pub(crate) fn a2b_pre<T: IntRing2k>(
    session: &Session,
    x: Share<T>,
) -> eyre::Result<(Share<T>, Share<T>, Share<T>)> {
    let (a, b) = x.get_ab();

    let mut x1 = Share::zero();
    let mut x2 = Share::zero();
    let mut x3 = Share::zero();

    match session.own_role()?.index() {
        0 => {
            x1.a = a;
            x3.b = b;
        }
        1 => {
            x2.a = a;
            x1.b = b;
        }
        2 => {
            x3.a = a;
            x2.b = b;
        }
        _ => {
            return Err(eyre!(
                "Cannot deal with roles that have index outside of the set [0, 1, 2]"
            ))
        }
    }
    Ok((x1, x2, x3))
}

pub(crate) fn transposed_pack_xor_assign<T: IntRing2k>(x1: &mut [VecShare<T>], x2: &[VecShare<T>]) {
    let len = x1.len();
    debug_assert_eq!(len, x2.len());

    for (x1, x2) in x1.iter_mut().zip(x2.iter()) {
        *x1 ^= x2.as_slice();
    }
}

pub(crate) fn transposed_pack_xor<T: IntRing2k>(
    x1: &[VecShare<T>],
    x2: &[VecShare<T>],
) -> Vec<VecShare<T>> {
    let len = x1.len();
    debug_assert_eq!(len, x2.len());

    let mut res = Vec::with_capacity(len);
    for (x1, x2) in x1.iter().zip(x2.iter()) {
        res.push(x1.as_slice() ^ x2.as_slice());
    }
    res
}

<<<<<<< HEAD
pub(crate) async fn and_many_send_u64(
=======
pub(crate) async fn and_many_send<T: IntRing2k>(
>>>>>>> 36e9b775
    session: &mut Session,
    a: SliceShare<'_, T>,
    b: SliceShare<'_, T>,
) -> Result<Vec<RingElement<T>>, Error>
where
    Standard: Distribution<T>,
{
    if ![16,32,64].contains(&T::K) {
        return Err(eyre!("Invalid bit size in and_many_send"));
    }
    if a.len() != b.len() {
        return Err(eyre!("InvalidSize in and_many_send"));
    }
    let mut shares_a = Vec::with_capacity(a.len());
    for (a_, b_) in a.iter().zip(b.iter()) {
        let rand = session.prf.gen_binary_zero_share::<T>();
        let mut c = a_ & b_;
        c ^= rand;
        shares_a.push(c);
    }

    let network = &mut session.network_session;
    let messages = shares_a.clone();
    let message = if messages.len() == 1 {
        NetworkValue::new_value_from(messages[0])
    } else {
        NetworkValue::new_vec_from(messages)
    };
    network.send_next(message.to_network()).await?;
    Ok(shares_a)
}

<<<<<<< HEAD
pub(crate) async fn and_many_send_u32(
    session: &mut Session,
    a: SliceShare<'_, u32>,
    b: SliceShare<'_, u32>,
) -> Result<Vec<RingElement<u32>>, Error>
where
    Standard: Distribution<u32>,
{
    if a.len() != b.len() {
        return Err(eyre!("InvalidSize in and_many_send"));
    }
    let mut shares_a = Vec::with_capacity(a.len());
    for (a_, b_) in a.iter().zip(b.iter()) {
        let rand = session.prf_as_mut().gen_binary_zero_share::<u32>();
        let mut c = a_ & b_;
        c ^= rand;
        shares_a.push(c);
    }

    let next_party = session.next_identity()?;
    let network = session.network().clone();
    let sid = session.session_id();
    let message = shares_a.clone();
    let message = if message.len() == 1 {
        NetworkValue::RingElement32(message[0])
    } else {
        NetworkValue::VecRing32(message)
    };
    network
        .send(message.to_network(), &next_party, &sid)
        .await?;
    Ok(shares_a)
}

pub(crate) async fn and_many_receive_u64(
=======
pub(crate) async fn and_many_receive<T: IntRing2k>(
>>>>>>> 36e9b775
    session: &mut Session,
) -> Result<Vec<RingElement<T>>, Error> {
    let shares_b = {
        let serialized_other_share = session.network_session.receive_prev().await;
        match NetworkValue::from_network(serialized_other_share) {
            Ok(NetworkValue::RingElement64(message)) => Ok(vec![message.cast_to::<T>()]),
            Ok(NetworkValue::VecRing64(messages)) => Ok(messages.into_iter().map(|x| x.cast_to::<T>()).collect()),
            Ok(NetworkValue::RingElement32(message)) => Ok(vec![message.cast_to::<T>()]),
            Ok(NetworkValue::VecRing32(messages)) => Ok(messages.into_iter().map(|x| x.cast_to::<T>()).collect()),
            Ok(NetworkValue::RingElement16(message)) => Ok(vec![message.cast_to::<T>()]),
            Ok(NetworkValue::VecRing16(messages)) => Ok(messages.into_iter().map(|x| x.cast_to::<T>()).collect()),
            Err(e) => Err(eyre!("Error in and_many_receive: {e}")),
            _ => Err(eyre!("Incorrect NetworkValue received")),
        }
    }?;
    Ok(shares_b)
}

<<<<<<< HEAD
pub(crate) async fn and_many_receive_u32(
    session: &mut Session,
) -> Result<Vec<RingElement<u32>>, Error> {
    let network = session.network().clone();
    let sid = session.session_id();
    let prev_party = session.prev_identity()?;

    let shares_b = {
        let serialized_other_share = network.receive(&prev_party, &sid).await;
        match NetworkValue::from_network(serialized_other_share) {
            Ok(NetworkValue::RingElement32(message)) => Ok(vec![message]),
            Ok(NetworkValue::VecRing32(message)) => Ok(message),
            _ => Err(eyre!("Error in receiving in and_many operation")),
        }
    }?;
    Ok(shares_b)
}

pub(crate) async fn and_many_u64(
=======
pub(crate) async fn and_many<T: IntRing2k>(
>>>>>>> 36e9b775
    session: &mut Session,
    a: SliceShare<'_, T>,
    b: SliceShare<'_, T>,
) -> Result<VecShare<T>, Error>
where
    Standard: Distribution<T>,
{
    let shares_a = and_many_send_u64(session, a, b).await?;
    let shares_b = and_many_receive_u64(session).await?;
    let complete_shares = VecShare::from_ab(shares_a, shares_b);
    Ok(complete_shares)
}

pub(crate) async fn and_many_u32(
    session: &mut Session,
    a: SliceShare<'_, u32>,
    b: SliceShare<'_, u32>,
) -> Result<VecShare<u32>, Error>
where
    Standard: Distribution<u64>,
{
    let shares_a = and_many_send_u32(session, a, b).await?;
    let shares_b = and_many_receive_u32(session).await?;
    let complete_shares = VecShare::from_ab(shares_a, shares_b);
    Ok(complete_shares)
}

#[instrument(level = "trace", target = "searcher::network", skip(session, x1, x2))]
<<<<<<< HEAD
pub(crate) async fn transposed_pack_and_u64(
=======
pub(crate) async fn transposed_pack_and<T: IntRing2k>(
>>>>>>> 36e9b775
    session: &mut Session,
    x1: Vec<VecShare<T>>,
    x2: Vec<VecShare<T>>,
)
 -> Result<Vec<VecShare<T>>, Error> 
 where
    Standard: Distribution<T>,
    {
    if x1.len() != x2.len() {
        return Err(eyre!(
            "Inputs have different length {} {}",
            x1.len(),
            x2.len()
        ));
    }
    let chunk_sizes = x1.iter().map(VecShare::len).collect::<Vec<_>>();
    let chunk_sizes2 = x2.iter().map(VecShare::len).collect::<Vec<_>>();
    if chunk_sizes != chunk_sizes2 {
        return Err(eyre!("VecShare lengths are not equal"));
    }

    let x1 = VecShare::flatten(x1);
    let x2 = VecShare::flatten(x2);
    let mut shares_a = and_many_send_u64(session, x1.as_slice(), x2.as_slice()).await?;
    let mut shares_b = and_many_receive_u64(session).await?;

    let mut res = Vec::with_capacity(chunk_sizes.len());
    for l in chunk_sizes {
        let a = shares_a.drain(..l).collect();
        let b = shares_b.drain(..l).collect();
        res.push(VecShare::from_ab(a, b));
    }
    Ok(res)
}

#[instrument(level = "trace", target = "searcher::network", skip(session, x1, x2))]
pub(crate) async fn transposed_pack_and_u32(
    session: &mut Session,
    x1: Vec<VecShare<u32>>,
    x2: Vec<VecShare<u32>>,
) -> Result<Vec<VecShare<u32>>, Error> {
    if x1.len() != x2.len() {
        return Err(eyre!(
            "Inputs have different length {} {}",
            x1.len(),
            x2.len()
        ));
    }
    let chunk_sizes = x1.iter().map(VecShare::len).collect::<Vec<_>>();
    let chunk_sizes2 = x2.iter().map(VecShare::len).collect::<Vec<_>>();
    if chunk_sizes != chunk_sizes2 {
        return Err(eyre!("VecShare lengths are not equal"));
    }

    let x1 = VecShare::flatten(x1);
    let x2 = VecShare::flatten(x2);
    let mut shares_a = and_many_send_u32(session, x1.as_slice(), x2.as_slice()).await?;
    let mut shares_b = and_many_receive_u32(session).await?;

    let mut res = Vec::with_capacity(chunk_sizes.len());
    for l in chunk_sizes {
        let a = shares_a.drain(..l).collect();
        let b = shares_b.drain(..l).collect();
        res.push(VecShare::from_ab(a, b));
    }
    Ok(res)
}

#[instrument(level = "trace", target = "searcher::network", skip_all)]
<<<<<<< HEAD
async fn binary_add_3_get_two_carries_u64(
=======
async fn binary_add_3_get_two_carries<T: IntRing2k>(
>>>>>>> 36e9b775
    session: &mut Session,
    x1: Vec<VecShare<T>>,
    x2: Vec<VecShare<T>>,
    x3: Vec<VecShare<T>>,
    truncate_len: usize,
) -> Result<(VecShare<Bit>, VecShare<Bit>), Error>
where
    Standard: Distribution<T>,
{
    let len = x1.len();
    debug_assert!(len == x2.len() && len == x3.len());

    // Full adder to get 2 * c and s
    let mut x2x3 = x2;
    transposed_pack_xor_assign(&mut x2x3, &x3);
    let s = transposed_pack_xor(&x1, &x2x3);
    let mut x1x3 = x1;
    transposed_pack_xor_assign(&mut x1x3, &x3);
    let mut c = transposed_pack_and_u64(session, x1x3, x2x3).await?;
    transposed_pack_xor_assign(&mut c, &x3);

    // Add 2c + s via a ripple carry adder
    // LSB of c is 0
    // First round: half adder can be skipped due to LSB of c being 0
    let mut a = s;
    let mut b = c;

    let and_many_span = trace_span!(target: "searcher::network", "and_many_calls", n = b.len());

    // First full adder (carry is 0)
    let mut c = and_many_u64(session, a[1].as_slice(), b[0].as_slice())
        .instrument(and_many_span.clone())
        .await?;

    // For last round
    let mut b_msb = b.pop().expect("Enough elements present");

    // 2 -> k
    for (a_, b_) in a.iter_mut().skip(2).zip(b.iter_mut().skip(1)) {
        *a_ ^= c.as_slice();
        *b_ ^= c.as_slice();
        let tmp_c = and_many_u64(session, a_.as_slice(), b_.as_slice())
            .instrument(and_many_span.clone())
            .await?;
        c ^= tmp_c;
    }

    // Finally, last bit of a is 0
    let res2 = and_many_u64(session, b_msb.as_slice(), c.as_slice())
        .instrument(and_many_span)
        .await?;
    b_msb ^= c;

    // Extract bits for outputs
    let mut res1 = b_msb.convert_to_bits();
    res1.truncate(truncate_len);
    let mut res2 = res2.convert_to_bits();
    res2.truncate(truncate_len);

    Ok((res1, res2))
}

#[instrument(level = "trace", target = "searcher::network", skip_all)]
async fn binary_add_3_get_two_carries_u32(
    session: &mut Session,
    x1: Vec<VecShare<u32>>,
    x2: Vec<VecShare<u32>>,
    x3: Vec<VecShare<u32>>,
    truncate_len: usize,
) -> Result<(VecShare<Bit>, VecShare<Bit>), Error>
where
    Standard: Distribution<u32>,
{
    let len = x1.len();
    debug_assert!(len == x2.len() && len == x3.len());

    // Full adder to get 2 * c and s
    let mut x2x3 = x2;
    transposed_pack_xor_assign(&mut x2x3, &x3);
    let s = transposed_pack_xor(&x1, &x2x3);
    let mut x1x3 = x1;
    transposed_pack_xor_assign(&mut x1x3, &x3);
    let mut c = transposed_pack_and_u32(session, x1x3, x2x3).await?;
    transposed_pack_xor_assign(&mut c, &x3);

    // Add 2c + s via a ripple carry adder
    // LSB of c is 0
    // First round: half adder can be skipped due to LSB of c being 0
    let mut a = s;
    let mut b = c;

    let and_many_span = trace_span!(target: "searcher::network", "and_many_calls", n = b.len());

    // First full adder (carry is 0)
    let mut c = and_many_u32(session, a[1].as_slice(), b[0].as_slice())
        .instrument(and_many_span.clone())
        .await?;

    // For last round
    let mut b_msb = b.pop().expect("Enough elements present");

    // 2 -> k
    for (a_, b_) in a.iter_mut().skip(2).zip(b.iter_mut().skip(1)) {
        *a_ ^= c.as_slice();
        *b_ ^= c.as_slice();
        let tmp_c = and_many_u32(session, a_.as_slice(), b_.as_slice())
            .instrument(and_many_span.clone())
            .await?;
        c ^= tmp_c;
    }

    // Finally, last bit of a is 0
    let res2 = and_many_u32(session, b_msb.as_slice(), c.as_slice())
        .instrument(and_many_span)
        .await?;
    b_msb ^= c;

    // Extract bits for outputs
    let mut res1 = b_msb.convert_to_bits();
    res1.truncate(truncate_len);
    let mut res2 = res2.convert_to_bits();
    res2.truncate(truncate_len);

    Ok((res1, res2))
}

#[instrument(level = "trace", target = "searcher::network", skip_all)]
async fn bit_inject_ot_2round_helper(
    session: &mut Session,
    input: VecShare<Bit>,
) -> Result<VecShare<u16>, Error>
where
    Standard: Distribution<u16>,
{
    let len = input.len();
    let mut wc = Vec::with_capacity(len);
    let mut shares = VecShare::with_capacity(len);
    let prf = &mut session.prf;

    for inp in input.into_iter() {
        // new share
        let c3 = prf.get_prev_prf().gen::<RingElement<u16>>();
        shares.push(Share::new(RingElement::zero(), c3));

        // mask of the ot
        let w0 = prf.get_prev_prf().gen::<RingElement<u16>>();
        let w1 = prf.get_prev_prf().gen::<RingElement<u16>>();

        let choice = inp.get_a().convert().convert();
        if choice {
            wc.push(w1);
        } else {
            wc.push(w0);
        }
    }
    let next_id = session.next_identity()?;
    let network = &mut session.network_session;
    trace!(target: "searcher::network", action = "send", party = ?next_id, bytes = 0, rounds = 1);
    network
        .send_next(NetworkValue::VecRing16(wc).to_network())
        .await?;

    let c1 = {
        let reply = network.receive_next().await;
        match NetworkValue::from_network(reply) {
            Ok(NetworkValue::VecRing16(val)) => Ok(val),
            _ => Err(eyre!("Could not deserialize properly in bit inject")),
        }
    }?;

    // Receive Reshare
    for (s, c1) in shares.iter_mut().zip(c1) {
        s.a = c1;
    }
    Ok(shares)
}

#[instrument(level = "trace", target = "searcher::network", skip_all)]
async fn bit_inject_ot_2round_receiver(
    session: &mut Session,
    input: VecShare<Bit>,
) -> Result<VecShare<u16>, Error> {
    let prev_id = session.prev_identity()?;
    let network = &mut session.network_session;

    let (m0, m1, wc) = {
        let reply_m0_and_m1 = network.receive_next().await;
        let m0_and_m1 = NetworkValue::vec_from_network(reply_m0_and_m1).unwrap();
        assert!(
            m0_and_m1.len() == 2,
            "Deserialized vec in bit inject is wrong length"
        );
        let (m0, m1) = m0_and_m1.into_iter().collect_tuple().unwrap();

        let m0 = match m0 {
            NetworkValue::VecRing16(val) => Ok(val),
            _ => Err(eyre!("Could not deserialize properly in bit inject")),
        };

        let m1 = match m1 {
            NetworkValue::VecRing16(val) => Ok(val),
            _ => Err(eyre!("Could not deserialize properly in bit inject")),
        };

        let reply_wc = network.receive_prev().await;
        let wc = match NetworkValue::from_network(reply_wc) {
            Ok(NetworkValue::VecRing16(val)) => Ok(val),
            _ => Err(eyre!("Could not deserialize properly in bit inject")),
        };
        (m0, m1, wc)
    };

    let (m0, m1, wc) = (m0?, m1?, wc?);

    let len = input.len();
    let mut shares = VecShare::with_capacity(len);
    let mut send = Vec::with_capacity(len);

    for ((inp, wc), (m0, m1)) in input
        .into_iter()
        .zip(wc.into_iter())
        .zip(m0.into_iter().zip(m1.into_iter()))
    {
        // new share
        let c2 = session.prf.get_my_prf().gen::<RingElement<u16>>();

        let choice = inp.get_b().convert().convert();
        let xor = if choice { wc ^ m1 } else { wc ^ m0 };

        send.push(xor);
        shares.push(Share::new(c2, xor));
    }

    // Reshare to Helper
    trace!(target: "searcher::network", action = "send", party = ?prev_id, bytes = 0, rounds = 1);
    network
        .send_prev(NetworkValue::VecRing16(send).to_network())
        .await?;

    Ok(shares)
}

#[instrument(level = "trace", target = "searcher::network", skip_all)]
async fn bit_inject_ot_2round_sender(
    session: &mut Session,
    input: VecShare<Bit>,
) -> Result<VecShare<u16>, Error> {
    let len = input.len();
    let mut m0 = Vec::with_capacity(len);
    let mut m1 = Vec::with_capacity(len);
    let mut shares = VecShare::with_capacity(len);
    let prf = &mut session.prf;

    for inp in input.into_iter() {
        let (a, b) = inp.get_ab();
        // new shares
        let (c3, c2) = prf.gen_rands::<RingElement<u16>>();
        // mask of the ot
        let w0 = prf.get_my_prf().gen::<RingElement<u16>>();
        let w1 = prf.get_my_prf().gen::<RingElement<u16>>();

        shares.push(Share::new(c3, c2));
        let c = c3 + c2;
        let xor = RingElement(u16::from((a ^ b).convert().convert()));
        let m0_ = xor - c;
        let m1_ = (xor ^ RingElement::one()) - c;
        m0.push(m0_ ^ w0);
        m1.push(m1_ ^ w1);
    }

    let prev_id = session.prev_identity()?;
    let m0_and_m1: Vec<NetworkValue> = [m0, m1]
        .into_iter()
        .map(NetworkValue::VecRing16)
        .collect::<Vec<_>>();
    trace!(target: "searcher::network", action = "send", party = ?prev_id, bytes = 0, rounds = 1);
    // Reshare to Helper
    session
        .network_session
        .send_prev(NetworkValue::vec_to_network(&m0_and_m1))
        .await?;
    Ok(shares)
}

// TODO this is unbalanced, so a real implementation should actually rotate
// parties around
pub(crate) async fn bit_inject_ot_2round(
    session: &mut Session,
    input: VecShare<Bit>,
) -> Result<VecShare<u16>, Error> {
    let res = match session.own_role()?.index() {
        0 => {
            // OT Helper
            bit_inject_ot_2round_helper(session, input).await?
        }
        1 => {
            // OT Receiver
            bit_inject_ot_2round_receiver(session, input).await?
        }
        2 => {
            // OT Sender
            bit_inject_ot_2round_sender(session, input).await?
        }
        _ => {
            return Err(eyre!(
                "Cannot deal with roles outside of the set [0, 1, 2] in bit_inject_ot"
            ))
        }
    };
    Ok(res)
}

pub(crate) fn mul_lift_2k<const K: u64>(val: &Share<u16>) -> Share<u32>
where
    u32: From<u16>,
{
    let a = (u32::from(val.a.0)) << K;
    let b = (u32::from(val.b.0)) << K;
    Share::new(RingElement(a), RingElement(b))
}

pub(crate) fn mul_lift_2k_many<const K: u64>(vals: SliceShare<u16>) -> VecShare<u32> {
    VecShare::new_vec(vals.iter().map(mul_lift_2k::<K>).collect())
}

pub(crate) async fn lift_u64<const K: usize>(
    session: &mut Session,
    shares: VecShare<u16>,
) -> eyre::Result<VecShare<u32>> {
    let len = shares.len();
    let padded_len = transposed_padded_len_u64(len);

    let mut x_a = VecShare::with_capacity(padded_len);
    for share in shares.iter() {
        x_a.push(Share::new(
            RingElement(share.a.0 as u32),
            RingElement(share.b.0 as u32),
        ));
    }

    let x = shares.transpose_pack_u64();

    let len_ = x.len();
    let mut x1 = Vec::with_capacity(len_);
    let mut x2 = Vec::with_capacity(len_);
    let mut x3 = Vec::with_capacity(len_);

    for x_ in x.into_iter() {
        let len__ = x_.len();
        let mut x1_ = VecShare::with_capacity(len__);
        let mut x2_ = VecShare::with_capacity(len__);
        let mut x3_ = VecShare::with_capacity(len__);
        for x__ in x_.into_iter() {
            let (x1__, x2__, x3__) = a2b_pre(session, x__)?;
            x1_.push(x1__);
            x2_.push(x2__);
            x3_.push(x3__);
        }
        x1.push(x1_);
        x2.push(x2_);
        x3.push(x3_);
    }

    let (mut b1, b2) = binary_add_3_get_two_carries_u64(session, x1, x2, x3, len).await?;
    b1.extend(b2);

    // We need bit1 * 2^{ShareRing::K+1} mod 2^{ShareRing::K+K}  and bit2 *
    // 2^{ShareRing::K+1} mod 2^{ShareRing::K+K} So we inject bit to mod
    // 2^{K-1} and mod 2^{K-2} and use the mul_lift_2k function TODO: This
    // one is not optimized: We send too much, since we need less than K
    // bits
    debug_assert!(K <= 16); // otherwise u16 does not work
    let mut b = bit_inject_ot_2round(session, b1).await?;
    let (b1, b2) = b.split_at_mut(len);

    // Make the result mod 2^{K-1} and mod 2^{K-2} (Not required since we bitextract
    // the correct one later) Self::share_bit_mod(&mut b1, K as u32);
    // Self::share_bit_mod(&mut b2, K as u32 - 1);

    let b1 = mul_lift_2k_many::<{ u16::K as u64 }>(b1.to_slice());
    let b2 = mul_lift_2k_many::<{ u16::K as u64 + 1 }>(b2.to_slice());

    // Finally, compute the result
    x_a.sub_assign(b1);
    x_a.sub_assign(b2);
    Ok(x_a)
}

pub(crate) async fn lift_u32<const K: usize>(
    session: &mut Session,
    shares: VecShare<u16>,
) -> eyre::Result<VecShare<u32>> {
    let len = shares.len();
    let padded_len = transposed_padded_len_u32(len);

    let mut x_a = VecShare::with_capacity(padded_len);
    for share in shares.iter() {
        x_a.push(Share::new(
            RingElement(share.a.0 as u32),
            RingElement(share.b.0 as u32),
        ));
    }

    let x = shares.transpose_pack_u32();

    let len_ = x.len();
    let mut x1 = Vec::with_capacity(len_);
    let mut x2 = Vec::with_capacity(len_);
    let mut x3 = Vec::with_capacity(len_);

    for x_ in x.into_iter() {
        let len__ = x_.len();
        let mut x1_ = VecShare::with_capacity(len__);
        let mut x2_ = VecShare::with_capacity(len__);
        let mut x3_ = VecShare::with_capacity(len__);
        for x__ in x_.into_iter() {
            let (x1__, x2__, x3__) = a2b_pre(session, x__)?;
            x1_.push(x1__);
            x2_.push(x2__);
            x3_.push(x3__);
        }
        x1.push(x1_);
        x2.push(x2_);
        x3.push(x3_);
    }

    let (mut b1, b2) = binary_add_3_get_two_carries_u32(session, x1, x2, x3, len).await?;
    b1.extend(b2);

    // We need bit1 * 2^{ShareRing::K+1} mod 2^{ShareRing::K+K}  and bit2 *
    // 2^{ShareRing::K+1} mod 2^{ShareRing::K+K} So we inject bit to mod
    // 2^{K-1} and mod 2^{K-2} and use the mul_lift_2k function TODO: This
    // one is not optimized: We send too much, since we need less than K
    // bits
    debug_assert!(K <= 16); // otherwise u16 does not work
    let mut b = bit_inject_ot_2round(session, b1).await?;
    let (b1, b2) = b.split_at_mut(len);

    // Make the result mod 2^{K-1} and mod 2^{K-2} (Not required since we bitextract
    // the correct one later) Self::share_bit_mod(&mut b1, K as u32);
    // Self::share_bit_mod(&mut b2, K as u32 - 1);

    let b1 = mul_lift_2k_many::<{ u16::K as u64 }>(b1.to_slice());
    let b2 = mul_lift_2k_many::<{ u16::K as u64 + 1 }>(b2.to_slice());

    // Finally, compute the result
    x_a.sub_assign(b1);
    x_a.sub_assign(b2);
    Ok(x_a)
}

// MSB related code
#[allow(dead_code)]
<<<<<<< HEAD
pub(crate) async fn binary_add_3_get_msb_u64(
=======
pub(crate) async fn binary_add_3_get_msb<T: IntRing2k>(
>>>>>>> 36e9b775
    session: &mut Session,
    x1: Vec<VecShare<T>>,
    x2: Vec<VecShare<T>>,
    mut x3: Vec<VecShare<T>>,
) -> Result<VecShare<T>, Error> 
where
    Standard: Distribution<T>,
{
    let len = x1.len();
    debug_assert!(len == x2.len() && len == x3.len());

    // Full adder to get 2 * c and s
    let mut x2x3 = x2;
    transposed_pack_xor_assign(&mut x2x3, &x3);
    let s = transposed_pack_xor(&x1, &x2x3);
    let mut x1x3 = x1;
    transposed_pack_xor_assign(&mut x1x3, &x3);
    // 2 * c
    x1x3.pop().expect("Enough elements present");
    x2x3.pop().expect("Enough elements present");
    x3.pop().expect("Enough elements present");
    let mut c = transposed_pack_and_u64(session, x1x3, x2x3).await?;
    transposed_pack_xor_assign(&mut c, &x3);

    // Add 2c + s via a ripple carry adder
    // LSB of c is 0
    // First round: half adder can be skipped due to LSB of c being 0
    let mut a = s;
    let mut b = c;

    let and_many_span = trace_span!(target: "searcher::network", "and_many_calls", n = b.len() - 1);

    // First full adder (carry is 0)
    let mut c = and_many_u64(session, a[1].as_slice(), b[0].as_slice())
        .instrument(and_many_span.clone())
        .await?;

    // For last round
    let mut a_msb = a.pop().expect("Enough elements present");
    let b_msb = b.pop().expect("Enough elements present");

    // 2 -> k-1
    for (a_, b_) in a.iter_mut().skip(2).zip(b.iter_mut().skip(1)) {
        *a_ ^= c.as_slice();
        *b_ ^= c.as_slice();
        let tmp_c = and_many_u64(session, a_.as_slice(), b_.as_slice())
            .instrument(and_many_span.clone())
            .await?;
        c ^= tmp_c;
    }

    a_msb ^= b_msb;
    a_msb ^= c;

    // Extract bits for outputs
    let res = a_msb;

    Ok(res)
}

/// Returns the MSB of the sum of three 32-bit integers using the binary parallel prefix adder tree.
/// Input integers are given in binary form.
<<<<<<< HEAD
pub(crate) async fn binary_add_3_get_msb_prefix_u64(
=======
pub(crate) async fn binary_add_3_get_msb_prefix<T: IntRing2k>(
>>>>>>> 36e9b775
    session: &mut Session,
    x1: Vec<VecShare<T>>,
    x2: Vec<VecShare<T>>,
    mut x3: Vec<VecShare<T>>,
) -> Result<VecShare<T>, Error> 
where
    Standard: Distribution<T>,
{
    let len = x1.len();
    debug_assert!(len == x2.len() && len == x3.len());
    debug_assert!(len == 32);

    // Let x1, x2, x3 are integers modulo 2^k.
    //
    // Full adder where x3 plays the role of an input carry, i.e.,
    // c = (x1 AND x2) XOR (x3 AND (x1 XOR x2)) and
    // s = x1 XOR x2 XOR x3
    // Note that x1 + x2 + x3 = 2 * c + s mod 2^k
    let mut x2x3 = x2;
    transposed_pack_xor_assign(&mut x2x3, &x3);
    // x1 XOR x2 XOR x3
    let mut s = transposed_pack_xor(&x1, &x2x3);

    // Compute 2 * c mod 2^k
    // x1 XOR x3
    let mut x1x3 = x1;
    transposed_pack_xor_assign(&mut x1x3, &x3);
    // Chop off the MSBs of these values as they are anyway removed by 2 * c later on.
    x1x3.pop().expect("No elements here");
    x2x3.pop().expect("No elements here");
    x3.pop().expect("No elements here");
    // (x1 XOR x3) AND (x2 XOR x3) = (x1 AND x2) XOR (x3 AND (x1 XOR x2)) XOR x3
    let mut c = transposed_pack_and_u64(session, x1x3, x2x3).await?;
    // (x1 AND x2) XOR (x3 AND (x1 XOR x2))
    transposed_pack_xor_assign(&mut c, &x3);

    // Find the MSB of 2 * c + s using the parallel prefix adder
    // The LSB of 2 * c is zero, so we can ignore the LSB of s
    let mut a = s.drain(1..).collect::<Vec<_>>();
    let mut b = c;

    // Compute carry propagates p = a XOR b and carry generates g = a AND b
    let mut p = transposed_pack_xor(&a, &b);
    // The MSB of g is used to compute the carry of the whole sum; we don't need it as there is reduction modulo 2^k
    a.pop();
    b.pop();
    let g = transposed_pack_and_u64(session, a, b).await?;
    // The MSB of p is needed to compute the MSB of the sum, but it doesn't needed for the carry computation
    let msb_p = p.pop().expect("No elements here");

    // Compute the carry for the MSB of the sum
    //
    // Reduce the above vectors according to the following rule:
    // p = (p0, p1, p2, p3,...) -> (p0 AND p1, p2 AND p3,...)
    // g = (g0, g1, g2, g3,...) -> (g1 XOR g0 AND p1, g3 XOR g2 AND p3,...)
    // Note that p0 is not needed to compute g, thus we can omit it as follows
    // p = (p1, p2, p3,...) -> (p2 AND p3, p4 AND p5...)
    let mut temp_p = p.drain(1..).collect::<Vec<_>>();
    let mut temp_g = g;

    while temp_g.len() != 1 {
        let (maybe_extra_p, maybe_extra_g) = if temp_g.len() % 2 == 1 {
            (temp_p.pop(), temp_g.pop())
        } else {
            (None, None)
        };

        // Split the vectors into even and odd indexed elements
        // Note that the starting index of temp_p is 1 due to removal of p0 above
        let (even_p, odd_p): (Vec<_>, Vec<_>) = temp_p
            .clone()
            .into_iter()
            .enumerate()
            .partition(|(i, _)| i % 2 == 1);
        let even_p: Vec<_> = even_p.into_iter().map(|(_, x)| x).collect();
        let odd_p: Vec<_> = odd_p.into_iter().map(|(_, x)| x).collect();
        let (even_g, odd_g): (Vec<_>, Vec<_>) = temp_g
            .clone()
            .into_iter()
            .enumerate()
            .partition(|(i, _)| i % 2 == 0);
        let even_g: Vec<_> = even_g.into_iter().map(|(_, x)| x).collect();
        let odd_g: Vec<_> = odd_g.into_iter().map(|(_, x)| x).collect();

        // Merge even_p and even_g to multiply them by odd_p at once
        // This corresponds to computing
        //            (p2 AND p3, p4 AND p5,...) and
        // (g0 AND p1, g2 AND p3, g4 AND p5,...) as above
        let mut even_p_with_even_g = even_p;
        let new_p_len = even_p_with_even_g.len();
        even_p_with_even_g.extend(even_g);
        // Remove p1 to multiply even_p with odd_p
        let mut odd_p_doubled = odd_p[1..].to_vec();
        odd_p_doubled.extend(odd_p);

        let mut tmp = transposed_pack_and_u64(session, even_p_with_even_g, odd_p_doubled).await?;

        // Update p
        temp_p = tmp.drain(..new_p_len).collect();
        if let Some(extra_p) = maybe_extra_p {
            temp_p.push(extra_p);
        }

        // Finish computing (g1 XOR g0 AND p1, g3 XOR g2 AND p3,...) and update g
        temp_g = transposed_pack_xor(&tmp, &odd_g);
        if let Some(extra_g) = maybe_extra_g {
            temp_g.push(extra_g);
        }
    }
    // a_msb XOR b_msb XOR top carry
    let msb = msb_p ^ temp_g.pop().unwrap();
    Ok(msb)
}

/// Returns the MSB of the sum of three 32-bit integers using the binary parallel prefix adder tree.
/// Input integers are given in binary form.
pub(crate) async fn binary_add_3_get_msb_prefix_u32(
    session: &mut Session,
    x1: Vec<VecShare<u32>>,
    x2: Vec<VecShare<u32>>,
    mut x3: Vec<VecShare<u32>>,
) -> Result<VecShare<u32>, Error> {
    let len = x1.len();
    debug_assert!(len == x2.len() && len == x3.len());
    debug_assert!(len == 32);

    // Let x1, x2, x3 are integers modulo 2^k.
    //
    // Full adder where x3 plays the role of an input carry, i.e.,
    // c = (x1 AND x2) XOR (x3 AND (x1 XOR x2)) and
    // s = x1 XOR x2 XOR x3
    // Note that x1 + x2 + x3 = 2 * c + s mod 2^k
    let mut x2x3 = x2;
    transposed_pack_xor_assign(&mut x2x3, &x3);
    // x1 XOR x2 XOR x3
    let mut s = transposed_pack_xor(&x1, &x2x3);

    // Compute 2 * c mod 2^k
    // x1 XOR x3
    let mut x1x3 = x1;
    transposed_pack_xor_assign(&mut x1x3, &x3);
    // Chop off the MSBs of these values as they are anyway removed by 2 * c later on.
    x1x3.pop().expect("No elements here");
    x2x3.pop().expect("No elements here");
    x3.pop().expect("No elements here");
    // (x1 XOR x3) AND (x2 XOR x3) = (x1 AND x2) XOR (x3 AND (x1 XOR x2)) XOR x3
    let mut c = transposed_pack_and_u32(session, x1x3, x2x3).await?;
    // (x1 AND x2) XOR (x3 AND (x1 XOR x2))
    transposed_pack_xor_assign(&mut c, &x3);

    // Find the MSB of 2 * c + s using the parallel prefix adder
    // The LSB of 2 * c is zero, so we can ignore the LSB of s
    let mut a = s.drain(1..).collect::<Vec<_>>();
    let mut b = c;

    // Compute carry propagates p = a XOR b and carry generates g = a AND b
    let mut p = transposed_pack_xor(&a, &b);
    // The MSB of g is used to compute the carry of the whole sum; we don't need it as there is reduction modulo 2^k
    a.pop();
    b.pop();
    let g = transposed_pack_and_u32(session, a, b).await?;
    // The MSB of p is needed to compute the MSB of the sum, but it doesn't needed for the carry computation
    let msb_p = p.pop().expect("No elements here");

    // Compute the carry for the MSB of the sum
    //
    // Reduce the above vectors according to the following rule:
    // p = (p0, p1, p2, p3,...) -> (p0 AND p1, p2 AND p3,...)
    // g = (g0, g1, g2, g3,...) -> (g1 XOR g0 AND p1, g3 XOR g2 AND p3,...)
    // Note that p0 is not needed to compute g, thus we can omit it as follows
    // p = (p1, p2, p3,...) -> (p2 AND p3, p4 AND p5...)
    let mut temp_p = p.drain(1..).collect::<Vec<_>>();
    let mut temp_g = g;

    while temp_g.len() != 1 {
        let (maybe_extra_p, maybe_extra_g) = if temp_g.len() % 2 == 1 {
            (temp_p.pop(), temp_g.pop())
        } else {
            (None, None)
        };

        // Split the vectors into even and odd indexed elements
        // Note that the starting index of temp_p is 1 due to removal of p0 above
        let (even_p, odd_p): (Vec<_>, Vec<_>) = temp_p
            .clone()
            .into_iter()
            .enumerate()
            .partition(|(i, _)| i % 2 == 1);
        let even_p: Vec<_> = even_p.into_iter().map(|(_, x)| x).collect();
        let odd_p: Vec<_> = odd_p.into_iter().map(|(_, x)| x).collect();
        let (even_g, odd_g): (Vec<_>, Vec<_>) = temp_g
            .clone()
            .into_iter()
            .enumerate()
            .partition(|(i, _)| i % 2 == 0);
        let even_g: Vec<_> = even_g.into_iter().map(|(_, x)| x).collect();
        let odd_g: Vec<_> = odd_g.into_iter().map(|(_, x)| x).collect();

        // Merge even_p and even_g to multiply them by odd_p at once
        // This corresponds to computing
        //            (p2 AND p3, p4 AND p5,...) and
        // (g0 AND p1, g2 AND p3, g4 AND p5,...) as above
        let mut even_p_with_even_g = even_p;
        let new_p_len = even_p_with_even_g.len();
        even_p_with_even_g.extend(even_g);
        // Remove p1 to multiply even_p with odd_p
        let mut odd_p_doubled = odd_p[1..].to_vec();
        odd_p_doubled.extend(odd_p);

        let mut tmp = transposed_pack_and_u32(session, even_p_with_even_g, odd_p_doubled).await?;

        // Update p
        temp_p = tmp.drain(..new_p_len).collect();
        if let Some(extra_p) = maybe_extra_p {
            temp_p.push(extra_p);
        }

        // Finish computing (g1 XOR g0 AND p1, g3 XOR g2 AND p3,...) and update g
        temp_g = transposed_pack_xor(&tmp, &odd_g);
        if let Some(extra_g) = maybe_extra_g {
            temp_g.push(extra_g);
        }
    }
    // a_msb XOR b_msb XOR top carry
    let msb = msb_p ^ temp_g.pop().unwrap();
    Ok(msb)
}

// Extracts bit at position K
<<<<<<< HEAD
async fn extract_transposed_msb_u64<const K: usize>(
=======
async fn extract_msb<T: IntRing2k>(
>>>>>>> 36e9b775
    session: &mut Session,
    x: Vec<VecShare<T>>,
) -> Result<VecShare<T>, Error> 
where
    Standard: Distribution<T>,
{
    let len = x.len();

    let mut x1 = Vec::with_capacity(len);
    let mut x2 = Vec::with_capacity(len);
    let mut x3 = Vec::with_capacity(len);

    for x_ in x.into_iter() {
        let len_ = x_.len();
        let mut x1_ = VecShare::with_capacity(len_);
        let mut x2_ = VecShare::with_capacity(len_);
        let mut x3_ = VecShare::with_capacity(len_);
        for x__ in x_.into_iter() {
            let (x1__, x2__, x3__) = a2b_pre(session, x__)?;
            x1_.push(x1__);
            x2_.push(x2__);
            x3_.push(x3__);
        }
        x1.push(x1_);
        x2.push(x2_);
        x3.push(x3_);
    }

    binary_add_3_get_msb_prefix_u64(session, x1, x2, x3).await
}

// Extracts bit at position K
async fn extract_transposed_msb_u32<const K: usize>(
    session: &mut Session,
    x: Vec<VecShare<u32>>,
) -> Result<VecShare<u32>, Error> {
    let len = x.len();

    let mut x1 = Vec::with_capacity(len);
    let mut x2 = Vec::with_capacity(len);
    let mut x3 = Vec::with_capacity(len);

    for x_ in x.into_iter() {
        let len_ = x_.len();
        let mut x1_ = VecShare::with_capacity(len_);
        let mut x2_ = VecShare::with_capacity(len_);
        let mut x3_ = VecShare::with_capacity(len_);
        for x__ in x_.into_iter() {
            let (x1__, x2__, x3__) = a2b_pre(session, x__)?;
            x1_.push(x1__);
            x2_.push(x2__);
            x3_.push(x3__);
        }
        x1.push(x1_);
        x2.push(x2_);
        x3.push(x3_);
    }

    binary_add_3_get_msb_prefix_u32(session, x1, x2, x3).await
}

pub async fn extract_msb_as_u64<const K: usize>(
    session: &mut Session,
    x_: VecShare<u32>,
) -> Result<VecShare<u64>, Error> {
    let x = x_.transpose_pack_u64_with_len::<K>();
<<<<<<< HEAD
    extract_transposed_msb_u64::<K>(session, x).await
}

pub async fn extract_msb_as_u32<const K: usize>(
    session: &mut Session,
    x_: VecShare<u32>,
) -> Result<VecShare<u32>, Error> {
    let x = x_.transpose_pack_u32_with_len::<K>();
    extract_transposed_msb_u32::<K>(session, x).await
=======
    extract_msb::<u64>(session, x).await
>>>>>>> 36e9b775
}

// TODO a dedicated bitextraction for just one element would be more
// efficient
#[instrument(level = "trace", target = "searcher::network", skip_all)]
pub async fn single_extract_msb_u32<const K: usize>(
    session: &mut Session,
    x: Share<u32>,
) -> Result<Share<Bit>, Error> {
    let (a, b) = extract_msb_as_u64::<{ u32::BITS as usize }>(session, VecShare::new_vec(vec![x]))
        .await?
        .get_at(0)
        .get_ab();

    Ok(Share::new(a.get_bit_as_bit(0), b.get_bit_as_bit(0)))
}

#[instrument(level = "trace", target = "searcher::network", skip_all)]
pub async fn extract_msb_u32_batch(
    session: &mut Session,
    x: &[Share<u32>],
) -> eyre::Result<Vec<Share<Bit>>> {
    let res_len = x.len();
    let mut res = Vec::with_capacity(res_len);

    if res_len > 32 {
        let packed_bits =
            extract_msb_as_u64::<{ u32::BITS as usize }>(session, VecShare::new_vec(x.to_vec()))
                .await?;
        let mut packed_bits_iter = packed_bits.into_iter();

        while res.len() < res_len {
            let (a, b) = packed_bits_iter.next().unwrap().get_ab_ref();
            for i in 0..64 {
                if res.len() == res_len {
                    break;
                }
                res.push(Share::new(a.get_bit_as_bit(i), b.get_bit_as_bit(i)));
            }
        }
    } else {
        let packed_bits =
            extract_msb_as_u32::<{ u32::BITS as usize }>(session, VecShare::new_vec(x.to_vec()))
                .await?;
        let mut packed_bits_iter = packed_bits.into_iter();

        while res.len() < res_len {
            let (a, b) = packed_bits_iter.next().unwrap().get_ab_ref();
            for i in 0..32 {
                if res.len() == res_len {
                    break;
                }
                res.push(Share::new(a.get_bit_as_bit(i), b.get_bit_as_bit(i)));
            }
        }
    }

    Ok(res)
}

#[instrument(level = "trace", target = "searcher::network", skip_all)]
pub async fn open_bin(session: &mut Session, shares: &[Share<Bit>]) -> eyre::Result<Vec<Bit>> {
    let network = &mut session.network_session;
    let message = if shares.len() == 1 {
        NetworkValue::RingElementBit(shares[0].b).to_network()
    } else {
        // TODO: could be optimized by packing bits
        let bits = shares
            .iter()
            .map(|x| NetworkValue::RingElementBit(x.b))
            .collect::<Vec<_>>();
        NetworkValue::vec_to_network(&bits)
    };

    network.send_next(message).await?;

    // receiving from previous party
    let c = {
        let serialized_other_shares = network.receive_prev().await;
        if shares.len() == 1 {
            match NetworkValue::from_network(serialized_other_shares) {
                Ok(NetworkValue::RingElementBit(message)) => Ok(vec![message]),
                Err(e) => Err(eyre!("Error in receiving in open_bin operation: {}", e)),
                _ => Err(eyre!("Wrong value type is received in open_bin operation")),
            }
        } else {
            match NetworkValue::vec_from_network(serialized_other_shares) {
                Ok(v) => {
                    if matches!(v[0], NetworkValue::RingElementBit(_)) {
                        Ok(v.into_iter()
                            .map(|x| match x {
                                NetworkValue::RingElementBit(message) => message,
                                _ => unreachable!(),
                            })
                            .collect())
                    } else {
                        Err(eyre!("Wrong value type is received in open_bin operation"))
                    }
                }
                Err(e) => Err(eyre!("Error in receiving in open_bin operation: {}", e)),
            }
        }
    }?;

    // XOR shares with the received shares
    izip!(shares.iter(), c.iter())
        .map(|(s, c)| Ok((s.a ^ s.b ^ c).convert()))
        .collect::<eyre::Result<Vec<_>>>()
}<|MERGE_RESOLUTION|>--- conflicted
+++ resolved
@@ -81,11 +81,7 @@
     res
 }
 
-<<<<<<< HEAD
-pub(crate) async fn and_many_send_u64(
-=======
 pub(crate) async fn and_many_send<T: IntRing2k>(
->>>>>>> 36e9b775
     session: &mut Session,
     a: SliceShare<'_, T>,
     b: SliceShare<'_, T>,
@@ -93,7 +89,7 @@
 where
     Standard: Distribution<T>,
 {
-    if ![16,32,64].contains(&T::K) {
+    if ![16, 32, 64].contains(&T::K) {
         return Err(eyre!("Invalid bit size in and_many_send"));
     }
     if a.len() != b.len() {
@@ -118,56 +114,24 @@
     Ok(shares_a)
 }
 
-<<<<<<< HEAD
-pub(crate) async fn and_many_send_u32(
-    session: &mut Session,
-    a: SliceShare<'_, u32>,
-    b: SliceShare<'_, u32>,
-) -> Result<Vec<RingElement<u32>>, Error>
-where
-    Standard: Distribution<u32>,
-{
-    if a.len() != b.len() {
-        return Err(eyre!("InvalidSize in and_many_send"));
-    }
-    let mut shares_a = Vec::with_capacity(a.len());
-    for (a_, b_) in a.iter().zip(b.iter()) {
-        let rand = session.prf_as_mut().gen_binary_zero_share::<u32>();
-        let mut c = a_ & b_;
-        c ^= rand;
-        shares_a.push(c);
-    }
-
-    let next_party = session.next_identity()?;
-    let network = session.network().clone();
-    let sid = session.session_id();
-    let message = shares_a.clone();
-    let message = if message.len() == 1 {
-        NetworkValue::RingElement32(message[0])
-    } else {
-        NetworkValue::VecRing32(message)
-    };
-    network
-        .send(message.to_network(), &next_party, &sid)
-        .await?;
-    Ok(shares_a)
-}
-
-pub(crate) async fn and_many_receive_u64(
-=======
 pub(crate) async fn and_many_receive<T: IntRing2k>(
->>>>>>> 36e9b775
     session: &mut Session,
 ) -> Result<Vec<RingElement<T>>, Error> {
     let shares_b = {
         let serialized_other_share = session.network_session.receive_prev().await;
         match NetworkValue::from_network(serialized_other_share) {
             Ok(NetworkValue::RingElement64(message)) => Ok(vec![message.cast_to::<T>()]),
-            Ok(NetworkValue::VecRing64(messages)) => Ok(messages.into_iter().map(|x| x.cast_to::<T>()).collect()),
+            Ok(NetworkValue::VecRing64(messages)) => {
+                Ok(messages.into_iter().map(|x| x.cast_to::<T>()).collect())
+            }
             Ok(NetworkValue::RingElement32(message)) => Ok(vec![message.cast_to::<T>()]),
-            Ok(NetworkValue::VecRing32(messages)) => Ok(messages.into_iter().map(|x| x.cast_to::<T>()).collect()),
+            Ok(NetworkValue::VecRing32(messages)) => {
+                Ok(messages.into_iter().map(|x| x.cast_to::<T>()).collect())
+            }
             Ok(NetworkValue::RingElement16(message)) => Ok(vec![message.cast_to::<T>()]),
-            Ok(NetworkValue::VecRing16(messages)) => Ok(messages.into_iter().map(|x| x.cast_to::<T>()).collect()),
+            Ok(NetworkValue::VecRing16(messages)) => {
+                Ok(messages.into_iter().map(|x| x.cast_to::<T>()).collect())
+            }
             Err(e) => Err(eyre!("Error in and_many_receive: {e}")),
             _ => Err(eyre!("Incorrect NetworkValue received")),
         }
@@ -175,29 +139,7 @@
     Ok(shares_b)
 }
 
-<<<<<<< HEAD
-pub(crate) async fn and_many_receive_u32(
-    session: &mut Session,
-) -> Result<Vec<RingElement<u32>>, Error> {
-    let network = session.network().clone();
-    let sid = session.session_id();
-    let prev_party = session.prev_identity()?;
-
-    let shares_b = {
-        let serialized_other_share = network.receive(&prev_party, &sid).await;
-        match NetworkValue::from_network(serialized_other_share) {
-            Ok(NetworkValue::RingElement32(message)) => Ok(vec![message]),
-            Ok(NetworkValue::VecRing32(message)) => Ok(message),
-            _ => Err(eyre!("Error in receiving in and_many operation")),
-        }
-    }?;
-    Ok(shares_b)
-}
-
-pub(crate) async fn and_many_u64(
-=======
 pub(crate) async fn and_many<T: IntRing2k>(
->>>>>>> 36e9b775
     session: &mut Session,
     a: SliceShare<'_, T>,
     b: SliceShare<'_, T>,
@@ -205,40 +147,21 @@
 where
     Standard: Distribution<T>,
 {
-    let shares_a = and_many_send_u64(session, a, b).await?;
-    let shares_b = and_many_receive_u64(session).await?;
+    let shares_a = and_many_send(session, a, b).await?;
+    let shares_b = and_many_receive(session).await?;
     let complete_shares = VecShare::from_ab(shares_a, shares_b);
     Ok(complete_shares)
 }
 
-pub(crate) async fn and_many_u32(
-    session: &mut Session,
-    a: SliceShare<'_, u32>,
-    b: SliceShare<'_, u32>,
-) -> Result<VecShare<u32>, Error>
-where
-    Standard: Distribution<u64>,
-{
-    let shares_a = and_many_send_u32(session, a, b).await?;
-    let shares_b = and_many_receive_u32(session).await?;
-    let complete_shares = VecShare::from_ab(shares_a, shares_b);
-    Ok(complete_shares)
-}
-
 #[instrument(level = "trace", target = "searcher::network", skip(session, x1, x2))]
-<<<<<<< HEAD
-pub(crate) async fn transposed_pack_and_u64(
-=======
 pub(crate) async fn transposed_pack_and<T: IntRing2k>(
->>>>>>> 36e9b775
     session: &mut Session,
     x1: Vec<VecShare<T>>,
     x2: Vec<VecShare<T>>,
-)
- -> Result<Vec<VecShare<T>>, Error> 
- where
+) -> Result<Vec<VecShare<T>>, Error>
+where
     Standard: Distribution<T>,
-    {
+{
     if x1.len() != x2.len() {
         return Err(eyre!(
             "Inputs have different length {} {}",
@@ -254,8 +177,8 @@
 
     let x1 = VecShare::flatten(x1);
     let x2 = VecShare::flatten(x2);
-    let mut shares_a = and_many_send_u64(session, x1.as_slice(), x2.as_slice()).await?;
-    let mut shares_b = and_many_receive_u64(session).await?;
+    let mut shares_a = and_many_send(session, x1.as_slice(), x2.as_slice()).await?;
+    let mut shares_b = and_many_receive(session).await?;
 
     let mut res = Vec::with_capacity(chunk_sizes.len());
     for l in chunk_sizes {
@@ -287,8 +210,8 @@
 
     let x1 = VecShare::flatten(x1);
     let x2 = VecShare::flatten(x2);
-    let mut shares_a = and_many_send_u32(session, x1.as_slice(), x2.as_slice()).await?;
-    let mut shares_b = and_many_receive_u32(session).await?;
+    let mut shares_a = and_many_send(session, x1.as_slice(), x2.as_slice()).await?;
+    let mut shares_b = and_many_receive(session).await?;
 
     let mut res = Vec::with_capacity(chunk_sizes.len());
     for l in chunk_sizes {
@@ -300,11 +223,7 @@
 }
 
 #[instrument(level = "trace", target = "searcher::network", skip_all)]
-<<<<<<< HEAD
-async fn binary_add_3_get_two_carries_u64(
-=======
 async fn binary_add_3_get_two_carries<T: IntRing2k>(
->>>>>>> 36e9b775
     session: &mut Session,
     x1: Vec<VecShare<T>>,
     x2: Vec<VecShare<T>>,
@@ -323,7 +242,7 @@
     let s = transposed_pack_xor(&x1, &x2x3);
     let mut x1x3 = x1;
     transposed_pack_xor_assign(&mut x1x3, &x3);
-    let mut c = transposed_pack_and_u64(session, x1x3, x2x3).await?;
+    let mut c = transposed_pack_and(session, x1x3, x2x3).await?;
     transposed_pack_xor_assign(&mut c, &x3);
 
     // Add 2c + s via a ripple carry adder
@@ -335,7 +254,7 @@
     let and_many_span = trace_span!(target: "searcher::network", "and_many_calls", n = b.len());
 
     // First full adder (carry is 0)
-    let mut c = and_many_u64(session, a[1].as_slice(), b[0].as_slice())
+    let mut c = and_many(session, a[1].as_slice(), b[0].as_slice())
         .instrument(and_many_span.clone())
         .await?;
 
@@ -346,78 +265,14 @@
     for (a_, b_) in a.iter_mut().skip(2).zip(b.iter_mut().skip(1)) {
         *a_ ^= c.as_slice();
         *b_ ^= c.as_slice();
-        let tmp_c = and_many_u64(session, a_.as_slice(), b_.as_slice())
+        let tmp_c = and_many(session, a_.as_slice(), b_.as_slice())
             .instrument(and_many_span.clone())
             .await?;
         c ^= tmp_c;
     }
 
     // Finally, last bit of a is 0
-    let res2 = and_many_u64(session, b_msb.as_slice(), c.as_slice())
-        .instrument(and_many_span)
-        .await?;
-    b_msb ^= c;
-
-    // Extract bits for outputs
-    let mut res1 = b_msb.convert_to_bits();
-    res1.truncate(truncate_len);
-    let mut res2 = res2.convert_to_bits();
-    res2.truncate(truncate_len);
-
-    Ok((res1, res2))
-}
-
-#[instrument(level = "trace", target = "searcher::network", skip_all)]
-async fn binary_add_3_get_two_carries_u32(
-    session: &mut Session,
-    x1: Vec<VecShare<u32>>,
-    x2: Vec<VecShare<u32>>,
-    x3: Vec<VecShare<u32>>,
-    truncate_len: usize,
-) -> Result<(VecShare<Bit>, VecShare<Bit>), Error>
-where
-    Standard: Distribution<u32>,
-{
-    let len = x1.len();
-    debug_assert!(len == x2.len() && len == x3.len());
-
-    // Full adder to get 2 * c and s
-    let mut x2x3 = x2;
-    transposed_pack_xor_assign(&mut x2x3, &x3);
-    let s = transposed_pack_xor(&x1, &x2x3);
-    let mut x1x3 = x1;
-    transposed_pack_xor_assign(&mut x1x3, &x3);
-    let mut c = transposed_pack_and_u32(session, x1x3, x2x3).await?;
-    transposed_pack_xor_assign(&mut c, &x3);
-
-    // Add 2c + s via a ripple carry adder
-    // LSB of c is 0
-    // First round: half adder can be skipped due to LSB of c being 0
-    let mut a = s;
-    let mut b = c;
-
-    let and_many_span = trace_span!(target: "searcher::network", "and_many_calls", n = b.len());
-
-    // First full adder (carry is 0)
-    let mut c = and_many_u32(session, a[1].as_slice(), b[0].as_slice())
-        .instrument(and_many_span.clone())
-        .await?;
-
-    // For last round
-    let mut b_msb = b.pop().expect("Enough elements present");
-
-    // 2 -> k
-    for (a_, b_) in a.iter_mut().skip(2).zip(b.iter_mut().skip(1)) {
-        *a_ ^= c.as_slice();
-        *b_ ^= c.as_slice();
-        let tmp_c = and_many_u32(session, a_.as_slice(), b_.as_slice())
-            .instrument(and_many_span.clone())
-            .await?;
-        c ^= tmp_c;
-    }
-
-    // Finally, last bit of a is 0
-    let res2 = and_many_u32(session, b_msb.as_slice(), c.as_slice())
+    let res2 = and_many(session, b_msb.as_slice(), c.as_slice())
         .instrument(and_many_span)
         .await?;
     b_msb ^= c;
@@ -668,7 +523,7 @@
         x3.push(x3_);
     }
 
-    let (mut b1, b2) = binary_add_3_get_two_carries_u64(session, x1, x2, x3, len).await?;
+    let (mut b1, b2) = binary_add_3_get_two_carries(session, x1, x2, x3, len).await?;
     b1.extend(b2);
 
     // We need bit1 * 2^{ShareRing::K+1} mod 2^{ShareRing::K+K}  and bit2 *
@@ -731,7 +586,7 @@
         x3.push(x3_);
     }
 
-    let (mut b1, b2) = binary_add_3_get_two_carries_u32(session, x1, x2, x3, len).await?;
+    let (mut b1, b2) = binary_add_3_get_two_carries(session, x1, x2, x3, len).await?;
     b1.extend(b2);
 
     // We need bit1 * 2^{ShareRing::K+1} mod 2^{ShareRing::K+K}  and bit2 *
@@ -758,16 +613,12 @@
 
 // MSB related code
 #[allow(dead_code)]
-<<<<<<< HEAD
-pub(crate) async fn binary_add_3_get_msb_u64(
-=======
 pub(crate) async fn binary_add_3_get_msb<T: IntRing2k>(
->>>>>>> 36e9b775
     session: &mut Session,
     x1: Vec<VecShare<T>>,
     x2: Vec<VecShare<T>>,
     mut x3: Vec<VecShare<T>>,
-) -> Result<VecShare<T>, Error> 
+) -> Result<VecShare<T>, Error>
 where
     Standard: Distribution<T>,
 {
@@ -784,7 +635,7 @@
     x1x3.pop().expect("Enough elements present");
     x2x3.pop().expect("Enough elements present");
     x3.pop().expect("Enough elements present");
-    let mut c = transposed_pack_and_u64(session, x1x3, x2x3).await?;
+    let mut c = transposed_pack_and(session, x1x3, x2x3).await?;
     transposed_pack_xor_assign(&mut c, &x3);
 
     // Add 2c + s via a ripple carry adder
@@ -796,7 +647,7 @@
     let and_many_span = trace_span!(target: "searcher::network", "and_many_calls", n = b.len() - 1);
 
     // First full adder (carry is 0)
-    let mut c = and_many_u64(session, a[1].as_slice(), b[0].as_slice())
+    let mut c = and_many(session, a[1].as_slice(), b[0].as_slice())
         .instrument(and_many_span.clone())
         .await?;
 
@@ -808,7 +659,7 @@
     for (a_, b_) in a.iter_mut().skip(2).zip(b.iter_mut().skip(1)) {
         *a_ ^= c.as_slice();
         *b_ ^= c.as_slice();
-        let tmp_c = and_many_u64(session, a_.as_slice(), b_.as_slice())
+        let tmp_c = and_many(session, a_.as_slice(), b_.as_slice())
             .instrument(and_many_span.clone())
             .await?;
         c ^= tmp_c;
@@ -825,16 +676,12 @@
 
 /// Returns the MSB of the sum of three 32-bit integers using the binary parallel prefix adder tree.
 /// Input integers are given in binary form.
-<<<<<<< HEAD
-pub(crate) async fn binary_add_3_get_msb_prefix_u64(
-=======
 pub(crate) async fn binary_add_3_get_msb_prefix<T: IntRing2k>(
->>>>>>> 36e9b775
     session: &mut Session,
     x1: Vec<VecShare<T>>,
     x2: Vec<VecShare<T>>,
     mut x3: Vec<VecShare<T>>,
-) -> Result<VecShare<T>, Error> 
+) -> Result<VecShare<T>, Error>
 where
     Standard: Distribution<T>,
 {
@@ -862,7 +709,7 @@
     x2x3.pop().expect("No elements here");
     x3.pop().expect("No elements here");
     // (x1 XOR x3) AND (x2 XOR x3) = (x1 AND x2) XOR (x3 AND (x1 XOR x2)) XOR x3
-    let mut c = transposed_pack_and_u64(session, x1x3, x2x3).await?;
+    let mut c = transposed_pack_and(session, x1x3, x2x3).await?;
     // (x1 AND x2) XOR (x3 AND (x1 XOR x2))
     transposed_pack_xor_assign(&mut c, &x3);
 
@@ -876,7 +723,7 @@
     // The MSB of g is used to compute the carry of the whole sum; we don't need it as there is reduction modulo 2^k
     a.pop();
     b.pop();
-    let g = transposed_pack_and_u64(session, a, b).await?;
+    let g = transposed_pack_and(session, a, b).await?;
     // The MSB of p is needed to compute the MSB of the sum, but it doesn't needed for the carry computation
     let msb_p = p.pop().expect("No elements here");
 
@@ -925,7 +772,7 @@
         let mut odd_p_doubled = odd_p[1..].to_vec();
         odd_p_doubled.extend(odd_p);
 
-        let mut tmp = transposed_pack_and_u64(session, even_p_with_even_g, odd_p_doubled).await?;
+        let mut tmp = transposed_pack_and(session, even_p_with_even_g, odd_p_doubled).await?;
 
         // Update p
         temp_p = tmp.drain(..new_p_len).collect();
@@ -944,129 +791,11 @@
     Ok(msb)
 }
 
-/// Returns the MSB of the sum of three 32-bit integers using the binary parallel prefix adder tree.
-/// Input integers are given in binary form.
-pub(crate) async fn binary_add_3_get_msb_prefix_u32(
-    session: &mut Session,
-    x1: Vec<VecShare<u32>>,
-    x2: Vec<VecShare<u32>>,
-    mut x3: Vec<VecShare<u32>>,
-) -> Result<VecShare<u32>, Error> {
-    let len = x1.len();
-    debug_assert!(len == x2.len() && len == x3.len());
-    debug_assert!(len == 32);
-
-    // Let x1, x2, x3 are integers modulo 2^k.
-    //
-    // Full adder where x3 plays the role of an input carry, i.e.,
-    // c = (x1 AND x2) XOR (x3 AND (x1 XOR x2)) and
-    // s = x1 XOR x2 XOR x3
-    // Note that x1 + x2 + x3 = 2 * c + s mod 2^k
-    let mut x2x3 = x2;
-    transposed_pack_xor_assign(&mut x2x3, &x3);
-    // x1 XOR x2 XOR x3
-    let mut s = transposed_pack_xor(&x1, &x2x3);
-
-    // Compute 2 * c mod 2^k
-    // x1 XOR x3
-    let mut x1x3 = x1;
-    transposed_pack_xor_assign(&mut x1x3, &x3);
-    // Chop off the MSBs of these values as they are anyway removed by 2 * c later on.
-    x1x3.pop().expect("No elements here");
-    x2x3.pop().expect("No elements here");
-    x3.pop().expect("No elements here");
-    // (x1 XOR x3) AND (x2 XOR x3) = (x1 AND x2) XOR (x3 AND (x1 XOR x2)) XOR x3
-    let mut c = transposed_pack_and_u32(session, x1x3, x2x3).await?;
-    // (x1 AND x2) XOR (x3 AND (x1 XOR x2))
-    transposed_pack_xor_assign(&mut c, &x3);
-
-    // Find the MSB of 2 * c + s using the parallel prefix adder
-    // The LSB of 2 * c is zero, so we can ignore the LSB of s
-    let mut a = s.drain(1..).collect::<Vec<_>>();
-    let mut b = c;
-
-    // Compute carry propagates p = a XOR b and carry generates g = a AND b
-    let mut p = transposed_pack_xor(&a, &b);
-    // The MSB of g is used to compute the carry of the whole sum; we don't need it as there is reduction modulo 2^k
-    a.pop();
-    b.pop();
-    let g = transposed_pack_and_u32(session, a, b).await?;
-    // The MSB of p is needed to compute the MSB of the sum, but it doesn't needed for the carry computation
-    let msb_p = p.pop().expect("No elements here");
-
-    // Compute the carry for the MSB of the sum
-    //
-    // Reduce the above vectors according to the following rule:
-    // p = (p0, p1, p2, p3,...) -> (p0 AND p1, p2 AND p3,...)
-    // g = (g0, g1, g2, g3,...) -> (g1 XOR g0 AND p1, g3 XOR g2 AND p3,...)
-    // Note that p0 is not needed to compute g, thus we can omit it as follows
-    // p = (p1, p2, p3,...) -> (p2 AND p3, p4 AND p5...)
-    let mut temp_p = p.drain(1..).collect::<Vec<_>>();
-    let mut temp_g = g;
-
-    while temp_g.len() != 1 {
-        let (maybe_extra_p, maybe_extra_g) = if temp_g.len() % 2 == 1 {
-            (temp_p.pop(), temp_g.pop())
-        } else {
-            (None, None)
-        };
-
-        // Split the vectors into even and odd indexed elements
-        // Note that the starting index of temp_p is 1 due to removal of p0 above
-        let (even_p, odd_p): (Vec<_>, Vec<_>) = temp_p
-            .clone()
-            .into_iter()
-            .enumerate()
-            .partition(|(i, _)| i % 2 == 1);
-        let even_p: Vec<_> = even_p.into_iter().map(|(_, x)| x).collect();
-        let odd_p: Vec<_> = odd_p.into_iter().map(|(_, x)| x).collect();
-        let (even_g, odd_g): (Vec<_>, Vec<_>) = temp_g
-            .clone()
-            .into_iter()
-            .enumerate()
-            .partition(|(i, _)| i % 2 == 0);
-        let even_g: Vec<_> = even_g.into_iter().map(|(_, x)| x).collect();
-        let odd_g: Vec<_> = odd_g.into_iter().map(|(_, x)| x).collect();
-
-        // Merge even_p and even_g to multiply them by odd_p at once
-        // This corresponds to computing
-        //            (p2 AND p3, p4 AND p5,...) and
-        // (g0 AND p1, g2 AND p3, g4 AND p5,...) as above
-        let mut even_p_with_even_g = even_p;
-        let new_p_len = even_p_with_even_g.len();
-        even_p_with_even_g.extend(even_g);
-        // Remove p1 to multiply even_p with odd_p
-        let mut odd_p_doubled = odd_p[1..].to_vec();
-        odd_p_doubled.extend(odd_p);
-
-        let mut tmp = transposed_pack_and_u32(session, even_p_with_even_g, odd_p_doubled).await?;
-
-        // Update p
-        temp_p = tmp.drain(..new_p_len).collect();
-        if let Some(extra_p) = maybe_extra_p {
-            temp_p.push(extra_p);
-        }
-
-        // Finish computing (g1 XOR g0 AND p1, g3 XOR g2 AND p3,...) and update g
-        temp_g = transposed_pack_xor(&tmp, &odd_g);
-        if let Some(extra_g) = maybe_extra_g {
-            temp_g.push(extra_g);
-        }
-    }
-    // a_msb XOR b_msb XOR top carry
-    let msb = msb_p ^ temp_g.pop().unwrap();
-    Ok(msb)
-}
-
 // Extracts bit at position K
-<<<<<<< HEAD
-async fn extract_transposed_msb_u64<const K: usize>(
-=======
-async fn extract_msb<T: IntRing2k>(
->>>>>>> 36e9b775
+async fn extract_transposed_msb<T: IntRing2k>(
     session: &mut Session,
     x: Vec<VecShare<T>>,
-) -> Result<VecShare<T>, Error> 
+) -> Result<VecShare<T>, Error>
 where
     Standard: Distribution<T>,
 {
@@ -1092,37 +821,7 @@
         x3.push(x3_);
     }
 
-    binary_add_3_get_msb_prefix_u64(session, x1, x2, x3).await
-}
-
-// Extracts bit at position K
-async fn extract_transposed_msb_u32<const K: usize>(
-    session: &mut Session,
-    x: Vec<VecShare<u32>>,
-) -> Result<VecShare<u32>, Error> {
-    let len = x.len();
-
-    let mut x1 = Vec::with_capacity(len);
-    let mut x2 = Vec::with_capacity(len);
-    let mut x3 = Vec::with_capacity(len);
-
-    for x_ in x.into_iter() {
-        let len_ = x_.len();
-        let mut x1_ = VecShare::with_capacity(len_);
-        let mut x2_ = VecShare::with_capacity(len_);
-        let mut x3_ = VecShare::with_capacity(len_);
-        for x__ in x_.into_iter() {
-            let (x1__, x2__, x3__) = a2b_pre(session, x__)?;
-            x1_.push(x1__);
-            x2_.push(x2__);
-            x3_.push(x3__);
-        }
-        x1.push(x1_);
-        x2.push(x2_);
-        x3.push(x3_);
-    }
-
-    binary_add_3_get_msb_prefix_u32(session, x1, x2, x3).await
+    binary_add_3_get_msb_prefix(session, x1, x2, x3).await
 }
 
 pub async fn extract_msb_as_u64<const K: usize>(
@@ -1130,8 +829,7 @@
     x_: VecShare<u32>,
 ) -> Result<VecShare<u64>, Error> {
     let x = x_.transpose_pack_u64_with_len::<K>();
-<<<<<<< HEAD
-    extract_transposed_msb_u64::<K>(session, x).await
+    extract_transposed_msb::<u64>(session, x).await
 }
 
 pub async fn extract_msb_as_u32<const K: usize>(
@@ -1139,10 +837,7 @@
     x_: VecShare<u32>,
 ) -> Result<VecShare<u32>, Error> {
     let x = x_.transpose_pack_u32_with_len::<K>();
-    extract_transposed_msb_u32::<K>(session, x).await
-=======
-    extract_msb::<u64>(session, x).await
->>>>>>> 36e9b775
+    extract_transposed_msb::<u32>(session, x).await
 }
 
 // TODO a dedicated bitextraction for just one element would be more
