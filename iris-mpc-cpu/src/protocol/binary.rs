use crate::{
    execution::session::{Session, SessionHandles},
    network::value::{NetworkInt, NetworkValue},
    shares::{
        bit::Bit,
        int_ring::IntRing2k,
        ring_impl::RingElement,
        share::Share,
        vecshare::{SliceShare, VecShare},
    },
};
use eyre::{eyre, Error};
use itertools::{izip, Itertools};
use num_traits::{One, Zero};
use rand::{distributions::Standard, prelude::Distribution, Rng};
use std::ops::SubAssign;
use tracing::{instrument, trace, trace_span, Instrument};

pub(crate) fn transposed_padded_len(len: usize) -> usize {
    let padded_len = (len + 63) / 64;
    padded_len * 64
}

pub(crate) fn a2b_pre<T: IntRing2k>(
    session: &Session,
    x: Share<T>,
) -> eyre::Result<(Share<T>, Share<T>, Share<T>)> {
    let (a, b) = x.get_ab();

    let mut x1 = Share::zero();
    let mut x2 = Share::zero();
    let mut x3 = Share::zero();

    match session.own_role().index() {
        0 => {
            x1.a = a;
            x3.b = b;
        }
        1 => {
            x2.a = a;
            x1.b = b;
        }
        2 => {
            x3.a = a;
            x2.b = b;
        }
        _ => {
            return Err(eyre!(
                "Cannot deal with roles that have index outside of the set [0, 1, 2]"
            ))
        }
    }
    Ok((x1, x2, x3))
}

pub(crate) fn transposed_pack_xor_assign<T: IntRing2k>(x1: &mut [VecShare<T>], x2: &[VecShare<T>]) {
    let len = x1.len();
    debug_assert_eq!(len, x2.len());

    for (x1, x2) in x1.iter_mut().zip(x2.iter()) {
        *x1 ^= x2.as_slice();
    }
}

pub(crate) fn transposed_pack_xor<T: IntRing2k>(
    x1: &[VecShare<T>],
    x2: &[VecShare<T>],
) -> Vec<VecShare<T>> {
    let len = x1.len();
    debug_assert_eq!(len, x2.len());

    let mut res = Vec::with_capacity(len);
    for (x1, x2) in x1.iter().zip(x2.iter()) {
        res.push(x1.as_slice() ^ x2.as_slice());
    }
    res
}

pub(crate) async fn and_many_send<T: IntRing2k + NetworkInt>(
    session: &mut Session,
    a: SliceShare<'_, T>,
    b: SliceShare<'_, T>,
) -> Result<Vec<RingElement<T>>, Error>
where
    Standard: Distribution<T>,
{
    if a.len() != b.len() {
        return Err(eyre!("InvalidSize in and_many_send"));
    }
    let mut shares_a = Vec::with_capacity(a.len());
    for (a_, b_) in a.iter().zip(b.iter()) {
        let rand = session.prf.gen_binary_zero_share::<T>();
        let mut c = a_ & b_;
        c ^= rand;
        shares_a.push(c);
    }

    let network = &mut session.network_session;
    let messages = shares_a.clone();
    let message = if messages.len() == 1 {
        T::new_network_element(messages[0])
    } else {
        T::new_network_vec(messages)
    };
    network.send_next(message.to_network()).await?;
    Ok(shares_a)
}

pub(crate) async fn and_many_receive<T: IntRing2k + NetworkInt>(
    session: &mut Session,
) -> Result<Vec<RingElement<T>>, Error> {
    let shares_b = {
        let serialized_other_share = session.network_session.receive_prev().await;

        match NetworkValue::from_network(serialized_other_share) {
            Ok(v) => T::into_vec(v),
            Err(e) => Err(eyre!("Error in and_many_receive: {e}")),
        }
    }?;
    Ok(shares_b)
}

pub(crate) async fn and_many<T: IntRing2k + NetworkInt>(
    session: &mut Session,
    a: SliceShare<'_, T>,
    b: SliceShare<'_, T>,
) -> Result<VecShare<T>, Error>
where
    Standard: Distribution<T>,
{
    let shares_a = and_many_send(session, a, b).await?;
    let shares_b = and_many_receive(session).await?;
    let complete_shares = VecShare::from_ab(shares_a, shares_b);
    Ok(complete_shares)
}

#[instrument(level = "trace", target = "searcher::network", skip(session, x1, x2))]
pub(crate) async fn transposed_pack_and<T: IntRing2k + NetworkInt>(
    session: &mut Session,
    x1: Vec<VecShare<T>>,
    x2: Vec<VecShare<T>>,
) -> Result<Vec<VecShare<T>>, Error>
where
    Standard: Distribution<T>,
{
    if x1.len() != x2.len() {
        return Err(eyre!(
            "Inputs have different length {} {}",
            x1.len(),
            x2.len()
        ));
    }
    let chunk_sizes = x1.iter().map(VecShare::len).collect::<Vec<_>>();
    let chunk_sizes2 = x2.iter().map(VecShare::len).collect::<Vec<_>>();
    if chunk_sizes != chunk_sizes2 {
        return Err(eyre!("VecShare lengths are not equal"));
    }

    let x1 = VecShare::flatten(x1);
    let x2 = VecShare::flatten(x2);
    let mut shares_a = and_many_send(session, x1.as_slice(), x2.as_slice()).await?;
    let mut shares_b = and_many_receive(session).await?;

    let mut res = Vec::with_capacity(chunk_sizes.len());
    for l in chunk_sizes {
        let a = shares_a.drain(..l).collect();
        let b = shares_b.drain(..l).collect();
        res.push(VecShare::from_ab(a, b));
    }
    Ok(res)
}

#[instrument(level = "trace", target = "searcher::network", skip_all)]
async fn binary_add_3_get_two_carries<T: IntRing2k + NetworkInt>(
    session: &mut Session,
    x1: Vec<VecShare<T>>,
    x2: Vec<VecShare<T>>,
    x3: Vec<VecShare<T>>,
    truncate_len: usize,
) -> Result<(VecShare<Bit>, VecShare<Bit>), Error>
where
    Standard: Distribution<T>,
{
    let len = x1.len();
    debug_assert!(len == x2.len() && len == x3.len());

    // Full adder to get 2 * c and s
    let mut x2x3 = x2;
    transposed_pack_xor_assign(&mut x2x3, &x3);
    let s = transposed_pack_xor(&x1, &x2x3);
    let mut x1x3 = x1;
    transposed_pack_xor_assign(&mut x1x3, &x3);
    let mut c = transposed_pack_and(session, x1x3, x2x3).await?;
    transposed_pack_xor_assign(&mut c, &x3);

    // Add 2c + s via a ripple carry adder
    // LSB of c is 0
    // First round: half adder can be skipped due to LSB of c being 0
    let mut a = s;
    let mut b = c;

    let and_many_span = trace_span!(target: "searcher::network", "and_many_calls", n = b.len());

    // First full adder (carry is 0)
    let mut c = and_many(session, a[1].as_slice(), b[0].as_slice())
        .instrument(and_many_span.clone())
        .await?;

    // For last round
    let mut b_msb = b.pop().expect("Enough elements present");

    // 2 -> k
    for (a_, b_) in a.iter_mut().skip(2).zip(b.iter_mut().skip(1)) {
        *a_ ^= c.as_slice();
        *b_ ^= c.as_slice();
        let tmp_c = and_many(session, a_.as_slice(), b_.as_slice())
            .instrument(and_many_span.clone())
            .await?;
        c ^= tmp_c;
    }

    // Finally, last bit of a is 0
    let res2 = and_many(session, b_msb.as_slice(), c.as_slice())
        .instrument(and_many_span)
        .await?;
    b_msb ^= c;

    // Extract bits for outputs
    let mut res1 = b_msb.convert_to_bits();
    res1.truncate(truncate_len);
    let mut res2 = res2.convert_to_bits();
    res2.truncate(truncate_len);

    Ok((res1, res2))
}

#[instrument(level = "trace", target = "searcher::network", skip_all)]
async fn bit_inject_ot_2round_helper<T: IntRing2k + NetworkInt>(
    session: &mut Session,
    input: VecShare<Bit>,
) -> Result<VecShare<T>, Error>
where
    Standard: Distribution<T>,
{
    let len = input.len();
    let mut wc = Vec::with_capacity(len);
    let mut shares = VecShare::with_capacity(len);
    let prf = &mut session.prf;

    for inp in input.into_iter() {
        // new share
        let c3 = prf.get_prev_prf().gen::<RingElement<T>>();
        shares.push(Share::new(RingElement::zero(), c3));

        // mask of the ot
        let w0 = prf.get_prev_prf().gen::<RingElement<T>>();
        let w1 = prf.get_prev_prf().gen::<RingElement<T>>();

        let choice = inp.get_a().convert().convert();
        if choice {
            wc.push(w1);
        } else {
            wc.push(w0);
        }
    }
    let next_id = session.next_identity()?;
    let network = &mut session.network_session;
    trace!(target: "searcher::network", action = "send", party = ?next_id, bytes = 0, rounds = 1);
    network
        .send_next(T::new_network_vec(wc).to_network())
        .await?;

    let c1 = {
        let reply = network.receive_next().await;
        match NetworkValue::from_network(reply) {
            Ok(v) => T::into_vec(v),
            Err(e) => Err(eyre!("Could not deserialize properly in bit inject: {e}")),
        }
    }?;

    // Receive Reshare
    for (s, c1) in shares.iter_mut().zip(c1) {
        s.a = c1;
    }
    Ok(shares)
}

#[instrument(level = "trace", target = "searcher::network", skip_all)]
async fn bit_inject_ot_2round_receiver<T: IntRing2k + NetworkInt>(
    session: &mut Session,
    input: VecShare<Bit>,
) -> Result<VecShare<T>, Error>
where
    Standard: Distribution<T>,
{
    let prev_id = session.prev_identity()?;
    let network = &mut session.network_session;

    let (m0, m1, wc) = {
        let reply_m0_and_m1 = network.receive_next().await;
        let m0_and_m1 = NetworkValue::vec_from_network(reply_m0_and_m1).unwrap();
        if m0_and_m1.len() == 2 {
            return Err(eyre!(
                "Deserialized vec in bit inject is wrong length: {}",
                m0_and_m1.len()
            ));
        }
        let (m0, m1) = m0_and_m1
            .into_iter()
            .map(T::into_vec)
            .collect_tuple()
            .unwrap();

        let reply_wc = network.receive_prev().await;
        let wc = match NetworkValue::from_network(reply_wc) {
            Ok(v) => T::into_vec(v),
            Err(e) => Err(eyre!("Could not deserialize properly in bit inject: {e}")),
        };
        (m0, m1, wc)
    };

    let (m0, m1, wc) = (m0?, m1?, wc?);

    let len = input.len();
    let mut shares = VecShare::with_capacity(len);
    let mut send = Vec::with_capacity(len);

    for ((inp, wc), (m0, m1)) in input
        .into_iter()
        .zip(wc.into_iter())
        .zip(m0.into_iter().zip(m1.into_iter()))
    {
        // new share
        let c2 = session.prf.get_my_prf().gen::<RingElement<T>>();

        let choice = inp.get_b().convert().convert();
        let xor = if choice { wc ^ m1 } else { wc ^ m0 };

        send.push(xor);
        shares.push(Share::new(c2, xor));
    }

    // Reshare to Helper
    trace!(target: "searcher::network", action = "send", party = ?prev_id, bytes = 0, rounds = 1);
    network
        .send_prev(T::new_network_vec(send).to_network())
        .await?;

    Ok(shares)
}

#[instrument(level = "trace", target = "searcher::network", skip_all)]
async fn bit_inject_ot_2round_sender<T: IntRing2k + NetworkInt>(
    session: &mut Session,
    input: VecShare<Bit>,
) -> Result<VecShare<T>, Error>
where
    Standard: Distribution<T>,
{
    let len = input.len();
    let mut m0 = Vec::with_capacity(len);
    let mut m1 = Vec::with_capacity(len);
    let mut shares = VecShare::with_capacity(len);
    let prf = &mut session.prf;

    for inp in input.into_iter() {
        let (a, b) = inp.get_ab();
        // new shares
        let (c3, c2) = prf.gen_rands::<RingElement<T>>();
        // mask of the ot
        let w0 = prf.get_my_prf().gen::<RingElement<T>>();
        let w1 = prf.get_my_prf().gen::<RingElement<T>>();

        shares.push(Share::new(c3, c2));
        let c = c3 + c2;
        let xor = RingElement(T::from((a ^ b).convert().convert()));
        let m0_ = xor - c;
        let m1_ = (xor ^ RingElement::one()) - c;
        m0.push(m0_ ^ w0);
        m1.push(m1_ ^ w1);
    }

    let prev_id = session.prev_identity()?;
    let m0_and_m1: Vec<NetworkValue> = [m0, m1]
        .into_iter()
        .map(T::new_network_vec)
        .collect::<Vec<_>>();
    trace!(target: "searcher::network", action = "send", party = ?prev_id, bytes = 0, rounds = 1);
    // Reshare to Helper
    session
        .network_session
        .send_prev(NetworkValue::vec_to_network(&m0_and_m1))
        .await?;
    Ok(shares)
}

// TODO this is unbalanced, so a real implementation should actually rotate
// parties around
pub(crate) async fn bit_inject_ot_2round<T: IntRing2k + NetworkInt>(
    session: &mut Session,
    input: VecShare<Bit>,
<<<<<<< HEAD
) -> Result<VecShare<T>, Error>
where
    Standard: Distribution<T>,
{
    let res = match session.own_role()?.index() {
=======
) -> Result<VecShare<u16>, Error> {
    let res = match session.own_role().index() {
>>>>>>> ee299cd6
        0 => {
            // OT Helper
            bit_inject_ot_2round_helper::<T>(session, input).await?
        }
        1 => {
            // OT Receiver
            bit_inject_ot_2round_receiver::<T>(session, input).await?
        }
        2 => {
            // OT Sender
            bit_inject_ot_2round_sender::<T>(session, input).await?
        }
        _ => {
            return Err(eyre!(
                "Cannot deal with roles outside of the set [0, 1, 2] in bit_inject_ot"
            ))
        }
    };
    Ok(res)
}

pub(crate) fn mul_lift_2k<const K: u64>(val: &Share<u16>) -> Share<u32>
where
    u32: From<u16>,
{
    let a = (u32::from(val.a.0)) << K;
    let b = (u32::from(val.b.0)) << K;
    Share::new(RingElement(a), RingElement(b))
}

pub(crate) fn mul_lift_2k_many<const K: u64>(vals: SliceShare<u16>) -> VecShare<u32> {
    VecShare::new_vec(vals.iter().map(mul_lift_2k::<K>).collect())
}

pub(crate) async fn lift<const K: usize>(
    session: &mut Session,
    shares: VecShare<u16>,
) -> eyre::Result<VecShare<u32>> {
    let len = shares.len();
    let padded_len = transposed_padded_len(len);

    let mut x_a = VecShare::with_capacity(padded_len);
    for share in shares.iter() {
        x_a.push(Share::new(
            RingElement(share.a.0 as u32),
            RingElement(share.b.0 as u32),
        ));
    }

    let x = shares.transpose_pack_u64();

    let len_ = x.len();
    let mut x1 = Vec::with_capacity(len_);
    let mut x2 = Vec::with_capacity(len_);
    let mut x3 = Vec::with_capacity(len_);

    for x_ in x.into_iter() {
        let len__ = x_.len();
        let mut x1_ = VecShare::with_capacity(len__);
        let mut x2_ = VecShare::with_capacity(len__);
        let mut x3_ = VecShare::with_capacity(len__);
        for x__ in x_.into_iter() {
            let (x1__, x2__, x3__) = a2b_pre(session, x__)?;
            x1_.push(x1__);
            x2_.push(x2__);
            x3_.push(x3__);
        }
        x1.push(x1_);
        x2.push(x2_);
        x3.push(x3_);
    }

    let (mut b1, b2) = binary_add_3_get_two_carries(session, x1, x2, x3, len).await?;
    b1.extend(b2);

    // We need bit1 * 2^{ShareRing::K+1} mod 2^{ShareRing::K+K}  and bit2 *
    // 2^{ShareRing::K+1} mod 2^{ShareRing::K+K} So we inject bit to mod
    // 2^{K-1} and mod 2^{K-2} and use the mul_lift_2k function TODO: This
    // one is not optimized: We send too much, since we need less than K
    // bits
    debug_assert!(K <= 16); // otherwise u16 does not work
    let mut b = bit_inject_ot_2round(session, b1).await?;
    let (b1, b2) = b.split_at_mut(len);

    // Make the result mod 2^{K-1} and mod 2^{K-2} (Not required since we bitextract
    // the correct one later) Self::share_bit_mod(&mut b1, K as u32);
    // Self::share_bit_mod(&mut b2, K as u32 - 1);

    let b1 = mul_lift_2k_many::<{ u16::K as u64 }>(b1.to_slice());
    let b2 = mul_lift_2k_many::<{ u16::K as u64 + 1 }>(b2.to_slice());

    // Finally, compute the result
    x_a.sub_assign(b1);
    x_a.sub_assign(b2);
    Ok(x_a)
}

// MSB related code
#[allow(dead_code)]
pub(crate) async fn binary_add_3_get_msb<T: IntRing2k + NetworkInt>(
    session: &mut Session,
    x1: Vec<VecShare<T>>,
    x2: Vec<VecShare<T>>,
    mut x3: Vec<VecShare<T>>,
) -> Result<VecShare<T>, Error>
where
    Standard: Distribution<T>,
{
    let len = x1.len();
    debug_assert!(len == x2.len() && len == x3.len());

    // Full adder to get 2 * c and s
    let mut x2x3 = x2;
    transposed_pack_xor_assign(&mut x2x3, &x3);
    let s = transposed_pack_xor(&x1, &x2x3);
    let mut x1x3 = x1;
    transposed_pack_xor_assign(&mut x1x3, &x3);
    // 2 * c
    x1x3.pop().expect("Enough elements present");
    x2x3.pop().expect("Enough elements present");
    x3.pop().expect("Enough elements present");
    let mut c = transposed_pack_and(session, x1x3, x2x3).await?;
    transposed_pack_xor_assign(&mut c, &x3);

    // Add 2c + s via a ripple carry adder
    // LSB of c is 0
    // First round: half adder can be skipped due to LSB of c being 0
    let mut a = s;
    let mut b = c;

    let and_many_span = trace_span!(target: "searcher::network", "and_many_calls", n = b.len() - 1);

    // First full adder (carry is 0)
    let mut c = and_many(session, a[1].as_slice(), b[0].as_slice())
        .instrument(and_many_span.clone())
        .await?;

    // For last round
    let mut a_msb = a.pop().expect("Enough elements present");
    let b_msb = b.pop().expect("Enough elements present");

    // 2 -> k-1
    for (a_, b_) in a.iter_mut().skip(2).zip(b.iter_mut().skip(1)) {
        *a_ ^= c.as_slice();
        *b_ ^= c.as_slice();
        let tmp_c = and_many(session, a_.as_slice(), b_.as_slice())
            .instrument(and_many_span.clone())
            .await?;
        c ^= tmp_c;
    }

    a_msb ^= b_msb;
    a_msb ^= c;

    // Extract bits for outputs
    let res = a_msb;

    Ok(res)
}

/// Returns the MSB of the sum of three 32-bit integers using the binary parallel prefix adder tree.
/// Input integers are given in binary form.
pub(crate) async fn binary_add_3_get_msb_prefix<T: IntRing2k + NetworkInt>(
    session: &mut Session,
    x1: Vec<VecShare<T>>,
    x2: Vec<VecShare<T>>,
    mut x3: Vec<VecShare<T>>,
) -> Result<VecShare<T>, Error>
where
    Standard: Distribution<T>,
{
    let len = x1.len();
    debug_assert!(len == x2.len() && len == x3.len());
    debug_assert!(len == 32);

    // Let x1, x2, x3 are integers modulo 2^k.
    //
    // Full adder where x3 plays the role of an input carry, i.e.,
    // c = (x1 AND x2) XOR (x3 AND (x1 XOR x2)) and
    // s = x1 XOR x2 XOR x3
    // Note that x1 + x2 + x3 = 2 * c + s mod 2^k
    let mut x2x3 = x2;
    transposed_pack_xor_assign(&mut x2x3, &x3);
    // x1 XOR x2 XOR x3
    let mut s = transposed_pack_xor(&x1, &x2x3);

    // Compute 2 * c mod 2^k
    // x1 XOR x3
    let mut x1x3 = x1;
    transposed_pack_xor_assign(&mut x1x3, &x3);
    // Chop off the MSBs of these values as they are anyway removed by 2 * c later on.
    x1x3.pop().expect("No elements here");
    x2x3.pop().expect("No elements here");
    x3.pop().expect("No elements here");
    // (x1 XOR x3) AND (x2 XOR x3) = (x1 AND x2) XOR (x3 AND (x1 XOR x2)) XOR x3
    let mut c = transposed_pack_and(session, x1x3, x2x3).await?;
    // (x1 AND x2) XOR (x3 AND (x1 XOR x2))
    transposed_pack_xor_assign(&mut c, &x3);

    // Find the MSB of 2 * c + s using the parallel prefix adder
    // The LSB of 2 * c is zero, so we can ignore the LSB of s
    let mut a = s.drain(1..).collect::<Vec<_>>();
    let mut b = c;

    // Compute carry propagates p = a XOR b and carry generates g = a AND b
    let mut p = transposed_pack_xor(&a, &b);
    // The MSB of g is used to compute the carry of the whole sum; we don't need it as there is reduction modulo 2^k
    a.pop();
    b.pop();
    let g = transposed_pack_and(session, a, b).await?;
    // The MSB of p is needed to compute the MSB of the sum, but it doesn't needed for the carry computation
    let msb_p = p.pop().expect("No elements here");

    // Compute the carry for the MSB of the sum
    //
    // Reduce the above vectors according to the following rule:
    // p = (p0, p1, p2, p3,...) -> (p0 AND p1, p2 AND p3,...)
    // g = (g0, g1, g2, g3,...) -> (g1 XOR g0 AND p1, g3 XOR g2 AND p3,...)
    // Note that p0 is not needed to compute g, thus we can omit it as follows
    // p = (p1, p2, p3,...) -> (p2 AND p3, p4 AND p5...)
    let mut temp_p = p.drain(1..).collect::<Vec<_>>();
    let mut temp_g = g;

    while temp_g.len() != 1 {
        let (maybe_extra_p, maybe_extra_g) = if temp_g.len() % 2 == 1 {
            (temp_p.pop(), temp_g.pop())
        } else {
            (None, None)
        };

        // Split the vectors into even and odd indexed elements
        // Note that the starting index of temp_p is 1 due to removal of p0 above
        let (even_p, odd_p): (Vec<_>, Vec<_>) = temp_p
            .clone()
            .into_iter()
            .enumerate()
            .partition(|(i, _)| i % 2 == 1);
        let even_p: Vec<_> = even_p.into_iter().map(|(_, x)| x).collect();
        let odd_p: Vec<_> = odd_p.into_iter().map(|(_, x)| x).collect();
        let (even_g, odd_g): (Vec<_>, Vec<_>) = temp_g
            .clone()
            .into_iter()
            .enumerate()
            .partition(|(i, _)| i % 2 == 0);
        let even_g: Vec<_> = even_g.into_iter().map(|(_, x)| x).collect();
        let odd_g: Vec<_> = odd_g.into_iter().map(|(_, x)| x).collect();

        // Merge even_p and even_g to multiply them by odd_p at once
        // This corresponds to computing
        //            (p2 AND p3, p4 AND p5,...) and
        // (g0 AND p1, g2 AND p3, g4 AND p5,...) as above
        let mut even_p_with_even_g = even_p;
        let new_p_len = even_p_with_even_g.len();
        even_p_with_even_g.extend(even_g);
        // Remove p1 to multiply even_p with odd_p
        let mut odd_p_doubled = odd_p[1..].to_vec();
        odd_p_doubled.extend(odd_p);

        let mut tmp = transposed_pack_and(session, even_p_with_even_g, odd_p_doubled).await?;

        // Update p
        temp_p = tmp.drain(..new_p_len).collect();
        if let Some(extra_p) = maybe_extra_p {
            temp_p.push(extra_p);
        }

        // Finish computing (g1 XOR g0 AND p1, g3 XOR g2 AND p3,...) and update g
        temp_g = transposed_pack_xor(&tmp, &odd_g);
        if let Some(extra_g) = maybe_extra_g {
            temp_g.push(extra_g);
        }
    }
    // a_msb XOR b_msb XOR top carry
    let msb = msb_p ^ temp_g.pop().unwrap();
    Ok(msb)
}

/// Extracts the MSBs of given bit-sliced arithmetic shares.
/// The input is supposed to be given in a transposed form such that the i-th `VecShare<T>` contains the i-th bits of the given arithmetic shares.
/// This function follow the arithmetic-to-binary (A2B) conversion protocol from the ABY3 framework.
/// The only difference is that the binary circuit returns only the MSB of the sum.
///
/// The generic T type is only used to batch bits and has no relation to the underlying type of the input arithmetic shares.  
async fn extract_msb<T: IntRing2k + NetworkInt>(
    session: &mut Session,
    x: Vec<VecShare<T>>,
) -> Result<VecShare<T>, Error>
where
    Standard: Distribution<T>,
{
    let len = x.len();

    let mut x1 = Vec::with_capacity(len);
    let mut x2 = Vec::with_capacity(len);
    let mut x3 = Vec::with_capacity(len);

    for x_ in x.into_iter() {
        let len_ = x_.len();
        let mut x1_ = VecShare::with_capacity(len_);
        let mut x2_ = VecShare::with_capacity(len_);
        let mut x3_ = VecShare::with_capacity(len_);
        for x__ in x_.into_iter() {
            let (x1__, x2__, x3__) = a2b_pre(session, x__)?;
            x1_.push(x1__);
            x2_.push(x2__);
            x3_.push(x3__);
        }
        x1.push(x1_);
        x2.push(x2_);
        x3.push(x3_);
    }

    binary_add_3_get_msb_prefix(session, x1, x2, x3).await
}

/// Extracts the MSB of the secret shared input values as an arithmetic u64 share.
pub async fn extract_msb_u32(
    session: &mut Session,
    x_: VecShare<u32>,
) -> Result<VecShare<u64>, Error> {
    let x = x_.transpose_pack_u64();
    extract_msb::<u64>(session, x).await
}

#[instrument(level = "trace", target = "searcher::network", skip_all)]
pub async fn single_extract_msb_u32<const K: usize>(
    session: &mut Session,
    x: Share<u32>,
) -> Result<Share<Bit>, Error> {
    let (a, b) = extract_msb_u32(session, VecShare::new_vec(vec![x]))
        .await?
        .get_at(0)
        .get_ab();

    Ok(Share::new(a.get_bit_as_bit(0), b.get_bit_as_bit(0)))
}

#[instrument(level = "trace", target = "searcher::network", skip_all)]
pub async fn extract_msb_u32_batch(
    session: &mut Session,
    x: &[Share<u32>],
) -> eyre::Result<Vec<Share<Bit>>> {
    let res_len = x.len();
    let mut res = Vec::with_capacity(res_len);

    let packed_bits = extract_msb_u32(session, VecShare::new_vec(x.to_vec())).await?;
    let mut packed_bits_iter = packed_bits.into_iter();

    while res.len() < res_len {
        let (a, b) = packed_bits_iter.next().unwrap().get_ab_ref();
        for i in 0..64 {
            if res.len() == res_len {
                break;
            }
            res.push(Share::new(a.get_bit_as_bit(i), b.get_bit_as_bit(i)));
        }
    }

    Ok(res)
}

#[instrument(level = "trace", target = "searcher::network", skip_all)]
pub async fn open_bin(session: &mut Session, shares: &[Share<Bit>]) -> eyre::Result<Vec<Bit>> {
    let network = &mut session.network_session;
    let message = if shares.len() == 1 {
        NetworkValue::RingElementBit(shares[0].b).to_network()
    } else {
        // TODO: could be optimized by packing bits
        let bits = shares
            .iter()
            .map(|x| NetworkValue::RingElementBit(x.b))
            .collect::<Vec<_>>();
        NetworkValue::vec_to_network(&bits)
    };

    network.send_next(message).await?;

    // receiving from previous party
    let c = {
        let serialized_other_shares = network.receive_prev().await;
        if shares.len() == 1 {
            match NetworkValue::from_network(serialized_other_shares) {
                Ok(NetworkValue::RingElementBit(message)) => Ok(vec![message]),
                Err(e) => Err(eyre!("Error in receiving in open_bin operation: {}", e)),
                _ => Err(eyre!("Wrong value type is received in open_bin operation")),
            }
        } else {
            match NetworkValue::vec_from_network(serialized_other_shares) {
                Ok(v) => {
                    if matches!(v[0], NetworkValue::RingElementBit(_)) {
                        Ok(v.into_iter()
                            .map(|x| match x {
                                NetworkValue::RingElementBit(message) => message,
                                _ => unreachable!(),
                            })
                            .collect())
                    } else {
                        Err(eyre!("Wrong value type is received in open_bin operation"))
                    }
                }
                Err(e) => Err(eyre!("Error in receiving in open_bin operation: {}", e)),
            }
        }
    }?;

    // XOR shares with the received shares
    izip!(shares.iter(), c.iter())
        .map(|(s, c)| Ok((s.a ^ s.b ^ c).convert()))
        .collect::<eyre::Result<Vec<_>>>()
}<|MERGE_RESOLUTION|>--- conflicted
+++ resolved
@@ -299,7 +299,7 @@
     let (m0, m1, wc) = {
         let reply_m0_and_m1 = network.receive_next().await;
         let m0_and_m1 = NetworkValue::vec_from_network(reply_m0_and_m1).unwrap();
-        if m0_and_m1.len() == 2 {
+        if m0_and_m1.len() != 2 {
             return Err(eyre!(
                 "Deserialized vec in bit inject is wrong length: {}",
                 m0_and_m1.len()
@@ -399,16 +399,11 @@
 pub(crate) async fn bit_inject_ot_2round<T: IntRing2k + NetworkInt>(
     session: &mut Session,
     input: VecShare<Bit>,
-<<<<<<< HEAD
 ) -> Result<VecShare<T>, Error>
 where
     Standard: Distribution<T>,
 {
-    let res = match session.own_role()?.index() {
-=======
-) -> Result<VecShare<u16>, Error> {
     let res = match session.own_role().index() {
->>>>>>> ee299cd6
         0 => {
             // OT Helper
             bit_inject_ot_2round_helper::<T>(session, input).await?
