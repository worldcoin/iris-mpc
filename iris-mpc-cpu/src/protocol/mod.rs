<<<<<<< HEAD
pub mod anon_stats;
pub(crate) mod binary;
=======
>>>>>>> 2ea46792
pub mod ops;
pub mod shared_iris;<|MERGE_RESOLUTION|>--- conflicted
+++ resolved
@@ -1,7 +1,3 @@
-<<<<<<< HEAD
+pub mod ops;
 pub mod anon_stats;
-pub(crate) mod binary;
-=======
->>>>>>> 2ea46792
-pub mod ops;
 pub mod shared_iris;