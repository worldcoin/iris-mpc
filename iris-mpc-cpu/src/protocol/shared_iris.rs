use eyre::Result;
use iris_mpc_common::{
    galois_engine::degree4::{GaloisRingIrisCodeShare, GaloisRingTrimmedMaskCodeShare},
    iris_db::iris::IrisCode,
    job::IrisQueryBatchEntries,
};
use itertools::izip;
use rand::{CryptoRng, Rng};
use serde::{Deserialize, Serialize};
use std::sync::Arc;

#[derive(PartialEq, Eq, Debug, Clone, Serialize, Deserialize, Hash)]
pub struct GaloisRingSharedIris {
    pub code: GaloisRingIrisCodeShare,
    pub mask: GaloisRingTrimmedMaskCodeShare,
}

impl GaloisRingSharedIris {
    /// Empty code and mask share. party_id is 0-based.
    pub fn default_for_party(party_id: usize) -> Self {
        GaloisRingSharedIris {
            code: GaloisRingIrisCodeShare::default_for_party(party_id),
            mask: GaloisRingTrimmedMaskCodeShare::default_for_party(party_id),
        }
    }

    pub fn from_batch(batch: IrisQueryBatchEntries) -> Vec<Self> {
        izip!(batch.code, batch.mask)
            .map(|(code, mask)| GaloisRingSharedIris { code, mask })
            .collect()
    }

    pub fn to_batch(shares: &[Self]) -> IrisQueryBatchEntries {
        IrisQueryBatchEntries {
            code: shares.iter().map(|s| s.code.clone()).collect(),
            mask: shares.iter().map(|s| s.mask.clone()).collect(),
        }
    }

    pub fn try_from_buffers(party_id: usize, code: &[u16], mask: &[u16]) -> Result<Arc<Self>> {
        Ok(Arc::new(GaloisRingSharedIris {
<<<<<<< HEAD
            code: GaloisRingIrisCodeShare::new(party_id, code.try_into()?),
            mask: GaloisRingTrimmedMaskCodeShare::new(party_id, mask.try_into()?),
=======
            code: GaloisRingIrisCodeShare::new(code.try_into()?, party_id),
            mask: GaloisRingTrimmedMaskCodeShare::new(mask.try_into()?, party_id),
>>>>>>> 3498ad86
        }))
    }

    /// Generate iris code shares of an input iris code using local randomness
    pub fn generate_shares_locally<R: Rng + CryptoRng>(
        rng: &mut R,
        iris: IrisCode,
    ) -> [GaloisRingSharedIris; 3] {
        let code_shares = GaloisRingIrisCodeShare::encode_iris_code(&iris.code, &iris.mask, rng);
        let mask_shares = GaloisRingIrisCodeShare::encode_mask_code(&iris.mask, rng);
        [
            GaloisRingSharedIris {
                code: code_shares[0].clone(),
                mask: GaloisRingTrimmedMaskCodeShare::from(&mask_shares[0]),
            },
            GaloisRingSharedIris {
                code: code_shares[1].clone(),
                mask: GaloisRingTrimmedMaskCodeShare::from(&mask_shares[1]),
            },
            GaloisRingSharedIris {
                code: code_shares[2].clone(),
                mask: GaloisRingTrimmedMaskCodeShare::from(&mask_shares[2]),
            },
        ]
    }
}

#[cfg(test)]
mod tests {
    use super::*;
    use eyre::Result;
    use iris_mpc_common::{IRIS_CODE_LENGTH, MASK_CODE_LENGTH};
    use rand::thread_rng;

    #[test]
    fn test_generate_shares_locally() -> Result<()> {
        let iris = IrisCode::random_rng(&mut thread_rng());
        let shares = GaloisRingSharedIris::generate_shares_locally(&mut thread_rng(), iris);
        for (party_id, share) in shares.iter().enumerate() {
            share.code.validate_party_id(party_id)?;
            share.mask.validate_party_id(party_id)?;
        }
        Ok(())
    }

    #[test]
    fn test_try_from_buffers() -> Result<()> {
        let party_id = 2;
        let code = vec![123; IRIS_CODE_LENGTH];
        let mask = vec![456; MASK_CODE_LENGTH];
        let share = GaloisRingSharedIris::try_from_buffers(party_id, &code, &mask)?;
        share.code.validate_party_id(party_id)?;
        share.mask.validate_party_id(party_id)?;
        assert_eq!(share.code.coefs[0], 123);
        assert_eq!(share.mask.coefs[0], 456);
        Ok(())
    }
}<|MERGE_RESOLUTION|>--- conflicted
+++ resolved
@@ -39,13 +39,8 @@
 
     pub fn try_from_buffers(party_id: usize, code: &[u16], mask: &[u16]) -> Result<Arc<Self>> {
         Ok(Arc::new(GaloisRingSharedIris {
-<<<<<<< HEAD
-            code: GaloisRingIrisCodeShare::new(party_id, code.try_into()?),
-            mask: GaloisRingTrimmedMaskCodeShare::new(party_id, mask.try_into()?),
-=======
             code: GaloisRingIrisCodeShare::new(code.try_into()?, party_id),
             mask: GaloisRingTrimmedMaskCodeShare::new(mask.try_into()?, party_id),
->>>>>>> 3498ad86
         }))
     }
 
