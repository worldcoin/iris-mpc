//! Implementation of a hierarchical graph for use by the HNSW algorithm; based
//! on the `GraphMem` class of the `hawk-pack` crate:
//!
//! (<https://github.com/Inversed-Tech/hawk-pack/>)

use super::neighborhood::SortedEdgeIds;
use crate::{
    execution::hawk_main::state_check::SetHash,
    hnsw::{
        searcher::{ConnectPlanLayerV, ConnectPlanV},
        VectorStore,
    },
};
use itertools::izip;
use serde::{Deserialize, Serialize};
use std::{collections::HashMap, sync::Arc};
use tokio::sync::RwLock;

/// Representation of the entry point of HNSW search in a layered graph.
/// This is a vector reference along with the layer of the graph at which
/// search begins.
#[derive(Default, Debug, Clone, PartialEq, Eq, Serialize, Deserialize, Hash)]
pub struct EntryPoint<VectorRef> {
    /// The vector reference of the entry point
    pub point: VectorRef,

    /// The layer at which HNSW search begins
    pub layer: usize,
}

/// An in-memory implementation of an HNSW hierarchical graph.
#[derive(Default, PartialEq, Eq, Debug, Serialize, Deserialize)]
pub struct GraphMem<V: VectorStore> {
    /// Starting vector and layer for HNSW search
    pub entry_point: Option<EntryPoint<V::VectorRef>>,

    /// The layers of the hierarchical graph. The nodes of each layer are a
    /// subset of the nodes of the previous layer, and graph neighborhoods in
    /// each layer represent approximate nearest neighbors within that layer.
    pub layers: Vec<Layer<V>>,
}

impl<V: VectorStore> Clone for GraphMem<V> {
    fn clone(&self) -> Self {
        GraphMem {
            entry_point: self.entry_point.clone(),
            layers: self.layers.clone(),
        }
    }
}

impl<V: VectorStore> GraphMem<V> {
    pub fn new() -> Self {
        GraphMem {
            entry_point: None,
            layers: vec![],
        }
    }

    pub fn to_arc(self) -> Arc<RwLock<Self>> {
        Arc::new(RwLock::new(self))
    }

    pub fn from_precomputed(
        entry_point: Option<(V::VectorRef, usize)>,
        layers: Vec<Layer<V>>,
    ) -> Self {
        GraphMem {
            entry_point: entry_point.map(|ep| EntryPoint {
                point: ep.0,
                layer: ep.1,
            }),
            layers,
        }
    }

    pub fn get_layers(&self) -> Vec<Layer<V>> {
        self.layers.clone()
    }

    /// Apply an insertion plan from `HnswSearcher::insert_prepare` to the
    /// graph.
    pub async fn insert_apply(&mut self, plan: ConnectPlanV<V>) {
        // If required, set vector as new entry point
        if plan.set_ep {
            let insertion_layer = plan.layers.len() - 1;
            self.set_entry_point(plan.inserted_vector.clone(), insertion_layer)
                .await;
        }

        // Connect the new vector to its neighbors in each layer.
        for (lc, layer_plan) in plan.layers.into_iter().enumerate() {
            self.connect_apply(plan.inserted_vector.clone(), lc, layer_plan)
                .await;
        }
    }

    /// Apply the connections from `HnswSearcher::connect_prepare` to the graph.
    async fn connect_apply(&mut self, q: V::VectorRef, lc: usize, plan: ConnectPlanLayerV<V>) {
        // Connect all n -> q.
        for ((n, _nq), links) in izip!(plan.neighbors.iter(), plan.nb_links) {
            self.set_links(n.clone(), links, lc).await;
        }

        // Connect q -> all n.
        self.set_links(q, plan.neighbors.edge_ids(), lc).await;
    }

    pub async fn get_entry_point(&self) -> Option<(V::VectorRef, usize)> {
        self.entry_point
            .as_ref()
            .map(|ep| (ep.point.clone(), ep.layer))
    }

    pub async fn set_entry_point(&mut self, point: V::VectorRef, layer: usize) {
        if let Some(previous) = self.entry_point.as_ref() {
            assert!(
                previous.layer < layer,
                "A new entry point should be on a higher layer than before."
            );
        }

        if self.layers.len() < layer + 1 {
            self.layers.resize(layer + 1, Layer::new());
        }

        self.entry_point = Some(EntryPoint { point, layer });
    }

    pub async fn get_links(
        &self,
        base: &<V as VectorStore>::VectorRef,
        lc: usize,
    ) -> SortedEdgeIds<V::VectorRef> {
        let layer = &self.layers[lc];
        layer.get_links(base).unwrap_or_default()
    }

    /// Set the neighbors of vertex `base` at layer `lc` to `links`.
    pub async fn set_links(
        &mut self,
        base: V::VectorRef,
        links: SortedEdgeIds<V::VectorRef>,
        lc: usize,
    ) {
        if self.layers.len() < lc + 1 {
            self.layers.resize(lc + 1, Layer::new());
        }
        let layer = self.layers.get_mut(lc).unwrap();
        layer.set_links(base, links);
    }

    pub async fn num_layers(&self) -> usize {
        self.layers.len()
    }

    pub fn checksum(&self) -> u64 {
        let mut set_hash = SetHash::default();
        set_hash.add_unordered(&self.entry_point);
        for (lc, layer) in self.layers.iter().enumerate() {
            set_hash.add_unordered((lc as u64, layer.set_hash.checksum()));
        }
        set_hash.checksum()
    }
}

#[derive(PartialEq, Eq, Default, Debug, Serialize, Deserialize)]
pub struct Layer<V: VectorStore> {
    /// Map a base vector to its neighbors, including the distance between
    /// base and neighbor.
    pub links: HashMap<V::VectorRef, SortedEdgeIds<V::VectorRef>>,
    set_hash: SetHash,
}

impl<V: VectorStore> Clone for Layer<V> {
    fn clone(&self) -> Self {
        Layer {
            links: self.links.clone(),
            set_hash: self.set_hash.clone(),
        }
    }
}

impl<V: VectorStore> Layer<V> {
    pub fn new() -> Self {
        Layer {
            links: HashMap::new(),
            set_hash: SetHash::default(),
        }
    }

    fn get_links(&self, from: &V::VectorRef) -> Option<SortedEdgeIds<V::VectorRef>> {
        self.links.get(from).cloned()
    }

    pub fn set_links(&mut self, from: V::VectorRef, links: SortedEdgeIds<V::VectorRef>) {
        self.set_hash.add_unordered((&from, &links));

        let previous = self.links.insert(from.clone(), links);

        if let Some(previous) = previous {
            self.set_hash.remove((&from, &previous))
        }
    }

    pub fn get_links_map(&self) -> &HashMap<V::VectorRef, SortedEdgeIds<V::VectorRef>> {
        &self.links
    }
}

/// Convert a `GraphMem` data structure via a direct mapping of vector
/// references, leaving the edge sets associated with the mapped
/// vertices unchanged.
///
/// This could be useful for cases where the representation of the graph
/// vertices or distances is changed, but not the underlying values. For
/// example:
/// - vector ids are re-mapped to remove blank entries left by deletions
pub fn migrate<U, V, VecMap>(graph: GraphMem<U>, vector_map: VecMap) -> GraphMem<V>
where
    U: VectorStore,
    V: VectorStore,
    VecMap: Fn(U::VectorRef) -> V::VectorRef + Copy,
{
    let new_entry_point = graph.entry_point.map(|ep| EntryPoint {
        point: vector_map(ep.point),
        layer: ep.layer,
    });

    let new_layers: Vec<_> = graph
        .layers
        .into_iter()
        .map(|v| {
            let mut layer = Layer::new();
            for (from, nbhd) in v.links.into_iter() {
                layer.set_links(
                    vector_map(from),
                    SortedEdgeIds::from_ascending_vec(nbhd.0.into_iter().map(vector_map).collect()),
                );
            }
            layer
        })
        .collect();

    GraphMem::<V> {
        entry_point: new_entry_point,
        layers: new_layers,
    }
}

#[cfg(test)]
mod tests {
    use super::*;
    use crate::{
        hawkers::plaintext_store::{PlaintextStore, PointId},
        hnsw::{vector_store::VectorStoreMut, HnswSearcher},
    };
    use aes_prng::AesRng;
<<<<<<< HEAD
    use iris_mpc_common::{iris_db::db::IrisDB, vector_id::VectorId};
=======
    use eyre::Result;
    use iris_mpc_common::iris_db::db::IrisDB;
>>>>>>> cee8a8ff
    use rand::{RngCore, SeedableRng};

    #[derive(Default, Clone, Debug, PartialEq, Eq)]
    pub struct TestStore {
        points: HashMap<usize, Point>,
    }

    #[derive(Clone, Debug, PartialEq, Eq)]
    struct Point {
        /// Whatever encoding of a vector.
        data: u64,
        /// Distinguish between queries that are pending, and those that were
        /// ultimately accepted into the vector store.
        is_persistent: bool,
    }

    fn hamming_distance(a: u64, b: u64) -> u32 {
        (a ^ b).count_ones()
    }

    impl VectorStore for TestStore {
        type QueryRef = PointId; // Vector ID, pending insertion.
        type VectorRef = PointId; // Vector ID, inserted.
        type DistanceRef = u32; // Eager distance representation as fraction.

        async fn vectors_as_queries(
            &mut self,
            vectors: Vec<Self::VectorRef>,
        ) -> Vec<Self::QueryRef> {
            vectors
        }

        async fn eval_distance(
            &mut self,
            query: &Self::QueryRef,
            vector: &Self::VectorRef,
        ) -> Result<Self::DistanceRef> {
            // Hamming distance
            let vector_0 = self.points[&(query.0 as usize)].data;
            let vector_1 = self.points[&(vector.0 as usize)].data;
            Ok(hamming_distance(vector_0, vector_1))
        }

        async fn is_match(&mut self, distance: &Self::DistanceRef) -> Result<bool> {
            Ok(*distance == 0)
        }

        async fn less_than(
            &mut self,
            distance1: &Self::DistanceRef,
            distance2: &Self::DistanceRef,
        ) -> Result<bool> {
            Ok(*distance1 < *distance2)
        }
    }

    impl VectorStoreMut for TestStore {
        async fn insert(&mut self, query: &Self::QueryRef) -> Self::VectorRef {
            // The query is now accepted in the store. It keeps the same ID.
            self.points
                .get_mut(&(query.0 as usize))
                .unwrap()
                .is_persistent = true;
            *query
        }
    }

    #[tokio::test]
    async fn test_from_another_naive() -> Result<()> {
        let mut vector_store = PlaintextStore::new();
        let mut graph_store = GraphMem::new();
        let searcher = HnswSearcher::default();
        let mut rng = AesRng::seed_from_u64(0_u64);

        let raw_queries = IrisDB::new_random_rng(10, &mut rng);

        for raw_query in raw_queries.db {
            let query = vector_store.prepare_query(raw_query);
            let insertion_layer = searcher.select_layer(&mut rng)?;
            let (neighbors, set_ep) = searcher
                .search_to_insert(&mut vector_store, &graph_store, &query, insertion_layer)
                .await?;
            let inserted = vector_store.insert(&query).await;
            searcher
                .insert_from_search_results(
                    &mut vector_store,
                    &mut graph_store,
                    inserted,
                    neighbors,
                    set_ep,
                )
                .await?;
        }

        let equal_graph_store: GraphMem<PlaintextStore> = migrate(graph_store.clone(), |v| v);
        assert_eq!(graph_store, equal_graph_store);

        let different_graph_store: GraphMem<PlaintextStore> = migrate(graph_store.clone(), |v| {
            VectorId::from_0_index(v.index() * 2)
        });
        assert_ne!(graph_store, different_graph_store);

        Ok(())
    }

    #[tokio::test]
    async fn test_from_another() -> Result<()> {
        let mut vector_store = PlaintextStore::new();
        let mut graph_store = GraphMem::new();
        let searcher = HnswSearcher::default();
        let mut rng = AesRng::seed_from_u64(0_u64);

        let mut point_ids_map: HashMap<<PlaintextStore as VectorStore>::VectorRef, PointId> =
            HashMap::new();

        for raw_query in IrisDB::new_random_rng(20, &mut rng).db {
            let query = vector_store.prepare_query(raw_query);
            let insertion_layer = searcher.select_layer(&mut rng)?;
            let (neighbors, set_ep) = searcher
                .search_to_insert(&mut vector_store, &graph_store, &query, insertion_layer)
                .await?;
            let inserted = vector_store.insert(&query).await;
            searcher
                .insert_from_search_results(
                    &mut vector_store,
                    &mut graph_store,
                    inserted,
                    neighbors,
                    set_ep,
                )
                .await?;

            point_ids_map.insert(query, PointId(rng.next_u32()));
        }

        let new_graph_store: GraphMem<TestStore> =
            migrate(graph_store.clone(), |v| point_ids_map[&v]);

        let (entry_point, layer) = graph_store.get_entry_point().await.unwrap();
        let (new_entry_point, new_layer) = new_graph_store.get_entry_point().await.unwrap();

        // Check that entry points are correct
        assert_eq!(layer, new_layer);
        assert_eq!(point_ids_map[&entry_point], new_entry_point);

        let layers = graph_store.get_layers();
        let new_layers = new_graph_store.get_layers();

        for (layer, new_layer) in layers.iter().zip(new_layers.iter()) {
            let links = layer.get_links_map();
            let new_links = new_layer.get_links_map();

            for (point_id, queue) in links.iter() {
                let new_point_id = point_ids_map[point_id];
                let new_queue_vec = new_links[&new_point_id].to_vec();
                for (neighbor_id, new_neighbor_id) in queue.iter().zip(new_queue_vec) {
                    assert_eq!(point_ids_map[neighbor_id], new_neighbor_id);
                }
            }
        }

        Ok(())
    }
}<|MERGE_RESOLUTION|>--- conflicted
+++ resolved
@@ -256,12 +256,8 @@
         hnsw::{vector_store::VectorStoreMut, HnswSearcher},
     };
     use aes_prng::AesRng;
-<<<<<<< HEAD
+    use eyre::Result;
     use iris_mpc_common::{iris_db::db::IrisDB, vector_id::VectorId};
-=======
-    use eyre::Result;
-    use iris_mpc_common::iris_db::db::IrisDB;
->>>>>>> cee8a8ff
     use rand::{RngCore, SeedableRng};
 
     #[derive(Default, Clone, Debug, PartialEq, Eq)]
