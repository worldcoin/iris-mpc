--- conflicted
+++ resolved
@@ -7,7 +7,7 @@
     execution::hawk_main::state_check::SetHash,
     hawkers::ideal_knn_engines::{read_knn_results_from_file, Engine, EngineChoice, KNNResult},
     hnsw::{
-        searcher::{ConnectPlan, ConnectPlanLayer, SetEntryPoint, TopLayerSearchMode},
+        searcher::{ConnectPlan, ConnectPlanLayer, LayerMode, SetEntryPoint},
         vector_store::Ref,
         HnswSearcher,
     },
@@ -18,14 +18,14 @@
 use itertools::{izip, Itertools};
 use rayon::iter::{IntoParallelIterator, ParallelIterator};
 use serde::{Deserialize, Serialize};
-<<<<<<< HEAD
-use std::{collections::HashMap, fmt::Display, str::FromStr, sync::Arc};
-=======
 use std::{
-    cmp, collections::BTreeMap, collections::HashMap, fmt::Display, iter::once, path::PathBuf,
-    str::FromStr, sync::Arc,
+    collections::{BTreeMap, HashMap},
+    fmt::Display,
+    iter::once,
+    path::PathBuf,
+    str::FromStr,
+    sync::Arc,
 };
->>>>>>> dfe8166e
 use tokio::sync::RwLock;
 
 /// Representation of the entry point of HNSW search in a layered graph.
@@ -76,20 +76,11 @@
 
     pub fn from_precomputed(entry_points: Vec<(V, usize)>, layers: Vec<Layer<V>>) -> Self {
         GraphMem {
-<<<<<<< HEAD
-            entry_points: entry_point
-                .map(|ep| {
-                    vec![EntryPoint {
-                        point: ep.0,
-                        layer: ep.1,
-                    }]
-=======
-            entry_point: entry_points
+            entry_points: entry_points
                 .into_iter()
                 .map(|ep| EntryPoint {
                     point: ep.0,
                     layer: ep.1,
->>>>>>> dfe8166e
                 })
                 .collect::<Vec<_>>(),
             layers,
@@ -266,69 +257,54 @@
         )
         .collect::<Vec<_>>();
 
-        // Group nodes by insertion_layer (only if insertion_layer > 0)
-        let mut layer_map: BTreeMap<usize, Vec<(IrisVectorId, IrisCode)>> = BTreeMap::new();
-        for (vector_id, iris) in irises_with_vector_ids.into_iter() {
-            let layer = searcher.select_layer_prf(&prf_seed, &vector_id)?;
-            if layer > 0 {
-                layer_map.entry(layer).or_default().push((vector_id, iris));
+        // Collect nodes into layers they are inserted into (for layers > 0)
+        let mut nonzero_layers_map: BTreeMap<usize, Vec<(IrisVectorId, IrisCode)>> =
+            BTreeMap::new();
+        for (vector_id, iris) in irises_with_vector_ids.iter() {
+            let layer = searcher.gen_layer_prf(&prf_seed, &vector_id)?;
+            // Insert node into layers 1 to insertion layer (or not if inserted in layer 0)
+            for l in 1..=layer {
+                nonzero_layers_map
+                    .entry(l)
+                    .or_default()
+                    .push((*vector_id, iris.clone()));
             }
         }
 
         let mut nodes_for_nonzero_layers: Vec<Vec<(IrisVectorId, IrisCode)>> =
-            layer_map.into_values().collect::<Vec<Vec<_>>>();
-
-        let len = nodes_for_nonzero_layers.len();
-
-        // Extend each layer with nodes of the immediately above layer, going top to bottom
-        // Note that this is the right thing to do regardless of the top level mode
-        for i in (0..len.saturating_sub(1)).rev() {
-            let (head, tail) = nodes_for_nonzero_layers.split_at_mut(i + 1);
-
-            let current_layer = &mut head[i]; // layer[i]
-            let above_layer = &tail[0]; // layer[i + 1]
-
-            current_layer.extend(above_layer.iter().cloned());
-        }
-
-        let layer_cap = match searcher.params.top_layer_mode {
-            TopLayerSearchMode::Default => None,
-            TopLayerSearchMode::LinearScan(cap) => Some(cap),
-        };
-
-        // Extract nodes in the top/capping layer for LinearScan mode
-        // If the mode is actually Default, this is guaranteed to be empty
-        let top_level_entry_points = nodes_for_nonzero_layers
-            .get(layer_cap.unwrap_or(usize::MAX))
-            .cloned()
-            .unwrap_or(vec![])
-            .into_iter()
-            .map(|(v, _)| (v, layer_cap.unwrap()))
-            .collect::<Vec<_>>();
-
-        // We eliminate the entry point layer from this Vec if mode = LinearScan
-        // At this point, regardless of top-level mode, this Vec contains to-be-connected layers exclusively
-        let nodes_for_nonzero_layers = nodes_for_nonzero_layers
-            .into_iter()
-            .take(layer_cap.unwrap_or(usize::MAX) - 1)
-            .collect::<Vec<_>>();
-
-        // Choose first node in the highest to-be-connected layer as the entry point
-        // If TopLevelMode is Default, this will be the single & final entry point.
-        // If it is LinearScan, this will be the backup point in case the capping layer is empty.
-        let entry_point = nodes_for_nonzero_layers
-            .last()
-            .unwrap_or(&vec![])
-            .first()
-            .map(|(v, _)| (*v, nodes_for_nonzero_layers.len()));
-
-        // If there are entry_points in the top/capping layer, we are in Linear mode so we return them
-        let entry_points = if !top_level_entry_points.is_empty() {
-            top_level_entry_points
-        } else {
-            // If not, we are either in Default mode, or we are in Linear mode but the top layer is empty
-            // In either case we return the entry point in the highest to-be-connected layer.
-            entry_point.into_iter().collect::<Vec<_>>()
+            nonzero_layers_map.into_values().collect::<Vec<Vec<_>>>();
+
+        // Initialize entry points and truncate layers depending on the layer mode
+        let entry_points = match searcher.layer_mode {
+            LayerMode::Standard | LayerMode::Bounded { .. } => {
+                if let LayerMode::Bounded { max_graph_layer } = searcher.layer_mode {
+                    nodes_for_nonzero_layers.truncate(max_graph_layer);
+                }
+
+                // Entry point is the first vector of the highest non-empty layer, or no
+                // entry point if the graph is empty
+                once(&irises_with_vector_ids)
+                    .chain(nodes_for_nonzero_layers.iter())
+                    .last()
+                    .unwrap_or(&vec![])
+                    .first()
+                    .map(|(v, _)| vec![(*v, nodes_for_nonzero_layers.len())])
+                    .unwrap_or_default()
+            }
+            LayerMode::LinearScan { max_graph_layer } => {
+                // Entry points are the nodes inserted at the layer after `max_graph_layer`,
+                // found at index `max_graph_layer` in the list of nonzero layers
+                let entry_points = nodes_for_nonzero_layers
+                    .get(max_graph_layer)
+                    .unwrap_or(&vec![])
+                    .iter()
+                    .map(|(v, _)| (*v, max_graph_layer))
+                    .collect();
+
+                nodes_for_nonzero_layers.truncate(max_graph_layer);
+
+                entry_points
+            }
         };
 
         // Finally, run brute force algorithms to connect nodes in each layer
