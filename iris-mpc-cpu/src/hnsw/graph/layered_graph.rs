--- conflicted
+++ resolved
@@ -168,12 +168,8 @@
 pub struct Layer<V: VectorStore> {
     /// Map a base vector to its neighbors, including the distance between
     /// base and neighbor.
-<<<<<<< HEAD
-    pub links: HashMap<V::VectorRef, SortedNeighborhoodV<V>>,
-=======
-    links: HashMap<V::VectorRef, SortedEdgeIds<V::VectorRef>>,
+    pub links: HashMap<V::VectorRef, SortedEdgeIds<V::VectorRef>>,
     set_hash: SetHash,
->>>>>>> 1c78dca7
 }
 
 impl<V: VectorStore> Clone for Layer<V> {
