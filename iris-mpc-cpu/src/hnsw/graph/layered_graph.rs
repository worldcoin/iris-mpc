--- conflicted
+++ resolved
@@ -179,11 +179,7 @@
         }
     }
 
-<<<<<<< HEAD
-    fn get_links(&self, from: &V) -> Option<SortedEdgeIds<V>> {
-=======
-    pub fn get_links(&self, from: &V::VectorRef) -> Option<SortedEdgeIds<V::VectorRef>> {
->>>>>>> d6278bf3
+    pub fn get_links(&self, from: &V) -> Option<SortedEdgeIds<V>> {
         self.links.get(from).cloned()
     }
 
