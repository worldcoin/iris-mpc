--- conflicted
+++ resolved
@@ -175,16 +175,12 @@
         .unwrap_or_else(SortedEdgeIds::default)
     }
 
-<<<<<<< HEAD
-    pub async fn set_links(&mut self, base: V::VectorRef, links: SortedNeighborhoodV<V>, lc: usize) {
-=======
-    async fn set_links(
+    pub async fn set_links(
         &mut self,
         base: V::VectorRef,
         links: SortedEdgeIds<V::VectorRef>,
         lc: usize,
     ) {
->>>>>>> 1c78dca7
         let table = self.links_table();
         sqlx::query(&format!(
             "
