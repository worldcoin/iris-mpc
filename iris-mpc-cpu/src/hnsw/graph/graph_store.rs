--- conflicted
+++ resolved
@@ -153,11 +153,7 @@
         })
     }
 
-<<<<<<< HEAD
-    pub async fn set_entry_point(&mut self, point: V::VectorRef, layer: usize) {
-=======
-    async fn set_entry_point(&mut self, point: V::VectorRef, layer: usize) -> Result<()> {
->>>>>>> cee8a8ff
+    pub async fn set_entry_point(&mut self, point: V::VectorRef, layer: usize) -> Result<()> {
         let table = self.entry_table();
         sqlx::query(&format!(
             "
