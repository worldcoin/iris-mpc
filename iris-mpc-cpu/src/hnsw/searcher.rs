//! Implementation of HNSW algorithm for k-nearest-neighbor search over iris
//! biometric templates with high-latency MPC comparison operations. Based on
//! the `HawkSearcher` class of the `hawk-pack` crate:
//!
//! (<https://github.com/Inversed-Tech/hawk-pack/>)

use super::{
    sorting::{binary_search::BinarySearch, swap_network::apply_swap_network, tree_min::tree_min},
    vector_store::VectorStoreMut,
};
use crate::hnsw::{
    graph::neighborhood::{Neighborhood, NeighborhoodV, SortedEdgeIds, SortedNeighborhoodV},
    metrics::ops_counter::Operation,
    VectorStore,
};

use crate::hnsw::GraphMem;

use aes_prng::AesRng;
use eyre::{bail, eyre, OptionExt, Result};
use iris_mpc_common::fast_metrics::FastHistogram;
use itertools::{izip, Itertools};
use rand::{RngCore, SeedableRng};
use rand_distr::{Distribution, Geometric};
use serde::{Deserialize, Serialize};
use siphasher::sip::SipHasher13;
use std::{
    collections::HashSet,
    hash::{Hash, Hasher},
};
use tracing::{debug, instrument, trace_span, Instrument};

/// The number of explicitly provided parameters for different layers of HNSW
/// search, used by the `HnswParams` struct.
pub const N_PARAM_LAYERS: usize = 5;

/// Struct specifying general parameters for HNSW search.
///
/// Most algorithm and graph properties are specified per-layer by a
/// fixed-length array of size `N_PARAM_LAYERS`, for layers up to
/// `N_PARAM_LAYERS - 1`. Layers larger than this use the last set of
/// parameters.
#[allow(non_snake_case)]
#[derive(PartialEq, Clone, Serialize, Deserialize)]
pub struct HnswParams {
    /// The number of neighbors for insertion
    pub M: [usize; N_PARAM_LAYERS],

    /// Maximum number of neighbors allowed per graph node
    pub M_max: [usize; N_PARAM_LAYERS],

    /// Exploration factor `ef` for search layers during construction
    pub ef_constr_search: [usize; N_PARAM_LAYERS],

    /// Exploration factor `ef` for insertion layers during construction
    pub ef_constr_insert: [usize; N_PARAM_LAYERS],

    /// Exploration factor `ef` during search
    pub ef_search: [usize; N_PARAM_LAYERS],

    /// Probability `q = 1-p` for geometric distribution of layer densities
    pub layer_probability: f64,

    /// Search mode for top layers of the HNSW graph
    pub top_layer_mode: TopLayerSearchMode,
}

#[allow(non_snake_case, clippy::too_many_arguments)]
impl HnswParams {
    /// Construct a `Params` object corresponding to parameter configuration providing the
    /// functionality described in the original HNSW paper of Malkov and Yashunin:
    /// - `ef_construction` exploration factor used for insertion layers
    /// - `ef_search` exploration factor used for layer 0 in search
    /// - higher layers in both insertion and search use exploration factor 1,
    ///   representing simple greedy search
    /// - vertex degrees bounded by `M_max = M` in positive layer graphs
    /// - vertex degrees bounded by `M_max0 = 2*M` in layer 0 graph
    /// - `m_L = 1 / ln(M)` so that layer density decreases by a factor of `M` at
    ///   each successive hierarchical layer
    pub fn new(ef_construction: usize, ef_search: usize, M: usize) -> Self {
        let M_arr = [M; N_PARAM_LAYERS];
        let mut M_max_arr = [M; N_PARAM_LAYERS];
        M_max_arr[0] = 2 * M;
        let ef_constr_search_arr = [1usize; N_PARAM_LAYERS];
        let ef_constr_insert_arr = [ef_construction; N_PARAM_LAYERS];
        let mut ef_search_arr = [1usize; N_PARAM_LAYERS];
        ef_search_arr[0] = ef_search;
        let layer_probability = (M as f64).recip();

        Self {
            M: M_arr,
            M_max: M_max_arr,
            ef_constr_search: ef_constr_search_arr,
            ef_constr_insert: ef_constr_insert_arr,
            ef_search: ef_search_arr,
            layer_probability,
            top_layer_mode: TopLayerSearchMode::Default,
        }
    }

    /// Parameter configuration using fixed exploration factor for all layer
    /// search operations, both for insertion and for search.
    pub fn new_uniform(ef: usize, M: usize) -> Self {
        let M_arr = [M; N_PARAM_LAYERS];
        let mut M_max_arr = [M; N_PARAM_LAYERS];
        M_max_arr[0] = 2 * M;
        let ef_constr_search_arr = [ef; N_PARAM_LAYERS];
        let ef_constr_insert_arr = [ef; N_PARAM_LAYERS];
        let ef_search_arr = [ef; N_PARAM_LAYERS];
        let layer_probability = (M as f64).recip();

        Self {
            M: M_arr,
            M_max: M_max_arr,
            ef_constr_search: ef_constr_search_arr,
            ef_constr_insert: ef_constr_insert_arr,
            ef_search: ef_search_arr,
            layer_probability,
            top_layer_mode: TopLayerSearchMode::Default,
        }
    }

    /// Compute the parameter m_L associated with a geometric distribution
    /// parameter q describing the random layer of newly inserted graph nodes.
    ///
    /// E.g. for graph hierarchy where each layer has a factor of 32 fewer
    /// entries than the last, the `layer_probability` input is 1/32.
    pub fn m_L_from_layer_probability(layer_probability: f64) -> f64 {
        -layer_probability.ln().recip()
    }

    /// Compute the parameter q for the geometric distribution used to select
    /// the insertion layer for newly inserted graph nodes, from the parameter
    /// m_L of the original HNSW paper.
    pub fn layer_probability_from_m_L(m_L: f64) -> f64 {
        (-m_L.recip()).exp()
    }

    pub fn get_M(&self, lc: usize) -> usize {
        Self::get_val(&self.M, lc)
    }

    pub fn get_M_max(&self, lc: usize) -> usize {
        Self::get_val(&self.M_max, lc)
    }

    pub fn get_ef_constr_search(&self, lc: usize) -> usize {
        Self::get_val(&self.ef_constr_search, lc)
    }

    pub fn get_ef_constr_insert(&self, lc: usize) -> usize {
        Self::get_val(&self.ef_constr_insert, lc)
    }

    pub fn get_ef_search(&self, lc: usize) -> usize {
        Self::get_val(&self.ef_search, lc)
    }

    pub fn get_layer_probability(&self) -> f64 {
        self.layer_probability
    }

    pub fn get_m_L(&self) -> f64 {
        Self::m_L_from_layer_probability(self.layer_probability)
    }

    #[inline(always)]
    /// Select value at index `lc` from the input fixed-size array, or the last
    /// index of this array if `lc` is larger than the array size.
    fn get_val(arr: &[usize; N_PARAM_LAYERS], lc: usize) -> usize {
        arr[lc.min(N_PARAM_LAYERS - 1)]
    }

    pub fn set_top_layer_mode(&mut self, mode: TopLayerSearchMode) {
        self.top_layer_mode = mode;
    }
}

/// An implementation of the HNSW approximate k-nearest neighbors algorithm, based on "Efficient and
/// robust approximate nearest neighbor search using Hierarchical Navigable Small World graphs" by
/// Malkov and Yashunin, 2020.
///
/// Evaluation and comparison of vector distances are delegated to an implementor of the
/// `VectorStore` trait, and management of the hierarchical graph is delegated to a `GraphMem`
/// struct.
///
/// Graph search in this implementation is optimized to reduce the number of sequential distance
/// evaluation and distance comparison operations, because we use SMPC protocols to implement these
/// basic ops and so the sequential latency introduced by back-and-forth network communication
/// between protocol parties can become significant without batching of operations. See in
/// particular the documentation for the `layer_search_batched` and `layer_search_greedy` functions
/// for details on these search optimizations.
#[derive(Clone, Serialize, Deserialize)]
pub struct HnswSearcher {
    /// Parameters specifying the behavior of HNSW search.
    pub params: HnswParams,
}

pub type ConnectPlanV<V> = ConnectPlan<<V as VectorStore>::VectorRef>;
pub type ConnectPlanLayerV<V> = ConnectPlanLayer<<V as VectorStore>::VectorRef>;

/// Represents the state updates required for insertion of a new node into an HNSW
/// hierarchical graph.
#[derive(Clone, Debug, PartialEq, Eq, Serialize, Deserialize)]
pub struct ConnectPlan<Vector> {
    /// The new vector to insert
    pub inserted_vector: Vector,

    /// The HNSW graph updates required by insertion. The insertion layer of the new vector
    /// is `layers.len() - 1`.
    pub layers: Vec<ConnectPlanLayer<Vector>>,

    /// Whether this update sets the entry point of the HNSW graph to the inserted vector
    pub set_ep: bool,
}

/// Represents the state updates required for insertion of a new node into a single layer of
/// an HNSW hierarchical graph.
#[derive(Clone, Debug, PartialEq, Eq, Serialize, Deserialize)]
pub struct ConnectPlanLayer<Vector> {
    /// The neighbors of the inserted vector
    pub neighbors: SortedEdgeIds<Vector>,

    /// `nb_links[i]` is the updated NeighborhoodV<V> of node `neighbors[i]` after the insertion
    pub nb_links: Vec<SortedEdgeIds<Vector>>,
}

/// Represents the search mode for top layers of the HNSW graph.
#[derive(PartialEq, Clone, Copy, Serialize, Deserialize)]
pub enum TopLayerSearchMode {
    /// Use the default search as in other layer.
    Default,
    /// Use linear scan to find the nearest neighbor.
    LinearScan,
}

#[allow(non_snake_case)]
impl HnswSearcher {
    /// Construct an HnswSearcher with specified parameters, constructed using
    /// `HnswParamas::new`.
    pub fn new(ef_constr: usize, ef_search: usize, M: usize) -> Self {
        Self {
            params: HnswParams::new(ef_constr, ef_search, M),
        }
    }

    /// Construct an HnswSearcher with test parameters suitable for exercising
    /// search functionality.
    ///
    /// This function is provided in lieu of a `Default` implementation because
    /// good parameter selections for HNSW search generally depend on the
    /// underlying data distribution, so there isn't a reasonable "generally
    /// applicable" default value.
    pub fn new_with_test_parameters() -> Self {
        Self {
            params: HnswParams::new(64, 32, 32),
        }
    }

    pub fn new_with_test_parameters_and_linear_scan() -> Self {
        let mut params = HnswParams::new(64, 32, 32);
        params.set_top_layer_mode(TopLayerSearchMode::LinearScan);
        Self { params }
    }

    /// Choose a random insertion layer from a geometric distribution, producing
    /// graph layers which decrease in density by a constant factor per layer.
    pub fn select_layer_rng(&self, rng: &mut impl RngCore) -> Result<usize> {
        let p_geom = 1f64 - self.params.get_layer_probability();
        let geom_distr = Geometric::new(p_geom)?;

        Ok(geom_distr.sample(rng) as usize)
    }

    /// Choose a random insertion layer from a geometric distribution, producing
    /// graph layers which decrease in density by a constant factor per layer.
    ///
    /// Generates the layer value based on the evaluation of a keyed PRF on a
    /// hashable input identifier `value`, for instance a vector id or a request id.
    pub fn select_layer_prf<H: Hash>(&self, prf_key: &[u8; 16], value: &H) -> Result<usize> {
        // produce `value_hash` from `value` using `SipHasher13`, keyed with `prf_key`
        let mut hasher = SipHasher13::new_with_key(prf_key);
        value.hash(&mut hasher);
        let value_hash: u64 = hasher.finish();

        // initialize `AesRng` with seed `prf_key ^ (value_hash || value_hash)`
        let mut rng_seed = *prf_key;
        for (idx, byte) in value_hash.to_le_bytes().into_iter().enumerate() {
            rng_seed[idx] ^= byte;
            rng_seed[idx + 8] ^= byte;
        }
        let mut rng = AesRng::from_seed(rng_seed);

        self.select_layer_rng(&mut rng)
    }

    /// Return a tuple containing a distance-sorted list of neighbors in the top layer of the graph and the number of search layers.
    #[allow(non_snake_case)]
    #[instrument(level = "trace", target = "searcher::cpu_time", skip_all)]
    async fn search_init<V: VectorStore, N: NeighborhoodV<V>>(
        &self,
        store: &mut V,
        graph: &GraphMem<V::VectorRef>,
        query: &V::QueryRef,
    ) -> Result<(N, usize)> {
        if let Some((entry_point, layer)) = graph.get_entry_point().await {
            let distance = store.eval_distance(query, &entry_point).await?;

            let mut W = N::new();
            W.insert_and_retain_k(store, entry_point, distance, None)
                .await?;

            Ok((W, layer + 1))
        } else {
            Ok((N::new(), 0))
        }
    }

    /// Mutate `W` into the `ef` nearest neighbors of query vector `q` in layer `lc` using a
    /// depth-first graph traversal. One of several concrete implementations is selected depending
    /// on `ef`. Terminates when `W` contains vectors which are the nearest to `q` among all
    /// traversed vertices and their neighbors.
    #[instrument(
        level = "trace",
        target = "searcher::cpu_time",
        fields(event_type = Operation::LayerSearch.id()),
        skip(store, graph, q, W))]
    #[allow(non_snake_case)]
    async fn search_layer<V: VectorStore, N: NeighborhoodV<V>>(
        store: &mut V,
        graph: &GraphMem<V::VectorRef>,
        q: &V::QueryRef,
        W: &mut N,
        ef: usize,
        lc: usize,
    ) -> Result<()> {
        match ef {
            0 => {
                bail!("ef cannot be 0");
            }
            1 => {
                let start = W.get_next_candidate().ok_or(eyre!("W cannot be empty"))?;
                let nearest = Self::layer_search_greedy(store, graph, q, start, lc).await?;

                W.clear();
                let (id, dist) = nearest;
                W.insert_and_retain_k(store, id, dist, None).await?;
            }
            2..32 => {
                Self::layer_search_std(store, graph, q, W, ef, lc).await?;
            }
            _ => {
                Self::layer_search_batched_v2(store, graph, q, W, ef, lc).await?;
            }
        }
        Ok(())
    }

    /// The standard layer search algorithm for HNSW search, which inspects
    /// NeighborhoodV<V>s of graph nodes one element at a time, comparing each
    /// in sequence against the current farthest element of the candidate
    /// NeighborhoodV<V> W and inserting into W if closer.
    ///
    /// This implementation varies slightly from the original specification of
    /// Malkov and Yashunin in that the candidates queue C is removed, and
    /// instead new candidates are identified from W directly by a linear
    /// scan, keeping track of which nodes have been "opened" and had their
    /// neighbors inspected, which is recorded in an additional `HashSet` of
    /// vector ids.
    #[instrument(level = "debug", skip(store, graph, q, W))]
    async fn layer_search_std<V: VectorStore, N: NeighborhoodV<V>>(
        store: &mut V,
        graph: &GraphMem<V::VectorRef>,
        q: &V::QueryRef,
        W: &mut N,
        ef: usize,
        lc: usize,
    ) -> Result<()> {
        // The set of vectors which have been considered as potential neighbors
        let mut visited = HashSet::<V::VectorRef>::from_iter(W.iter().map(|(e, _eq)| e.clone()));

        // The set of visited vectors for which we have inspected their NeighborhoodV<V>
        let mut opened = HashSet::<V::VectorRef>::new();

        // fq: The current furthest distance in W.
        let (_, mut fq) = W
            .get_furthest()
            .ok_or(eyre!("No furthest element found"))?
            .clone();

        // These spans accumulate running time of multiple atomic operations
        let eval_dist_span = trace_span!(target: "searcher::cpu_time", "eval_distance_batch_aggr");
        let less_than_span = trace_span!(target: "searcher::cpu_time", "less_than_aggr");
        let insert_span =
            trace_span!(target: "searcher::cpu_time", "insert_into_sorted_NeighborhoodV<V>_aggr");

        // Continue until all current entries in candidate nearest neighbors list have
        // been opened
        loop {
            let c = W.iter().map(|(c, _)| c).find(|&c| !opened.contains(c));
            if c.is_none() {
                break;
            }
            // Always succeeds since we break early if c is None
            let c = c.unwrap();

            // Open the candidate node and visit its unvisited neighbors, computing
            // distances between the query and neighbors as a batch
            let c_links = HnswSearcher::open_node(store, graph, c, lc, q, &mut visited)
                .instrument(eval_dist_span.clone())
                .await?;
            opened.insert(c.clone());
            debug!(event_type = Operation::OpenNode.id(), ef, lc);

            for (e, eq) in c_links.into_iter() {
                // If W is full and node is not closest than current furthest,
                // do nothing
                if W.len() == ef
                    && !store
                        .less_than(&eq, &fq)
                        .instrument(less_than_span.clone())
                        .await?
                {
                    continue;
                }

                W.insert_and_retain_k(store, e, eq, Some(ef))
                    .instrument(insert_span.clone())
                    .await?;

                // fq stays the furthest distance in W
                (_, fq) = W
                    .get_furthest()
                    .ok_or(eyre!("No furthest element found"))?
                    .clone();
            }
        }

        Ok(())
    }

    /// Run an HNSW layer search with batched operation. The algorithm mutates
    /// the input sorted NeighborhoodV<V> `W` into the `ef` (approximate)
    /// nearest vectors to the query `q` in layer `lc` of the layered graph
    /// `graph`.
    ///
    /// As in the standard HNSW layer search, this algorithm proceeds by
    /// sequentially inspecting the neighbors of previously un-opened
    /// entries of `W` closest to `q`, inserting inspected nodes into `W` if
    /// they are nearer to `q` than the current farthest entry of `W`
    /// (or unconditionally if `W` needs to be filled to size `ef`). The
    /// entries of `W` are stored in sorted order of their distance to `q`,
    /// so new nodes are inserted into `W` using a search/sort procedure.
    ///
    /// Distinct from the standard HNSW algorithm, this batched implementation
    /// maintains queues for both distance comparison operations and sorted
    /// list insertion operations so they can be processed in batches rather
    /// than individually. This has to be handled with some care, as
    /// the efficient traversal of the graph layer depends on aspects of the
    /// ongoing sequential search pattern. It is accomplished in the
    /// following way.
    ///
    /// First, as `W` is initially filled up to size `ef`, the entire NeighborhoodV<V>s
    /// of nodes are inserted into `W` via a batched insertion operation
    /// such as a low-depth sorting network. (This functionality is provided
    /// by `NeighborhoodV<V>::insert_batch`.) This continues
    /// until `W` has reached size `ef`, so that additional insertions will
    /// result in truncation of farthest elements.
    ///
    /// Once `W` has size `ef`, the second phase of graph traversal starts. In
    /// this phase, when an entry of `W` is processed, its neighbors are put
    /// into a queue for later comparison against the entry of `W` farthest
    /// from `q`. The size of this queue is calibrated such that the number
    /// of entries which eventually are inserted into `W` from this comparison
    /// is around a specific targeted batch insertion size.
    ///
    /// However, during graph traversal, the proportion of inspected nodes which
    /// ultimately are inserted into `W` decreases as the neighborhood `W`
    /// better approximates the actual nearest neighbors of `q`. As such,
    /// the number of elements that should be inspected to identify a
    /// particular number of insertion elements increases. To estimate an
    /// appropriate number of elements to compare as a batch against the
    /// farthest element of `W`, the algorithm requires an ongoing estimate
    /// of the rate of insertions relative to the number of inspected nodes.
    ///
    /// This rate estimate is maintained throughout the traversal as the ratio
    /// of a fixed numerator and a dynamic denominator, which is
    /// periodically multiplied by a scaling factor when the estimated rate
    /// is lower than the measured insertion rate over a batch. This
    /// representation is chosen so that the reciprocal of the rate, which
    /// is the factor the target batch insertion size is multiplied by to
    /// estimate the required queue size, is a fixed-precision value which
    /// avoids the issue of numerator and denominator values growing too large
    /// after repeated algebraic manipulations.
    ///
    /// Items meant for insertion are added to a second queue, the insertion
    /// queue. Whenever this queue reaches a fixed target batch insertion
    /// size, elements from the queue are inserted into `W` with a low-depth
    /// batch insertion operation.
    ///
    /// This process of collecting and enqueuing new nodes to inspect, running
    /// comparisons of these nodes against the worst item in `W` in batches,
    /// updating the rate estimate if needed, and inserting full batches of
    /// filtered graph nodes into `W` at once, continues until all items
    /// currently in `W` at the end of a traversal loop have been opened, and
    /// all neighbors inspected.
    ///
    /// At this point, a clean-up step takes place: since the two queues for
    /// batch comparison and batch insertion are only processed when a full
    /// batch is ready, some items may be left over. To ensure that all
    /// enqueued items are handled, first the batch comparison queue and then
    /// the batch insertion queue is processed, which may result in one or more
    /// new elements being inserted into `W`. If new elements are inserted,
    /// then the graph traversal loop continues as before, opening the newly
    /// inserted items in `W`. If no new entries are inserted in this
    /// clean-up step, then the graph traversal is complete, and the function
    /// returns.
    #[instrument(level = "debug", skip(store, graph, q, W))]
<<<<<<< HEAD
    async fn layer_search_batched<V: VectorStore, N: NeighborhoodV<V>>(
=======
    #[allow(dead_code)]
    async fn layer_search_batched<V: VectorStore>(
>>>>>>> a898e8e4
        store: &mut V,
        graph: &GraphMem<V::VectorRef>,
        q: &V::QueryRef,
        W: &mut N,
        ef: usize,
        lc: usize,
    ) -> Result<()> {
        let metrics_labels = [("layer", lc.to_string())];
        let mut metric_edges = FastHistogram::new(&format!("search_edges_layer{}", lc));

        // The set of vectors which have been considered as potential neighbors
        let mut visited = HashSet::<V::VectorRef>::from_iter(W.iter().map(|(e, _eq)| e.clone()));

        // The set of visited vectors for which we have inspected their NeighborhoodV<V>
        let mut opened = HashSet::<V::VectorRef>::new();

        // c: the current candidate to be opened, initialized to first entry of W
        let (mut c, _cq) = W
            .get_next_candidate()
            .ok_or_eyre("W cannot be empty")?
            .clone();

        // These spans accumulate running time of multiple atomic operations
        let eval_dist_span = trace_span!(target: "searcher::cpu_time", "eval_distance_batch_aggr");
        let less_than_span = trace_span!(target: "searcher::cpu_time", "less_than_aggr");
        let insert_span =
            trace_span!(target: "searcher::cpu_time", "insert_into_sorted_neighborhood_aggr");

        // TODO optimize batch size selection
        let insertion_batch_size = ef / 6;
        let mut insertion_queue: Vec<(V::VectorRef, V::DistanceRef)> =
            Vec::with_capacity(4 * insertion_batch_size);

        let mut comparison_queue: Vec<(V::VectorRef, V::DistanceRef)> = Vec::new();

        // Numerator and denominator of estimated current insertion rate
        const INS_RATE_NUM: usize = 64;
        let mut ins_rate_denom = INS_RATE_NUM;
        const MAX_INS_RATE_DENOM: usize = INS_RATE_NUM * 1000;

        // When the estimated insertion rate is determined to be too low, the value is
        // updated by a fixed factor, rounding up to respect the fixed-precision
        // representation.
        //
        // TODO optimize insertion rate estimate update size
        const INS_RATE_UPDATE: (usize, usize) = (5, 6);

        // The insertion rate after the next update
        let mut next_ins_rate_denom = (ins_rate_denom * INS_RATE_UPDATE.1) / INS_RATE_UPDATE.0;

        // Main graph traversal loop: continue until all graph nodes in the exploration
        // set W have been opened and none of the neighbors are closer to the
        // query than the nodes in W
        let mut depth = 0;
        loop {
            depth += 1;
            // Open the candidate node and visit its unvisited neighbors, computing
            // distances between the query and neighbors as a batch
            let mut c_links = HnswSearcher::open_node(store, graph, &c, lc, q, &mut visited)
                .instrument(eval_dist_span.clone())
                .await?;
            opened.insert(c.clone());
            debug!(event_type = Operation::OpenNode.id(), ef, lc);
            metric_edges.record(c_links.len() as f64);

            // If W is not filled to size ef, insert neighbors in batches until it is
            if W.len() < ef && !c_links.is_empty() {
                let n_insert = c_links.len().min(ef - W.len());
                let batch: Vec<_> = c_links.drain(0..n_insert).collect();
                W.insert_batch_and_retain_k(store, &batch, Some(ef))
                    .instrument(insert_span.clone())
                    .await?;
            }

            // Once W is filled, main processing logic for opening nodes happens here
            while !c_links.is_empty() {
                // Add pending comparisons for initial filter pass to a queue. Note that it's
                // the _next_ insertion rate estimate that is used to compute this target batch
                // size so that with reasonably high probability enough insertions are
                // identified to trigger a batch insertion operation.
                let target_batch_size = insertion_batch_size * next_ins_rate_denom / INS_RATE_NUM;
                let n_inspect = c_links
                    .len()
                    .min(target_batch_size.saturating_sub(comparison_queue.len()));
                comparison_queue.extend(c_links.drain(0..n_inspect));

                // Process pending comparisons queue if there are enough elements
                if comparison_queue.len() >= target_batch_size {
                    // Compare elements against current farthest element of W
                    let fq = W
                        .get_furthest()
                        .ok_or(eyre!("No furthest element found"))?
                        .1
                        .clone();
                    let batch: Vec<_> = comparison_queue
                        .iter()
                        .map(|(_c, cq)| (cq.clone(), fq.clone()))
                        .collect();
                    let batch_size = batch.len();

                    let results = store
                        .less_than_batch(&batch)
                        .instrument(less_than_span.clone())
                        .await?;
                    let n_insertions: usize = results.iter().map(|r| *r as usize).sum();
                    debug!(
                        batch_size,
                        n_insertions, "Batch distances comparison filter"
                    );

                    // Enqueue strictly closer elements for insertion
                    let new_insertions = results
                        .into_iter()
                        .zip(comparison_queue.drain(..))
                        .filter_map(|(res, link)| if res { Some(link) } else { None });
                    insertion_queue.extend(new_insertions);

                    // If measured insertion rate is too low, update the estimated insertion rate.
                    //
                    // Update rule: if measured insertion rate is smaller than the harmonic mean of
                    // the current estimated insertion rate and the next update to this rate, then
                    // apply the update.
                    if (ins_rate_denom + next_ins_rate_denom) * n_insertions
                        < 2 * INS_RATE_NUM * batch_size
                        && next_ins_rate_denom < MAX_INS_RATE_DENOM
                    {
                        debug!(
                            prev = ins_rate_denom,
                            new = next_ins_rate_denom,
                            "Update insertion rate estimate denominator"
                        );
                        ins_rate_denom = next_ins_rate_denom;
                        next_ins_rate_denom =
                            (ins_rate_denom * INS_RATE_UPDATE.1) / INS_RATE_UPDATE.0;
                    }
                }

                // Process pending insertions queue if there are enough elements
                while insertion_queue.len() >= insertion_batch_size {
                    let batch: Vec<_> = insertion_queue.drain(0..insertion_batch_size).collect();
                    W.insert_batch_and_retain_k(store, &batch, Some(ef))
                        .instrument(insert_span.clone())
                        .await?;
                }
            }

            // Select next unopened nearest neighbor candidate to open
            let mut c_next = W
                .iter()
                .map(|(c, _)| c)
                .find(|&c| !opened.contains(c))
                .cloned();

            // Once we've opened all elements of candidate neighborhood W, process any
            // remaining elements in the comparison and insertion queues. If
            // new nodes are added to W that need to be opened and processed,
            // continue the graph traversal. Otherwise, halt.

            if c_next.is_none() {
                debug!("Batched layer search clean-up");

                // Step 1: compare neighbors in pending comparisons queue
                if !comparison_queue.is_empty() {
                    // Compare elements against current farthest element of W
                    let fq = W
                        .get_furthest()
                        .ok_or(eyre!("No furthest element found"))?
                        .1
                        .clone();
                    let batch: Vec<_> = comparison_queue
                        .iter()
                        .map(|(_c, cq)| (cq.clone(), fq.clone()))
                        .collect();
                    let batch_size = batch.len();

                    let results = store
                        .less_than_batch(&batch)
                        .instrument(less_than_span.clone())
                        .await?;
                    let n_insertions: usize = results.iter().map(|r| *r as usize).sum();

                    debug!(
                        batch_size,
                        n_insertions, "Batch distances comparison filter"
                    );

                    // Enqueue strictly closer elements for insertion
                    let new_insertions = results
                        .into_iter()
                        .zip(comparison_queue.drain(..))
                        .filter_map(|(res, link)| if res { Some(link) } else { None });
                    insertion_queue.extend(new_insertions);
                }

                // Step 2: insert new neighbors which have passed the filtering step
                for chunk in insertion_queue.chunks(insertion_batch_size) {
                    W.insert_batch_and_retain_k(store, chunk, Some(ef))
                        .instrument(insert_span.clone())
                        .await?;
                }
                insertion_queue.clear();

                // Step 3: try again to select an unopened candidate
                c_next = W
                    .iter()
                    .map(|(c, _)| c)
                    .find(|&c| !opened.contains(c))
                    .cloned();
            }

            match c_next {
                Some(val) => {
                    c = val;
                }
                None => {
                    // All candidates in W have been opened, and all elements pending comparison
                    // and insertion have been inserted, so layer search is complete.
                    break;
                }
            }
        }
        metrics::histogram!("search_depth", &metrics_labels).record(depth as f64);
        Ok(())
    }

    /// Run an HNSW layer search with batched operation. The algorithm mutates
    /// the input sorted neighborhood `W` into the `ef` (approximate) nearest
    /// vectors to the query `q` in layer `lc` of the layered graph `graph`.
    ///
    /// As in the standard HNSW layer search, this algorithm proceeds by
    /// sequentially inspecting the neighbors of previously un-opened entries of
    /// `W` closest to `q`, inserting inspected nodes into `W` if they are
    /// nearer to `q` than the current farthest entry of `W` (or unconditionally
    /// if `W` needs to be filled to size `ef`). The entries of `W` are stored
    /// in sorted order of their distance to `q`, so new nodes are inserted into
    /// `W` using a search/sort procedure.
    ///
    /// Distinct from the standard HNSW algorithm, this batched implementation
    /// opens and processes multiple candidate nodes in batches rather than
    /// individually so that basic operations can be executed in parallel. This
    /// has to be handled with some care, as efficient traversal of the graph
    /// layer depends on aspects of the ongoing sequential search pattern. It is
    /// accomplished in the following way.
    ///
    /// First, as `W` is initially filled up to size `ef`, an initial
    /// breadth-first graph traversal is executed to choose a starting search
    /// neighborhood from which the main search can proceed.  Once neighbors are
    /// chosen, the distances between all new neighbors and the search query are
    /// evaluated as a batch, and the nodes are organized into a candidate
    /// neighborhood by a single sorting operation.
    ///
    /// Once `W` has size `ef`, the second phase of graph traversal starts. In
    /// this phase, batches of unopened elements of `W` are opened and
    /// processed, so that each batch produces approximately a constant number
    /// of "improved" neighbors which are to be included in `W`. During graph
    /// traversal, the proportion of inspected nodes which ultimately are
    /// inserted into `W` decreases as the neighborhood `W` better approximates
    /// the actual nearest neighbors of `q`. To achieve an approximately
    /// constant number of newly inserted elements per batch, an estimate of the
    /// approximate "current insertion rate per inspected node" is maintained,
    /// and this value is used to choose the number of nodes opened in a batch
    /// at each step.
    ///
    /// The insertion rate estimate is maintained throughout the traversal as
    /// the ratio of a fixed numerator and a dynamic denominator, which is
    /// periodically multiplied by a scaling factor when the estimated rate is
    /// lower than the measured insertion rate over a batch. This representation
    /// is chosen so that the reciprocal of the rate, which is the factor the
    /// target batch insertion size is multiplied by to estimate the required
    /// number of elements to inspect, is a fixed-precision value which avoids
    /// the issue of numerator and denominator values growing too large after
    /// repeated algebraic manipulations.
    ///
    /// The process of opening batches of nodes from `W`, filtering to remove
    /// nodes which are not nearer to the query than the current worst item in
    /// `W`, and adding the resulting filtered elements into `W`, continues
    /// until all items currently in `W` at the end of a traversal loop have
    /// been opened, at which point the elements in `W` represent the
    /// approximate nearest neighbors to the query and the function returns.
    ///
    /// Note: the difference between this batched implementation and that in
    /// `layer_search_batched` is that the latter does not batch node openings,
    /// and instead maintains several explicit queues for batched filtering and
    /// batched insertion into `W`.  This achieves a similar effect, but does
    /// not allow batching of distance evaluation, which has become a
    /// significant latency bottleneck in practice.
    #[instrument(level = "debug", skip(store, graph, q, W))]
    async fn layer_search_batched_v2<V: VectorStore>(
        store: &mut V,
        graph: &GraphMem<V::VectorRef>,
        q: &V::QueryRef,
        W: &mut SortedNeighborhoodV<V>,
        ef: usize,
        lc: usize,
    ) -> Result<()> {
        // These spans accumulate running time of multiple atomic operations
        let eval_dist_span = trace_span!(target: "searcher::cpu_time", "eval_distance_batch_aggr");
        let less_than_span = trace_span!(target: "searcher::cpu_time", "less_than_aggr");
        let insert_span =
            trace_span!(target: "searcher::cpu_time", "insert_into_sorted_neighborhood_aggr");

        // The set of vectors which have been considered as potential neighbors
        let mut visited = HashSet::from_iter(W.iter().map(|(e, _eq)| e.clone()));

        // The set of visited vectors for which we have inspected their neighborhood
        let mut opened = HashSet::new();

        // Fill initial candidate neighborhood from W.  List is constructed as:
        //
        // [w1, w2, ..., wk, ---N(w1)---, ---N(w2)---, ...],
        //
        // where neighborhoods of elements in the list are added to the end,
        // starting with the elements of W, then with the neighbors of w1, then
        // those of w2, and so on, until the list has length at least ef.  This
        // represents a breadth-first traversal of the graph, starting with W.
        // This is done initially without opening nodes so that all distances
        // can be computed in a single batch.
        let mut init_nodes = Vec::from_iter(W.iter().map(|(e, _eq)| e.clone()));
        let mut open_idx = 0;
        while open_idx < init_nodes.len() && init_nodes.len() < ef {
            // get valid, unvisited neighbors of current node at `open_idx`
            let mut nbhd = graph.get_links(&init_nodes[open_idx], lc).await.0;
            nbhd.retain(|x| !init_nodes.contains(x));
            nbhd = store.only_valid_vectors(nbhd).await;

            // extend `init_nodes` with these neighbors, and progress
            init_nodes.extend(nbhd);
            open_idx += 1;
        }
        // open nodes identified above and insert neighbors into `W`
        let (init_opened, init_links) = HnswSearcher::open_nodes_batch(
            store,
            graph,
            &init_nodes[..open_idx],
            lc,
            q,
            &mut visited,
            None,
        )
        .instrument(eval_dist_span.clone())
        .await?;

        opened.extend(init_opened);

        W.insert_batch(store, &init_links)
            .instrument(insert_span.clone())
            .await?;
        W.trim_to_k_nearest(ef);

        // Target number of elements to insert into candidate neighborhood as a batch.
        //
        // TODO optimize batch size selection
        let insertion_batch_size = ef / 2;

        // Numerator and denominator of estimated current insertion rate
        const INS_RATE_NUM: usize = 64;
        let mut ins_rate_denom = INS_RATE_NUM;
        const MAX_INS_RATE_DENOM: usize = INS_RATE_NUM * 1000;

        // When the estimated insertion rate is determined to be too low, the value is
        // updated by a fixed factor, rounding up to respect the fixed-precision
        // representation.
        //
        // TODO optimize insertion rate estimate update size
        const INS_RATE_UPDATE: (usize, usize) = (5, 6);

        // The insertion rate after the next update
        let mut next_ins_rate_denom = (ins_rate_denom * INS_RATE_UPDATE.1) / INS_RATE_UPDATE.0;

        // Sequential depth of traversal process (number of batch openings) for metrics
        let mut depth = 0;

        // The current list of elements of `W` which are unopened
        let mut cur_unopened = Vec::from_iter(
            W.iter()
                .map(|(c, _)| c)
                .filter(|&c| !opened.contains(c))
                .cloned(),
        );

        // Main graph traversal loop: continue until all graph nodes in the exploration
        // set W have been opened and none of the neighbors are closer to the
        // query than the nodes in W
        while !cur_unopened.is_empty() {
            depth += 1;

            // Estimate the number of neighbors to visit which will result in approximately
            // the desired number of new elements to be inserted into the candidate neighborhood.
            let target_batch_size = insertion_batch_size * ins_rate_denom / INS_RATE_NUM;

            // Open several candidate nodes, visit unvisited neighbors, and compute distances
            // between the query and neighbors as a batch. Opens nodes until at least
            // `target_batch_size` neighbors are visited or all nodes are opened.
            let (new_opened, c_links) = HnswSearcher::open_nodes_batch(
                store,
                graph,
                &cur_unopened,
                lc,
                q,
                &mut visited,
                Some(target_batch_size),
            )
            .instrument(eval_dist_span.clone())
            .await?;

            debug!(
                event_type = Operation::OpenNode.id(),
                increment_amount = new_opened.len(),
                ef,
                lc
            );
            opened.extend(new_opened);

            // Compare elements against current farthest element of W
            let fq = W
                .get_furthest()
                .ok_or(eyre!("No furthest element found"))?
                .1
                .clone();
            let batch: Vec<_> = c_links
                .iter()
                .map(|(_c, cq)| (cq.clone(), fq.clone()))
                .collect();
            let batch_size = batch.len();
            let results = store
                .less_than_batch(&batch)
                .instrument(less_than_span.clone())
                .await?;

            // Filter out elements which are not strictly closer than the current worst candidate
            let filtered_links: Vec<_> = results
                .into_iter()
                .zip(c_links)
                .filter_map(|(res, link)| if res { Some(link) } else { None })
                .collect();

            let n_insertions = filtered_links.len();
            debug!(
                batch_size,
                n_insertions, "Batch distances comparison filter"
            );

            // Insert elements which remain into candidate neighborhood, truncating to length `ef`
            W.insert_batch(store, &filtered_links)
                .instrument(insert_span.clone())
                .await?;
            W.trim_to_k_nearest(ef);

            // If measured insertion rate is too low, update the estimated insertion rate.
            //
            // Update rule: if measured insertion rate is smaller than the harmonic mean of
            // the current estimated insertion rate and the next update to this rate, then
            // apply the update.
            if (ins_rate_denom + next_ins_rate_denom) * n_insertions < 2 * INS_RATE_NUM * batch_size
                && next_ins_rate_denom < MAX_INS_RATE_DENOM
            {
                debug!(
                    prev = ins_rate_denom,
                    new = next_ins_rate_denom,
                    "Update insertion rate estimate denominator"
                );
                ins_rate_denom = next_ins_rate_denom;
                next_ins_rate_denom = (ins_rate_denom * INS_RATE_UPDATE.1) / INS_RATE_UPDATE.0;
            }

            // Refresh the list of currently unopened nodes in the candidate neighborhood `W`
            cur_unopened = Vec::from_iter(
                W.iter()
                    .map(|(c, _)| c)
                    .filter(|&c| !opened.contains(c))
                    .cloned(),
            );
        }

        let metrics_labels = [("layer", lc.to_string())];
        metrics::histogram!("search_depth", &metrics_labels).record(depth as f64);
        Ok(())
    }

    /// Variant of layer search using ef parameter of 1, which conducts a greedy search for the node
    /// with minimum distance from the query.
    #[instrument(level = "debug", skip(store, graph, q, start))]
    async fn layer_search_greedy<V: VectorStore>(
        store: &mut V,
        graph: &GraphMem<V::VectorRef>,
        q: &V::QueryRef,
        start: &(V::VectorRef, V::DistanceRef),
        lc: usize,
    ) -> Result<(V::VectorRef, V::DistanceRef)> {
        // Current node of graph traversal
        let (mut c_vec, mut c_dist) = start.clone();

        // The set of vectors which have been considered as potential neighbors
        let mut visited = HashSet::<V::VectorRef>::new();
        visited.insert(c_vec.clone());

        // These spans accumulate running time of multiple atomic operations
        let eval_dist_span = trace_span!(target: "searcher::cpu_time", "eval_distance_batch_aggr");
        let insert_span =
            trace_span!(target: "searcher::cpu_time", "insert_into_sorted_NeighborhoodV<V>_aggr");

        loop {
            // Open the candidate node and visit its unvisited neighbors, computing
            // distances between the query and neighbors as a batch
            let mut c_links = HnswSearcher::open_node(store, graph, &c_vec, lc, q, &mut visited)
                .instrument(eval_dist_span.clone())
                .await?;
            debug!(event_type = Operation::OpenNode.id(), ef = 1u64, lc);

            // Find minimum distance node also including current node
            c_links.push((c_vec.clone(), c_dist.clone()));

            let network = tree_min(c_links.len());
            apply_swap_network(store, &mut c_links, &network)
                .instrument(insert_span.clone())
                .await?;

            // New closest node from greedy search of NeighborhoodV<V>
            let (n_vec, n_dist) = c_links.first().ok_or(eyre!("No neighbors found"))?.clone();

            // If no neighbors are nearer, return current node; otherwise continue
            if n_vec == c_vec {
                return Ok((c_vec, c_dist));
            } else {
                (c_vec, c_dist) = (n_vec, n_dist);
            }
        }
    }

    /// Linear search over all vectors in the given layer that returns a single nearest neighbor.
    /// This is used in the top layer of the HNSW graph to hide relations between queries and the entry point.
    async fn linear_search<V: VectorStore>(
        store: &mut V,
        graph: &GraphMem<V::VectorRef>,
        query: &V::QueryRef,
        lc: usize,
    ) -> Result<(V::VectorRef, V::DistanceRef)> {
        // retrieve all vectors in layer `lc`
        let vectors: Vec<_> = graph.layers[lc].links.keys().cloned().collect();
        // filter out any invalid vectors (wrong serial ids)
        let vectors = store.only_valid_vectors(vectors).await;
        if vectors.is_empty() {
            bail!("No valid vectors found in layer {}", lc);
        }
        // compute distances from query to all vectors as a batch
        let distances = store.eval_distance_batch(query, &vectors).await?;
        let distances_with_ids = izip!(vectors, distances).collect_vec();
        // find the minimum distance and the corresponding vector id
        store.get_argmin_distance(&distances_with_ids).await
    }

    /// Evaluate as a batch the distances between the unvisited neighbors of a given node at a given
    /// graph level with the query, marking unvisited neighbors as visited in the supplied
    /// hashset.
    async fn open_node<V: VectorStore>(
        store: &mut V,
        graph: &GraphMem<V::VectorRef>,
        node: &V::VectorRef,
        lc: usize,
        query: &V::QueryRef,
        visited: &mut HashSet<V::VectorRef>,
    ) -> Result<Vec<(V::VectorRef, V::DistanceRef)>> {
        let neighbors = graph.get_links(node, lc).await;

        let unvisited_neighbors: Vec<_> = neighbors
            .0
            .into_iter()
            .filter(|e| visited.insert(e.clone()))
            .collect();

        let valid_neighbors = store.only_valid_vectors(unvisited_neighbors).await;

        let distances = store.eval_distance_batch(query, &valid_neighbors).await?;

        Ok(valid_neighbors
            .into_iter()
            .zip(distances.into_iter())
            .collect())
    }

    /// Evaluate as a batch the distances between the unvisited neighbors of a
    /// list of nodes at a given graph level with the query, marking unvisited
    /// neighbors as visited in the supplied hashset.
    ///
    /// If `limit` is `Some(l)`, then elements of `nodes` will be opened until
    /// *at least* `l` unvisited neighbors have been visited, or until all
    /// elements of `nodes` are opened.  If `limit` is `None`, then all elements
    /// of `nodes` will be opened.
    async fn open_nodes_batch<V: VectorStore>(
        store: &mut V,
        graph: &GraphMem<V::VectorRef>,
        nodes: &[V::VectorRef],
        lc: usize,
        query: &V::QueryRef,
        visited: &mut HashSet<V::VectorRef>,
        limit: Option<usize>,
    ) -> Result<(Vec<V::VectorRef>, Vec<(V::VectorRef, V::DistanceRef)>)> {
        let mut valid_neighbors = Vec::new();
        let mut opened_nodes = Vec::with_capacity(nodes.len());

        for node in nodes {
            let neighbors = graph.get_links(node, lc).await;

            let unvisited_neighbors: Vec<_> = neighbors
                .0
                .into_iter()
                .filter(|e| visited.insert(e.clone()))
                .collect();

            valid_neighbors.extend(store.only_valid_vectors(unvisited_neighbors).await);
            opened_nodes.push(node.clone());

            // halt opening once at least limit valid neighbors have been visited, if specified
            if let Some(l) = limit {
                if valid_neighbors.len() >= l {
                    break;
                }
            }
        }

        let distances = store.eval_distance_batch(query, &valid_neighbors).await?;
        let nodes_with_distances = valid_neighbors
            .into_iter()
            .zip(distances.into_iter())
            .collect();

        Ok((opened_nodes, nodes_with_distances))
    }

    /// Search for the `k` nearest neighbors to `query` in `store` using HNSW graph `graph`.
    /// Returns a distance-sorted list (nearest first) of the neighbors.
    ///
    /// Layer search operations use the `ef_search` values of the `HnswParams` struct recorded in
    /// the `params` field of `self`. In the original specification of HNSW this uses a specified
    /// value for `ef` at layer 0 only, and `ef = 1` (greedy search) for all higher layers.
    #[allow(non_snake_case)]
    pub async fn search<V: VectorStore, N: NeighborhoodV<V>>(
        &self,
        store: &mut V,
        graph: &GraphMem<V::VectorRef>,
        query: &V::QueryRef,
        k: usize,
    ) -> Result<N> {
        let (mut W, layer_count): (N, usize) = self.search_init(store, graph, query).await?;

        // Search from the top layer down to layer 0
        for lc in (0..layer_count).rev() {
            let ef = self.params.get_ef_search(lc);
            if self.params.top_layer_mode == TopLayerSearchMode::LinearScan
                && (lc == (graph.num_layers() - 1) || lc == graph.num_layers() - 2)
            {
                let nearest_point = Self::linear_search(store, graph, query, lc).await?;
                W.edges.clear();
                W.edges.push(nearest_point);
            } else {
                Self::search_layer(store, graph, query, &mut W, ef, lc).await?;
            }
        }

        W.insert_batch_and_retain_k(store, &[], Some(k));
        Ok(W)
    }

    /// Insert `query` into the HNSW index represented by `store` and `graph`.
    /// Return a `V::VectorRef` representing the inserted vector.
    #[instrument(level = "trace", skip_all, target = "searcher::cpu_time")]
    pub async fn insert<V: VectorStoreMut>(
        &self,
        store: &mut V,
        graph: &mut GraphMem<V::VectorRef>,
        query: &V::QueryRef,
        insertion_layer: usize,
    ) -> Result<V::VectorRef> {
        let (neighbors, set_ep) = self
            .search_to_insert::<V, SortedNeighborhoodV<V>>(store, graph, query, insertion_layer)
            .await?;
        let inserted = store.insert(query).await;
        self.insert_from_search_results(store, graph, inserted.clone(), neighbors, set_ep)
            .await?;
        Ok(inserted)
    }

    /// Conduct the search phase of HNSW insertion of `query` into the graph at
    /// a specified insertion layer. Layer search uses the "search" type
    /// `ef_constr` parameter(s) for layers above the insertion layer (1 in
    /// standard HNSW), and the "insertion" type `ef_constr` parameter(s) for
    /// layers at and below the insertion layer (a single fixed `ef_constr` parameter
    /// in standard HNSW).
    ///
    /// The output is a vector of the nearest neighbors found in each insertion
    /// layer, and a boolean indicating if the insertion sets the entry point.
    /// Nearest neighbors are provided in the output for each layer in which
    /// the query is to be inserted, including empty neighbor lists for
    /// insertion in any layers higher than the current entry point.
    ///
    /// If no entry point is initialized for the index, then the insertion will
    /// set `query` as the index entry point.
    #[instrument(
        level = "trace",
        target = "searcher::cpu_time",
        skip(self, store, graph, query)
    )]
    #[allow(non_snake_case)]
    pub async fn search_to_insert<V: VectorStore, N: NeighborhoodV<V>>(
        &self,
        store: &mut V,
        graph: &GraphMem<V::VectorRef>,
        query: &V::QueryRef,
        insertion_layer: usize,
    ) -> Result<(Vec<N>, bool)> {
        let mut links = vec![];

        let (mut W, n_layers): (N, usize) = self.search_init(store, graph, query).await?;

        // Search from the top layer down to layer 0
        for lc in (0..n_layers).rev() {
            let ef = if lc > insertion_layer {
                self.params.get_ef_constr_search(lc)
            } else {
                self.params.get_ef_constr_insert(lc)
            };
            if self.params.top_layer_mode == TopLayerSearchMode::LinearScan
                && (lc == (graph.num_layers() - 1) || lc == graph.num_layers() - 2)
            {
                let nearest_point = Self::linear_search(store, graph, query, lc).await?;
                W.edges.clear();
                W.edges.push(nearest_point);
            } else {
                Self::search_layer(store, graph, query, &mut W, ef, lc).await?;
            }

            // Save links in output only for layers in which query is inserted
            if lc <= insertion_layer {
                links.push(W.clone());
            }
        }

        // We inserted top-down, so reverse to match the layer indices (bottom=0)
        links.reverse();

        // If query is to be inserted at a new highest layer as a new entry
        // point, insert additional empty NeighborhoodV<V>s for any new layers
        let set_ep = insertion_layer + 1 > n_layers;
        for _ in links.len()..insertion_layer + 1 {
            links.push(N::new());
        }
        debug_assert!(links.len() == insertion_layer + 1);

        Ok((links, set_ep))
    }

    /// Prepare a `ConnectPlan` representing the updates required to insert `inserted_vector`
    /// into `graph` with the specified neighbors `links` and setting the entry point of the
    /// graph if `set_ep` is `true`.  The `links` vector contains the neighbor lists for the
    /// newly inserted node in different graph layers in which it is to be inserted, starting
    /// with layer 0.
    ///
    /// In this implementation, comparisons required for computing the insertion indices for
    /// updated NeighborhoodV<V>s are done in batches.
    ///
    /// This function call does *not* update `graph`.
    pub async fn insert_prepare<V: VectorStore>(
        &self,
        store: &mut V,
        graph: &GraphMem<V::VectorRef>,
        inserted_vector: V::VectorRef,
        mut links: Vec<SortedNeighborhoodV<V>>,
        set_ep: bool,
    ) -> Result<ConnectPlanV<V>> {
        let mut plan = ConnectPlan {
            inserted_vector: inserted_vector.clone(),
            layers: vec![],
            set_ep,
        };

        // Truncate search results to size M before insertion
        for (lc, l_links) in links.iter_mut().enumerate() {
            let M = self.params.get_M(lc);
            l_links
                .insert_batch_and_retain_k(store, &[], Some(M))
                .await?;
        }

        struct NeighborUpdate<Query, Vector, Distance> {
            /// The distance between the vector being inserted to a base vector.
            nb_dist: Distance,
            /// The base vector that we connect to. It is in "query" form to compare to `nb_links`.
            nb_query: Query,
            /// The NeighborhoodV<V> of the base vector.
            nb_links: SortedEdgeIds<Vector>,
            /// The current state of the search.
            search: BinarySearch,
        }

        // Collect current NeighborhoodV<V>s of new neighbors in each layer and
        // initialize binary search
        let mut neighbors = Vec::new();
        for (lc, l_links) in links.iter().enumerate() {
            let l_links_vectors = l_links.iter().map(|(v, _)| v.clone()).collect::<Vec<_>>();
            let nb_queries = store.vectors_as_queries(l_links_vectors).await;

            let mut l_neighbors = Vec::with_capacity(l_links.len());
            for ((nb, nb_dist), nb_query) in izip!(l_links.iter(), nb_queries) {
                let nb_links = graph.get_links(nb, lc).await;
                let nb_links = SortedEdgeIds(store.only_valid_vectors(nb_links.0).await);
                let search = BinarySearch {
                    left: 0,
                    right: nb_links.len(),
                };
                let neighbor = NeighborUpdate {
                    nb_dist: nb_dist.clone(),
                    nb_query,
                    nb_links,
                    search,
                };
                l_neighbors.push(neighbor);
            }
            neighbors.push(l_neighbors);
        }

        // Run searches until completion, executing comparisons in batches
        let mut searches_ongoing: Vec<_> = neighbors
            .iter_mut()
            .flatten()
            .filter(|n| !n.search.is_finished())
            .collect();

        while !searches_ongoing.is_empty() {
            // Find the next batch of distances to evaluate.
            // This is each base neighbor versus the next search position in its NeighborhoodV<V>.
            let dist_batch = searches_ongoing
                .iter()
                .map(|n| {
                    let cmp_idx = n.search.next().ok_or(eyre!("No next index found"))?;
                    Ok((n.nb_query.clone(), n.nb_links[cmp_idx].clone()))
                })
                .collect::<Result<Vec<_>>>()?;

            // Compute the distances.
            let link_distances = store.eval_distance_pairs(&dist_batch).await?;

            // Prepare a batch of less_than.
            // This is |inserted--base| versus |base--NeighborhoodV<V>|.
            let lt_batch = izip!(&searches_ongoing, link_distances)
                .map(|(n, link_dist)| (n.nb_dist.clone(), link_dist))
                .collect_vec();

            // Compute the less_than.
            let results = store.less_than_batch(&lt_batch).await?;

            searches_ongoing
                .iter_mut()
                .zip(results)
                .for_each(|(n, res)| {
                    n.search.update(res);
                });

            searches_ongoing.retain(|n| !n.search.is_finished());
        }

        // Directly insert new vector into NeighborhoodV<V>s from search results
        for (lc, l_neighbors) in neighbors.iter_mut().enumerate() {
            let max_links = self.params.get_M_max(lc);
            for n in l_neighbors.iter_mut() {
                let insertion_idx = n.search.result().ok_or(eyre!("No insertion index found"))?;
                n.nb_links.insert(insertion_idx, inserted_vector.clone());
                n.nb_links.trim_to_k_nearest(max_links);
            }
        }

        // Generate ConnectPlanLayer structs
        plan.layers = links
            .into_iter()
            .zip(neighbors)
            .map(|(l_links, l_neighbors)| ConnectPlanLayer {
                neighbors: l_links.edge_ids(),
                nb_links: l_neighbors.into_iter().map(|n| n.nb_links).collect_vec(),
            })
            .collect();

        Ok(plan)
    }

    /// Insert a vector using the search results from `search_to_insert`,
    /// that is the nearest neighbor links at each insertion layer, and a flag
    /// indicating whether the vector is to be inserted as the new entry point.
    #[instrument(
        level = "trace",
        target = "searcher::cpu_time",
        skip(self, store, graph, inserted_vector, links)
    )]
    pub async fn insert_from_search_results<V: VectorStore>(
        &self,
        store: &mut V,
        graph: &mut GraphMem<V::VectorRef>,
        inserted_vector: V::VectorRef,
        links: Vec<SortedNeighborhoodV<V>>,
        set_ep: bool,
    ) -> Result<()> {
        let plan = self
            .insert_prepare(store, graph, inserted_vector, links, set_ep)
            .await?;
        graph.insert_apply(plan).await;
        Ok(())
    }

    pub async fn is_match<V: VectorStore>(
        &self,
        store: &mut V,
        neighbors: &[SortedNeighborhoodV<V>],
    ) -> Result<bool> {
        match neighbors
            .first()
            .and_then(|bottom_layer| bottom_layer.get_next_candidate())
        {
            None => Ok(false), // Empty database.
            Some((_, smallest_distance)) => store.is_match(smallest_distance).await,
        }
    }

    pub async fn matches<V: VectorStore>(
        &self,
        store: &mut V,
        neighbors: &[SortedNeighborhoodV<V>],
    ) -> Result<Vec<(V::VectorRef, V::DistanceRef)>> {
        match neighbors.first() {
            None => Ok(vec![]), // Empty database.
            Some(bottom_layer) => {
                let matches = bottom_layer.matches(store).await?;
                Ok(matches)
            }
        }
    }
}

#[cfg(test)]
mod tests {
    use std::sync::Arc;

    use super::*;
    use crate::{hawkers::plaintext_store::PlaintextStore, hnsw::GraphMem};
    use aes_prng::AesRng;
    use iris_mpc_common::iris_db::db::IrisDB;
    use rand::SeedableRng;
    use tokio;

    async fn hnsw_db_helper(db: HnswSearcher, seed: u64) -> Result<()> {
        let vector_store = &mut PlaintextStore::new();
        let graph_store = &mut GraphMem::new();
        let rng = &mut AesRng::seed_from_u64(seed);

        let queries1 = IrisDB::new_random_rng(100, rng)
            .db
            .into_iter()
            .map(Arc::new)
            .collect::<Vec<_>>();

        // Insert the codes.
        for query in queries1.iter() {
            let insertion_layer = db.select_layer_rng(rng)?;
            let (neighbors, set_ep) = db
                .search_to_insert(vector_store, graph_store, query, insertion_layer)
                .await?;
            assert!(!db.is_match(vector_store, &neighbors).await?);
            // Insert the new vector into the store.
            let inserted = vector_store.insert(query).await;
            db.insert_from_search_results(vector_store, graph_store, inserted, neighbors, set_ep)
                .await?;
        }

        let queries2 = IrisDB::new_random_rng(100, rng)
            .db
            .into_iter()
            .map(Arc::new)
            .collect::<Vec<_>>();

        // Insert the codes with helper function
        for query in queries2.iter() {
            let insertion_layer = db.select_layer_rng(rng)?;
            db.insert(vector_store, graph_store, query, insertion_layer)
                .await?;
        }

        // Search for the same codes and find matches.
        for query in queries1.iter().chain(queries2.iter()) {
            let neighbors = db.search(vector_store, graph_store, query, 1).await?;
            println!("query: {query:?}");
            println!("neighbors: {neighbors:?}");
            assert!(db.is_match(vector_store, &[neighbors]).await?);
        }

        Ok(())
    }

    #[tokio::test]
    async fn test_hnsw_db_default() -> Result<()> {
        let db = HnswSearcher::new_with_test_parameters();

        hnsw_db_helper(db, 0).await
    }

    #[tokio::test]
    async fn test_hnsw_db_linear_scan() -> Result<()> {
        let db = HnswSearcher::new_with_test_parameters_and_linear_scan();

        hnsw_db_helper(db, 0).await
    }
}<|MERGE_RESOLUTION|>--- conflicted
+++ resolved
@@ -516,12 +516,7 @@
     /// clean-up step, then the graph traversal is complete, and the function
     /// returns.
     #[instrument(level = "debug", skip(store, graph, q, W))]
-<<<<<<< HEAD
     async fn layer_search_batched<V: VectorStore, N: NeighborhoodV<V>>(
-=======
-    #[allow(dead_code)]
-    async fn layer_search_batched<V: VectorStore>(
->>>>>>> a898e8e4
         store: &mut V,
         graph: &GraphMem<V::VectorRef>,
         q: &V::QueryRef,
@@ -809,11 +804,11 @@
     /// not allow batching of distance evaluation, which has become a
     /// significant latency bottleneck in practice.
     #[instrument(level = "debug", skip(store, graph, q, W))]
-    async fn layer_search_batched_v2<V: VectorStore>(
+    async fn layer_search_batched_v2<V: VectorStore, N: NeighborhoodV<V>>(
         store: &mut V,
         graph: &GraphMem<V::VectorRef>,
         q: &V::QueryRef,
-        W: &mut SortedNeighborhoodV<V>,
+        W: &mut N,
         ef: usize,
         lc: usize,
     ) -> Result<()> {
@@ -866,10 +861,9 @@
 
         opened.extend(init_opened);
 
-        W.insert_batch(store, &init_links)
+        W.insert_batch_and_retain_k(store, &init_links, Some(ef))
             .instrument(insert_span.clone())
             .await?;
-        W.trim_to_k_nearest(ef);
 
         // Target number of elements to insert into candidate neighborhood as a batch.
         //
@@ -965,10 +959,9 @@
             );
 
             // Insert elements which remain into candidate neighborhood, truncating to length `ef`
-            W.insert_batch(store, &filtered_links)
+            W.insert_batch_and_retain_k(store, &filtered_links, Some(ef))
                 .instrument(insert_span.clone())
                 .await?;
-            W.trim_to_k_nearest(ef);
 
             // If measured insertion rate is too low, update the estimated insertion rate.
             //
@@ -1174,8 +1167,9 @@
                 && (lc == (graph.num_layers() - 1) || lc == graph.num_layers() - 2)
             {
                 let nearest_point = Self::linear_search(store, graph, query, lc).await?;
-                W.edges.clear();
-                W.edges.push(nearest_point);
+                W.clear();
+                let (v, dist) = nearest_point;
+                W.insert_and_retain_k(store, v, dist, None);
             } else {
                 Self::search_layer(store, graph, query, &mut W, ef, lc).await?;
             }
@@ -1247,8 +1241,9 @@
                 && (lc == (graph.num_layers() - 1) || lc == graph.num_layers() - 2)
             {
                 let nearest_point = Self::linear_search(store, graph, query, lc).await?;
-                W.edges.clear();
-                W.edges.push(nearest_point);
+                W.clear();
+                let (v, dist) = nearest_point;
+                W.insert_and_retain_k(store, v, dist, None);
             } else {
                 Self::search_layer(store, graph, query, &mut W, ef, lc).await?;
             }
