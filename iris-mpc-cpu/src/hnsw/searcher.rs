//! Implementation of HNSW algorithm for k-nearest-neighbor search over iris
//! biometric templates with high-latency MPC comparison operations. Based on
//! the `HawkSearcher` class of the `hawk-pack` crate:
//!
//! (<https://github.com/Inversed-Tech/hawk-pack/>)

use super::{
<<<<<<< HEAD
    sorting::{binary_search::BinarySearch, swap_network::apply_swap_network, tree_min::tree_min},
    vector_store::VectorStoreMut,
};
use crate::hnsw::{
    graph::neighborhood::{Neighborhood, SortedNeighborhood},
    metrics::ops_counter::Operation,
    VectorStore,
};
=======
    graph::neighborhood::SortedNeighborhoodV,
    sorting::{
        quickselect::run_quickselect_with_store, swap_network::apply_swap_network,
        tree_min::tree_min,
    },
    vector_store::VectorStoreMut,
};
use crate::hnsw::{metrics::ops_counter::Operation, SortedNeighborhood, VectorStore};
>>>>>>> 2afd57dc

use crate::hnsw::GraphMem;

use aes_prng::AesRng;
use ampc_actor_utils::fast_metrics::FastHistogram;
use eyre::{bail, eyre, OptionExt, Result};
use itertools::{izip, Itertools};
use rand::{RngCore, SeedableRng};
use rand_distr::{Distribution, Geometric};
use serde::{Deserialize, Serialize};
use siphasher::sip::SipHasher13;
use std::{
    collections::{BTreeMap, HashMap, HashSet},
    hash::{Hash, Hasher},
    iter::once,
};
use tracing::{debug, instrument, trace_span, Instrument};

/// The number of explicitly provided parameters for different layers of HNSW
/// search, used by the `HnswParams` struct.
pub const N_PARAM_LAYERS: usize = 5;

/// Proportion by which `M_max` is multiplied to determine the compaction limit
/// size `M_limit` by default.
const DEFAULT_M_LIMIT_MULTIPLIER: f64 = 1.1;

/// Struct specifying general parameters for HNSW search.
///
/// Most algorithm and graph properties are specified per-layer by a
/// fixed-length array of size `N_PARAM_LAYERS`, for layers up to
/// `N_PARAM_LAYERS - 1`. Layers larger than this use the last set of
/// parameters.
#[allow(non_snake_case)]
#[derive(PartialEq, Clone, Debug, Serialize, Deserialize)]
pub struct HnswParams {
    /// The number of neighbors for insertion
    pub M: [usize; N_PARAM_LAYERS],

    /// Target maximum number of neighbors allowed per graph node
    pub M_max: [usize; N_PARAM_LAYERS],

    /// Limit number of neighbors allowed per graph node; any neighborhood
    /// larger than this size should be compacted to size at most `M_max`.
    pub M_limit: [usize; N_PARAM_LAYERS],

    /// Exploration factor `ef` for search layers during construction
    pub ef_constr_search: [usize; N_PARAM_LAYERS],

    /// Exploration factor `ef` for insertion layers during construction
    pub ef_constr_insert: [usize; N_PARAM_LAYERS],

    /// Exploration factor `ef` during search
    pub ef_search: [usize; N_PARAM_LAYERS],
}

#[allow(non_snake_case)]
impl HnswParams {
    /// Construct a `Params` object corresponding to parameter configuration providing the
    /// functionality described in the original HNSW paper of Malkov and Yashunin:
    /// - `ef_construction` exploration factor used for insertion layers
    /// - `ef_search` exploration factor used for layer 0 in search
    /// - higher layers in both insertion and search use exploration factor 1,
    ///   representing simple greedy search
    /// - vertex degrees bounded by `M_max = M` in positive layer graphs
    /// - vertex degrees bounded by `M_max0 = 2*M` in layer 0 graph
    /// - `m_L = 1 / ln(M)` so that layer density decreases by a factor of `M` at
    ///   each successive hierarchical layer
    pub fn new(ef_construction: usize, ef_search: usize, M: usize) -> Self {
        let M_arr = [M; N_PARAM_LAYERS];
        let mut M_max_arr = [M; N_PARAM_LAYERS];
        M_max_arr[0] = 2 * M;
        let M_limit_arr = M_max_arr.map(|m| (m as f64 * DEFAULT_M_LIMIT_MULTIPLIER) as usize);
        let ef_constr_search_arr = [1usize; N_PARAM_LAYERS];
        let ef_constr_insert_arr = [ef_construction; N_PARAM_LAYERS];
        let mut ef_search_arr = [1usize; N_PARAM_LAYERS];
        ef_search_arr[0] = ef_search;

        Self {
            M: M_arr,
            M_max: M_max_arr,
            M_limit: M_limit_arr,
            ef_constr_search: ef_constr_search_arr,
            ef_constr_insert: ef_constr_insert_arr,
            ef_search: ef_search_arr,
        }
    }

    /// Parameter configuration using fixed exploration factor for all layer
    /// search operations, both for insertion and for search.
    pub fn new_uniform(ef: usize, M: usize) -> Self {
        let M_arr = [M; N_PARAM_LAYERS];
        let mut M_max_arr = [M; N_PARAM_LAYERS];
        M_max_arr[0] = 2 * M;
        let M_limit_arr = M_max_arr.map(|m| (m as f64 * DEFAULT_M_LIMIT_MULTIPLIER) as usize);
        let ef_constr_search_arr = [ef; N_PARAM_LAYERS];
        let ef_constr_insert_arr = [ef; N_PARAM_LAYERS];
        let ef_search_arr = [ef; N_PARAM_LAYERS];

        Self {
            M: M_arr,
            M_max: M_max_arr,
            M_limit: M_limit_arr,
            ef_constr_search: ef_constr_search_arr,
            ef_constr_insert: ef_constr_insert_arr,
            ef_search: ef_search_arr,
        }
    }

    pub fn get_M(&self, lc: usize) -> usize {
        Self::get_val(&self.M, lc)
    }

    pub fn get_M_max(&self, lc: usize) -> usize {
        Self::get_val(&self.M_max, lc)
    }

    pub fn get_M_limit(&self, lc: usize) -> usize {
        Self::get_val(&self.M_limit, lc)
    }

    pub fn get_ef_constr_search(&self, lc: usize) -> usize {
        Self::get_val(&self.ef_constr_search, lc)
    }

    pub fn get_ef_constr_insert(&self, lc: usize) -> usize {
        Self::get_val(&self.ef_constr_insert, lc)
    }

    pub fn get_ef_search(&self, lc: usize) -> usize {
        Self::get_val(&self.ef_search, lc)
    }

    #[inline(always)]
    /// Select value at index `lc` from the input fixed-size array, or the last
    /// index of this array if `lc` is larger than the array size.
    fn get_val(arr: &[usize; N_PARAM_LAYERS], lc: usize) -> usize {
        arr[lc.min(N_PARAM_LAYERS - 1)]
    }
}

/// Struct specifies how layers are handled by an `HnswSearcher`.`
#[derive(PartialEq, Clone, Debug, Serialize, Deserialize)]
pub enum LayerMode {
    /// Standard operation: maintains single entry point and updates it when a
    /// new node is inserted as the first item in a new highest layer.
    ///
    /// Graph search starts at the unique entry point.
    Standard,

    /// Bounded standard operation: maintains a single entry point and updates
    /// it when a new node is inserted as the first item in a new highest layer.
    /// Node insertion is bounded at a fixed maximum layer height.
    ///
    /// Graph search starts at the unique entry point.
    Bounded {
        /// Maximum layer for node insertion
        max_graph_layer: usize,
    },

    /// Nodes are inserted at up to a maximum layer height, and any node which
    /// would be inserted at a higher layer than this is added to an ongoing
    /// list of entry points.
    ///
    /// Graph search starts in the top layer, at a node of minimal distance from
    /// the query among the entry points, calculated by a direct linear scan of
    /// the entry points list.
    LinearScan {
        /// Maximum layer for node insertion
        max_graph_layer: usize,
    },
}

#[derive(Clone, Debug, Deserialize)]
pub enum NeighborhoodMode {
    Sorted,
    Unsorted,
}

/// Struct specifies the probability distribution used to generate insertion
/// layers for new nodes in an HNSW graph.
#[derive(Clone, Debug, Serialize, Deserialize)]
pub enum LayerDistribution {
    Geometric {
        /// Probability `q = 1-p` for geometric distribution of layer densities
        layer_probability: f64,
    },
}

#[allow(non_snake_case)]
impl LayerDistribution {
    pub fn new_geometric_from_M(M: usize) -> Self {
        let layer_probability = (M as f64).recip();
        LayerDistribution::Geometric { layer_probability }
    }

    /// Generate a random layer based on the specified `LayerDistribution` enum
    /// variant.
    pub fn gen_layer(&self, rng: &mut impl RngCore) -> Result<usize> {
        match self {
            LayerDistribution::Geometric { layer_probability } => {
                let p_geom = 1f64 - layer_probability;
                let geom_distr = Geometric::new(p_geom)?;

                let layer = geom_distr.sample(rng) as usize;
                Ok(layer)
            }
        }
    }

    /// Compute the parameter m_L associated with a geometric distribution
    /// parameter q describing the random layer of newly inserted graph nodes.
    ///
    /// E.g. for graph hierarchy where each layer has a factor of 32 fewer
    /// entries than the last, the `layer_probability` input is 1/32.
    pub fn m_L_from_layer_probability(layer_probability: f64) -> f64 {
        -layer_probability.ln().recip()
    }

    /// Compute the parameter q for the geometric distribution used to select
    /// the insertion layer for newly inserted graph nodes, from the parameter
    /// m_L of the original HNSW paper.
    pub fn layer_probability_from_m_L(m_L: f64) -> f64 {
        (-m_L.recip()).exp()
    }
}

/// An implementation of the HNSW approximate k-nearest neighbors algorithm, based on "Efficient and
/// robust approximate nearest neighbor search using Hierarchical Navigable Small World graphs" by
/// Malkov and Yashunin, 2020.
///
/// Evaluation and comparison of vector distances are delegated to an implementor of the
/// `VectorStore` trait, and management of the hierarchical graph is delegated to a `GraphMem`
/// struct.
///
/// Graph search in this implementation is optimized to reduce the number of sequential distance
/// evaluation and distance comparison operations, because we use SMPC protocols to implement these
/// basic ops and so the sequential latency introduced by back-and-forth network communication
/// between protocol parties can become significant without batching of operations. See in
/// particular the documentation for the `layer_search_batched` and `layer_search_greedy` functions
/// for details on these search optimizations.
#[derive(Clone, Debug, Serialize, Deserialize)]
pub struct HnswSearcher {
    /// Parameters specifying the behavior of HNSW search in different layers.
    pub params: HnswParams,

    /// Operation mode for managing construction and search of graph layers.
    pub layer_mode: LayerMode,

    /// Statistical distribution for layer selection
    pub layer_distribution: LayerDistribution,
}

pub type ConnectPlanV<V> = ConnectPlan<<V as VectorStore>::VectorRef>;

/// Represents the state updates required for insertion of a new node into an HNSW
/// hierarchical graph.
#[derive(Clone, Debug, PartialEq, Eq, Serialize, Deserialize)]
pub struct ConnectPlan<Vector: Ord> {
    /// The new vector to insert
    pub inserted_vector: Vector,

    /// List of neighborhood updates to apply
    pub updates: BTreeMap<(Vector, usize), Vec<Vector>>,

    // TODO change to "entrypoints_update", and type `Option<EntryPointsUpdate>`
    /// Whether this update sets the entry point of the HNSW graph to the inserted vector
    pub update_ep: UpdateEntryPoint,
}

/// Represents a graph update of a single node's neighborhood in a graph, given
/// by a tuple `(update_layer, update_vector, new_neighborhood)`.
pub type NbhdUpdate<Vector> = (usize, Vector, Vec<Vector>);

/// Build the updates in the specified layer representing "`inserted_vector`
/// is connected to `neighbors`", and "each item of `neighbors` is connected
/// to links in the same index of `nb_links`"
pub fn build_layer_updates<V: Clone + Ord>(
    inserted_vector: V,
    neighbors: Vec<V>,
    nb_links: Vec<Vec<V>>,
    layer: usize,
) -> BTreeMap<(V, usize), Vec<V>> {
    once(((inserted_vector, layer), neighbors.clone()))
        .chain(izip!(neighbors, nb_links).map(|(nb, nb_nbs)| ((nb, layer), nb_nbs)))
        .collect()
}

#[derive(Clone, Debug, PartialEq, Eq, Serialize, Deserialize)]
pub enum UpdateEntryPoint {
    /// Do not update entry points based on inserted vector
    False,

    /// Set a new unique entry point
    SetUnique { layer: usize },

    /// Add a new item to the set of entry points
    Append { layer: usize },
}

#[allow(non_snake_case)]
impl HnswSearcher {
    /// Construct an HnswSearcher with specified parameters, constructed to use
    /// a unique graph entry point in the dynamic top graph layer.
    pub fn new_standard(ef_constr: usize, ef_search: usize, M: usize) -> Self {
        Self {
            params: HnswParams::new(ef_constr, ef_search, M),
            layer_mode: LayerMode::Standard,
            layer_distribution: LayerDistribution::new_geometric_from_M(M),
        }
    }

    /// Construct an HnswSearcher with specified parameters, constructed to use
    /// linear scan over a set of entry points at a capped maximum graph layer.
    pub fn new_linear_scan(
        ef_constr: usize,
        ef_search: usize,
        M: usize,
        max_graph_layer: usize,
    ) -> Self {
        Self {
            params: HnswParams::new(ef_constr, ef_search, M),
            layer_mode: LayerMode::LinearScan { max_graph_layer },
            layer_distribution: LayerDistribution::new_geometric_from_M(M),
        }
    }

    /// Construct an HnswSearcher with test parameters suitable for exercising
    /// search functionality.
    ///
    /// This function is provided in lieu of a `Default` implementation because
    /// good parameter selections for HNSW search generally depend on the
    /// underlying data distribution, so there isn't a reasonable "generally
    /// applicable" default value.
    pub fn new_with_test_parameters() -> Self {
        let (ef_constr, ef_search, M) = (64, 32, 32);
        Self::new_standard(ef_constr, ef_search, M)
    }

    /// Choose a random insertion layer from the configured distribution,
    /// producing graph layers which decrease in density by a constant factor
    /// per layer.
    ///
    /// The layer generated by this functionality is suitable for use in the
    /// `insert` and `search_to_insert` function calls directly.
    pub fn gen_layer_rng(&self, rng: &mut impl RngCore) -> Result<usize> {
        self.layer_distribution.gen_layer(rng)
    }

    /// Choose a random insertion layer from the configured distribution,
    /// producing graph layers which decrease in density by a constant factor
    /// per layer.
    ///
    /// Generates the layer value based on the evaluation of a keyed PRF on a
    /// hashable input identifier `value`, for instance a vector id or a request
    /// id.
    ///
    /// The layers generated by this functionality is suitable for use in the
    /// `insert` and `search_to_insert` function calls directly.
    pub fn gen_layer_prf<H: Hash>(&self, prf_key: &[u8; 16], value: &H) -> Result<usize> {
        // produce `value_hash` from `value` using `SipHasher13`, keyed with `prf_key`
        let mut hasher = SipHasher13::new_with_key(prf_key);
        value.hash(&mut hasher);
        let value_hash: u64 = hasher.finish();

        // initialize `AesRng` with seed `prf_key ^ (value_hash || value_hash)`
        let mut rng_seed = *prf_key;
        for (idx, byte) in value_hash.to_le_bytes().into_iter().enumerate() {
            rng_seed[idx] ^= byte;
            rng_seed[idx + 8] ^= byte;
        }
        let mut rng = AesRng::from_seed(rng_seed);

        self.gen_layer_rng(&mut rng)
    }

    /// Return a tuple containing:
    /// - An initial candidate neighborhood in the top layer of the graph
    /// - The number of search layers
    /// - A finalized insertion layer
    /// - Enum designating how to handle entry point update
    #[allow(non_snake_case)]
    #[instrument(level = "trace", target = "searcher::cpu_time", skip_all)]
    async fn search_init<V: VectorStore, N: Neighborhood<V>>(
        &self,
        store: &mut V,
        graph: &GraphMem<V::VectorRef>,
        query: &V::QueryRef,
        insertion_layer: usize,
<<<<<<< HEAD
    ) -> Result<(N, usize, usize, SetEntryPoint)> {
=======
    ) -> Result<(SortedNeighborhoodV<V>, usize, usize, UpdateEntryPoint)> {
>>>>>>> 2afd57dc
        match self.layer_mode {
            LayerMode::Standard => {
                let ep = graph.get_first_entry_point().await;
                let (W, layer) = self.init_nbhd_from_ep(store, ep, query).await?;

                // Layers are 0-indexed, so number of graph layers is one greater than the entry point layer
                // if an entry point is present, and otherwise 0.
                let n_layers = layer.map(|l| l + 1).unwrap_or(0);

                // Set new entry point if layer is greater than entry point layer, or no entry point available
                let update_ep = if layer.map(|l| insertion_layer > l).unwrap_or(true) {
                    UpdateEntryPoint::SetUnique {
                        layer: insertion_layer,
                    }
                } else {
                    UpdateEntryPoint::False
                };

                Ok((W, n_layers, insertion_layer, update_ep))
            }
            LayerMode::Bounded { max_graph_layer } => {
                let ep = graph.get_first_entry_point().await;
                let (W, layer) = self.init_nbhd_from_ep(store, ep, query).await?;

                // Layers are 0-indexed, so number of graph layers is one greater than the entry point layer
                // if an entry point is present, and otherwise 0.
                let n_layers = layer.map(|l| l + 1).unwrap_or(0);

                // Truncate insertion layer at max graph layer.
                let bounded_insertion_layer = insertion_layer.min(max_graph_layer);

                // Set new entry point if layer is greater than entry point layer, or no entry point available.
                let update_ep = if layer.map(|l| bounded_insertion_layer > l).unwrap_or(true) {
                    UpdateEntryPoint::SetUnique {
                        layer: bounded_insertion_layer,
                    }
                } else {
                    UpdateEntryPoint::False
                };

                Ok((W, n_layers, bounded_insertion_layer, update_ep))
            }
            LayerMode::LinearScan { max_graph_layer } => {
                // Get all valid entry points
                let (ep_vectors, ep_layers): (Vec<_>, Vec<_>) = graph
                    .entry_points
                    .iter()
                    .cloned()
                    .map(|ep| (ep.point, ep.layer))
                    .unzip();
                let ep_vectors = store.only_valid_vectors(ep_vectors).await;

                // TODO when updating entry points, should check for invalid vectors and remove

                // Verify all entry points are at the max graph layer
                if !ep_layers.into_iter().all(|l| l == max_graph_layer) {
                    bail!("Found entry point in invalid graph layer for linear scan functionality");
                }

                let (W, n_layers) = if ep_vectors.is_empty() {
                    let ep = graph.get_temporary_entry_point();
                    let (W, layer) = self.init_nbhd_from_ep(store, ep, query).await?;

                    // Layers are 0-indexed, so number of graph layers is one greater than the entry point layer
                    // if an entry point is present, and otherwise 0.
                    let n_layers = layer.map(|l| l + 1).unwrap_or(0);

                    (W, n_layers)
                } else {
                    let nearest_point =
                        Self::linear_search_min_distance(store, query, ep_vectors).await?;
                    let W = N::from_singleton(nearest_point);

                    // Entry points are in layer `max_graph_layer`, so number of layers is one more since layers are 0-indexed.
                    let n_layers = max_graph_layer + 1;

                    (W, n_layers)
                };

                // Truncate insertion layer at max graph layer.
                let bounded_insertion_layer = insertion_layer.min(max_graph_layer);

                // Add query to entry points set if target insertion layer is greater than the max graph layer
                let update_ep = if insertion_layer > max_graph_layer {
                    UpdateEntryPoint::Append {
                        layer: max_graph_layer,
                    }
                } else {
                    UpdateEntryPoint::False
                };

                Ok((W, n_layers, bounded_insertion_layer, update_ep))
            }
        }
    }

    /// For a specified entry point, returns an initialized singleton candidate
    /// neighborhood containing the entry point, and the graph layer of this
    /// neighborhood.
    ///
    /// If `ep` is specified as `None` (no entry point available), then returns
    /// an empty neighborhood and `None` for its layer.
    async fn init_nbhd_from_ep<V: VectorStore, N: Neighborhood<V>>(
        &self,
        store: &mut V,
        ep: Option<(V::VectorRef, usize)>,
        query: &V::QueryRef,
    ) -> Result<(N, Option<usize>)> {
        if let Some((entry_point, layer)) = ep {
            let distance = store.eval_distance(query, &entry_point).await?;

            let W = N::from_singleton((entry_point, distance));
            Ok((W, Some(layer)))
        } else {
            Ok((N::new(), None))
        }
    }

    /// Mutate `W` into the `ef` nearest neighbors of query vector `q` in layer `lc` using a
    /// depth-first graph traversal. One of several concrete implementations is selected depending
    /// on `ef`. Terminates when `W` contains vectors which are the nearest to `q` among all
    /// traversed vertices and their neighbors.
    #[instrument(
        level = "trace",
        target = "searcher::cpu_time",
        fields(event_type = Operation::LayerSearch.id()),
        skip(store, graph, q, W))]
    #[allow(non_snake_case)]
    async fn search_layer<V: VectorStore, N: Neighborhood<V>>(
        store: &mut V,
        graph: &GraphMem<V::VectorRef>,
        q: &V::QueryRef,
        W: &mut N,
        ef: usize,
        lc: usize,
    ) -> Result<()> {
        match ef {
            0 => {
                bail!("ef cannot be 0");
            }
            1 => {
                let start = W.get_next_candidate().ok_or(eyre!("W cannot be empty"))?;
                let nearest = Self::layer_search_greedy(store, graph, q, start, lc).await?;
                *W = N::from_singleton(nearest);
            }
            2..32 => {
                Self::layer_search_std(store, graph, q, W, ef, lc).await?;
            }
            _ => {
                Self::layer_search_batched_v2(store, graph, q, W, ef, lc).await?;
            }
        }
        Ok(())
    }

    /// The standard layer search algorithm for HNSW search, which inspects
    /// Neighborhood<V>s of graph nodes one element at a time, comparing each
    /// in sequence against the current farthest element of the candidate
    /// Neighborhood<V> W and inserting into W if closer.
    ///
    /// This implementation varies slightly from the original specification of
    /// Malkov and Yashunin in that the candidates queue C is removed, and
    /// instead new candidates are identified from W directly by a linear
    /// scan, keeping track of which nodes have been "opened" and had their
    /// neighbors inspected, which is recorded in an additional `HashSet` of
    /// vector ids.
    #[instrument(level = "debug", skip(store, graph, q, W))]
    async fn layer_search_std<V: VectorStore, N: Neighborhood<V>>(
        store: &mut V,
        graph: &GraphMem<V::VectorRef>,
        q: &V::QueryRef,
        W: &mut N,
        ef: usize,
        lc: usize,
    ) -> Result<()> {
        // The set of vectors which have been considered as potential neighbors
        let mut visited =
            HashSet::<V::VectorRef>::from_iter(W.as_ref().iter().map(|(e, _eq)| e.clone()));

        // The set of visited vectors for which we have inspected their Neighborhood<V>
        let mut opened = HashSet::<V::VectorRef>::new();

        // fq: The current furthest distance in W.
        let (_, mut fq) = W
            .get_furthest()
            .ok_or(eyre!("No furthest element found"))?
            .clone();

        // These spans accumulate running time of multiple atomic operations
        let eval_dist_span = trace_span!(target: "searcher::cpu_time", "eval_distance_batch_aggr");
        let less_than_span = trace_span!(target: "searcher::cpu_time", "less_than_aggr");
        let insert_span =
            trace_span!(target: "searcher::cpu_time", "insert_into_sorted_Neighborhood<V>_aggr");

        // Continue until all current entries in candidate nearest neighbors list have
        // been opened
        loop {
            let c = W
                .as_ref()
                .iter()
                .map(|(c, _)| c)
                .find(|&c| !opened.contains(c));
            if c.is_none() {
                break;
            }
            // Always succeeds since we break early if c is None
            let c = c.unwrap();

            // Open the candidate node and visit its unvisited neighbors, computing
            // distances between the query and neighbors as a batch
            let c_links = HnswSearcher::open_node(store, graph, c, lc, q, &mut visited)
                .instrument(eval_dist_span.clone())
                .await?;
            opened.insert(c.clone());
            debug!(event_type = Operation::OpenNode.id(), ef, lc);

            for (e, eq) in c_links.into_iter() {
                // If W is full and node is not closest than current furthest,
                // do nothing
                if W.as_ref().len() == ef
                    && !store
                        .less_than(&eq, &fq)
                        .instrument(less_than_span.clone())
                        .await?
                {
                    continue;
                }

                W.insert_and_trim(store, e, eq, Some(ef))
                    .instrument(insert_span.clone())
                    .await?;

                // fq stays the furthest distance in W
                (_, fq) = W
                    .get_furthest()
                    .ok_or(eyre!("No furthest element found"))?
                    .clone();
            }
        }

        Ok(())
    }

    /// Run an HNSW layer search with batched operation. The algorithm mutates
    /// the input sorted Neighborhood<V> `W` into the `ef` (approximate)
    /// nearest vectors to the query `q` in layer `lc` of the layered graph
    /// `graph`.
    ///
    /// As in the standard HNSW layer search, this algorithm proceeds by
    /// sequentially inspecting the neighbors of previously un-opened
    /// entries of `W` closest to `q`, inserting inspected nodes into `W` if
    /// they are nearer to `q` than the current farthest entry of `W`
    /// (or unconditionally if `W` needs to be filled to size `ef`). The
    /// entries of `W` are stored in sorted order of their distance to `q`,
    /// so new nodes are inserted into `W` using a search/sort procedure.
    ///
    /// Distinct from the standard HNSW algorithm, this batched implementation
    /// maintains queues for both distance comparison operations and sorted
    /// list insertion operations so they can be processed in batches rather
    /// than individually. This has to be handled with some care, as
    /// the efficient traversal of the graph layer depends on aspects of the
    /// ongoing sequential search pattern. It is accomplished in the
    /// following way.
    ///
    /// First, as `W` is initially filled up to size `ef`, the entire Neighborhood<V>s
    /// of nodes are inserted into `W` via a batched insertion operation
    /// such as a low-depth sorting network. (This functionality is provided
    /// by `Neighborhood<V>::insert_batch`.) This continues
    /// until `W` has reached size `ef`, so that additional insertions will
    /// result in truncation of farthest elements.
    ///
    /// Once `W` has size `ef`, the second phase of graph traversal starts. In
    /// this phase, when an entry of `W` is processed, its neighbors are put
    /// into a queue for later comparison against the entry of `W` farthest
    /// from `q`. The size of this queue is calibrated such that the number
    /// of entries which eventually are inserted into `W` from this comparison
    /// is around a specific targeted batch insertion size.
    ///
    /// However, during graph traversal, the proportion of inspected nodes which
    /// ultimately are inserted into `W` decreases as the neighborhood `W`
    /// better approximates the actual nearest neighbors of `q`. As such,
    /// the number of elements that should be inspected to identify a
    /// particular number of insertion elements increases. To estimate an
    /// appropriate number of elements to compare as a batch against the
    /// farthest element of `W`, the algorithm requires an ongoing estimate
    /// of the rate of insertions relative to the number of inspected nodes.
    ///
    /// This rate estimate is maintained throughout the traversal as the ratio
    /// of a fixed numerator and a dynamic denominator, which is
    /// periodically multiplied by a scaling factor when the estimated rate
    /// is lower than the measured insertion rate over a batch. This
    /// representation is chosen so that the reciprocal of the rate, which
    /// is the factor the target batch insertion size is multiplied by to
    /// estimate the required queue size, is a fixed-precision value which
    /// avoids the issue of numerator and denominator values growing too large
    /// after repeated algebraic manipulations.
    ///
    /// Items meant for insertion are added to a second queue, the insertion
    /// queue. Whenever this queue reaches a fixed target batch insertion
    /// size, elements from the queue are inserted into `W` with a low-depth
    /// batch insertion operation.
    ///
    /// This process of collecting and enqueuing new nodes to inspect, running
    /// comparisons of these nodes against the worst item in `W` in batches,
    /// updating the rate estimate if needed, and inserting full batches of
    /// filtered graph nodes into `W` at once, continues until all items
    /// currently in `W` at the end of a traversal loop have been opened, and
    /// all neighbors inspected.
    ///
    /// At this point, a clean-up step takes place: since the two queues for
    /// batch comparison and batch insertion are only processed when a full
    /// batch is ready, some items may be left over. To ensure that all
    /// enqueued items are handled, first the batch comparison queue and then
    /// the batch insertion queue is processed, which may result in one or more
    /// new elements being inserted into `W`. If new elements are inserted,
    /// then the graph traversal loop continues as before, opening the newly
    /// inserted items in `W`. If no new entries are inserted in this
    /// clean-up step, then the graph traversal is complete, and the function
    /// returns.
    #[allow(dead_code)]
    #[instrument(level = "debug", skip(store, graph, q, W))]
    async fn layer_search_batched<V: VectorStore, N: Neighborhood<V>>(
        store: &mut V,
        graph: &GraphMem<V::VectorRef>,
        q: &V::QueryRef,
        W: &mut N,
        ef: usize,
        lc: usize,
    ) -> Result<()> {
        let metrics_labels = [("layer", lc.to_string())];
        let mut metric_edges = FastHistogram::new(&format!("search_edges_layer{}", lc));

        // The set of vectors which have been considered as potential neighbors
        let mut visited =
            HashSet::<V::VectorRef>::from_iter(W.as_ref().iter().map(|(e, _eq)| e.clone()));

        // The set of visited vectors for which we have inspected their Neighborhood<V>
        let mut opened = HashSet::<V::VectorRef>::new();

        // c: the current candidate to be opened, initialized to first entry of W
        let (mut c, _cq) = W
            .get_next_candidate()
            .ok_or_eyre("W cannot be empty")?
            .clone();

        // These spans accumulate running time of multiple atomic operations
        let eval_dist_span = trace_span!(target: "searcher::cpu_time", "eval_distance_batch_aggr");
        let less_than_span = trace_span!(target: "searcher::cpu_time", "less_than_aggr");
        let insert_span =
            trace_span!(target: "searcher::cpu_time", "insert_into_sorted_neighborhood_aggr");

        // TODO optimize batch size selection
        let insertion_batch_size = ef / 6;
        let mut insertion_queue: Vec<(V::VectorRef, V::DistanceRef)> =
            Vec::with_capacity(4 * insertion_batch_size);

        let mut comparison_queue: Vec<(V::VectorRef, V::DistanceRef)> = Vec::new();

        // Numerator and denominator of estimated current insertion rate
        const INS_RATE_NUM: usize = 64;
        let mut ins_rate_denom = INS_RATE_NUM;
        const MAX_INS_RATE_DENOM: usize = INS_RATE_NUM * 1000;

        // When the estimated insertion rate is determined to be too low, the value is
        // updated by a fixed factor, rounding up to respect the fixed-precision
        // representation.
        //
        // TODO optimize insertion rate estimate update size
        const INS_RATE_UPDATE: (usize, usize) = (5, 6);

        // The insertion rate after the next update
        let mut next_ins_rate_denom = (ins_rate_denom * INS_RATE_UPDATE.1) / INS_RATE_UPDATE.0;

        // Main graph traversal loop: continue until all graph nodes in the exploration
        // set W have been opened and none of the neighbors are closer to the
        // query than the nodes in W
        let mut depth = 0;
        loop {
            depth += 1;
            // Open the candidate node and visit its unvisited neighbors, computing
            // distances between the query and neighbors as a batch
            let mut c_links = HnswSearcher::open_node(store, graph, &c, lc, q, &mut visited)
                .instrument(eval_dist_span.clone())
                .await?;
            opened.insert(c.clone());
            debug!(event_type = Operation::OpenNode.id(), ef, lc);
            metric_edges.record(c_links.len() as f64);

            // If W is not filled to size ef, insert neighbors in batches until it is
            if W.as_ref().len() < ef && !c_links.is_empty() {
                let n_insert = c_links.len().min(ef - W.as_ref().len());
                let batch: Vec<_> = c_links.drain(0..n_insert).collect();
                // TODO: collect and only call insert_batch once
                W.insert_batch_and_trim(store, &batch, Some(ef))
                    .instrument(insert_span.clone())
                    .await?;
            }

            // Once W is filled, main processing logic for opening nodes happens here
            while !c_links.is_empty() {
                // Add pending comparisons for initial filter pass to a queue. Note that it's
                // the _next_ insertion rate estimate that is used to compute this target batch
                // size so that with reasonably high probability enough insertions are
                // identified to trigger a batch insertion operation.
                let target_batch_size = insertion_batch_size * next_ins_rate_denom / INS_RATE_NUM;
                let n_inspect = c_links
                    .len()
                    .min(target_batch_size.saturating_sub(comparison_queue.len()));
                comparison_queue.extend(c_links.drain(0..n_inspect));

                // Process pending comparisons queue if there are enough elements
                if comparison_queue.len() >= target_batch_size {
                    // Compare elements against current farthest element of W
                    let fq = W
                        .get_furthest()
                        .ok_or(eyre!("No furthest element found"))?
                        .1
                        .clone();
                    let batch: Vec<_> = comparison_queue
                        .iter()
                        .map(|(_c, cq)| (cq.clone(), fq.clone()))
                        .collect();
                    let batch_size = batch.len();

                    let results = store
                        .less_than_batch(&batch)
                        .instrument(less_than_span.clone())
                        .await?;
                    let n_insertions: usize = results.iter().map(|r| *r as usize).sum();
                    debug!(
                        batch_size,
                        n_insertions, "Batch distances comparison filter"
                    );

                    // Enqueue strictly closer elements for insertion
                    let new_insertions = results
                        .into_iter()
                        .zip(comparison_queue.drain(..))
                        .filter_map(|(res, link)| if res { Some(link) } else { None });
                    insertion_queue.extend(new_insertions);

                    // If measured insertion rate is too low, update the estimated insertion rate.
                    //
                    // Update rule: if measured insertion rate is smaller than the harmonic mean of
                    // the current estimated insertion rate and the next update to this rate, then
                    // apply the update.
                    if (ins_rate_denom + next_ins_rate_denom) * n_insertions
                        < 2 * INS_RATE_NUM * batch_size
                        && next_ins_rate_denom < MAX_INS_RATE_DENOM
                    {
                        debug!(
                            prev = ins_rate_denom,
                            new = next_ins_rate_denom,
                            "Update insertion rate estimate denominator"
                        );
                        ins_rate_denom = next_ins_rate_denom;
                        next_ins_rate_denom =
                            (ins_rate_denom * INS_RATE_UPDATE.1) / INS_RATE_UPDATE.0;
                    }
                }

                // Process pending insertions queue if there are enough elements
                while insertion_queue.len() >= insertion_batch_size {
                    let batch: Vec<_> = insertion_queue.drain(0..insertion_batch_size).collect();
                    W.insert_batch_and_trim(store, &batch, Some(ef))
                        .instrument(insert_span.clone())
                        .await?;
                }
            }

            // Select next unopened nearest neighbor candidate to open
            let mut c_next = W
                .as_ref()
                .iter()
                .map(|(c, _)| c)
                .find(|&c| !opened.contains(c))
                .cloned();

            // Once we've opened all elements of candidate neighborhood W, process any
            // remaining elements in the comparison and insertion queues. If
            // new nodes are added to W that need to be opened and processed,
            // continue the graph traversal. Otherwise, halt.

            if c_next.is_none() {
                debug!("Batched layer search clean-up");

                // Step 1: compare neighbors in pending comparisons queue
                if !comparison_queue.is_empty() {
                    // Compare elements against current farthest element of W
                    let fq = W
                        .get_furthest()
                        .ok_or(eyre!("No furthest element found"))?
                        .1
                        .clone();
                    let batch: Vec<_> = comparison_queue
                        .iter()
                        .map(|(_c, cq)| (cq.clone(), fq.clone()))
                        .collect();
                    let batch_size = batch.len();

                    let results = store
                        .less_than_batch(&batch)
                        .instrument(less_than_span.clone())
                        .await?;
                    let n_insertions: usize = results.iter().map(|r| *r as usize).sum();

                    debug!(
                        batch_size,
                        n_insertions, "Batch distances comparison filter"
                    );

                    // Enqueue strictly closer elements for insertion
                    let new_insertions = results
                        .into_iter()
                        .zip(comparison_queue.drain(..))
                        .filter_map(|(res, link)| if res { Some(link) } else { None });
                    insertion_queue.extend(new_insertions);
                }

                // Step 2: insert new neighbors which have passed the filtering step
                for chunk in insertion_queue.chunks(insertion_batch_size) {
                    W.insert_batch_and_trim(store, chunk, Some(ef))
                        .instrument(insert_span.clone())
                        .await?;
                }
                insertion_queue.clear();

                // Step 3: try again to select an unopened candidate
                c_next = W
                    .as_ref()
                    .iter()
                    .map(|(c, _)| c)
                    .find(|&c| !opened.contains(c))
                    .cloned();
            }

            match c_next {
                Some(val) => {
                    c = val;
                }
                None => {
                    // All candidates in W have been opened, and all elements pending comparison
                    // and insertion have been inserted, so layer search is complete.
                    break;
                }
            }
        }
        metrics::histogram!("search_depth", &metrics_labels).record(depth as f64);
        Ok(())
    }

    /// Run an HNSW layer search with batched operation. The algorithm mutates
    /// the input sorted neighborhood `W` into the `ef` (approximate) nearest
    /// vectors to the query `q` in layer `lc` of the layered graph `graph`.
    ///
    /// As in the standard HNSW layer search, this algorithm proceeds by
    /// sequentially inspecting the neighbors of previously un-opened entries of
    /// `W` closest to `q`, inserting inspected nodes into `W` if they are
    /// nearer to `q` than the current farthest entry of `W` (or unconditionally
    /// if `W` needs to be filled to size `ef`). The entries of `W` are stored
    /// in sorted order of their distance to `q`, so new nodes are inserted into
    /// `W` using a search/sort procedure.
    ///
    /// Distinct from the standard HNSW algorithm, this batched implementation
    /// opens and processes multiple candidate nodes in batches rather than
    /// individually so that basic operations can be executed in parallel. This
    /// has to be handled with some care, as efficient traversal of the graph
    /// layer depends on aspects of the ongoing sequential search pattern. It is
    /// accomplished in the following way.
    ///
    /// First, as `W` is initially filled up to size `ef`, an initial
    /// breadth-first graph traversal is executed to choose a starting search
    /// neighborhood from which the main search can proceed.  Once neighbors are
    /// chosen, the distances between all new neighbors and the search query are
    /// evaluated as a batch, and the nodes are organized into a candidate
    /// neighborhood by a single sorting operation.
    ///
    /// Once `W` has size `ef`, the second phase of graph traversal starts. In
    /// this phase, batches of unopened elements of `W` are opened and
    /// processed, so that each batch produces approximately a constant number
    /// of "improved" neighbors which are to be included in `W`. During graph
    /// traversal, the proportion of inspected nodes which ultimately are
    /// inserted into `W` decreases as the neighborhood `W` better approximates
    /// the actual nearest neighbors of `q`. To achieve an approximately
    /// constant number of newly inserted elements per batch, an estimate of the
    /// approximate "current insertion rate per inspected node" is maintained,
    /// and this value is used to choose the number of nodes opened in a batch
    /// at each step.
    ///
    /// The insertion rate estimate is maintained throughout the traversal as
    /// the ratio of a fixed numerator and a dynamic denominator, which is
    /// periodically multiplied by a scaling factor when the estimated rate is
    /// lower than the measured insertion rate over a batch. This representation
    /// is chosen so that the reciprocal of the rate, which is the factor the
    /// target batch insertion size is multiplied by to estimate the required
    /// number of elements to inspect, is a fixed-precision value which avoids
    /// the issue of numerator and denominator values growing too large after
    /// repeated algebraic manipulations.
    ///
    /// The process of opening batches of nodes from `W`, filtering to remove
    /// nodes which are not nearer to the query than the current worst item in
    /// `W`, and adding the resulting filtered elements into `W`, continues
    /// until all items currently in `W` at the end of a traversal loop have
    /// been opened, at which point the elements in `W` represent the
    /// approximate nearest neighbors to the query and the function returns.
    ///
    /// Note: the difference between this batched implementation and that in
    /// `layer_search_batched` is that the latter does not batch node openings,
    /// and instead maintains several explicit queues for batched filtering and
    /// batched insertion into `W`.  This achieves a similar effect, but does
    /// not allow batching of distance evaluation, which has become a
    /// significant latency bottleneck in practice.
    #[instrument(level = "debug", skip(store, graph, q, W))]
    async fn layer_search_batched_v2<V: VectorStore, N: Neighborhood<V>>(
        store: &mut V,
        graph: &GraphMem<V::VectorRef>,
        q: &V::QueryRef,
        W: &mut N,
        ef: usize,
        lc: usize,
    ) -> Result<()> {
        // These spans accumulate running time of multiple atomic operations
        let eval_dist_span = trace_span!(target: "searcher::cpu_time", "eval_distance_batch_aggr");
        let less_than_span = trace_span!(target: "searcher::cpu_time", "less_than_aggr");
        let insert_span =
            trace_span!(target: "searcher::cpu_time", "insert_into_sorted_neighborhood_aggr");

        // The set of vectors which have been considered as potential neighbors
        let mut visited = HashSet::from_iter(W.as_ref().iter().map(|(e, _eq)| e.clone()));

        // The set of visited vectors for which we have inspected their neighborhood
        let mut opened = HashSet::new();

        // Fill initial candidate neighborhood from W.  List is constructed as:
        //
        // [w1, w2, ..., wk, ---N(w1)---, ---N(w2)---, ...],
        //
        // where neighborhoods of elements in the list are added to the end,
        // starting with the elements of W, then with the neighbors of w1, then
        // those of w2, and so on, until the list has length at least ef.  This
        // represents a breadth-first traversal of the graph, starting with W.
        // This is done initially without opening nodes so that all distances
        // can be computed in a single batch.
        let mut init_nodes = Vec::from_iter(W.as_ref().iter().map(|(e, _eq)| e.clone()));
        let mut open_idx = 0;
        while open_idx < init_nodes.len() && init_nodes.len() < ef {
            // get valid, unvisited neighbors of current node at `open_idx`
            let mut nbhd = graph.get_links(&init_nodes[open_idx], lc).await;
            nbhd.retain(|x| !init_nodes.contains(x));
            nbhd = store.only_valid_vectors(nbhd).await;

            // extend `init_nodes` with these neighbors, and progress
            init_nodes.extend(nbhd);
            open_idx += 1;
        }
        // open nodes identified above and insert neighbors into `W`
        let (init_opened, init_links) = HnswSearcher::open_nodes_batch(
            store,
            graph,
            &init_nodes[..open_idx],
            lc,
            q,
            &mut visited,
            None,
        )
        .instrument(eval_dist_span.clone())
        .await?;

        opened.extend(init_opened);

        W.insert_batch_and_trim(store, &init_links, Some(ef))
            .instrument(insert_span.clone())
            .await?;

        // Target number of elements to insert into candidate neighborhood as a batch.
        //
        // TODO optimize batch size selection
        let insertion_batch_size = ef / 2;

        // Numerator and denominator of estimated current insertion rate
        const INS_RATE_NUM: usize = 64;
        let mut ins_rate_denom = INS_RATE_NUM;
        const MAX_INS_RATE_DENOM: usize = INS_RATE_NUM * 1000;

        // When the estimated insertion rate is determined to be too low, the value is
        // updated by a fixed factor, rounding up to respect the fixed-precision
        // representation.
        //
        // TODO optimize insertion rate estimate update size
        const INS_RATE_UPDATE: (usize, usize) = (5, 6);

        // The insertion rate after the next update
        let mut next_ins_rate_denom = (ins_rate_denom * INS_RATE_UPDATE.1) / INS_RATE_UPDATE.0;

        // Sequential depth of traversal process (number of batch openings) for metrics
        let mut depth = 0;

        // The current list of elements of `W` which are unopened
        let mut cur_unopened = Vec::from_iter(
            W.as_ref()
                .iter()
                .map(|(c, _)| c)
                .filter(|&c| !opened.contains(c))
                .cloned(),
        );

        // Main graph traversal loop: continue until all graph nodes in the exploration
        // set W have been opened and none of the neighbors are closer to the
        // query than the nodes in W
        while !cur_unopened.is_empty() {
            depth += 1;

            // Estimate the number of neighbors to visit which will result in approximately
            // the desired number of new elements to be inserted into the candidate neighborhood.
            let target_batch_size = insertion_batch_size * ins_rate_denom / INS_RATE_NUM;

            // Open several candidate nodes, visit unvisited neighbors, and compute distances
            // between the query and neighbors as a batch. Opens nodes until at least
            // `target_batch_size` neighbors are visited or all nodes are opened.
            let (new_opened, c_links) = HnswSearcher::open_nodes_batch(
                store,
                graph,
                &cur_unopened,
                lc,
                q,
                &mut visited,
                Some(target_batch_size),
            )
            .instrument(eval_dist_span.clone())
            .await?;

            debug!(
                event_type = Operation::OpenNode.id(),
                increment_amount = new_opened.len(),
                ef,
                lc
            );
            opened.extend(new_opened);

            // Compare elements against current farthest element of W
            let fq = W
                .get_furthest()
                .ok_or(eyre!("No furthest element found"))?
                .1
                .clone();
            let batch: Vec<_> = c_links
                .iter()
                .map(|(_c, cq)| (cq.clone(), fq.clone()))
                .collect();
            let batch_size = batch.len();
            let results = store
                .less_than_batch(&batch)
                .instrument(less_than_span.clone())
                .await?;

            // Filter out elements which are not strictly closer than the current worst candidate
            let filtered_links: Vec<_> = results
                .into_iter()
                .zip(c_links)
                .filter_map(|(res, link)| if res { Some(link) } else { None })
                .collect();

            let n_insertions = filtered_links.len();
            debug!(
                batch_size,
                n_insertions, "Batch distances comparison filter"
            );

            // Insert elements which remain into candidate neighborhood, truncating to length `ef`
            W.insert_batch_and_trim(store, &filtered_links, Some(ef))
                .instrument(insert_span.clone())
                .await?;

            // If measured insertion rate is too low, update the estimated insertion rate.
            //
            // Update rule: if measured insertion rate is smaller than the harmonic mean of
            // the current estimated insertion rate and the next update to this rate, then
            // apply the update.
            if (ins_rate_denom + next_ins_rate_denom) * n_insertions < 2 * INS_RATE_NUM * batch_size
                && next_ins_rate_denom < MAX_INS_RATE_DENOM
            {
                debug!(
                    prev = ins_rate_denom,
                    new = next_ins_rate_denom,
                    "Update insertion rate estimate denominator"
                );
                ins_rate_denom = next_ins_rate_denom;
                next_ins_rate_denom = (ins_rate_denom * INS_RATE_UPDATE.1) / INS_RATE_UPDATE.0;
            }

            // Refresh the list of currently unopened nodes in the candidate neighborhood `W`
            cur_unopened = Vec::from_iter(
                W.as_ref()
                    .iter()
                    .map(|(c, _)| c)
                    .filter(|&c| !opened.contains(c))
                    .cloned(),
            );
        }

        let metrics_labels = [("layer", lc.to_string())];
        metrics::histogram!("search_depth", &metrics_labels).record(depth as f64);
        Ok(())
    }

    /// Variant of layer search using ef parameter of 1, which conducts a greedy search for the node
    /// with minimum distance from the query.
    #[instrument(level = "debug", skip(store, graph, q, start))]
    async fn layer_search_greedy<V: VectorStore>(
        store: &mut V,
        graph: &GraphMem<V::VectorRef>,
        q: &V::QueryRef,
        start: &(V::VectorRef, V::DistanceRef),
        lc: usize,
    ) -> Result<(V::VectorRef, V::DistanceRef)> {
        // Current node of graph traversal
        let (mut c_vec, mut c_dist) = start.clone();

        // The set of vectors which have been considered as potential neighbors
        let mut visited = HashSet::<V::VectorRef>::new();
        visited.insert(c_vec.clone());

        // These spans accumulate running time of multiple atomic operations
        let eval_dist_span = trace_span!(target: "searcher::cpu_time", "eval_distance_batch_aggr");
        let insert_span =
            trace_span!(target: "searcher::cpu_time", "insert_into_sorted_Neighborhood<V>_aggr");

        loop {
            // Open the candidate node and visit its unvisited neighbors, computing
            // distances between the query and neighbors as a batch
            let mut c_links = HnswSearcher::open_node(store, graph, &c_vec, lc, q, &mut visited)
                .instrument(eval_dist_span.clone())
                .await?;
            debug!(event_type = Operation::OpenNode.id(), ef = 1u64, lc);

            // Find minimum distance node also including current node
            c_links.push((c_vec.clone(), c_dist.clone()));

            let network = tree_min(c_links.len());
            apply_swap_network(store, &mut c_links, &network)
                .instrument(insert_span.clone())
                .await?;

            // New closest node from greedy search of Neighborhood<V>
            let (n_vec, n_dist) = c_links.first().ok_or(eyre!("No neighbors found"))?.clone();

            // If no neighbors are nearer, return current node; otherwise continue
            if n_vec == c_vec {
                return Ok((c_vec, c_dist));
            } else {
                (c_vec, c_dist) = (n_vec, n_dist);
            }
        }
    }

    /// Linear search over all vectors in the given layer that returns a single nearest neighbor.
    /// This is used in the top layer of the HNSW graph to hide relations between queries and the entry point.
    ///
    /// `vectors` should be pre-filtered for only valid entries.
    async fn linear_search_min_distance<V: VectorStore>(
        store: &mut V,
        query: &V::QueryRef,
        vectors: Vec<V::VectorRef>,
    ) -> Result<(V::VectorRef, V::DistanceRef)> {
        // Compute distances from query to all vectors as a batch
        let distances = store.eval_distance_batch(query, &vectors).await?;
        let distances_with_ids = izip!(vectors, distances).collect_vec();

        // Find the minimum distance and the corresponding vector id
        store.get_argmin_distance(&distances_with_ids).await
    }

    /// Evaluate as a batch the distances between the unvisited neighbors of a given node at a given
    /// graph level with the query, marking unvisited neighbors as visited in the supplied
    /// hashset.
    async fn open_node<V: VectorStore>(
        store: &mut V,
        graph: &GraphMem<V::VectorRef>,
        node: &V::VectorRef,
        lc: usize,
        query: &V::QueryRef,
        visited: &mut HashSet<V::VectorRef>,
    ) -> Result<Vec<(V::VectorRef, V::DistanceRef)>> {
        let neighbors = graph.get_links(node, lc).await;

        let unvisited_neighbors: Vec<_> = neighbors
            .into_iter()
            .filter(|e| visited.insert(e.clone()))
            .collect();

        let valid_neighbors = store.only_valid_vectors(unvisited_neighbors).await;

        let distances = store.eval_distance_batch(query, &valid_neighbors).await?;

        Ok(valid_neighbors
            .into_iter()
            .zip(distances.into_iter())
            .collect())
    }

    /// Evaluate as a batch the distances between the unvisited neighbors of a
    /// list of nodes at a given graph level with the query, marking unvisited
    /// neighbors as visited in the supplied hashset.
    ///
    /// If `limit` is `Some(l)`, then elements of `nodes` will be opened until
    /// *at least* `l` unvisited neighbors have been visited, or until all
    /// elements of `nodes` are opened.  If `limit` is `None`, then all elements
    /// of `nodes` will be opened.
    async fn open_nodes_batch<V: VectorStore>(
        store: &mut V,
        graph: &GraphMem<V::VectorRef>,
        nodes: &[V::VectorRef],
        lc: usize,
        query: &V::QueryRef,
        visited: &mut HashSet<V::VectorRef>,
        limit: Option<usize>,
    ) -> Result<(Vec<V::VectorRef>, Vec<(V::VectorRef, V::DistanceRef)>)> {
        let mut valid_neighbors = Vec::new();
        let mut opened_nodes = Vec::with_capacity(nodes.len());

        for node in nodes {
            let neighbors = graph.get_links(node, lc).await;

            let unvisited_neighbors: Vec<_> = neighbors
                .into_iter()
                .filter(|e| visited.insert(e.clone()))
                .collect();

            valid_neighbors.extend(store.only_valid_vectors(unvisited_neighbors).await);
            opened_nodes.push(node.clone());

            // halt opening once at least limit valid neighbors have been visited, if specified
            if let Some(l) = limit {
                if valid_neighbors.len() >= l {
                    break;
                }
            }
        }

        let distances = store.eval_distance_batch(query, &valid_neighbors).await?;
        let nodes_with_distances = valid_neighbors
            .into_iter()
            .zip(distances.into_iter())
            .collect();

        Ok((opened_nodes, nodes_with_distances))
    }

    /// Search for the `k` nearest neighbors to `query` in `store` using HNSW graph `graph`.
    /// Returns a distance-sorted list (nearest first) of the neighbors.
    ///
    /// Layer search operations use the `ef_search` values of the `HnswParams` struct recorded in
    /// the `params` field of `self`. In the original specification of HNSW this uses a specified
    /// value for `ef` at layer 0 only, and `ef = 1` (greedy search) for all higher layers.
    #[allow(non_snake_case)]
    pub async fn search<V: VectorStore, N: Neighborhood<V>>(
        &self,
        store: &mut V,
        graph: &GraphMem<V::VectorRef>,
        query: &V::QueryRef,
        k: usize,
<<<<<<< HEAD
    ) -> Result<N> {
        // insertion layer doesn't matter here because set_ep is ignored
        let (mut W, n_layers, _, _) = self.search_init::<_, N>(store, graph, query, 0).await?;
=======
    ) -> Result<SortedNeighborhoodV<V>> {
        // insertion layer doesn't matter here because `UpdateEntryPoint` output is ignored
        let (mut W, n_layers, _, _) = self.search_init(store, graph, query, 0).await?;
>>>>>>> 2afd57dc

        // Search from the top layer down to layer 0
        for lc in (0..n_layers).rev() {
            let ef = self.params.get_ef_search(lc);
            Self::search_layer(store, graph, query, &mut W, ef, lc).await?;
        }

        W.trim(store, Some(k)).await?;
        Ok(W)
    }

    /// Insert `query` into the HNSW index represented by `store` and `graph`.
    /// Return a `V::VectorRef` representing the inserted vector.
    #[instrument(level = "trace", skip_all, target = "searcher::cpu_time")]
    pub async fn insert<V: VectorStoreMut>(
        &self,
        store: &mut V,
        graph: &mut GraphMem<V::VectorRef>,
        query: &V::QueryRef,
        insertion_layer: usize,
    ) -> Result<V::VectorRef> {
<<<<<<< HEAD
        let (neighbors, set_ep) = self
            .search_to_insert::<V, SortedNeighborhood<V>>(store, graph, query, insertion_layer)
=======
        let (neighbors, update_ep) = self
            .search_to_insert(store, graph, query, insertion_layer)
>>>>>>> 2afd57dc
            .await?;
        let inserted = store.insert(query).await;
        self.insert_from_search_results(store, graph, inserted.clone(), neighbors, update_ep)
            .await?;
        Ok(inserted)
    }

    /// Conduct the search phase of HNSW insertion of `query` into the graph at
    /// a specified insertion layer. Layer search uses the "search" type
    /// `ef_constr` parameter(s) for layers above the insertion layer (1 in
    /// standard HNSW), and the "insertion" type `ef_constr` parameter(s) for
    /// layers at and below the insertion layer (a single fixed `ef_constr`
    /// parameter in standard HNSW).
    ///
    /// The output is a vector of the nearest neighbors found in each insertion
    /// layer, and a boolean indicating if the insertion sets the entry point.
    /// Nearest neighbors are provided in the output for each layer in which the
    /// query is to be inserted, including empty neighbor lists for insertion in
    /// any layers higher than the current entry point.
    ///
    /// If no entry point is initialized for the index, then the insertion will
    /// set `query` as the index entry point.
    ///
    /// Note that the `insertion_layer` input does not have any pre-conditions
    /// on it. The `layer_mode` field of `HnswSearcher` may modify the insertion
    /// layer before operation, e.g. by truncating to a maximum layer height.
    /// This step is handled internally.
    #[instrument(
        level = "trace",
        target = "searcher::cpu_time",
        skip(self, store, graph, query)
    )]
    #[allow(non_snake_case)]
    pub async fn search_to_insert<V: VectorStore, N: Neighborhood<V>>(
        &self,
        store: &mut V,
        graph: &GraphMem<V::VectorRef>,
        query: &V::QueryRef,
        insertion_layer: usize,
<<<<<<< HEAD
    ) -> Result<(Vec<N>, SetEntryPoint)> {
        // Initialize candidate neighborhood, index of highest search layer,
        // finalized layer of node insertion, and entry point update outcome.
        let (mut W, n_layers, insertion_layer, set_ep) = self
            .search_init::<_, N>(store, graph, query, insertion_layer)
=======
    ) -> Result<(Vec<SortedNeighborhoodV<V>>, UpdateEntryPoint)> {
        // Initialize candidate neighborhood, index of highest search layer,
        // finalized layer of node insertion, and entry point update outcome.
        let (mut W, n_layers, insertion_layer, update_ep) = self
            .search_init(store, graph, query, insertion_layer)
>>>>>>> 2afd57dc
            .await?;

        // Saved links for insertion layers
        let mut links = Vec::new();

        // Search from the top layer down to layer 0
        for lc in (0..n_layers).rev() {
            let ef = if lc > insertion_layer {
                self.params.get_ef_constr_search(lc)
            } else {
                self.params.get_ef_constr_insert(lc)
            };

            Self::search_layer(store, graph, query, &mut W, ef, lc).await?;

            // Save links in output only for layers in which query is inserted
            if lc <= insertion_layer {
                links.push(W.clone());
            }
        }

        // We inserted top-down, so reverse to match the layer indices (bottom=0)
        links.reverse();

        // If query is to be inserted at a new highest layer as a new entry
        // point, insert additional empty neighborhoods for any new layers
        for _ in links.len()..insertion_layer + 1 {
            links.push(N::new());
        }

        assert_eq!(links.len(), insertion_layer + 1);

        Ok((links, update_ep))
    }

    /// Prepare a `ConnectPlan` representing the updates required to insert
    /// `inserted_vector` into `graph` with the specified neighbors `links` and
    /// setting the entry point of the graph if `update_ep` is `true`.  The
    /// `links` vector contains the neighbor lists for the newly inserted node
    /// in different graph layers in which it is to be inserted, starting with
    /// layer 0.  Specified links are inserted as-is, without additional
    /// truncation.
    ///
<<<<<<< HEAD
    /// In this implementation, comparisons required for computing the insertion indices for
    /// updated Neighborhood<V>s are done in batches.
=======
    /// In this implementation, comparisons required for computing the insertion
    /// indices for updated neighborhoods are done in batches.
>>>>>>> 2afd57dc
    ///
    /// This function call does *not* update `graph`.
    pub async fn insert_prepare<V: VectorStore>(
        &self,
        // this may be used in the future to trim l_links
        store: &mut V,
        graph: &mut GraphMem<V::VectorRef>,
        inserted_vector: V::VectorRef,
<<<<<<< HEAD
        mut links: Vec<SortedNeighborhood<V>>,
        set_ep: SetEntryPoint,
    ) -> Result<ConnectPlanV<V>> {
        let mut plan = ConnectPlan {
            inserted_vector: inserted_vector.clone(),
            layers: vec![],
            set_ep,
        };

        // Truncate search results to size M before insertion
        for (lc, l_links) in links.iter_mut().enumerate() {
            let M = self.params.get_M(lc);
            l_links.trim(store, Some(M)).await?;
        }

        struct NeighborUpdate<Query, Vector, Distance> {
            /// The distance between the vector being inserted to a base vector.
            nb_dist: Distance,
            /// The base vector that we connect to. It is in "query" form to compare to `nb_links`.
            nb_query: Query,
            /// The Neighborhood<V> of the base vector.
            nb_links: Vec<Vector>,
            /// The current state of the search.
            search: BinarySearch,
        }

        // Collect current Neighborhood<V>s of new neighbors in each layer and
        // initialize binary search
        let mut neighbors = Vec::new();
        for (lc, l_links) in links.iter().enumerate() {
            let l_links_vectors = l_links
                .as_ref()
                .iter()
                .map(|(v, _)| v.clone())
                .collect::<Vec<_>>();
            let nb_queries = store.vectors_as_queries(l_links_vectors).await;

            let mut l_neighbors = Vec::with_capacity(l_links.as_ref().len());
            for ((nb, nb_dist), nb_query) in izip!(l_links.as_ref().iter(), nb_queries) {
                let nb_links = graph.get_links(nb, lc).await;
                let nb_links = store.only_valid_vectors(nb_links).await;
                let search = BinarySearch {
                    left: 0,
                    right: nb_links.len(),
                };
                let neighbor = NeighborUpdate {
                    nb_dist: nb_dist.clone(),
                    nb_query,
                    nb_links,
                    search,
                };
                l_neighbors.push(neighbor);
=======
        links: Vec<Vec<V::VectorRef>>,
        update_ep: UpdateEntryPoint,
    ) -> Result<ConnectPlanV<V>> {
        let updates = vec![(inserted_vector, links, update_ep)];
        let mut r = self.insert_prepare_batch(store, graph, updates).await?;
        let first = r.pop();
        first.ok_or(eyre!("insert_prepare produced no connect plans"))
    }

    /// Prepare connect plans for a batch of graph updates.
    ///
    /// Given a collection of updates, generates a sequence of `ConnectPlan`
    /// structs representing the individual sequential updates from applying the
    /// input updates one after another.  This involves computing the
    /// intermediate state of neighborhoods modified by insertions, and
    /// collecting this intermediate state in corresponding updates.
    ///
    /// After the `ConnectPlan` structs are created, the final state of all
    /// updated neighborhoods is inspected to see if any are too large and need
    /// to be compacted.  All such neighborhoods are compacted in one step at
    /// the end of the function call.
    ///
    /// TODO: finalize batched operation of compaction to minimize latency.
    ///
    /// This function call does *not* update `graph`.
    #[allow(clippy::type_complexity)]
    pub async fn insert_prepare_batch<V: VectorStore>(
        &self,
        store: &mut V,
        graph: &mut GraphMem<V::VectorRef>,
        mut updates: Vec<(V::VectorRef, Vec<Vec<V::VectorRef>>, UpdateEntryPoint)>,
    ) -> Result<Vec<ConnectPlanV<V>>> {
        if updates.is_empty() {
            return Ok(Vec::new());
        }

        // Sort all neighborhoods by index
        for (_, links, _) in updates.iter_mut() {
            for l in links.iter_mut() {
                l.sort();
            }
        }

        // Output connect plans
        let mut output_plans: Vec<ConnectPlanV<V>> = Vec::new();
        // Map from vector ids to output connect plan indices
        let mut query_idxs: HashMap<<V as VectorStore>::VectorRef, usize> = HashMap::new();

        // Map `(vector_id, layer) -> Vec<query_id>` recording the query ids
        // which are to be inserted into neighborhoods of nodes, and in what
        // order.  Note input `vector_id` can be a `query_id` if the
        // neighborhood of a subsequent query has been extended to include a
        // previous query in the batch.  `BTreeMap` is used for deterministic
        // iteration order.
        let mut nbhd_updates: BTreeMap<
            (<V as VectorStore>::VectorRef, usize),
            Vec<<V as VectorStore>::VectorRef>,
        > = BTreeMap::new();

        for (idx, (vec, links, update_ep)) in updates.iter().enumerate() {
            // Initialize connect plan for output
            output_plans.push(ConnectPlan {
                inserted_vector: vec.clone(),
                updates: BTreeMap::new(),
                update_ep: update_ep.clone(),
            });
            // Record index of associated vector id
            query_idxs.insert(vec.clone(), idx);

            for (layer, neighbors) in links.iter().enumerate() {
                // Add update for inserting node with outgoing edges in this layer
                output_plans[idx]
                    .updates
                    .insert((vec.clone(), layer), neighbors.clone());

                // Record connections to existing nodes, organized by existing node
                for nb in neighbors.iter() {
                    nbhd_updates
                        .entry((nb.clone(), layer))
                        .or_default()
                        .push(vec.clone());
                }
>>>>>>> 2afd57dc
            }
        }

        // Final updated neighborhood associated with each modified `(vector_id, layer)`
        let mut final_nbhds: BTreeMap<
            (<V as VectorStore>::VectorRef, usize),
            Vec<<V as VectorStore>::VectorRef>,
        > = BTreeMap::new();

        for ((nb, layer), query_ids) in nbhd_updates {
            // Identify the graph neighborhood of `nb` in layer `layer` prior to
            // any updates in the batch
            let mut nb_nbhd = if let Some(idx) = query_idxs.get(&nb) {
                // `nb`` is a query id from the current batch
                let update_entry = updates
                    .get(*idx)
                    .ok_or_eyre("Could not find associated update entry")?;
                let nbhd = update_entry
                    .1
                    .get(layer)
                    .ok_or_eyre("Update entry layer not present")?;
                nbhd.clone()
            } else {
                graph.get_links(&nb, layer).await
            };

<<<<<<< HEAD
        while !searches_ongoing.is_empty() {
            // Find the next batch of distances to evaluate.
            // This is each base neighbor versus the next search position in its Neighborhood<V>.
            let dist_batch = searches_ongoing
                .iter()
                .map(|n| {
                    let cmp_idx = n.search.next().ok_or(eyre!("No next index found"))?;
                    Ok((n.nb_query.clone(), n.nb_links[cmp_idx].clone()))
                })
                .collect::<Result<Vec<_>>>()?;

            // Compute the distances.
            let link_distances = store.eval_distance_pairs(&dist_batch).await?;

            // Prepare a batch of less_than.
            // This is |inserted--base| versus |base--Neighborhood<V>|.
            let lt_batch = izip!(&searches_ongoing, link_distances)
                .map(|(n, link_dist)| (n.nb_dist.clone(), link_dist))
                .collect_vec();

            // Compute the less_than.
            let results = store.less_than_batch(&lt_batch).await?;

            searches_ongoing
                .iter_mut()
                .zip(results)
                .for_each(|(n, res)| {
                    n.search.update(res);
                });

            searches_ongoing.retain(|n| !n.search.is_finished());
        }

        // Directly insert new vector into Neighborhood<V>s from search results
        for (lc, l_neighbors) in neighbors.iter_mut().enumerate() {
            let max_links = self.params.get_M_max(lc);
            for n in l_neighbors.iter_mut() {
                let insertion_idx = n.search.result().ok_or(eyre!("No insertion index found"))?;
                n.nb_links.insert(insertion_idx, inserted_vector.clone());
                n.nb_links.truncate(max_links);
=======
            // For each individual update, in order, extend the neighborhood and
            // add as update in the corresopnding connect plan
            for query_id in query_ids {
                // Get the output connect plan associated with `query_id`
                let connect_plan_idx = *query_idxs
                    .get(&query_id)
                    .ok_or_eyre("Could not find associated connect plan index")?;
                let connect_plan = output_plans
                    .get_mut(connect_plan_idx)
                    .ok_or_eyre("Could not find associated connect plan")?;

                // Insert `query_id` into the existing index-sorted neighborhood
                match nb_nbhd.binary_search(&query_id) {
                    Err(i) => nb_nbhd.insert(i, query_id),
                    Ok(_) => tracing::warn!("Attempted to add graph edge which was already present: {nb:?} -> {query_id:?} (layer {layer})"),
                }

                // Add update reflecting change to the existing neighborhood
                connect_plan
                    .updates
                    .insert((nb.clone(), layer), nb_nbhd.clone());
>>>>>>> 2afd57dc
            }

            final_nbhds.insert((nb, layer), nb_nbhd);
        }

        // Initial updates without compaction are complete.  Now see if any
        // modified neighborhoods are too large.

        let needs_compaction: BTreeMap<_, _> = final_nbhds
            .into_iter()
<<<<<<< HEAD
            .zip(neighbors)
            .map(|(l_links, l_neighbors)| ConnectPlanLayer {
                neighbors: l_links
                    .as_ref()
                    .iter()
                    .map(|(v, _)| v.clone()) //TODO: why is this clone necessary?
                    .collect::<Vec<_>>(),
                nb_links: l_neighbors.into_iter().map(|n| n.nb_links).collect_vec(),
            })
=======
            .filter(|((_nb, layer), nb_nbhd)| nb_nbhd.len() > self.params.get_M_limit(*layer))
>>>>>>> 2afd57dc
            .collect();

        // Compute compacted neighborhoods
        // TODO implement batched mode
        let mut compacted: BTreeMap<_, _> = BTreeMap::new();
        for ((id, layer), nbhd) in needs_compaction {
            let max_size = self.params.get_M_max(layer);
            let compacted_nbhd =
                Self::compact_neighborhood(store, id.clone(), &nbhd, max_size).await?;
            compacted.insert((id, layer), compacted_nbhd);
        }

        // Add updates for neighborhood compaction to last connect plan
        let last_plan = output_plans
            .last_mut()
            .ok_or_eyre("Output plans unexpectedly empty")?;
        for ((id, layer), mut compacted_nbhd) in compacted {
            compacted_nbhd.sort();
            last_plan.updates.insert((id, layer), compacted_nbhd);
        }

        Ok(output_plans)
    }

    // TODO switch to batched oblivious min-k and random shuffle
    /// Enforce size constraints on the neighborhood in an oblivious manner
    #[allow(dead_code)]
    async fn compact_neighborhood<V: VectorStore>(
        store: &mut V,
        query: V::VectorRef,
        neighborhood: &[V::VectorRef],
        max_size: usize,
    ) -> Result<Vec<V::VectorRef>> {
        let r = store.vectors_as_queries(vec![query]).await;
        let query = &r[0];
        let link_distances = store.eval_distance_batch(query, neighborhood).await?;
        let sorted_idxs =
            run_quickselect_with_store(&mut (*store), &link_distances, max_size).await?;

        let trimmed_neighborhood = sorted_idxs
            .into_iter()
            .take(max_size)
            .map(|idx| neighborhood[idx].clone())
            .collect();
        Ok(trimmed_neighborhood)
    }

    /// Insert a vector using the search results from `search_to_insert`,
    /// that is the nearest neighbor links at each insertion layer, and a flag
    /// indicating whether the vector is to be inserted as the new entry point.
    #[instrument(
        level = "trace",
        target = "searcher::cpu_time",
        skip(self, store, graph, inserted_vector, links)
    )]
    pub async fn insert_from_search_results<V: VectorStore>(
        &self,
        store: &mut V,
        graph: &mut GraphMem<V::VectorRef>,
        inserted_vector: V::VectorRef,
<<<<<<< HEAD
        links: Vec<SortedNeighborhood<V>>,
        set_ep: SetEntryPoint,
=======
        links: Vec<SortedNeighborhoodV<V>>,
        update_ep: UpdateEntryPoint,
>>>>>>> 2afd57dc
    ) -> Result<()> {
        // Trim and extract unstructured vector lists
        let mut links_unstructured = Vec::new();
        for (lc, mut l) in links.iter().cloned().enumerate() {
            let m = self.params.get_M(lc);
            l.trim_to_k_nearest(m);
            links_unstructured.push(l.vectors_cloned())
        }

        let plan = self
            .insert_prepare(store, graph, inserted_vector, links_unstructured, update_ep)
            .await?;
        graph.insert_apply(plan).await;
        Ok(())
    }

    pub async fn is_match<V: VectorStore>(
        &self,
        store: &mut V,
        neighbors: &[SortedNeighborhood<V>],
    ) -> Result<bool> {
        match neighbors
            .first()
            .and_then(|bottom_layer| bottom_layer.get_next_candidate())
        {
            None => Ok(false),
            Some((_, smallest_distance)) => store.is_match(smallest_distance).await,
        }
    }

    pub async fn matches<V: VectorStore, N: Neighborhood<V>>(
        &self,
        store: &mut V,
        neighbors: &[N],
    ) -> Result<Vec<(V::VectorRef, V::DistanceRef)>> {
        match neighbors.first() {
            None => Ok(vec![]),
            Some(bottom_layer) => {
                let matches = bottom_layer.matches(store).await?;
                Ok(matches)
            }
        }
    }
}

#[cfg(test)]
mod tests {
    use std::sync::Arc;

    use super::*;
    use crate::{hawkers::plaintext_store::PlaintextStore, hnsw::GraphMem};
    use aes_prng::AesRng;
    use iris_mpc_common::iris_db::db::IrisDB;
    use itertools::chain;
    use rand::SeedableRng;
    use tokio;

    async fn hnsw_db_helper(db: HnswSearcher, seed: u64) -> Result<()> {
        let vector_store = &mut PlaintextStore::new();
        let graph_store = &mut GraphMem::new();
        let rng = &mut AesRng::seed_from_u64(seed);

        let queries1 = IrisDB::new_random_rng(100, rng)
            .db
            .into_iter()
            .map(Arc::new)
            .collect::<Vec<_>>();

        // Insert the codes.
        for query in queries1.iter() {
            let insertion_layer = db.gen_layer_rng(rng)?;
<<<<<<< HEAD
            let (neighbors, set_ep) = db
                .search_to_insert::<_, SortedNeighborhood<PlaintextStore>>(
                    vector_store,
                    graph_store,
                    query,
                    insertion_layer,
                )
=======
            let (neighbors, update_ep) = db
                .search_to_insert(vector_store, graph_store, query, insertion_layer)
>>>>>>> 2afd57dc
                .await?;
            assert!(!db.is_match(vector_store, &neighbors).await?);

            // Insert the new vector into the store.
            let inserted = vector_store.insert(query).await;
            db.insert_from_search_results(
                vector_store,
                graph_store,
                inserted,
                neighbors,
                update_ep,
            )
            .await?;
        }

        let queries2 = IrisDB::new_random_rng(100, rng)
            .db
            .into_iter()
            .map(Arc::new)
            .collect::<Vec<_>>();

        // Insert the codes with helper function
        for query in queries2.iter() {
            let insertion_layer = db.gen_layer_rng(rng)?;
            db.insert(vector_store, graph_store, query, insertion_layer)
                .await?;
        }

        // Search for the same codes and find matches.
        for query in queries1.iter().chain(queries2.iter()) {
            let neighbors = db.search(vector_store, graph_store, query, 1).await?;
            assert!(db.is_match(vector_store, &[neighbors]).await?);
        }

        Ok(())
    }

    #[tokio::test]
    async fn test_hnsw_db_default() -> Result<()> {
        let db = HnswSearcher::new_standard(64, 32, 32);

        hnsw_db_helper(db, 0).await
    }

    #[tokio::test]
    async fn test_hnsw_db_linear_scan() -> Result<()> {
        let db = HnswSearcher::new_linear_scan(64, 32, 32, 1);

        hnsw_db_helper(db, 0).await
    }

    #[tokio::test]
    async fn test_hnsw_db_linear_scan_m() -> Result<()> {
        // Ensure the top layer gets exercised by setting low `M` value
        let db = HnswSearcher::new_linear_scan(64, 32, 4, 1);

        hnsw_db_helper(db, 0).await
    }

    #[tokio::test]
    async fn test_search_to_insert_different_layers() -> Result<()> {
        let mut rng = AesRng::seed_from_u64(42);
        let iris_db = IrisDB::new_random_rng(10, &mut rng);

        let mut queries = iris_db.db.into_iter().map(Arc::new);
        // Duplicate queries for the linear mode tests
        let mut queries_copy = queries.clone();

        // Default mode
        let searcher_default = HnswSearcher::new_with_test_parameters();
        let vector_store_default = &mut PlaintextStore::new();
        let graph_store_default = &mut GraphMem::new();

        for (insertion_layer, expected_nb_len, expected_update_ep) in [
            (0, 1, UpdateEntryPoint::SetUnique { layer: 0 }),
            (0, 1, UpdateEntryPoint::False),
            (1, 2, UpdateEntryPoint::SetUnique { layer: 1 }),
            (1, 2, UpdateEntryPoint::False),
            (2, 3, UpdateEntryPoint::SetUnique { layer: 2 }),
            (2, 3, UpdateEntryPoint::False),
        ] {
            let query = queries.next().unwrap();

<<<<<<< HEAD
            let (neighbors, set_ep) = searcher_default
                .search_to_insert::<_, SortedNeighborhood<PlaintextStore>>(
=======
            let (neighbors, update_ep) = searcher_default
                .search_to_insert(
>>>>>>> 2afd57dc
                    vector_store_default,
                    graph_store_default,
                    &query,
                    insertion_layer,
                )
                .await?;

            assert_eq!(neighbors.len(), expected_nb_len);
            assert_eq!(update_ep, expected_update_ep);

            searcher_default
                .insert(
                    vector_store_default,
                    graph_store_default,
                    &query,
                    insertion_layer,
                )
                .await?;
        }

        // Linear-scan mode
        let mut searcher_linear = HnswSearcher::new_with_test_parameters();
        searcher_linear.layer_mode = LayerMode::LinearScan { max_graph_layer: 1 };
        let vector_store_linear = &mut PlaintextStore::new();
        let graph_store_linear = &mut GraphMem::new();

        for (insertion_layer, expected_nb_len, expected_update_ep) in [
            (0, 1, UpdateEntryPoint::False),
            (0, 1, UpdateEntryPoint::False),
            (1, 2, UpdateEntryPoint::False),
            (1, 2, UpdateEntryPoint::False),
            (2, 2, UpdateEntryPoint::Append { layer: 1 }),
            (2, 2, UpdateEntryPoint::Append { layer: 1 }),
        ] {
            // Same queries used above
            let query = queries_copy.next().unwrap();

<<<<<<< HEAD
            let (neighbors, set_ep) = searcher_linear
                .search_to_insert::<_, SortedNeighborhood<PlaintextStore>>(
=======
            let (neighbors, update_ep) = searcher_linear
                .search_to_insert(
>>>>>>> 2afd57dc
                    vector_store_linear,
                    graph_store_linear,
                    &query,
                    insertion_layer,
                )
                .await?;

            assert_eq!(neighbors.len(), expected_nb_len);
            assert_eq!(update_ep, expected_update_ep);

            searcher_linear
                .insert(
                    vector_store_linear,
                    graph_store_linear,
                    &query,
                    insertion_layer,
                )
                .await?;
        }

        Ok(())
    }

    #[tokio::test]
    async fn test_insert_prepare_batch() -> Result<()> {
        // Default mode
        let searcher = HnswSearcher::new_linear_scan(64, 32, 2, 1);
        let vector_store = &mut PlaintextStore::new();
        let graph_store = &mut GraphMem::new();

        let mut ids = vec![];

        let mut rng = AesRng::seed_from_u64(42);
        let iris_db = IrisDB::new_random_rng(10, &mut rng);

        // Insert queries into the vector store
        let queries = iris_db.db.into_iter().map(Arc::new);
        for query in queries {
            let id = vector_store.insert(&query).await;
            ids.push(id);
        }

        // For vectors ids 1 to 5, insert into the graph with each other as neighbors
        for (i, &vector_id) in ids[0..5].iter().enumerate() {
            // Add all other vectors as neighbors (excluding self)
            let nbs = Vec::from_iter(chain!(ids[0..i].iter(), ids[i + 1..5].iter()).cloned());

            // Set entry point for first item
            let update_ep = if i == 0 {
                UpdateEntryPoint::SetUnique { layer: 0 }
            } else {
                UpdateEntryPoint::False
            };

            // Create connect plan for this vector at layer 0
            let connect_plan = ConnectPlan {
                inserted_vector: vector_id,
                updates: BTreeMap::from_iter([((vector_id, 0), nbs)]),
                update_ep,
            };

            // Apply the connect plan to the graph
            graph_store.insert_apply(connect_plan).await;
        }

        // Create an update for inserting vector id 6
        let next_id = ids[5];
        let neighbors = vec![ids[0..5].to_vec()];
        let updates = vec![(next_id, neighbors, UpdateEntryPoint::False)];

        // Prepare the batch insertion
        let connect_plans = searcher
            .insert_prepare_batch(vector_store, graph_store, updates)
            .await?;

        // Verify the connect plan was created correctly
        assert_eq!(connect_plans.len(), 1);
        let plan = &connect_plans[0];
        assert_eq!(plan.update_ep, UpdateEntryPoint::False);
        assert_eq!(plan.updates.len(), 6); // 1 for vector id 6, and 5 others for its neighbors

        // Verify that each neighbor's updated neighborhood has exactly 4
        // elements (the original 4 neighbors plus the newly inserted vector,
        // trimmed to M_max=4 in layer 0)
        for ((id, _lc), nbhd) in &plan.updates {
            if *id != next_id {
                assert_eq!(nbhd.len(), 4);
            }
        }

        Ok(())
    }
}<|MERGE_RESOLUTION|>--- conflicted
+++ resolved
@@ -5,25 +5,16 @@
 //! (<https://github.com/Inversed-Tech/hawk-pack/>)
 
 use super::{
-<<<<<<< HEAD
-    sorting::{binary_search::BinarySearch, swap_network::apply_swap_network, tree_min::tree_min},
-    vector_store::VectorStoreMut,
-};
-use crate::hnsw::{
-    graph::neighborhood::{Neighborhood, SortedNeighborhood},
-    metrics::ops_counter::Operation,
-    VectorStore,
-};
-=======
-    graph::neighborhood::SortedNeighborhoodV,
     sorting::{
         quickselect::run_quickselect_with_store, swap_network::apply_swap_network,
         tree_min::tree_min,
     },
     vector_store::VectorStoreMut,
 };
-use crate::hnsw::{metrics::ops_counter::Operation, SortedNeighborhood, VectorStore};
->>>>>>> 2afd57dc
+use crate::hnsw::{
+    graph::neighborhood::Neighborhood, metrics::ops_counter::Operation, SortedNeighborhood,
+    VectorStore,
+};
 
 use crate::hnsw::GraphMem;
 
@@ -412,11 +403,7 @@
         graph: &GraphMem<V::VectorRef>,
         query: &V::QueryRef,
         insertion_layer: usize,
-<<<<<<< HEAD
-    ) -> Result<(N, usize, usize, SetEntryPoint)> {
-=======
-    ) -> Result<(SortedNeighborhoodV<V>, usize, usize, UpdateEntryPoint)> {
->>>>>>> 2afd57dc
+    ) -> Result<(N, usize, usize, UpdateEntryPoint)> {
         match self.layer_mode {
             LayerMode::Standard => {
                 let ep = graph.get_first_entry_point().await;
@@ -1378,15 +1365,9 @@
         graph: &GraphMem<V::VectorRef>,
         query: &V::QueryRef,
         k: usize,
-<<<<<<< HEAD
     ) -> Result<N> {
         // insertion layer doesn't matter here because set_ep is ignored
         let (mut W, n_layers, _, _) = self.search_init::<_, N>(store, graph, query, 0).await?;
-=======
-    ) -> Result<SortedNeighborhoodV<V>> {
-        // insertion layer doesn't matter here because `UpdateEntryPoint` output is ignored
-        let (mut W, n_layers, _, _) = self.search_init(store, graph, query, 0).await?;
->>>>>>> 2afd57dc
 
         // Search from the top layer down to layer 0
         for lc in (0..n_layers).rev() {
@@ -1408,13 +1389,8 @@
         query: &V::QueryRef,
         insertion_layer: usize,
     ) -> Result<V::VectorRef> {
-<<<<<<< HEAD
-        let (neighbors, set_ep) = self
-            .search_to_insert::<V, SortedNeighborhood<V>>(store, graph, query, insertion_layer)
-=======
         let (neighbors, update_ep) = self
             .search_to_insert(store, graph, query, insertion_layer)
->>>>>>> 2afd57dc
             .await?;
         let inserted = store.insert(query).await;
         self.insert_from_search_results(store, graph, inserted.clone(), neighbors, update_ep)
@@ -1454,19 +1430,11 @@
         graph: &GraphMem<V::VectorRef>,
         query: &V::QueryRef,
         insertion_layer: usize,
-<<<<<<< HEAD
-    ) -> Result<(Vec<N>, SetEntryPoint)> {
-        // Initialize candidate neighborhood, index of highest search layer,
-        // finalized layer of node insertion, and entry point update outcome.
-        let (mut W, n_layers, insertion_layer, set_ep) = self
-            .search_init::<_, N>(store, graph, query, insertion_layer)
-=======
-    ) -> Result<(Vec<SortedNeighborhoodV<V>>, UpdateEntryPoint)> {
+    ) -> Result<(Vec<N>, UpdateEntryPoint)> {
         // Initialize candidate neighborhood, index of highest search layer,
         // finalized layer of node insertion, and entry point update outcome.
         let (mut W, n_layers, insertion_layer, update_ep) = self
-            .search_init(store, graph, query, insertion_layer)
->>>>>>> 2afd57dc
+            .search_init::<_, N>(store, graph, query, insertion_layer)
             .await?;
 
         // Saved links for insertion layers
@@ -1510,13 +1478,8 @@
     /// layer 0.  Specified links are inserted as-is, without additional
     /// truncation.
     ///
-<<<<<<< HEAD
-    /// In this implementation, comparisons required for computing the insertion indices for
-    /// updated Neighborhood<V>s are done in batches.
-=======
     /// In this implementation, comparisons required for computing the insertion
     /// indices for updated neighborhoods are done in batches.
->>>>>>> 2afd57dc
     ///
     /// This function call does *not* update `graph`.
     pub async fn insert_prepare<V: VectorStore>(
@@ -1525,60 +1488,6 @@
         store: &mut V,
         graph: &mut GraphMem<V::VectorRef>,
         inserted_vector: V::VectorRef,
-<<<<<<< HEAD
-        mut links: Vec<SortedNeighborhood<V>>,
-        set_ep: SetEntryPoint,
-    ) -> Result<ConnectPlanV<V>> {
-        let mut plan = ConnectPlan {
-            inserted_vector: inserted_vector.clone(),
-            layers: vec![],
-            set_ep,
-        };
-
-        // Truncate search results to size M before insertion
-        for (lc, l_links) in links.iter_mut().enumerate() {
-            let M = self.params.get_M(lc);
-            l_links.trim(store, Some(M)).await?;
-        }
-
-        struct NeighborUpdate<Query, Vector, Distance> {
-            /// The distance between the vector being inserted to a base vector.
-            nb_dist: Distance,
-            /// The base vector that we connect to. It is in "query" form to compare to `nb_links`.
-            nb_query: Query,
-            /// The Neighborhood<V> of the base vector.
-            nb_links: Vec<Vector>,
-            /// The current state of the search.
-            search: BinarySearch,
-        }
-
-        // Collect current Neighborhood<V>s of new neighbors in each layer and
-        // initialize binary search
-        let mut neighbors = Vec::new();
-        for (lc, l_links) in links.iter().enumerate() {
-            let l_links_vectors = l_links
-                .as_ref()
-                .iter()
-                .map(|(v, _)| v.clone())
-                .collect::<Vec<_>>();
-            let nb_queries = store.vectors_as_queries(l_links_vectors).await;
-
-            let mut l_neighbors = Vec::with_capacity(l_links.as_ref().len());
-            for ((nb, nb_dist), nb_query) in izip!(l_links.as_ref().iter(), nb_queries) {
-                let nb_links = graph.get_links(nb, lc).await;
-                let nb_links = store.only_valid_vectors(nb_links).await;
-                let search = BinarySearch {
-                    left: 0,
-                    right: nb_links.len(),
-                };
-                let neighbor = NeighborUpdate {
-                    nb_dist: nb_dist.clone(),
-                    nb_query,
-                    nb_links,
-                    search,
-                };
-                l_neighbors.push(neighbor);
-=======
         links: Vec<Vec<V::VectorRef>>,
         update_ep: UpdateEntryPoint,
     ) -> Result<ConnectPlanV<V>> {
@@ -1661,7 +1570,6 @@
                         .or_default()
                         .push(vec.clone());
                 }
->>>>>>> 2afd57dc
             }
         }
 
@@ -1688,48 +1596,6 @@
                 graph.get_links(&nb, layer).await
             };
 
-<<<<<<< HEAD
-        while !searches_ongoing.is_empty() {
-            // Find the next batch of distances to evaluate.
-            // This is each base neighbor versus the next search position in its Neighborhood<V>.
-            let dist_batch = searches_ongoing
-                .iter()
-                .map(|n| {
-                    let cmp_idx = n.search.next().ok_or(eyre!("No next index found"))?;
-                    Ok((n.nb_query.clone(), n.nb_links[cmp_idx].clone()))
-                })
-                .collect::<Result<Vec<_>>>()?;
-
-            // Compute the distances.
-            let link_distances = store.eval_distance_pairs(&dist_batch).await?;
-
-            // Prepare a batch of less_than.
-            // This is |inserted--base| versus |base--Neighborhood<V>|.
-            let lt_batch = izip!(&searches_ongoing, link_distances)
-                .map(|(n, link_dist)| (n.nb_dist.clone(), link_dist))
-                .collect_vec();
-
-            // Compute the less_than.
-            let results = store.less_than_batch(&lt_batch).await?;
-
-            searches_ongoing
-                .iter_mut()
-                .zip(results)
-                .for_each(|(n, res)| {
-                    n.search.update(res);
-                });
-
-            searches_ongoing.retain(|n| !n.search.is_finished());
-        }
-
-        // Directly insert new vector into Neighborhood<V>s from search results
-        for (lc, l_neighbors) in neighbors.iter_mut().enumerate() {
-            let max_links = self.params.get_M_max(lc);
-            for n in l_neighbors.iter_mut() {
-                let insertion_idx = n.search.result().ok_or(eyre!("No insertion index found"))?;
-                n.nb_links.insert(insertion_idx, inserted_vector.clone());
-                n.nb_links.truncate(max_links);
-=======
             // For each individual update, in order, extend the neighborhood and
             // add as update in the corresopnding connect plan
             for query_id in query_ids {
@@ -1751,7 +1617,6 @@
                 connect_plan
                     .updates
                     .insert((nb.clone(), layer), nb_nbhd.clone());
->>>>>>> 2afd57dc
             }
 
             final_nbhds.insert((nb, layer), nb_nbhd);
@@ -1762,19 +1627,7 @@
 
         let needs_compaction: BTreeMap<_, _> = final_nbhds
             .into_iter()
-<<<<<<< HEAD
-            .zip(neighbors)
-            .map(|(l_links, l_neighbors)| ConnectPlanLayer {
-                neighbors: l_links
-                    .as_ref()
-                    .iter()
-                    .map(|(v, _)| v.clone()) //TODO: why is this clone necessary?
-                    .collect::<Vec<_>>(),
-                nb_links: l_neighbors.into_iter().map(|n| n.nb_links).collect_vec(),
-            })
-=======
             .filter(|((_nb, layer), nb_nbhd)| nb_nbhd.len() > self.params.get_M_limit(*layer))
->>>>>>> 2afd57dc
             .collect();
 
         // Compute compacted neighborhoods
@@ -1835,20 +1688,15 @@
         store: &mut V,
         graph: &mut GraphMem<V::VectorRef>,
         inserted_vector: V::VectorRef,
-<<<<<<< HEAD
         links: Vec<SortedNeighborhood<V>>,
-        set_ep: SetEntryPoint,
-=======
-        links: Vec<SortedNeighborhoodV<V>>,
         update_ep: UpdateEntryPoint,
->>>>>>> 2afd57dc
     ) -> Result<()> {
         // Trim and extract unstructured vector lists
         let mut links_unstructured = Vec::new();
         for (lc, mut l) in links.iter().cloned().enumerate() {
             let m = self.params.get_M(lc);
-            l.trim_to_k_nearest(m);
-            links_unstructured.push(l.vectors_cloned())
+            l.trim(store, Some(m)).await?;
+            links_unstructured.push(l.edge_ids())
         }
 
         let plan = self
@@ -1913,18 +1761,13 @@
         // Insert the codes.
         for query in queries1.iter() {
             let insertion_layer = db.gen_layer_rng(rng)?;
-<<<<<<< HEAD
-            let (neighbors, set_ep) = db
+            let (neighbors, update_ep) = db
                 .search_to_insert::<_, SortedNeighborhood<PlaintextStore>>(
                     vector_store,
                     graph_store,
                     query,
                     insertion_layer,
                 )
-=======
-            let (neighbors, update_ep) = db
-                .search_to_insert(vector_store, graph_store, query, insertion_layer)
->>>>>>> 2afd57dc
                 .await?;
             assert!(!db.is_match(vector_store, &neighbors).await?);
 
@@ -2008,13 +1851,8 @@
         ] {
             let query = queries.next().unwrap();
 
-<<<<<<< HEAD
-            let (neighbors, set_ep) = searcher_default
+            let (neighbors, update_ep) = searcher_default
                 .search_to_insert::<_, SortedNeighborhood<PlaintextStore>>(
-=======
-            let (neighbors, update_ep) = searcher_default
-                .search_to_insert(
->>>>>>> 2afd57dc
                     vector_store_default,
                     graph_store_default,
                     &query,
@@ -2052,13 +1890,8 @@
             // Same queries used above
             let query = queries_copy.next().unwrap();
 
-<<<<<<< HEAD
-            let (neighbors, set_ep) = searcher_linear
+            let (neighbors, update_ep) = searcher_linear
                 .search_to_insert::<_, SortedNeighborhood<PlaintextStore>>(
-=======
-            let (neighbors, update_ep) = searcher_linear
-                .search_to_insert(
->>>>>>> 2afd57dc
                     vector_store_linear,
                     graph_store_linear,
                     &query,
