--- conflicted
+++ resolved
@@ -5,15 +5,7 @@
 //! (<https://github.com/Inversed-Tech/hawk-pack/>)
 
 use super::{
-<<<<<<< HEAD
-    graph::neighborhood::SortedNeighborhoodV,
     sorting::{swap_network::apply_swap_network, tree_min::tree_min},
-=======
-    sorting::{
-        quickselect::run_quickselect_with_store, swap_network::apply_swap_network,
-        tree_min::tree_min,
-    },
->>>>>>> f82049de
     vector_store::VectorStoreMut,
 };
 use crate::hnsw::{
