<<<<<<< HEAD
//! Implementation of HNSW algorithm for k-nearest-neighbor search over iris
//! biometric templates with high-latency MPC comparison operations.  Based on
//! the `HawkSearcher` class of the `hawk-pack` crate:
//!
//! (<https://github.com/Inversed-Tech/hawk-pack/>)

use crate::hnsw::{metrics::ops_counter::Operation, GraphMem, SortedNeighborhood, VectorStore};
=======
//* Implementation of HNSW algorithm for k-nearest-neighbor search over iris
//* biometric templates with high-latency MPC comparison operations.  Based on
//* the `HawkSearcher` class of the hawk-pack crate:
//*
//* https://github.com/Inversed-Tech/hawk-pack/

use super::metrics::ops_counter::Operation;
pub use hawk_pack::data_structures::queue::{
    FurthestQueue, FurthestQueueV, NearestQueue, NearestQueueV,
};
use hawk_pack::{GraphStore, VectorStore};
use itertools::izip;
>>>>>>> ece1fa8c
use rand::RngCore;
use rand_distr::{Distribution, Geometric};
use serde::{Deserialize, Serialize};
use std::collections::HashSet;
use tracing::{info, instrument};

// Specify construction and search parameters by layer up to this value minus 1
// any higher layers will use the last set of parameters
pub const N_PARAM_LAYERS: usize = 5;

#[allow(non_snake_case)]
#[derive(PartialEq, Clone, Serialize, Deserialize)]
pub struct HnswParams {
    pub M:                 [usize; N_PARAM_LAYERS], // number of neighbors for insertion
    pub M_max:             [usize; N_PARAM_LAYERS], // maximum number of neighbors
    pub ef_constr_search:  [usize; N_PARAM_LAYERS], // ef_constr for search layers
    pub ef_constr_insert:  [usize; N_PARAM_LAYERS], // ef_constr for insertion layers
    pub ef_search:         [usize; N_PARAM_LAYERS], // ef for search
    pub layer_probability: f64,                     /* p for geometric distribution of layer
                                                     * densities */
}

#[allow(non_snake_case, clippy::too_many_arguments)]
impl HnswParams {
    /// Construct a `Params` object corresponding to parameter configuration
    /// providing the functionality described in the original HNSW paper:
    /// - ef_construction exploration factor used for insertion layers
    /// - ef_search exploration factor used for layer 0 in search
    /// - higher layers in both insertion and search use exploration factor 1,
    ///   representing simple greedy search
    /// - vertex degrees bounded by M_max = M in positive layer graphs
    /// - vertex degrees bounded by M_max0 = 2*M in layer 0 graph
    /// - m_L = 1 / ln(M) so that layer density decreases by a factor of M at
    ///   each successive hierarchical layer
    pub fn new(ef_construction: usize, ef_search: usize, M: usize) -> Self {
        let M_arr = [M; N_PARAM_LAYERS];
        let mut M_max_arr = [M; N_PARAM_LAYERS];
        M_max_arr[0] = 2 * M;
        let ef_constr_search_arr = [1usize; N_PARAM_LAYERS];
        let ef_constr_insert_arr = [ef_construction; N_PARAM_LAYERS];
        let mut ef_search_arr = [1usize; N_PARAM_LAYERS];
        ef_search_arr[0] = ef_search;
        let layer_probability = (M as f64).recip();

        Self {
            M: M_arr,
            M_max: M_max_arr,
            ef_constr_search: ef_constr_search_arr,
            ef_constr_insert: ef_constr_insert_arr,
            ef_search: ef_search_arr,
            layer_probability,
        }
    }

    /// Same as standard constructor but with an extra input for a non-standard
    /// `layer_probability` parameter.
    pub fn new_with_layer_probability(
        ef_construction: usize,
        ef_search: usize,
        M: usize,
        layer_probability: f64,
    ) -> Self {
        let M_arr = [M; N_PARAM_LAYERS];
        let mut M_max_arr = [M; N_PARAM_LAYERS];
        M_max_arr[0] = 2 * M;
        let ef_constr_search_arr = [1usize; N_PARAM_LAYERS];
        let ef_constr_insert_arr = [ef_construction; N_PARAM_LAYERS];
        let mut ef_search_arr = [1usize; N_PARAM_LAYERS];
        ef_search_arr[0] = ef_search;

        Self {
            M: M_arr,
            M_max: M_max_arr,
            ef_constr_search: ef_constr_search_arr,
            ef_constr_insert: ef_constr_insert_arr,
            ef_search: ef_search_arr,
            layer_probability,
        }
    }

    /// Parameter configuration using fixed exploration factor for all layer
    /// search operations, both for insertion and for search.
    pub fn new_uniform(ef: usize, M: usize) -> Self {
        let M_arr = [M; N_PARAM_LAYERS];
        let mut M_max_arr = [M; N_PARAM_LAYERS];
        M_max_arr[0] = 2 * M;
        let ef_constr_search_arr = [ef; N_PARAM_LAYERS];
        let ef_constr_insert_arr = [ef; N_PARAM_LAYERS];
        let ef_search_arr = [ef; N_PARAM_LAYERS];
        let layer_probability = (M as f64).recip();

        Self {
            M: M_arr,
            M_max: M_max_arr,
            ef_constr_search: ef_constr_search_arr,
            ef_constr_insert: ef_constr_insert_arr,
            ef_search: ef_search_arr,
            layer_probability,
        }
    }

    /// Compute the parameter m_L associated with a geometric distribution
    /// parameter q describing the random layer of newly inserted graph nodes.
    ///
    /// E.g. for graph hierarchy where each layer has a factor of 32 fewer
    /// entries than the last, the `layer_probability` input is 1/32.
    pub fn m_L_from_layer_probability(layer_probability: f64) -> f64 {
        -layer_probability.ln().recip()
    }

    /// Compute the parameter q for the geometric distribution used to select
    /// the insertion layer for newly inserted graph nodes, from the parameter
    /// m_L of the original HNSW paper.
    pub fn layer_probability_from_m_L(m_L: f64) -> f64 {
        (-m_L.recip()).exp()
    }

    pub fn get_M(&self, lc: usize) -> usize {
        Self::get_val(&self.M, lc)
    }

    pub fn get_M_max(&self, lc: usize) -> usize {
        Self::get_val(&self.M_max, lc)
    }

    pub fn get_ef_constr_search(&self, lc: usize) -> usize {
        Self::get_val(&self.ef_constr_search, lc)
    }

    pub fn get_ef_constr_insert(&self, lc: usize) -> usize {
        Self::get_val(&self.ef_constr_insert, lc)
    }

    pub fn get_ef_search(&self, lc: usize) -> usize {
        Self::get_val(&self.ef_search, lc)
    }

    pub fn get_layer_probability(&self) -> f64 {
        self.layer_probability
    }

    pub fn get_m_L(&self) -> f64 {
        Self::m_L_from_layer_probability(self.layer_probability)
    }

    #[inline(always)]
    /// Select value at index `lc` from the input fixed-size array, or the last
    /// index of this array if `lc` is larger than the array size.
    fn get_val(arr: &[usize; N_PARAM_LAYERS], lc: usize) -> usize {
        arr[lc.min(N_PARAM_LAYERS - 1)]
    }
}

/// An implementation of the HNSW algorithm.
///
/// Operations on vectors are delegated to a VectorStore.
#[derive(Clone, Serialize, Deserialize)]
pub struct HnswSearcher {
    pub params: HnswParams,
}

pub type ConnectPlanV<V> =
    ConnectPlan<<V as VectorStore>::VectorRef, <V as VectorStore>::DistanceRef>;
type ConnectPlanLayerV<V> =
    ConnectPlanLayer<<V as VectorStore>::VectorRef, <V as VectorStore>::DistanceRef>;

#[derive(Clone, Debug, PartialEq, Eq)]
pub struct ConnectPlan<Vector, Distance> {
    inserted_vector: Vector,
    layers:          Vec<ConnectPlanLayer<Vector, Distance>>,
    set_ep:          bool,
}

#[derive(Clone, Debug, PartialEq, Eq)]
struct ConnectPlanLayer<Vector, Distance> {
    neighbors: FurthestQueue<Vector, Distance>,
    n_links:   Vec<FurthestQueue<Vector, Distance>>,
}

// TODO remove default value; this varies too much between applications
// to make sense to specify something "obvious"
impl Default for HnswSearcher {
    fn default() -> Self {
        HnswSearcher {
            params: HnswParams::new(64, 32, 32),
        }
    }
}

#[allow(non_snake_case)]
impl HnswSearcher {
<<<<<<< HEAD
=======
    /// Prepare bidirectional connections between `q` and its `neighbors`.
    async fn connect_prepare<V: VectorStore, G: GraphStore<V>>(
        &self,
        vector_store: &mut V,
        graph_store: &G,
        q: &V::VectorRef,
        mut neighbors: FurthestQueueV<V>,
        lc: usize,
    ) -> ConnectPlanLayerV<V> {
        let M = self.params.get_M(lc);
        let max_links = self.params.get_M_max(lc);

        neighbors.trim_to_k_nearest(M);

        // Connect all n -> q.
        let mut n_links = vec![];
        for (n, nq) in neighbors.iter() {
            let mut links = graph_store.get_links(n, lc).await;
            links.insert(vector_store, q.clone(), nq.clone()).await;
            links.trim_to_k_nearest(max_links);
            n_links.push(links);
        }

        ConnectPlanLayer { neighbors, n_links }
    }

    /// Apply the connections from `connect_prepare` to the graph store.
    async fn connect_apply<V: VectorStore, G: GraphStore<V>>(
        &self,
        graph_store: &mut G,
        q: V::VectorRef,
        lc: usize,
        plan: ConnectPlanLayerV<V>,
    ) {
        // Connect all n -> q.
        for ((n, _nq), links) in izip!(plan.neighbors.iter(), plan.n_links) {
            graph_store.set_links(n.clone(), links, lc).await;
        }

        // Connect q -> all n.
        graph_store.set_links(q, plan.neighbors, lc).await;
    }

>>>>>>> ece1fa8c
    pub fn select_layer(&self, rng: &mut impl RngCore) -> usize {
        let p_geom = 1f64 - self.params.get_layer_probability();
        let geom_distr = Geometric::new(p_geom).unwrap();

        geom_distr.sample(rng) as usize
    }

    /// Return a tuple containing a distance-sorted list initialized with the
    /// entry point for the HNSW graph search (with distance to the query
    /// pre-computed), and the number of search layers of the graph hierarchy,
    /// that is, the layer of the entry point plus 1.
    ///
    /// If no entry point is initialized, returns an empty list and layer 0.
    #[allow(non_snake_case)]
    async fn search_init<V: VectorStore>(
        &self,
        vector_store: &mut V,
<<<<<<< HEAD
        graph_store: &mut GraphMem<V>,
=======
        graph_store: &G,
>>>>>>> ece1fa8c
        query: &V::QueryRef,
    ) -> (SortedNeighborhood<V>, usize) {
        if let Some((entry_point, layer)) = graph_store.get_entry_point().await {
            let distance = vector_store.eval_distance(query, &entry_point).await;

            let mut W = SortedNeighborhood::new();
            W.insert(vector_store, entry_point, distance).await;

            (W, layer + 1)
        } else {
            (SortedNeighborhood::new(), 0)
        }
    }

    /// Mutate `W` into the `ef` nearest neighbors of query vector `q` in the
    /// given layer using depth-first graph traversal,  Terminates when `W`
    /// contains vectors which are the nearest to `q` among all traversed
    /// vertices and their neighbors.
    #[instrument(skip(self, vector_store, graph_store, W))]
    #[allow(non_snake_case)]
    async fn search_layer<V: VectorStore>(
        &self,
        vector_store: &mut V,
<<<<<<< HEAD
        graph_store: &mut GraphMem<V>,
=======
        graph_store: &G,
>>>>>>> ece1fa8c
        q: &V::QueryRef,
        W: &mut SortedNeighborhood<V>,
        ef: usize,
        lc: usize,
    ) {
        info!(event_type = Operation::LayerSearch.id());

<<<<<<< HEAD
        // The set of vectors which have been considered as potential neighbors
        let mut visited = HashSet::<V::VectorRef>::from_iter(W.iter().map(|(e, _eq)| e.clone()));
=======
        // v: The set of already visited vectors.
        let mut v = HashSet::<V::VectorRef>::from_iter(W.iter().map(|(e, _eq)| e.clone()));
>>>>>>> ece1fa8c

        // The set of visited vectors for which we have inspected their neighborhood
        let mut opened = HashSet::<V::VectorRef>::new();

        // fq: The current furthest distance in W.
        let (_, mut fq) = W.get_furthest().expect("W cannot be empty").clone();

<<<<<<< HEAD
        fn next_candidate<'a, V: VectorStore>(
            current_neighbors: &'a SortedNeighborhood<V>,
            opened: &HashSet<V::VectorRef>,
        ) -> Option<&'a V::VectorRef> {
            current_neighbors
                .edges
                .iter()
                .map(|(c, _)| c)
                .find(|&c| !opened.contains(c))
        }
=======
        while C.len() > 0 {
            let (c, cq) = C.pop_nearest().expect("C cannot be empty").clone();

            // If the nearest distance to C is greater than the furthest distance in W, then
            // we can stop.
            if vector_store.less_than(&fq, &cq).await {
                break;
            }

            // Open the node c and explore its neighbors.
            info!(event_type = Operation::OpenNode.id(), ef, lc);
>>>>>>> ece1fa8c

        while let Some(c) = next_candidate(W, &opened) {
            // Open the candidate node and visit its neighbors
            opened.insert(c.clone());
            info!(event_type = Operation::OpenNode.id(), ef, lc);

            // Visit all neighbors of c
            let c_links = graph_store.get_links(c, lc).await;
            // Evaluate the distances of the neighbors to the query, as a batch.
            let c_links = {
                let e_batch = c_links
                    .iter()
                    .map(|(e, _ec)| e.clone())
                    .filter(|e| {
                        // Visit any node at most once
                        visited.insert(e.clone())
                    })
                    .collect::<Vec<_>>();

                let distances = vector_store.eval_distance_batch(q, &e_batch).await;

                e_batch
                    .into_iter()
                    .zip(distances.into_iter())
                    .collect::<Vec<_>>()
            };

            for (e, eq) in c_links.into_iter() {
                if W.len() == ef {
                    // When W is full, we decide whether to replace the furthest element.
                    if vector_store.less_than(&eq, &fq).await {
                        // Make room for the new better candidate…
                        W.pop_furthest();
                    } else {
                        // …or ignore the candidate and do not continue on this path.
                        continue;
                    }
                }

                // Track the new candidate as a potential k-nearest.
                W.insert(vector_store, e, eq).await;

                // fq stays the furthest distance in W.
                (_, fq) = W.get_furthest().expect("W cannot be empty").clone();
            }
        }
    }

    #[allow(non_snake_case)]
    pub async fn search<V: VectorStore>(
        &self,
        vector_store: &mut V,
        graph_store: &mut GraphMem<V>,
        query: &V::QueryRef,
        k: usize,
    ) -> SortedNeighborhood<V> {
        let (mut W, layer_count) = self.search_init(vector_store, graph_store, query).await;

        // Search from the top layer down to layer 0
        for lc in (0..layer_count).rev() {
            let ef = self.params.get_ef_search(lc);
            self.search_layer(vector_store, graph_store, query, &mut W, ef, lc)
                .await;
        }

        W.trim_to_k_nearest(k);
        W
    }

    /// Insert `query` into HNSW index represented by `vector_store` and
    /// `graph_store`.  Return a `V::VectorRef` representing the inserted
    /// vector.
    pub async fn insert<V: VectorStore>(
        &self,
        vector_store: &mut V,
        graph_store: &mut GraphMem<V>,
        query: &V::QueryRef,
        rng: &mut impl RngCore,
    ) -> V::VectorRef {
        let insertion_layer = self.select_layer(rng);
        let (neighbors, set_ep) = self
            .search_to_insert(vector_store, graph_store, query, insertion_layer)
            .await;
        let inserted = vector_store.insert(query).await;
        self.insert_from_search_results(
            vector_store,
            graph_store,
            inserted.clone(),
            neighbors,
            set_ep,
        )
        .await;
        inserted
    }

    /// Conduct the search phase of HNSW insertion of `query` into the graph at
    /// a specified insertion layer.  Layer search uses the "search" type
    /// `ef_constr` parameter(s) for layers above the insertion layer (1 in
    /// standard HNSW), and the "insertion" type `ef_constr` parameter(s) for
    /// layers below the insertion layer (a single fixed `ef_constr` parameter
    /// in standard HNSW).
    ///
    /// The output is a vector of the nearest neighbors found in each insertion
    /// layer, and a boolean indicating if the insertion sets the entry point.
    /// Nearest neighbors are provided in the output for each layer in which
    /// the query is to be inserted, including empty neighbor lists for
    /// insertion in any layers higher than the current entry point.
    ///
    /// If no entry point is initialized for the index, then the insertion will
    /// set `query` as the index entry point.
    #[allow(non_snake_case)]
    pub async fn search_to_insert<V: VectorStore>(
        &self,
        vector_store: &mut V,
<<<<<<< HEAD
        graph_store: &mut GraphMem<V>,
=======
        graph_store: &G,
>>>>>>> ece1fa8c
        query: &V::QueryRef,
        insertion_layer: usize,
    ) -> (Vec<SortedNeighborhood<V>>, bool) {
        let mut links = vec![];

        let (mut W, n_layers) = self.search_init(vector_store, graph_store, query).await;

        // Search from the top layer down to layer 0
        for lc in (0..n_layers).rev() {
            let ef = if lc > insertion_layer {
                self.params.get_ef_constr_search(lc)
            } else {
                self.params.get_ef_constr_insert(lc)
            };
            self.search_layer(vector_store, graph_store, query, &mut W, ef, lc)
                .await;

            // Save links in output only for layers in which query is inserted
            if lc <= insertion_layer {
                links.push(W.clone());
            }
        }

        // We inserted top-down, so reverse to match the layer indices (bottom=0)
        links.reverse();

        // If query is to be inserted at a new highest layer as a new entry
        // point, insert additional empty neighborhoods for any new layers
        let set_ep = insertion_layer + 1 > n_layers;
        for _ in links.len()..insertion_layer + 1 {
            links.push(SortedNeighborhood::new());
        }
        debug_assert!(links.len() == insertion_layer + 1);

        (links, set_ep)
    }

<<<<<<< HEAD
    /// Insert a vector using the search results from `search_to_insert`,
    /// that is the nearest neighbor links at each insertion layer, and a flag
    /// indicating whether the vector is to be inserted as the new entry point.
    pub async fn insert_from_search_results<V: VectorStore>(
        &self,
        vector_store: &mut V,
        graph_store: &mut GraphMem<V>,
=======
    /// Two-step variant of `insert_from_search_results`: prepare.
    pub async fn insert_prepare<V: VectorStore, G: GraphStore<V>>(
        &self,
        vector_store: &mut V,
        graph_store: &G,
>>>>>>> ece1fa8c
        inserted_vector: V::VectorRef,
        links: Vec<SortedNeighborhood<V>>,
        set_ep: bool,
    ) -> ConnectPlanV<V> {
        let mut plan = ConnectPlan {
            inserted_vector: inserted_vector.clone(),
            layers: vec![],
            set_ep,
        };

        // Connect the new vector to its neighbors in each layer.
        for (lc, layer_links) in links.into_iter().enumerate() {
            let lp = self
                .connect_prepare(vector_store, graph_store, &inserted_vector, layer_links, lc)
                .await;
            plan.layers.push(lp);
        }

        plan
    }

    /// Two-step variant of `insert_from_search_results`: execute.
    pub async fn insert_apply<V: VectorStore, G: GraphStore<V>>(
        &self,
        graph_store: &mut G,
        plan: ConnectPlanV<V>,
    ) {
        // If required, set vector as new entry point
        if plan.set_ep {
            let insertion_layer = plan.layers.len() - 1;
            graph_store
                .set_entry_point(plan.inserted_vector.clone(), insertion_layer)
                .await;
        }

        // Connect the new vector to its neighbors in each layer.
<<<<<<< HEAD

        for (lc, mut layer_links) in links.into_iter().enumerate().rev() {
            let M = self.params.get_M(lc);
            let M_max = self.params.get_M_max(lc);
            layer_links.trim_to_k_nearest(M);
            graph_store
                .connect_bidir(vector_store, &inserted_vector, layer_links, M_max, lc)
=======
        for (lc, layer_plan) in plan.layers.into_iter().enumerate() {
            self.connect_apply(graph_store, plan.inserted_vector.clone(), lc, layer_plan)
>>>>>>> ece1fa8c
                .await;
        }
    }

    /// Insert a vector using the search results from `search_to_insert`,
    /// that is the nearest neighbor links at each insertion layer, and a flag
    /// indicating whether the vector is to be inserted as the new entry point.
    pub async fn insert_from_search_results<V: VectorStore, G: GraphStore<V>>(
        &self,
        vector_store: &mut V,
        graph_store: &mut G,
        inserted_vector: V::VectorRef,
        links: Vec<FurthestQueueV<V>>,
        set_ep: bool,
    ) {
        let plan = self
            .insert_prepare(vector_store, graph_store, inserted_vector, links, set_ep)
            .await;
        self.insert_apply(graph_store, plan).await;
    }

    pub async fn is_match<V: VectorStore>(
        &self,
        vector_store: &mut V,
        neighbors: &[SortedNeighborhood<V>],
    ) -> bool {
        match neighbors
            .first()
            .and_then(|bottom_layer| bottom_layer.get_nearest())
        {
            None => false, // Empty database.
            Some((_, smallest_distance)) => vector_store.is_match(smallest_distance).await,
        }
    }
}

#[cfg(test)]
mod tests {
    use super::*;
    use crate::{hawkers::plaintext_store::PlaintextStore, hnsw::GraphMem};
    use aes_prng::AesRng;
    use iris_mpc_common::iris_db::db::IrisDB;
    use rand::SeedableRng;
    use tokio;

    #[tokio::test]
    async fn test_hnsw_db() {
        let vector_store = &mut PlaintextStore::default();
        let graph_store = &mut GraphMem::new();
        let rng = &mut AesRng::seed_from_u64(0_u64);
        let db = HnswSearcher::default();

        // let raw_queries1 = IrisDB::new_random_rng(100, &mut rng);

        let queries1 = IrisDB::new_random_rng(100, rng)
            .db
            .into_iter()
            .map(|raw_query| vector_store.prepare_query(raw_query))
            .collect::<Vec<_>>();

        // Insert the codes.
        for query in queries1.iter() {
            let insertion_layer = db.select_layer(rng);
            let (neighbors, set_ep) = db
                .search_to_insert(vector_store, graph_store, query, insertion_layer)
                .await;
            assert!(!db.is_match(vector_store, &neighbors).await);
            // Insert the new vector into the store.
            let inserted = vector_store.insert(query).await;
            db.insert_from_search_results(vector_store, graph_store, inserted, neighbors, set_ep)
                .await;
        }

        let queries2 = IrisDB::new_random_rng(100, rng)
            .db
            .into_iter()
            .map(|raw_query| vector_store.prepare_query(raw_query))
            .collect::<Vec<_>>();

        // Insert the codes with helper function
        for query in queries2.iter() {
            db.insert(vector_store, graph_store, query, rng).await;
        }

        // Search for the same codes and find matches.
        for query in queries1.iter().chain(queries2.iter()) {
            let neighbors = db.search(vector_store, graph_store, query, 1).await;
            assert!(db.is_match(vector_store, &[neighbors]).await);
        }
    }
}<|MERGE_RESOLUTION|>--- conflicted
+++ resolved
@@ -1,4 +1,3 @@
-<<<<<<< HEAD
 //! Implementation of HNSW algorithm for k-nearest-neighbor search over iris
 //! biometric templates with high-latency MPC comparison operations.  Based on
 //! the `HawkSearcher` class of the `hawk-pack` crate:
@@ -6,25 +5,14 @@
 //! (<https://github.com/Inversed-Tech/hawk-pack/>)
 
 use crate::hnsw::{metrics::ops_counter::Operation, GraphMem, SortedNeighborhood, VectorStore};
-=======
-//* Implementation of HNSW algorithm for k-nearest-neighbor search over iris
-//* biometric templates with high-latency MPC comparison operations.  Based on
-//* the `HawkSearcher` class of the hawk-pack crate:
-//*
-//* https://github.com/Inversed-Tech/hawk-pack/
-
-use super::metrics::ops_counter::Operation;
-pub use hawk_pack::data_structures::queue::{
-    FurthestQueue, FurthestQueueV, NearestQueue, NearestQueueV,
-};
-use hawk_pack::{GraphStore, VectorStore};
 use itertools::izip;
->>>>>>> ece1fa8c
 use rand::RngCore;
 use rand_distr::{Distribution, Geometric};
 use serde::{Deserialize, Serialize};
 use std::collections::HashSet;
 use tracing::{info, instrument};
+
+use super::graph::neighborhood::SortedNeighborhoodV;
 
 // Specify construction and search parameters by layer up to this value minus 1
 // any higher layers will use the last set of parameters
@@ -193,11 +181,25 @@
     set_ep:          bool,
 }
 
+// impl <V: VectorStore> PartialEq for ConnectPlan<V> {
+//     fn eq(&self, other: &Self) -> bool {
+//         self.inserted_vector == other.inserted_vector && self.layers == other.layers && self.set_ep == other.set_ep
+//     }
+// }
+
 #[derive(Clone, Debug, PartialEq, Eq)]
 struct ConnectPlanLayer<Vector, Distance> {
-    neighbors: FurthestQueue<Vector, Distance>,
-    n_links:   Vec<FurthestQueue<Vector, Distance>>,
+    neighbors: SortedNeighborhood<Vector, Distance>,
+    n_links:   Vec<SortedNeighborhood<Vector, Distance>>,
 }
+
+// impl <V: VectorStore> PartialEq for ConnectPlanLayer<V> {
+//     fn eq(&self, other: &Self) -> bool {
+//         self.neighbors == other.neighbors && self.n_links == other.n_links
+//     }
+// }
+
+
 
 // TODO remove default value; this varies too much between applications
 // to make sense to specify something "obvious"
@@ -211,15 +213,13 @@
 
 #[allow(non_snake_case)]
 impl HnswSearcher {
-<<<<<<< HEAD
-=======
     /// Prepare bidirectional connections between `q` and its `neighbors`.
-    async fn connect_prepare<V: VectorStore, G: GraphStore<V>>(
-        &self,
-        vector_store: &mut V,
-        graph_store: &G,
+    async fn connect_prepare<V: VectorStore>(
+        &self,
+        vector_store: &mut V,
+        graph_store: &GraphMem<V>,
         q: &V::VectorRef,
-        mut neighbors: FurthestQueueV<V>,
+        mut neighbors: SortedNeighborhoodV<V>,
         lc: usize,
     ) -> ConnectPlanLayerV<V> {
         let M = self.params.get_M(lc);
@@ -240,9 +240,9 @@
     }
 
     /// Apply the connections from `connect_prepare` to the graph store.
-    async fn connect_apply<V: VectorStore, G: GraphStore<V>>(
-        &self,
-        graph_store: &mut G,
+    async fn connect_apply<V: VectorStore>(
+        &self,
+        graph_store: &mut GraphMem<V>,
         q: V::VectorRef,
         lc: usize,
         plan: ConnectPlanLayerV<V>,
@@ -256,7 +256,6 @@
         graph_store.set_links(q, plan.neighbors, lc).await;
     }
 
->>>>>>> ece1fa8c
     pub fn select_layer(&self, rng: &mut impl RngCore) -> usize {
         let p_geom = 1f64 - self.params.get_layer_probability();
         let geom_distr = Geometric::new(p_geom).unwrap();
@@ -274,13 +273,9 @@
     async fn search_init<V: VectorStore>(
         &self,
         vector_store: &mut V,
-<<<<<<< HEAD
-        graph_store: &mut GraphMem<V>,
-=======
-        graph_store: &G,
->>>>>>> ece1fa8c
+        graph_store: &GraphMem<V>,
         query: &V::QueryRef,
-    ) -> (SortedNeighborhood<V>, usize) {
+    ) -> (SortedNeighborhoodV<V>, usize) {
         if let Some((entry_point, layer)) = graph_store.get_entry_point().await {
             let distance = vector_store.eval_distance(query, &entry_point).await;
 
@@ -302,25 +297,16 @@
     async fn search_layer<V: VectorStore>(
         &self,
         vector_store: &mut V,
-<<<<<<< HEAD
-        graph_store: &mut GraphMem<V>,
-=======
-        graph_store: &G,
->>>>>>> ece1fa8c
+        graph_store: &GraphMem<V>,
         q: &V::QueryRef,
-        W: &mut SortedNeighborhood<V>,
+        W: &mut SortedNeighborhoodV<V>,
         ef: usize,
         lc: usize,
     ) {
         info!(event_type = Operation::LayerSearch.id());
 
-<<<<<<< HEAD
         // The set of vectors which have been considered as potential neighbors
         let mut visited = HashSet::<V::VectorRef>::from_iter(W.iter().map(|(e, _eq)| e.clone()));
-=======
-        // v: The set of already visited vectors.
-        let mut v = HashSet::<V::VectorRef>::from_iter(W.iter().map(|(e, _eq)| e.clone()));
->>>>>>> ece1fa8c
 
         // The set of visited vectors for which we have inspected their neighborhood
         let mut opened = HashSet::<V::VectorRef>::new();
@@ -328,32 +314,11 @@
         // fq: The current furthest distance in W.
         let (_, mut fq) = W.get_furthest().expect("W cannot be empty").clone();
 
-<<<<<<< HEAD
-        fn next_candidate<'a, V: VectorStore>(
-            current_neighbors: &'a SortedNeighborhood<V>,
-            opened: &HashSet<V::VectorRef>,
-        ) -> Option<&'a V::VectorRef> {
-            current_neighbors
-                .edges
-                .iter()
+        // Continue until all current entries in candidate nearest neighbors list have been opened
+        while let Some(c) = W.edges.iter()
                 .map(|(c, _)| c)
                 .find(|&c| !opened.contains(c))
-        }
-=======
-        while C.len() > 0 {
-            let (c, cq) = C.pop_nearest().expect("C cannot be empty").clone();
-
-            // If the nearest distance to C is greater than the furthest distance in W, then
-            // we can stop.
-            if vector_store.less_than(&fq, &cq).await {
-                break;
-            }
-
-            // Open the node c and explore its neighbors.
-            info!(event_type = Operation::OpenNode.id(), ef, lc);
->>>>>>> ece1fa8c
-
-        while let Some(c) = next_candidate(W, &opened) {
+        {
             // Open the candidate node and visit its neighbors
             opened.insert(c.clone());
             info!(event_type = Operation::OpenNode.id(), ef, lc);
@@ -407,7 +372,7 @@
         graph_store: &mut GraphMem<V>,
         query: &V::QueryRef,
         k: usize,
-    ) -> SortedNeighborhood<V> {
+    ) -> SortedNeighborhoodV<V> {
         let (mut W, layer_count) = self.search_init(vector_store, graph_store, query).await;
 
         // Search from the top layer down to layer 0
@@ -466,14 +431,10 @@
     pub async fn search_to_insert<V: VectorStore>(
         &self,
         vector_store: &mut V,
-<<<<<<< HEAD
-        graph_store: &mut GraphMem<V>,
-=======
-        graph_store: &G,
->>>>>>> ece1fa8c
+        graph_store: &GraphMem<V>,
         query: &V::QueryRef,
         insertion_layer: usize,
-    ) -> (Vec<SortedNeighborhood<V>>, bool) {
+    ) -> (Vec<SortedNeighborhoodV<V>>, bool) {
         let mut links = vec![];
 
         let (mut W, n_layers) = self.search_init(vector_store, graph_store, query).await;
@@ -508,23 +469,13 @@
         (links, set_ep)
     }
 
-<<<<<<< HEAD
-    /// Insert a vector using the search results from `search_to_insert`,
-    /// that is the nearest neighbor links at each insertion layer, and a flag
-    /// indicating whether the vector is to be inserted as the new entry point.
-    pub async fn insert_from_search_results<V: VectorStore>(
-        &self,
-        vector_store: &mut V,
-        graph_store: &mut GraphMem<V>,
-=======
     /// Two-step variant of `insert_from_search_results`: prepare.
-    pub async fn insert_prepare<V: VectorStore, G: GraphStore<V>>(
-        &self,
-        vector_store: &mut V,
-        graph_store: &G,
->>>>>>> ece1fa8c
+    pub async fn insert_prepare<V: VectorStore>(
+        &self,
+        vector_store: &mut V,
+        graph_store: &GraphMem<V>,
         inserted_vector: V::VectorRef,
-        links: Vec<SortedNeighborhood<V>>,
+        links: Vec<SortedNeighborhoodV<V>>,
         set_ep: bool,
     ) -> ConnectPlanV<V> {
         let mut plan = ConnectPlan {
@@ -545,9 +496,9 @@
     }
 
     /// Two-step variant of `insert_from_search_results`: execute.
-    pub async fn insert_apply<V: VectorStore, G: GraphStore<V>>(
-        &self,
-        graph_store: &mut G,
+    pub async fn insert_apply<V: VectorStore>(
+        &self,
+        graph_store: &mut GraphMem<V>,
         plan: ConnectPlanV<V>,
     ) {
         // If required, set vector as new entry point
@@ -559,18 +510,8 @@
         }
 
         // Connect the new vector to its neighbors in each layer.
-<<<<<<< HEAD
-
-        for (lc, mut layer_links) in links.into_iter().enumerate().rev() {
-            let M = self.params.get_M(lc);
-            let M_max = self.params.get_M_max(lc);
-            layer_links.trim_to_k_nearest(M);
-            graph_store
-                .connect_bidir(vector_store, &inserted_vector, layer_links, M_max, lc)
-=======
         for (lc, layer_plan) in plan.layers.into_iter().enumerate() {
             self.connect_apply(graph_store, plan.inserted_vector.clone(), lc, layer_plan)
->>>>>>> ece1fa8c
                 .await;
         }
     }
@@ -578,12 +519,12 @@
     /// Insert a vector using the search results from `search_to_insert`,
     /// that is the nearest neighbor links at each insertion layer, and a flag
     /// indicating whether the vector is to be inserted as the new entry point.
-    pub async fn insert_from_search_results<V: VectorStore, G: GraphStore<V>>(
-        &self,
-        vector_store: &mut V,
-        graph_store: &mut G,
+    pub async fn insert_from_search_results<V: VectorStore>(
+        &self,
+        vector_store: &mut V,
+        graph_store: &mut GraphMem<V>,
         inserted_vector: V::VectorRef,
-        links: Vec<FurthestQueueV<V>>,
+        links: Vec<SortedNeighborhoodV<V>>,
         set_ep: bool,
     ) {
         let plan = self
@@ -595,7 +536,7 @@
     pub async fn is_match<V: VectorStore>(
         &self,
         vector_store: &mut V,
-        neighbors: &[SortedNeighborhood<V>],
+        neighbors: &[SortedNeighborhoodV<V>],
     ) -> bool {
         match neighbors
             .first()
