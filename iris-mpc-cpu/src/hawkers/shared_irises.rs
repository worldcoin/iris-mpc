--- conflicted
+++ resolved
@@ -128,17 +128,15 @@
     }
 
     pub fn get_vector(&self, vector: &VectorId) -> Option<I> {
-<<<<<<< HEAD
         match &self.points.get(vector.serial_id() as usize) {
             Some(Some((version, iris))) if vector.version_matches(*version) => Some(iris.clone()),
-=======
-        self.borrow_vector(vector).cloned()
+            _ => None,
+        }
     }
 
     pub fn borrow_vector(&self, vector: &VectorId) -> Option<&I> {
-        match self.points.get(&vector.serial_id()) {
-            Some((version, iris)) if vector.version_matches(*version) => Some(iris),
->>>>>>> bf6a392a
+        match &self.points.get(vector.serial_id() as usize) {
+            Some(Some((_, iris))) => Some(iris),
             _ => None,
         }
     }
