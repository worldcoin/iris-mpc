use std::{collections::HashMap, sync::Arc};

use iris_mpc_common::vector_id::{SerialId, VectorId, VersionId};
use itertools::Itertools;
use serde::{Deserialize, Serialize};
use tokio::sync::{RwLock, RwLockReadGuard, RwLockWriteGuard};

use crate::execution::hawk_main::state_check::SetHash;

/// Storage of inserted irises.
#[derive(Clone, Debug, Serialize, Deserialize, PartialEq)]
pub struct SharedIrises<I: Clone> {
    points: Vec<Option<(VersionId, I)>>,
    pub size: usize, // Number of Some() stored in points
    pub next_id: u32,
    pub empty_iris: I,
    pub set_hash: SetHash,
}

impl<I: Clone + Default> Default for SharedIrises<I> {
    fn default() -> Self {
        Self {
            points: Default::default(),
            size: 0,
            next_id: 1,
            empty_iris: Default::default(),
            set_hash: Default::default(),
        }
    }
}

impl<I: Clone> SharedIrises<I> {
    pub fn new(points_map: HashMap<VectorId, I>, empty_iris: I) -> Self {
        let size = points_map.keys().map(|v| v.serial_id()).unique().count();
        let next_id = points_map.keys().map(|v| v.serial_id()).max().unwrap_or(0) + 1;

        let mut points = vec![None; next_id as usize];
        for (v, iris) in points_map.into_iter() {
            points[v.serial_id() as usize] = Some((v.version_id(), iris));
        }

        SharedIrises {
            points,
            size,
            next_id,
            empty_iris,
            set_hash: SetHash::default(),
        }
    }

    pub fn get_points(&self) -> &Vec<Option<(VersionId, I)>> {
        &self.points
    }

    /// Inserts the given iris into the database with the specified id.  If an
    /// entry is already present with the given id, the iris is overwritten by `iris`.
    ///
    /// Updates the checksum hash to reflect the new or replaced entry for the
    /// associated serial id, and updates the `next_id` field to be the next
    /// value after the inserted serial id if this value is larger than the
    /// current value of `next_id`.
    pub fn insert(&mut self, vector_id: VectorId, iris: I) -> VectorId {
        let serial_id = vector_id.serial_id() as usize;

        // Extend underlying Vec to accomodate the new serial_id
        if self.points.len() <= serial_id {
            self.points.resize(serial_id + 1, None);
        }

        // If overwriting entry, remove previous vector id from set_hash
        if let Some((version, _)) = self.points[serial_id] {
            let prev_vector_id = VectorId::new(serial_id as u32, version);
            self.set_hash.remove(prev_vector_id);
            self.size -= 1;
        }

        self.size += 1;
        self.points[serial_id] = Some((vector_id.version_id(), iris));
        self.set_hash.add_unordered(vector_id);
        self.next_id = self.next_id.max(serial_id as u32 + 1);

        vector_id
    }

    /// Insert the given iris at the next unused serial ID, with version
    /// initialized to 0.
    pub fn append(&mut self, iris: I) -> VectorId {
        let new_id = self.next_id();
        self.insert(new_id, iris);
        new_id
    }

    /// Insert the given iris at ID given by `original_id.next_version()`, i.e.
    /// with identical serial number, and one higher version number.
    pub fn update(&mut self, original_id: VectorId, iris: I) -> VectorId {
        let new_id = original_id.next_version();
        self.insert(new_id, iris);
        new_id
    }

    pub fn db_size(&self) -> usize {
        self.size
    }

    /// Return the next id for new insertions, which should have the serial id
    /// following the largest previously inserted serial id, and version 0.
    fn next_id(&self) -> VectorId {
        VectorId::from_serial_id(self.next_id)
    }

    pub fn reserve(&mut self, additional: usize) {
        self.points.reserve(additional);
    }

    pub fn get_current_version(&self, serial_id: SerialId) -> Option<VersionId> {
        match &self.points.get(serial_id as usize) {
            Some(Some((version, _))) => Some(*version),
            _ => None,
        }
    }

    pub fn get_vector_or_empty(&self, vector: &VectorId) -> &I {
        self.get_vector(vector).unwrap_or(&self.empty_iris)
    }

    pub fn get_vector_by_serial_id(&self, serial_id: SerialId) -> Option<&I> {
        match &self.points.get(serial_id as usize) {
            Some(Some((_, iris))) => Some(iris),
            _ => None,
        }
    }

<<<<<<< HEAD
    pub fn get_vector(&self, vector: &VectorId) -> Option<I> {
        self.borrow_vector(vector).cloned()
    }

    pub fn borrow_vector(&self, vector: &VectorId) -> Option<&I> {
        match self.points.get(&vector.serial_id()) {
            Some((version, iris)) if vector.version_matches(*version) => Some(iris),
=======
    pub fn get_vector(&self, vector: &VectorId) -> Option<&I> {
        match &self.points.get(vector.serial_id() as usize) {
            Some(Some((version, iris))) if vector.version_matches(*version) => Some(iris),
>>>>>>> cbecb399
            _ => None,
        }
    }

    pub fn contains(&self, vector: &VectorId) -> bool {
        matches!(self.points.get(vector.serial_id() as usize),
            Some(Some((version, _))) if vector.version_matches(*version))
    }

    pub fn get_sorted_serial_ids(&self) -> Vec<SerialId> {
        self.points
            .iter()
            .enumerate()
            .filter_map(|(i, op)| match op {
                Some(_) => Some(i as SerialId),
                _ => None,
            })
            .collect_vec()
    }

    pub fn to_arc(self) -> SharedIrisesRef<I> {
        SharedIrisesRef {
            data: Arc::new(RwLock::new(self)),
        }
    }

    pub fn last_vector_ids(&self, n: usize) -> Vec<VectorId> {
        (1..self.next_id)
            .rev()
            .take(n)
            .filter_map(|serial_id| match self.points.get(serial_id as usize) {
                Some(Some((version, _))) => Some(VectorId::new(serial_id, *version)),
                _ => None,
            })
            .collect_vec()
    }

    pub fn from_0_indices(&self, indices: &[u32]) -> Vec<VectorId> {
        indices
            .iter()
            .map(|index| {
                let v = VectorId::from_0_index(*index);
                if let Some(version) = self.get_current_version(v.serial_id()) {
                    VectorId::new(v.serial_id(), version)
                } else {
                    v
                }
            })
            .collect_vec()
    }
}

/// Reference to inserted irises.
#[derive(Clone)]
pub struct SharedIrisesRef<I: Clone> {
    pub(crate) data: Arc<RwLock<SharedIrises<I>>>,
}

impl<I: Clone> std::fmt::Debug for SharedIrisesRef<I> {
    fn fmt(&self, f: &mut std::fmt::Formatter<'_>) -> std::fmt::Result {
        std::fmt::Debug::fmt("SharedIrisesRef", f)
    }
}

// Getters, iterators and mutators of the iris storage.
impl<I: Clone> SharedIrisesRef<I> {
    pub async fn write(&self) -> RwLockWriteGuard<'_, SharedIrises<I>> {
        self.data.write().await
    }

    pub async fn read(&self) -> RwLockReadGuard<'_, SharedIrises<I>> {
        self.data.read().await
    }

    pub async fn get_vector_id(&self, serial_id: SerialId) -> Option<VectorId> {
        *self.get_vector_ids(&[serial_id]).await.first().unwrap()
    }

    pub async fn get_vector_or_empty(&self, vector: &VectorId) -> I {
        self.data.read().await.get_vector_or_empty(vector).clone()
    }

    pub async fn get_vector(&self, vector: &VectorId) -> Option<I> {
        self.data.read().await.get_vector(vector).cloned()
    }

    pub async fn get_vector_ids(&self, serial_ids: &[SerialId]) -> Vec<Option<VectorId>> {
        let body = self.data.read().await;

        serial_ids
            .iter()
            .map(|serial_id| {
                body.get_current_version(*serial_id)
                    .map(|version_id| VectorId::new(*serial_id, version_id))
            })
            .collect()
    }

    pub async fn get_vectors(
        &self,
        vector_ids: impl IntoIterator<Item = &VectorId>,
    ) -> Vec<Option<I>> {
        let body = self.data.read().await;
        vector_ids
            .into_iter()
            .map(|v| body.get_vector(v).cloned())
            .collect_vec()
    }

    pub async fn get_vectors_or_empty(
        &self,
        vector_ids: impl IntoIterator<Item = &VectorId>,
    ) -> Vec<I> {
        let body = self.data.read().await;
        vector_ids
            .into_iter()
            .map(|v| body.get_vector_or_empty(v).clone())
            .collect_vec()
    }

    /// Obtain a write lock for the underlying irises data, and insert the given
    /// `query` iris at the specified `id`.
    ///
    /// Returns the `VectorId` at which the query is inserted.
    pub async fn insert(&mut self, id: VectorId, iris_ref: &I) -> VectorId {
        self.data.write().await.insert(id, iris_ref.clone())
    }

    /// Obtain a write lock for the underlying irises data, and insert the given
    /// `query` iris at the next unused `VectorId` serial number, with version 0.
    ///
    /// Returns the `VectorId` at which the query is inserted.
    pub async fn append(&mut self, iris_ref: &I) -> VectorId {
        self.data.write().await.append(iris_ref.clone())
    }

    /// Obtain a write lock for the underlying irises data, and insert the given
    /// `query` iris at the id `original_id.next_version()`, that is, the `VectorId`
    /// with equal serial id and incremented version number.
    ///
    /// Returns the `VectorId` at which the query is inserted.
    pub async fn update(&mut self, original_id: VectorId, iris_ref: &I) -> VectorId {
        self.data
            .write()
            .await
            .update(original_id, iris_ref.clone())
    }

    pub async fn checksum(&self) -> u64 {
        self.data.read().await.set_hash.checksum()
    }
}<|MERGE_RESOLUTION|>--- conflicted
+++ resolved
@@ -130,19 +130,9 @@
         }
     }
 
-<<<<<<< HEAD
-    pub fn get_vector(&self, vector: &VectorId) -> Option<I> {
-        self.borrow_vector(vector).cloned()
-    }
-
-    pub fn borrow_vector(&self, vector: &VectorId) -> Option<&I> {
-        match self.points.get(&vector.serial_id()) {
-            Some((version, iris)) if vector.version_matches(*version) => Some(iris),
-=======
     pub fn get_vector(&self, vector: &VectorId) -> Option<&I> {
         match &self.points.get(vector.serial_id() as usize) {
             Some(Some((version, iris))) if vector.version_matches(*version) => Some(iris),
->>>>>>> cbecb399
             _ => None,
         }
     }
