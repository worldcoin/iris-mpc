--- conflicted
+++ resolved
@@ -374,18 +374,10 @@
     }
 
     let protocol_store = setup_local_aby3_players_with_preloaded_db(rng, cleartext_database)?;
-<<<<<<< HEAD
     let protocol_graph = protocol_store
         .graph_from_plain(cleartext_searcher.graph_store.clone())
         .await;
     let secret_searcher = HawkSearcher::new(protocol_store, protocol_graph, &mut rng_searcher2);
-=======
-    let protocol_graph = GraphMem::<LocalNetAby3NgStoreProtocol>::from_another(
-        plaintext_graph_store.clone(),
-        |vx| vx,
-        |dx| dx,
-    );
->>>>>>> 88aa40ad
 
     let plaintext = (plaintext_vector_store, plaintext_graph_store);
     let secret = (protocol_store, protocol_graph);
