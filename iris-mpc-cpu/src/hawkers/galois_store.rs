--- conflicted
+++ resolved
@@ -76,10 +76,7 @@
 pub async fn setup_local_aby3_players_with_preloaded_db<R: RngCore + CryptoRng>(
     rng: &mut R,
     database: Vec<IrisCode>,
-<<<<<<< HEAD
     network_t: NetworkType,
-=======
->>>>>>> 72b0b104
 ) -> eyre::Result<Vec<LocalNetAby3NgStoreProtocol>> {
     let identities = generate_local_identities();
 
@@ -96,11 +93,7 @@
         .into_iter()
         .map(|player_irises| setup_local_player_preloaded_db(player_irises).unwrap())
         .collect();
-<<<<<<< HEAD
     let runtime = LocalRuntime::mock_setup(network_t).await?;
-=======
-    let runtime = LocalRuntime::replicated_test_config().await?;
->>>>>>> 72b0b104
 
     let local_stores = identities
         .into_iter()
@@ -139,8 +132,7 @@
                 }
             })
             .unwrap()
-<<<<<<< HEAD
-            .zero_based()
+            .index()
     }
 }
 
@@ -148,14 +140,6 @@
     network_t: NetworkType,
 ) -> eyre::Result<Vec<LocalNetAby3NgStoreProtocol>> {
     let runtime = LocalRuntime::mock_setup(network_t).await?;
-=======
-            .index()
-    }
-}
-
-pub async fn setup_local_store_aby3_players() -> eyre::Result<Vec<LocalNetAby3NgStoreProtocol>> {
-    let runtime = LocalRuntime::replicated_test_config().await?;
->>>>>>> 72b0b104
     let players = generate_local_identities();
     let local_stores = players
         .into_iter()
@@ -207,11 +191,8 @@
         vector: &Self::VectorRef,
     ) -> Self::DistanceRef {
         let mut player_session = self.get_owner_session();
-<<<<<<< HEAD
-=======
         // TODO: decouple queries and vectors. Ideally, queries should be kept in a
         // separate store.
->>>>>>> 72b0b104
         let query_point = self.storage.points[*query].clone();
         let vector_point = self.storage.points[*vector].clone();
         let pairs = vec![(query_point.data, vector_point.data)];
@@ -302,7 +283,6 @@
     }
 }
 
-<<<<<<< HEAD
 impl LocalNetAby3NgStoreProtocol {
     /// Generates 3 pairs of vector stores and graphs from a random plaintext
     /// vector store and graph, which are returned as well.
@@ -413,115 +393,6 @@
     ) -> eyre::Result<Vec<(Self, GraphMem<Self>)>> {
         Self::shared_random_setup(rng, database_size, NetworkType::LocalChannel).await
     }
-=======
-pub async fn gr_create_ready_made_hawk_searcher<R: RngCore + Clone + CryptoRng>(
-    rng: &mut R,
-    database_size: usize,
-) -> eyre::Result<(
-    (PlaintextStore, GraphMem<PlaintextStore>),
-    Vec<(
-        LocalNetAby3NgStoreProtocol,
-        GraphMem<LocalNetAby3NgStoreProtocol>,
-    )>,
-)> {
-    // makes sure the searcher produces same graph structure by having the same rng
-    let mut rng_searcher1 = AesRng::from_rng(rng.clone())?;
-    let cleartext_database = IrisDB::new_random_rng(database_size, rng).db;
-
-    let mut plaintext_vector_store = PlaintextStore::default();
-    let mut plaintext_graph_store = GraphMem::new();
-    let searcher = HawkSearcher::default();
-
-    for raw_query in cleartext_database.iter() {
-        let query = plaintext_vector_store.prepare_query(raw_query.clone());
-        let neighbors = searcher
-            .search_to_insert(
-                &mut plaintext_vector_store,
-                &mut plaintext_graph_store,
-                &query,
-            )
-            .await;
-        let inserted = plaintext_vector_store.insert(&query).await;
-        searcher
-            .insert_from_search_results(
-                &mut plaintext_vector_store,
-                &mut plaintext_graph_store,
-                &mut rng_searcher1,
-                inserted,
-                neighbors,
-            )
-            .await;
-    }
-
-    let protocol_stores =
-        setup_local_aby3_players_with_preloaded_db(rng, cleartext_database).await?;
-
-    let mut jobs = JoinSet::new();
-    for store in protocol_stores.into_iter() {
-        let mut store = store;
-        let plaintext_graph_store = plaintext_graph_store.clone();
-        jobs.spawn(async move {
-            let graph = store.graph_from_plain(&plaintext_graph_store).await;
-            (store, graph)
-        });
-    }
-    let mut secret_shared_stores = jobs.join_all().await;
-    secret_shared_stores.sort_by_key(|(store, _)| store.get_owner_index());
-    let plaintext = (plaintext_vector_store, plaintext_graph_store);
-    Ok((plaintext, secret_shared_stores))
-}
-
-pub async fn ng_create_from_scratch_hawk_searcher<R: RngCore + Clone + CryptoRng>(
-    rng: &mut R,
-    database_size: usize,
-) -> eyre::Result<
-    Vec<(
-        LocalNetAby3NgStoreProtocol,
-        GraphMem<LocalNetAby3NgStoreProtocol>,
-    )>,
-> {
-    let rng_searcher = AesRng::from_rng(rng.clone())?;
-    let cleartext_database = IrisDB::new_random_rng(database_size, rng).db;
-    let shared_irises: Vec<_> = (0..database_size)
-        .map(|id| generate_galois_iris_shares(rng, cleartext_database[id].clone()))
-        .collect();
-
-    let local_stores = setup_local_store_aby3_players().await?;
-
-    let mut jobs = JoinSet::new();
-    for store in local_stores.into_iter() {
-        let mut store = store;
-        let role = store.get_owner_index();
-        let mut rng_searcher = rng_searcher.clone();
-        let queries = (0..database_size)
-            .map(|id| store.prepare_query(shared_irises[id][role].clone()))
-            .collect::<Vec<_>>();
-        jobs.spawn(async move {
-            let mut graph_store = GraphMem::new();
-            let searcher = HawkSearcher::default();
-            // insert queries
-            for query in queries.iter() {
-                let neighbors = searcher
-                    .search_to_insert(&mut store, &mut graph_store, query)
-                    .await;
-                searcher
-                    .insert_from_search_results(
-                        &mut store,
-                        &mut graph_store,
-                        &mut rng_searcher,
-                        *query,
-                        neighbors,
-                    )
-                    .await;
-            }
-            (store, graph_store)
-        });
-    }
-    let mut result = jobs.join_all().await;
-    // preserve order of players
-    result.sort_by_key(|(store, _)| store.get_owner_index());
-    Ok(result)
->>>>>>> 72b0b104
 }
 
 #[cfg(test)]
@@ -544,13 +415,9 @@
             .map(|iris| generate_galois_iris_shares(&mut rng, iris.clone()))
             .collect();
 
-<<<<<<< HEAD
         let mut stores = setup_local_store_aby3_players(NetworkType::LocalChannel)
             .await
             .unwrap();
-=======
-        let mut stores = setup_local_store_aby3_players().await.unwrap();
->>>>>>> 72b0b104
 
         let mut jobs = JoinSet::new();
         for store in stores.iter_mut() {
@@ -608,7 +475,6 @@
     async fn test_gr_premade_hnsw() {
         let mut rng = AesRng::seed_from_u64(0_u64);
         let database_size = 10;
-<<<<<<< HEAD
         let network_t = NetworkType::LocalChannel;
         let (mut cleartext_data, secret_data) = LocalNetAby3NgStoreProtocol::lazy_random_setup(
             &mut rng,
@@ -623,17 +489,6 @@
             LocalNetAby3NgStoreProtocol::shared_random_setup(&mut rng, database_size, network_t)
                 .await
                 .unwrap();
-=======
-        let (mut cleartext_data, secret_data) =
-            gr_create_ready_made_hawk_searcher(&mut rng, database_size)
-                .await
-                .unwrap();
-
-        let mut rng = AesRng::seed_from_u64(0_u64);
-        let vector_graph_stores = ng_create_from_scratch_hawk_searcher(&mut rng, database_size)
-            .await
-            .unwrap();
->>>>>>> 72b0b104
 
         for ((v_from_scratch, _), (premade_v, _)) in
             vector_graph_stores.iter().zip(secret_data.iter())
@@ -698,13 +553,9 @@
             .iter()
             .map(|iris| generate_galois_iris_shares(&mut rng, iris.clone()))
             .collect();
-<<<<<<< HEAD
         let mut local_stores = setup_local_store_aby3_players(NetworkType::LocalChannel)
             .await
             .unwrap();
-=======
-        let mut local_stores = setup_local_store_aby3_players().await.unwrap();
->>>>>>> 72b0b104
         // Now do the work for the plaintext store
         let mut plaintext_store = PlaintextStore::default();
         let plaintext_preps: Vec<_> = (0..db_dim)
@@ -788,7 +639,6 @@
         let mut rng = AesRng::seed_from_u64(0_u64);
         let database_size = 2;
         let searcher = HawkSearcher::default();
-<<<<<<< HEAD
         let mut vectors_and_graphs = LocalNetAby3NgStoreProtocol::shared_random_setup(
             &mut rng,
             database_size,
@@ -796,11 +646,6 @@
         )
         .await
         .unwrap();
-=======
-        let mut vectors_and_graphs = ng_create_from_scratch_hawk_searcher(&mut rng, database_size)
-            .await
-            .unwrap();
->>>>>>> 72b0b104
 
         for i in 0..database_size {
             let mut jobs = JoinSet::new();
