use crate::hawkers::iris_searcher::IrisSearcher;
use aes_prng::AesRng;
use hawk_pack::{graph_store::GraphMem, VectorStore};
use iris_mpc_common::iris_db::{
    db::IrisDB,
    iris::{IrisCode, MATCH_THRESHOLD_RATIO},
};
use rand::{CryptoRng, RngCore, SeedableRng};
use serde::{Deserialize, Serialize};
use std::ops::{Index, IndexMut};

#[derive(Default, Debug, Clone, Serialize, Deserialize)]
pub struct PlaintextIris(pub IrisCode);

impl PlaintextIris {
    /// Return the fractional Hamming distance with another PlaintextIris,
    /// represented as u16 numerator and denominator.
    pub fn distance_fraction(&self, other: &Self) -> (u16, u16) {
        let combined_mask = self.0.mask & other.0.mask;
        let combined_mask_len = combined_mask.count_ones();

        let combined_code = (self.0.code ^ other.0.code) & combined_mask;
        let code_distance = combined_code.count_ones();

        (code_distance as u16, combined_mask_len as u16)
    }

    /// Return the fractional Hamming distance with another PlaintextIris,
    /// represented as the i16 dot product of associated masked-bit vectors
    /// and the u16 size of the common unmasked region
    pub fn dot_distance_fraction(&self, other: &Self) -> (i16, u16) {
        let (code_distance, combined_mask_len) = self.distance_fraction(other);

        // `code_distance` gives the number of common unmasked bits which are
        // different between two iris codes, and `combined_mask_len` gives the
        // total number of common unmasked bits.  The dot product of masked-bit
        // vectors adds 1 for each unmasked bit which is equal, and subtracts 1
        // for each unmasked bit which is unequal; so this can be computed by
        // starting with 1 for every unmasked bit, and subtracting 2 for every
        // unequal unmasked bit, as follows.
        let dot_product = combined_mask_len.wrapping_sub(2 * code_distance) as i16;

        (dot_product, combined_mask_len)
    }
}

// TODO refactor away is_persistent flag; should probably be stored in a
// separate buffer instead whenever working with non-persistent iris codes
#[derive(Clone, Default, Debug, Serialize, Deserialize)]
pub struct PlaintextPoint {
    /// Whatever encoding of a vector.
    pub data:          PlaintextIris,
    /// Distinguish between queries that are pending, and those that were
    /// ultimately accepted into the vector store.
    pub is_persistent: bool,
}

#[derive(Copy, Default, Debug, Clone, PartialEq, Eq, Hash, Serialize, Deserialize)]
pub struct PointId(pub u32);

impl<T> Index<PointId> for Vec<T> {
    type Output = T;

    fn index(&self, index: PointId) -> &Self::Output {
        self.index(index.0 as usize)
    }
}

impl<T> IndexMut<PointId> for Vec<T> {
    fn index_mut(&mut self, index: PointId) -> &mut Self::Output {
        self.index_mut(index.0 as usize)
    }
}

impl From<usize> for PointId {
    fn from(value: usize) -> Self {
        PointId(value as u32)
    }
}

impl From<u32> for PointId {
    fn from(value: u32) -> Self {
        PointId(value)
    }
}

#[derive(Default, Debug, Clone, Serialize, Deserialize)]
pub struct PlaintextStore {
    pub points: Vec<PlaintextPoint>,
}

impl PlaintextStore {
    pub fn prepare_query(&mut self, raw_query: IrisCode) -> <Self as VectorStore>::QueryRef {
        self.points.push(PlaintextPoint {
            data:          PlaintextIris(raw_query),
            is_persistent: false,
        });

        let point_id = self.points.len() - 1;
        point_id.into()
    }
}

impl VectorStore for PlaintextStore {
    type QueryRef = PointId; // Vector ID, pending insertion.
    type VectorRef = PointId; // Vector ID, inserted.
    type DistanceRef = (u16, u16);

    async fn insert(&mut self, query: &Self::QueryRef) -> Self::VectorRef {
        // The query is now accepted in the store. It keeps the same ID.
        self.points[*query].is_persistent = true;
        *query
    }

    async fn eval_distance(
        &mut self,
        query: &Self::QueryRef,
        vector: &Self::VectorRef,
    ) -> Self::DistanceRef {
        let query_code = &self.points[*query];
        let vector_code = &self.points[*vector];
        query_code.data.distance_fraction(&vector_code.data)
    }

    async fn is_match(&mut self, distance: &Self::DistanceRef) -> bool {
        let (a, b) = *distance; // a/b
        (a as f64) < (b as f64) * MATCH_THRESHOLD_RATIO
    }

    async fn less_than(
        &mut self,
        distance1: &Self::DistanceRef,
        distance2: &Self::DistanceRef,
    ) -> bool {
        let (a, b) = *distance1; // a/b
        let (c, d) = *distance2; // c/d
        (a as i32) * (d as i32) - (b as i32) * (c as i32) < 0
    }
}

impl PlaintextStore {
    pub async fn create_random<R: RngCore + Clone + CryptoRng>(
        rng: &mut R,
        database_size: usize,
    ) -> eyre::Result<(Self, GraphMem<Self>)> {
        // makes sure the searcher produces same graph structure by having the same rng
        let mut rng_searcher1 = AesRng::from_rng(rng.clone())?;
        let cleartext_database = IrisDB::new_random_rng(database_size, rng).db;

        let mut plaintext_vector_store = PlaintextStore::default();
        let mut plaintext_graph_store = GraphMem::new();
        let searcher = IrisSearcher::default();

        for raw_query in cleartext_database.iter() {
            let query = plaintext_vector_store.prepare_query(raw_query.clone());
            searcher
                .insert(
                    &mut plaintext_vector_store,
                    &mut plaintext_graph_store,
                    &query,
                    &mut rng_searcher1,
                )
                .await;
        }

        Ok((plaintext_vector_store, plaintext_graph_store))
    }

    pub async fn create_random_store<R: RngCore + Clone + CryptoRng>(
        rng: &mut R,
        database_size: usize,
    ) -> eyre::Result<Self> {
        let cleartext_database = IrisDB::new_random_rng(database_size, rng).db;

        let mut plaintext_vector_store = PlaintextStore::default();

        for raw_query in cleartext_database.iter() {
            let query = plaintext_vector_store.prepare_query(raw_query.clone());
            let _ = plaintext_vector_store.insert(&query).await;
        }

        Ok(plaintext_vector_store)
    }

    pub async fn create_graph<R: RngCore + Clone + CryptoRng>(
        &mut self,
        rng: &mut R,
        graph_size: usize,
    ) -> eyre::Result<GraphMem<Self>> {
        let mut rng_searcher1 = AesRng::from_rng(rng.clone())?;

        let mut plaintext_graph_store = GraphMem::new();
        let searcher = HawkSearcher::default();

        for i in 0..graph_size {
            searcher
                .insert(
                    self,
                    &mut plaintext_graph_store,
                    &i.into(),
                    &mut rng_searcher1,
                )
                .await;
        }

        Ok(plaintext_graph_store)
    }
}

#[cfg(test)]
mod tests {
    use super::*;
    use crate::hawkers::iris_searcher::IrisSearcher;
    use aes_prng::AesRng;
    use iris_mpc_common::iris_db::db::IrisDB;
    use rand::SeedableRng;
    use tracing_test::traced_test;

    #[tokio::test]
    #[traced_test]
    async fn test_basic_ops() {
        let mut rng = AesRng::seed_from_u64(0_u64);
        let cleartext_database = IrisDB::new_random_rng(10, &mut rng).db;
        let formatted_database: Vec<_> = cleartext_database
            .iter()
            .map(|code| PlaintextIris(code.clone()))
            .collect();
        let mut plaintext_store = PlaintextStore::default();

        let pid0 = plaintext_store.prepare_query(cleartext_database[0].clone());
        let pid1 = plaintext_store.prepare_query(cleartext_database[1].clone());
        let pid2 = plaintext_store.prepare_query(cleartext_database[2].clone());
        let pid3 = plaintext_store.prepare_query(cleartext_database[3].clone());

        let q0 = plaintext_store.insert(&pid0).await;
        let q1 = plaintext_store.insert(&pid1).await;
        let q2 = plaintext_store.insert(&pid2).await;
        let q3 = plaintext_store.insert(&pid3).await;

        let d01 = plaintext_store.eval_distance(&q0, &q1).await;
        let d02 = plaintext_store.eval_distance(&q0, &q2).await;
        let d03 = plaintext_store.eval_distance(&q0, &q3).await;
        let d12 = plaintext_store.eval_distance(&q1, &q2).await;
        let d13 = plaintext_store.eval_distance(&q1, &q3).await;
        let d23 = plaintext_store.eval_distance(&q2, &q3).await;

        let d10 = plaintext_store.eval_distance(&q1, &q0).await;
        let d30 = plaintext_store.eval_distance(&q3, &q0).await;

        let db0 = &formatted_database[0].0;
        let db1 = &formatted_database[1].0;
        let db2 = &formatted_database[2].0;
        let db3 = &formatted_database[3].0;

        assert_eq!(
            plaintext_store.less_than(&d01, &d23).await,
            db0.get_distance(db1) < db2.get_distance(db3)
        );

        assert_eq!(
            plaintext_store.less_than(&d23, &d01).await,
            db2.get_distance(db3) < db0.get_distance(db1)
        );

        assert_eq!(
            plaintext_store.less_than(&d02, &d13).await,
            db0.get_distance(db2) < db1.get_distance(db3)
        );

        assert_eq!(
            plaintext_store.less_than(&d03, &d12).await,
            db0.get_distance(db3) < db1.get_distance(db2)
        );

        assert_eq!(
            plaintext_store.less_than(&d10, &d23).await,
            db1.get_distance(db0) < db2.get_distance(db3)
        );

        assert_eq!(
            plaintext_store.less_than(&d12, &d30).await,
            db1.get_distance(db2) < db3.get_distance(db0)
        );

        assert_eq!(
            plaintext_store.less_than(&d02, &d01).await,
            db0.get_distance(db2) < db0.get_distance(db1)
        );
    }

    #[tokio::test]
    #[traced_test]
    async fn test_plaintext_hnsw_matcher() {
        let mut rng = AesRng::seed_from_u64(0_u64);
        let database_size = 1;
<<<<<<< HEAD
        let searcher = IrisSearcher::default();
        let (_, mut ptxt_vector, mut ptxt_graph) =
=======
        let searcher = HawkSearcher::default();
        let (mut ptxt_vector, mut ptxt_graph) =
>>>>>>> 6d6afa2f
            PlaintextStore::create_random(&mut rng, database_size)
                .await
                .unwrap();
        for i in 0..database_size {
            let cleartext_neighbors = searcher
                .search(&mut ptxt_vector, &mut ptxt_graph, &i.into(), 1)
                .await;
            assert!(
                searcher
                    .is_match(&mut ptxt_vector, &[cleartext_neighbors])
                    .await,
            );
        }
    }
}<|MERGE_RESOLUTION|>--- conflicted
+++ resolved
@@ -190,7 +190,7 @@
         let mut rng_searcher1 = AesRng::from_rng(rng.clone())?;
 
         let mut plaintext_graph_store = GraphMem::new();
-        let searcher = HawkSearcher::default();
+        let searcher = IrisSearcher::default();
 
         for i in 0..graph_size {
             searcher
@@ -293,13 +293,8 @@
     async fn test_plaintext_hnsw_matcher() {
         let mut rng = AesRng::seed_from_u64(0_u64);
         let database_size = 1;
-<<<<<<< HEAD
         let searcher = IrisSearcher::default();
-        let (_, mut ptxt_vector, mut ptxt_graph) =
-=======
-        let searcher = HawkSearcher::default();
         let (mut ptxt_vector, mut ptxt_graph) =
->>>>>>> 6d6afa2f
             PlaintextStore::create_random(&mut rng, database_size)
                 .await
                 .unwrap();
