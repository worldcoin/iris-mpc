--- conflicted
+++ resolved
@@ -21,16 +21,11 @@
         RingElement,
     },
 };
-<<<<<<< HEAD
 use eyre::{OptionExt, Result};
-use iris_mpc_common::{vector_id::VectorId, ROTATIONS};
-=======
-use eyre::Result;
 use iris_mpc_common::{
     galois_engine::degree4::{GaloisRingIrisCodeShare, GaloisRingTrimmedMaskCodeShare},
     vector_id::VectorId,
 };
->>>>>>> 18443e58
 use itertools::{izip, Itertools};
 use std::{collections::HashMap, fmt::Debug, sync::Arc, vec};
 use tracing::instrument;
@@ -351,14 +346,9 @@
                 eyre::bail!("All distance lists must have the same length. List at index {} has length {}, while the first list has length {}", i, d.len(), len);
             }
         }
-<<<<<<< HEAD
 
         let mut res = distances.to_vec();
         while res.len() > 16 {
-=======
-        let mut res = distances;
-        while res.len() > 1 {
->>>>>>> 18443e58
             // if the length is odd, we save the last distance to add it back later
             let maybe_last_distance = if res.len() % 2 == 1 { res.pop() } else { None };
             let pairs = res
