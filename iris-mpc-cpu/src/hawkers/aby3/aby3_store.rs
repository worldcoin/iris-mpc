--- conflicted
+++ resolved
@@ -493,11 +493,7 @@
             let vector_id = VectorId::from_0_index(i as u32);
             let query = cleartext_data.0.points.get(i).unwrap().clone();
             let cleartext_neighbors = hawk_searcher
-<<<<<<< HEAD
                 .search(&mut cleartext_data.0, &cleartext_data.1, &query, 1)
-=======
-                .search(&mut cleartext_data.0, &mut cleartext_data.1, &query, 1)
->>>>>>> 0cf927e0
                 .await?;
             assert!(
                 hawk_searcher
