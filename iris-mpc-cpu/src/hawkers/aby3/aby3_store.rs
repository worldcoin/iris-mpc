--- conflicted
+++ resolved
@@ -1,13 +1,6 @@
 use crate::{
-<<<<<<< HEAD
-    execution::{
-        hawk_main::{cpu_threadpool::CpuWorkerHandle, state_check::SetHash},
-        session::Session,
-    },
-=======
-    execution::session::Session,
+    execution::{hawk_main::cpu_threadpool::CpuWorkerHandle, session::Session},
     hawkers::shared_irises::{SharedIrises, SharedIrisesRef},
->>>>>>> 3e20b218
     hnsw::{vector_store::VectorStoreMut, VectorStore},
     protocol::{
         ops::{batch_signed_lift_vec, cross_compare, galois_ring_to_rep3, lte_threshold_and_open},
@@ -17,12 +10,8 @@
 };
 use eyre::Result;
 use itertools::{izip, Itertools};
-<<<<<<< HEAD
 use metrics::{counter, histogram};
-use serde::{Deserialize, Serialize};
 use std::time::Instant;
-=======
->>>>>>> 3e20b218
 use std::{collections::HashMap, fmt::Debug, sync::Arc, vec};
 use tracing::instrument;
 
@@ -34,32 +23,20 @@
 /// also, it is desirable to avoid cloning a GaloisRingSharedIris retrieved from an Arc<Query> (QueryRef)
 #[derive(Clone, Debug)]
 pub enum QueryInput {
-    Query(QueryRef),
-    ProcessedQuery(QueryRef),
-    SharedIris(IrisRef),
+    SharedIris(Arc<GaloisRingSharedIris>),
 }
 
 impl QueryInput {
-    pub fn from_query(q: QueryRef) -> Self {
-        Self::Query(q)
-    }
-
-    pub fn from_processed_query(q: QueryRef) -> Self {
-        Self::ProcessedQuery(q)
-    }
-
     pub fn from_shared_iris(iris: GaloisRingSharedIris) -> Self {
         Self::SharedIris(Arc::new(iris))
     }
 
-    pub fn from_iris_ref(iris: IrisRef) -> Self {
+    pub fn from_iris_ref(iris: Arc<GaloisRingSharedIris>) -> Self {
         Self::SharedIris(iris)
     }
 
     pub fn get_iris(&self) -> &GaloisRingSharedIris {
         match self {
-            QueryInput::Query(q) => &q.query,
-            QueryInput::ProcessedQuery(q) => &q.processed_query,
             QueryInput::SharedIris(iris) => iris,
         }
     }
@@ -156,7 +133,6 @@
         if pairs.is_empty() {
             return Ok(vec![]);
         }
-<<<<<<< HEAD
         histogram!("galois_ring_pairwise_distance.num_pairs").record(pairs.len() as f64);
         let start = Instant::now();
         let ds_and_ts = self
@@ -169,9 +145,6 @@
         histogram!("galois_ring_pairwise_distance.avg_us").record(elapsed as f64);
         counter!("galois_ring_pairwise_distance.total_us").increment(elapsed as u64);
 
-=======
-        let ds_and_ts = galois_ring_pairwise_distance(pairs);
->>>>>>> 3e20b218
         galois_ring_to_rep3(&mut self.session, ds_and_ts).await
     }
 
@@ -218,14 +191,10 @@
     ) -> Result<Self::DistanceRef> {
         let vector_point = self.storage.get_vector(vector).await;
         let pairs = if let Some(v) = &vector_point {
-<<<<<<< HEAD
             vec![Some((
-                QueryInput::from_processed_query(query.clone()),
+                QueryInput::from_iris_ref(query.iris_proc.clone()),
                 QueryInput::from_iris_ref(v.clone()),
             ))]
-=======
-            &[Some((&*query.iris_proc, &**v))]
->>>>>>> 3e20b218
         } else {
             vec![None]
         };
@@ -244,18 +213,14 @@
         let vectors = self.storage.get_vectors(pairs.iter().map(|(_, v)| v)).await;
 
         let pairs = izip!(pairs, &vectors)
-<<<<<<< HEAD
             .map(|((q, _), vector)| {
                 vector.as_ref().map(|v| {
                     (
-                        QueryInput::from_processed_query(q.clone()),
+                        QueryInput::from_iris_ref(q.iris_proc.clone()),
                         QueryInput::from_iris_ref(v.clone()),
                     )
                 })
             })
-=======
-            .map(|((q, _), vector)| vector.as_ref().map(|v| (&*q.iris_proc, &**v)))
->>>>>>> 3e20b218
             .collect_vec();
 
         let dist = self.eval_pairwise_distances(pairs).await?;
@@ -275,20 +240,14 @@
         let pairs = queries
             .iter()
             .flat_map(|q| {
-<<<<<<< HEAD
                 vectors.iter().map(|vector| {
                     vector.as_ref().map(|v| {
                         (
-                            QueryInput::from_processed_query(q.clone()),
+                            QueryInput::from_iris_ref(q.iris_proc.clone()),
                             QueryInput::from_iris_ref(v.clone()),
                         )
                     })
                 })
-=======
-                vectors
-                    .iter()
-                    .map(|vector| vector.as_ref().map(|v| (&*q.iris_proc, &**v)))
->>>>>>> 3e20b218
             })
             .collect::<Vec<_>>();
 
