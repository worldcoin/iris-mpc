use crate::{
    execution::{hawk_main::state_check::SetHash, session::Session},
    hnsw::{vector_store::VectorStoreMut, VectorStore},
    protocol::{
        ops::{
            batch_signed_lift_vec, compare_threshold_and_open, cross_compare,
            galois_ring_pairwise_distance, galois_ring_to_rep3,
        },
        shared_iris::GaloisRingSharedIris,
    },
    shares::share::{DistanceShare, Share},
};
use itertools::{izip, Itertools};
use serde::{Deserialize, Serialize};
use std::{collections::HashMap, fmt::Debug, sync::Arc, vec};
use tokio::sync::{RwLock, RwLockWriteGuard};
use tracing::instrument;

pub use iris_mpc_common::vector_id::VectorId;

/// Reference to an iris in the Shamir secret shared form over a Galois ring.
pub type IrisRef = Arc<GaloisRingSharedIris>;

/// Iris to be searcher or inserted into the store.
#[derive(Clone, Serialize, Deserialize, Hash, Eq, PartialEq, Debug)]
pub struct Query {
    /// Iris in the Shamir secret shared form over a Galois ring.
    pub query: GaloisRingSharedIris,
    /// Preprocessed iris for faster evaluation of distances, see [Aby3Store::eval_distance].
    pub processed_query: GaloisRingSharedIris,
}

/// Reference to a query.
pub type QueryRef = Arc<Query>;

impl Query {
    pub fn from_processed(
        query: GaloisRingSharedIris,
        processed_query: GaloisRingSharedIris,
    ) -> QueryRef {
        Arc::new(Query {
            query,
            processed_query,
        })
    }
}

/// Creates a new query from a secret shared iris.
/// The input iris is preprocessed for faster evaluation of distances, see [Aby3Store::eval_distance].
pub fn prepare_query(raw_query: GaloisRingSharedIris) -> QueryRef {
    let mut preprocessed_query = raw_query.clone();
    preprocessed_query.code.preprocess_iris_code_query_share();
    preprocessed_query.mask.preprocess_mask_code_query_share();

    Arc::new(Query {
        query: raw_query,
        processed_query: preprocessed_query,
    })
}

/// Storage of inserted irises.
#[derive(Clone, Serialize, Deserialize)]
pub struct SharedIrises {
    points: HashMap<VectorId, IrisRef>,
    next_id: u32,
    empty_iris: IrisRef,
    set_hash: SetHash,
}

impl Default for SharedIrises {
    fn default() -> Self {
        SharedIrises::new(HashMap::new())
    }
}

impl SharedIrises {
    pub fn new(points: HashMap<VectorId, IrisRef>) -> Self {
        let next_id = points.keys().map(|v| v.serial_id()).max().unwrap_or(0) + 1;
        SharedIrises {
            points,
            next_id,
            empty_iris: Arc::new(GaloisRingSharedIris::default_for_party(0)),
        }
    }

    pub fn insert(&mut self, vector_id: VectorId, iris: IrisRef) {
        let was_there = self.points.insert(vector_id, iris);
        self.next_id = self.next_id.max(vector_id.serial_id() + 1);

        if was_there.is_none() {
            self.set_hash.add_unordered(vector_id);
        }
    }

    fn next_id(&mut self) -> VectorId {
        let new_id = VectorId::from_serial_id(self.next_id);
        self.next_id += 1;
        new_id
    }

    pub fn reserve(&mut self, additional: usize) {
        self.points.reserve(additional);
    }

    fn get_vector(&self, vector: &VectorId) -> IrisRef {
        // TODO: Handle missing vectors.
        Arc::clone(self.points.get(vector).unwrap_or(&self.empty_iris))
    }

    pub fn to_arc(self) -> SharedIrisesRef {
        SharedIrisesRef {
            body: Arc::new(RwLock::new(self)),
        }
    }
}

/// Reference to inserted irises.
#[derive(Clone)]
pub struct SharedIrisesRef {
    body: Arc<RwLock<SharedIrises>>,
}

/// Mutable reference to inserted irises.
pub type SharedIrisesMut<'a> = RwLockWriteGuard<'a, SharedIrises>;

impl std::fmt::Debug for SharedIrisesRef {
    fn fmt(&self, f: &mut std::fmt::Formatter<'_>) -> std::fmt::Result {
        std::fmt::Debug::fmt("SharedIrisesRef", f)
    }
}

<<<<<<< HEAD
=======
impl Default for SharedIrisesRef {
    fn default() -> Self {
        SharedIrisesRef::new(HashMap::new())
    }
}

// Constructor.
impl SharedIrisesRef {
    pub fn new(points: HashMap<VectorId, IrisRef>) -> Self {
        let next_id = points.keys().map(|v| v.serial_id()).max().unwrap_or(0) + 1;
        let body = SharedIrises {
            points,
            next_id,
            empty_iris: Arc::new(GaloisRingSharedIris::default_for_party(0)),
            set_hash: SetHash::default(),
        };
        SharedIrisesRef {
            body: Arc::new(RwLock::new(body)),
        }
    }
}

>>>>>>> 476dd039
// Getters, iterators and mutators of the iris storage.
impl SharedIrisesRef {
    pub async fn write(&self) -> SharedIrisesMut {
        self.body.write().await
    }

    pub async fn get_vector(&self, vector: &VectorId) -> IrisRef {
        self.body.read().await.get_vector(vector)
    }

    pub async fn iter_vectors(
        &self,
        vector_ids: impl IntoIterator<Item = &VectorId>,
    ) -> Vec<IrisRef> {
        let body = self.body.read().await;
        vector_ids
            .into_iter()
            .map(|v| body.get_vector(v))
            .collect_vec()
    }

    pub async fn insert(&mut self, query: &QueryRef) -> VectorId {
        let new_vector = Arc::new(query.query.clone());
        let mut body = self.body.write().await;
        let new_id = body.next_id();
        body.insert(new_id, new_vector);
        new_id
    }

    pub async fn checksum(&self) -> u64 {
        self.body.read().await.set_hash.checksum()
    }
}

/// Implementation of VectorStore based on the ABY3 framework (<https://eprint.iacr.org/2018/403.pdf>).
///
/// Note that all SMPC operations are performed in a single session.
#[derive(Debug)]
pub struct Aby3Store {
    /// Reference to the shared irises
    pub storage: SharedIrisesRef,
    /// Session for the SMPC operations
    pub session: Session,
}

impl Aby3Store {
    /// Converts distances from u16 secret shares to u32 shares.
    #[instrument(level = "trace", target = "searcher::network", skip_all)]
    pub(crate) async fn lift_distances(
        &mut self,
        distances: Vec<Share<u16>>,
    ) -> eyre::Result<Vec<DistanceShare<u32>>> {
        if distances.is_empty() {
            return Ok(vec![]);
        }
        let distances = batch_signed_lift_vec(&mut self.session, distances).await?;
        Ok(distances
            .chunks(2)
            .map(|dot_products| {
                DistanceShare::new(dot_products[0].clone(), dot_products[1].clone())
            })
            .collect::<Vec<_>>())
    }

    /// Computes the dot product of the iris codes and masks of the given pairs of irises.
    /// The input irises are given in the Shamir secret sharing scheme, while the output distances are additive replicated secret shares used in the ABY3 framework.
    ///
    /// Assumes that the first iris of each pair is preprocessed.
    /// This first iris is usually preprocessed when a related query is created, see [prepare_query] for more details.
    #[instrument(level = "trace", target = "searcher::network", skip_all)]
    pub(crate) async fn eval_pairwise_distances(
        &mut self,
        pairs: Vec<(&GaloisRingSharedIris, &GaloisRingSharedIris)>,
    ) -> Vec<Share<u16>> {
        if pairs.is_empty() {
            return vec![];
        }
        let ds_and_ts = galois_ring_pairwise_distance(&mut self.session, &pairs)
            .await
            .unwrap();
        galois_ring_to_rep3(&mut self.session, ds_and_ts)
            .await
            .unwrap()
    }
}

impl VectorStore for Aby3Store {
    /// Arc ref to a query.
    type QueryRef = QueryRef;
    /// Point ID of an inserted iris.
    type VectorRef = VectorId;
    /// Distance represented as a pair of u32 shares.
    type DistanceRef = DistanceShare<u32>;

    async fn vectors_as_queries(&mut self, vectors: Vec<Self::VectorRef>) -> Vec<Self::QueryRef> {
        self.storage
            .iter_vectors(&vectors)
            .await
            .into_iter()
            .map(|v| prepare_query((*v).clone()))
            .collect()
    }

    #[instrument(level = "trace", target = "searcher::network", skip_all)]
    async fn eval_distance(
        &mut self,
        query: &Self::QueryRef,
        vector: &Self::VectorRef,
    ) -> Self::DistanceRef {
        let vector_point = self.storage.get_vector(vector).await;
        let pairs = vec![(&query.processed_query, &*vector_point)];
        let dist = self.eval_pairwise_distances(pairs).await;
        self.lift_distances(dist).await.unwrap()[0].clone()
    }

    #[instrument(level = "trace", target = "searcher::network", skip_all, fields(queries = pairs.len(), batch_size = pairs.len()))]
    async fn eval_distance_pairs(
        &mut self,
        pairs: &[(Self::QueryRef, Self::VectorRef)],
    ) -> Vec<Self::DistanceRef> {
        let vectors = self
            .storage
            .iter_vectors(pairs.iter().map(|(_, v)| v))
            .await;

        let pairs = izip!(pairs, &vectors)
            .map(|((q, _), v)| (&q.processed_query, &**v))
            .collect_vec();

        let dist = self.eval_pairwise_distances(pairs).await;
        self.lift_distances(dist).await.unwrap()
    }

    #[instrument(level = "trace", target = "searcher::network", skip_all, fields(queries = queries.len(), batch_size = vectors.len()))]
    async fn eval_distance_batch(
        &mut self,
        queries: &[Self::QueryRef],
        vectors: &[Self::VectorRef],
    ) -> Vec<Self::DistanceRef> {
        if vectors.is_empty() {
            return vec![];
        }
        let vectors = self.storage.iter_vectors(vectors).await;
        let pairs = queries
            .iter()
            .flat_map(|q| vectors.iter().map(|vector| (&q.processed_query, &**vector)))
            .collect::<Vec<_>>();

        let dist = self.eval_pairwise_distances(pairs).await;
        self.lift_distances(dist).await.unwrap()
    }

    async fn is_match(&mut self, distance: &Self::DistanceRef) -> bool {
        compare_threshold_and_open(&mut self.session, &[distance.clone()])
            .await
            .unwrap()[0]
    }

    #[instrument(level = "trace", target = "searcher::network", skip_all)]
    async fn less_than(
        &mut self,
        distance1: &Self::DistanceRef,
        distance2: &Self::DistanceRef,
    ) -> bool {
        cross_compare(&mut self.session, &[(distance1.clone(), distance2.clone())])
            .await
            .unwrap()[0]
    }

    #[instrument(level = "trace", target = "searcher::network", skip_all, fields(batch_size = distances.len()))]
    async fn less_than_batch(
        &mut self,
        distances: &[(Self::DistanceRef, Self::DistanceRef)],
    ) -> Vec<bool> {
        if distances.is_empty() {
            return vec![];
        }
        cross_compare(&mut self.session, distances).await.unwrap()
    }

    #[instrument(level = "trace", target = "searcher::network", skip_all, fields(batch_size = distances.len()))]
    async fn is_match_batch(&mut self, distances: &[Self::DistanceRef]) -> Vec<bool> {
        if distances.is_empty() {
            return vec![];
        }
        compare_threshold_and_open(&mut self.session, distances)
            .await
            .unwrap()
    }
}

impl VectorStoreMut for Aby3Store {
    async fn insert(&mut self, query: &Self::QueryRef) -> Self::VectorRef {
        self.storage.insert(query).await
    }
}

#[cfg(test)]
mod tests {
    use std::collections::HashMap;

    use super::*;
    use crate::{
        hawkers::{
            aby3::test_utils::{
                eval_vector_distance, get_owner_index, lazy_random_setup,
                setup_local_store_aby3_players, shared_random_setup,
            },
            plaintext_store::PlaintextStore,
        },
        hnsw::{GraphMem, HnswSearcher},
        network::NetworkType,
        protocol::shared_iris::GaloisRingSharedIris,
    };
    use aes_prng::AesRng;
    use iris_mpc_common::iris_db::db::IrisDB;
    use itertools::Itertools;
    use rand::SeedableRng;
    use tokio::task::JoinSet;
    use tracing_test::traced_test;

    #[tokio::test(flavor = "multi_thread")]
    async fn test_gr_hnsw() -> eyre::Result<()> {
        let mut rng = AesRng::seed_from_u64(0_u64);
        let database_size = 10;
        let cleartext_database = IrisDB::new_random_rng(database_size, &mut rng).db;
        let shared_irises: Vec<_> = cleartext_database
            .iter()
            .map(|iris| GaloisRingSharedIris::generate_shares_locally(&mut rng, iris.clone()))
            .collect();

        let stores = setup_local_store_aby3_players(NetworkType::LocalChannel).await?;

        let mut jobs = JoinSet::new();
        for store in stores.iter() {
            let player_index = get_owner_index(store).await?;
            let queries = (0..database_size)
                .map(|id| prepare_query(shared_irises[id][player_index].clone()))
                .collect::<Vec<_>>();
            let mut rng = rng.clone();
            let store = store.clone();
            jobs.spawn(async move {
                let mut store = store.lock().await;
                let mut aby3_graph = GraphMem::new();
                let db = HnswSearcher::default();

                let mut inserted = vec![];
                // insert queries
                for query in queries.iter() {
                    let inserted_vector = db
                        .insert(&mut *store, &mut aby3_graph, query, &mut rng)
                        .await;
                    inserted.push(inserted_vector)
                }
                tracing::debug!("FINISHED INSERTING");
                // Search for the same codes and find matches.
                let mut matching_results = vec![];
                for v in inserted.into_iter() {
                    let query = store.storage.get_vector(&v).await;
                    let query = prepare_query((*query).clone());
                    let neighbors = db.search(&mut *store, &mut aby3_graph, &query, 1).await;
                    tracing::debug!("Finished checking query");
                    matching_results.push(db.is_match(&mut *store, &[neighbors]).await)
                }
                matching_results
            });
        }
        let matching_results = jobs.join_all().await;
        for (party_id, party_results) in matching_results.iter().enumerate() {
            for (index, result) in party_results.iter().enumerate() {
                assert!(
                    *result,
                    "Failed at index {:?} for party {:?}",
                    index, party_id
                );
            }
        }
        Ok(())
    }

    #[tokio::test(flavor = "multi_thread")]
    #[traced_test]
    async fn test_gr_premade_hnsw() -> eyre::Result<()> {
        let mut rng = AesRng::seed_from_u64(0_u64);
        let database_size = 10;
        let network_t = NetworkType::LocalChannel;
        let (mut cleartext_data, secret_data) =
            lazy_random_setup(&mut rng, database_size, network_t.clone()).await?;

        let mut rng = AesRng::seed_from_u64(0_u64);
        let mut vector_graph_stores =
            shared_random_setup(&mut rng, database_size, network_t).await?;

        for ((v_from_scratch, _), (premade_v, _)) in
            vector_graph_stores.iter().zip(secret_data.iter())
        {
            let v_from_scratch = v_from_scratch.lock().await;
            let premade_v = premade_v.lock().await;
            assert_eq!(
                v_from_scratch.storage.body.read().await.points,
                premade_v.storage.body.read().await.points
            );
        }
        let hawk_searcher = HnswSearcher::default();

        for i in 0..database_size {
            let vector_id = VectorId::from_0_index(i as u32);
            let cleartext_neighbors = hawk_searcher
                .search(&mut cleartext_data.0, &mut cleartext_data.1, &i.into(), 1)
                .await;
            assert!(
                hawk_searcher
                    .is_match(&mut cleartext_data.0, &[cleartext_neighbors])
                    .await,
            );

            let mut jobs = JoinSet::new();
            for (v, g) in vector_graph_stores.iter_mut() {
                let hawk_searcher = hawk_searcher.clone();
                let v_lock = v.lock().await;
                let mut g = g.clone();
                let q = v_lock.storage.get_vector(&vector_id).await;
                let q = prepare_query((*q).clone());
                let v = v.clone();
                jobs.spawn(async move {
                    let mut v_lock = v.lock().await;
                    let secret_neighbors = hawk_searcher.search(&mut *v_lock, &mut g, &q, 1).await;

                    hawk_searcher
                        .is_match(&mut *v_lock, &[secret_neighbors])
                        .await
                });
            }
            let scratch_results = jobs.join_all().await;

            let mut jobs = JoinSet::new();
            for (v, g) in secret_data.iter() {
                let hawk_searcher = hawk_searcher.clone();
                let v = v.clone();
                let mut g = g.clone();
                jobs.spawn(async move {
                    let mut v_lock = v.lock().await;
                    let query = v_lock.storage.get_vector(&vector_id).await;
                    let query = prepare_query((*query).clone());
                    let secret_neighbors =
                        hawk_searcher.search(&mut *v_lock, &mut g, &query, 1).await;

                    hawk_searcher
                        .is_match(&mut *v_lock, &[secret_neighbors])
                        .await
                });
            }
            let premade_results = jobs.join_all().await;

            for (premade_res, scratch_res) in scratch_results.iter().zip(premade_results.iter()) {
                assert!(*premade_res && *scratch_res);
            }
        }

        Ok(())
    }

    #[tokio::test(flavor = "multi_thread")]
    #[traced_test]
    async fn test_gr_aby3_store_plaintext() -> eyre::Result<()> {
        let mut rng = AesRng::seed_from_u64(0_u64);
        let db_dim = 4;
        let cleartext_database = IrisDB::new_random_rng(db_dim, &mut rng).db;
        let shared_irises: Vec<_> = cleartext_database
            .iter()
            .map(|iris| GaloisRingSharedIris::generate_shares_locally(&mut rng, iris.clone()))
            .collect();
        let mut local_stores = setup_local_store_aby3_players(NetworkType::LocalChannel).await?;
        // Now do the work for the plaintext store
        let mut plaintext_store = PlaintextStore::default();
        let plaintext_preps: Vec<_> = (0..db_dim)
            .map(|id| plaintext_store.prepare_query(cleartext_database[id].clone()))
            .collect();
        let mut plaintext_inserts = Vec::new();
        for p in plaintext_preps.iter() {
            plaintext_inserts.push(plaintext_store.insert(p).await);
        }

        // pairs of indices to compare
        let it1 = (0..db_dim).combinations(2);
        let it2 = (0..db_dim).combinations(2);

        let mut plain_results = HashMap::new();
        for comb1 in it1.clone() {
            for comb2 in it2.clone() {
                // compute distances in plaintext
                let dist1_plain = plaintext_store
                    .eval_distance(&plaintext_inserts[comb1[0]], &plaintext_inserts[comb1[1]])
                    .await;
                let dist2_plain = plaintext_store
                    .eval_distance(&plaintext_inserts[comb2[0]], &plaintext_inserts[comb2[1]])
                    .await;
                let bit = plaintext_store.less_than(&dist1_plain, &dist2_plain).await;
                plain_results.insert((comb1.clone(), comb2.clone()), bit);
            }
        }

        let mut aby3_inserts = vec![];
        for store in local_stores.iter_mut() {
            let player_index = get_owner_index(store).await?;
            let player_preps: Vec<_> = (0..db_dim)
                .map(|id| prepare_query(shared_irises[id][player_index].clone()))
                .collect();
            let mut player_inserts = vec![];
            let mut store_lock = store.lock().await;
            for p in player_preps.iter() {
                player_inserts.push(store_lock.storage.insert(p).await);
            }
            aby3_inserts.push(player_inserts);
        }

        for comb1 in it1 {
            for comb2 in it2.clone() {
                let mut jobs = JoinSet::new();
                for store in local_stores.iter() {
                    let player_index = get_owner_index(store).await?;
                    let player_inserts = aby3_inserts[player_index].clone();
                    let store = store.clone();
                    let index10 = comb1[0];
                    let index11 = comb1[1];
                    let index20 = comb2[0];
                    let index21 = comb2[1];
                    jobs.spawn(async move {
                        let mut store = store.lock().await;
                        let dist1_aby3 = eval_vector_distance(
                            &mut store,
                            &player_inserts[index10],
                            &player_inserts[index11],
                        )
                        .await;
                        let dist2_aby3 = eval_vector_distance(
                            &mut store,
                            &player_inserts[index20],
                            &player_inserts[index21],
                        )
                        .await;
                        store.less_than(&dist1_aby3, &dist2_aby3).await
                    });
                }
                let res = jobs.join_all().await;
                for bit in res {
                    assert_eq!(
                        bit,
                        plain_results[&(comb1.clone(), comb2.clone())],
                        "Failed at combo: {:?}, {:?}",
                        comb1,
                        comb2
                    )
                }
            }
        }
        Ok(())
    }

    #[tokio::test(flavor = "multi_thread")]
    #[traced_test]
    async fn test_gr_aby3_store_plaintext_batch() {
        let mut rng = AesRng::seed_from_u64(0_u64);
        let db_size = 10;
        let cleartext_database = IrisDB::new_random_rng(db_size, &mut rng).db;
        let shared_irises: Vec<_> = cleartext_database
            .iter()
            .map(|iris| GaloisRingSharedIris::generate_shares_locally(&mut rng, iris.clone()))
            .collect();
        let mut local_stores = setup_local_store_aby3_players(NetworkType::LocalChannel)
            .await
            .unwrap();
        // Now do the work for the plaintext store
        let mut plaintext_store = PlaintextStore::default();
        let plaintext_preps: Vec<_> = (0..db_size)
            .map(|id| plaintext_store.prepare_query(cleartext_database[id].clone()))
            .collect();
        let mut plaintext_inserts = Vec::with_capacity(db_size);
        for p in plaintext_preps.iter() {
            plaintext_inserts.push(plaintext_store.insert(p).await);
        }

        // compute distances in plaintext
        let dist1_plain = plaintext_store
            .eval_distance_batch(&[plaintext_inserts[0]], &plaintext_inserts)
            .await;
        let dist2_plain = plaintext_store
            .eval_distance_batch(&[plaintext_inserts[1]], &plaintext_inserts)
            .await;
        let dist_plain = dist1_plain
            .into_iter()
            .zip(dist2_plain.into_iter())
            .collect::<Vec<_>>();
        let bits_plain = plaintext_store.less_than_batch(&dist_plain).await;

        let mut aby3_inserts = vec![];
        let mut queries = vec![];
        for store in local_stores.iter_mut() {
            let player_index = get_owner_index(store).await.unwrap();
            let player_preps: Vec<_> = (0..db_size)
                .map(|id| prepare_query(shared_irises[id][player_index].clone()))
                .collect();
            queries.push(player_preps.clone());
            let mut player_inserts = vec![];
            let mut store_lock = store.lock().await;
            for p in player_preps.iter() {
                player_inserts.push(store_lock.insert(p).await);
            }
            aby3_inserts.push(player_inserts);
        }

        let mut jobs = JoinSet::new();
        for store in local_stores.iter() {
            let player_index = get_owner_index(store).await.unwrap();
            let player_inserts = aby3_inserts[player_index].clone();
            let player_preps = queries[player_index].clone();
            let store = store.clone();
            jobs.spawn(async move {
                let mut store_lock = store.lock().await;
                let dist1_aby3 = store_lock
                    .eval_distance_batch(&[player_preps[0].clone()], &player_inserts)
                    .await;
                let dist2_aby3 = store_lock
                    .eval_distance_batch(&[player_preps[1].clone()], &player_inserts)
                    .await;
                let dist_aby3 = dist1_aby3
                    .into_iter()
                    .zip(dist2_aby3.into_iter())
                    .collect::<Vec<_>>();
                store_lock.less_than_batch(&dist_aby3).await
            });
        }
        let bits_aby3 = jobs.join_all().await;

        assert_eq!(bits_aby3[0], bits_aby3[1]);
        assert_eq!(bits_aby3[0], bits_aby3[2]);
        assert_eq!(bits_aby3[0], bits_plain);
    }

    #[tokio::test(flavor = "multi_thread")]
    #[traced_test]
    async fn test_gr_scratch_hnsw() {
        let mut rng = AesRng::seed_from_u64(0_u64);
        let database_size = 2;
        let searcher = HnswSearcher::default();
        let mut vectors_and_graphs =
            shared_random_setup(&mut rng, database_size, NetworkType::LocalChannel)
                .await
                .unwrap();

        for i in 0..database_size {
            let vector_id = VectorId::from_0_index(i as u32);
            let mut jobs = JoinSet::new();
            for (store, graph) in vectors_and_graphs.iter_mut() {
                let mut graph = graph.clone();
                let searcher = searcher.clone();
                let q = store.lock().await.storage.get_vector(&vector_id).await;
                let q = prepare_query((*q).clone());
                let store = store.clone();
                jobs.spawn(async move {
                    let mut store = store.lock().await;
                    let secret_neighbors = searcher.search(&mut *store, &mut graph, &q, 1).await;
                    searcher.is_match(&mut *store, &[secret_neighbors]).await
                });
            }
            let res = jobs.join_all().await;
            for (party_index, r) in res.iter().enumerate() {
                assert!(r, "Failed at index {:?} by party {:?}", i, party_index);
            }
        }
    }
}<|MERGE_RESOLUTION|>--- conflicted
+++ resolved
@@ -80,6 +80,7 @@
             points,
             next_id,
             empty_iris: Arc::new(GaloisRingSharedIris::default_for_party(0)),
+            set_hash: SetHash::default(),
         }
     }
 
@@ -129,31 +130,6 @@
     }
 }
 
-<<<<<<< HEAD
-=======
-impl Default for SharedIrisesRef {
-    fn default() -> Self {
-        SharedIrisesRef::new(HashMap::new())
-    }
-}
-
-// Constructor.
-impl SharedIrisesRef {
-    pub fn new(points: HashMap<VectorId, IrisRef>) -> Self {
-        let next_id = points.keys().map(|v| v.serial_id()).max().unwrap_or(0) + 1;
-        let body = SharedIrises {
-            points,
-            next_id,
-            empty_iris: Arc::new(GaloisRingSharedIris::default_for_party(0)),
-            set_hash: SetHash::default(),
-        };
-        SharedIrisesRef {
-            body: Arc::new(RwLock::new(body)),
-        }
-    }
-}
-
->>>>>>> 476dd039
 // Getters, iterators and mutators of the iris storage.
 impl SharedIrisesRef {
     pub async fn write(&self) -> SharedIrisesMut {
