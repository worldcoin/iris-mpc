--- conflicted
+++ resolved
@@ -13,14 +13,10 @@
         local::{generate_local_identities, LocalRuntime},
         session::SessionHandles,
     },
-<<<<<<< HEAD
-    hawkers::{aby3::aby3_store::QueryInput, plaintext_store::PlaintextStore},
-=======
     hawkers::{
-        aby3::aby3_store::{Aby3Query, Aby3SharedIrisesRef},
+        aby3::aby3_store::{Aby3Query, Aby3SharedIrisesRef, QueryInput},
         plaintext_store::PlaintextStore,
     },
->>>>>>> 3e20b218
     hnsw::{
         graph::{layered_graph::Layer, neighborhood::SortedEdgeIds},
         GraphMem, HnswSearcher, VectorStore,
@@ -100,12 +96,8 @@
         .map(|session| {
             Ok(Arc::new(Mutex::new(Aby3Store {
                 session,
-<<<<<<< HEAD
-                storage: SharedIrises::default().to_arc(),
+                storage: Aby3Store::new_storage(None).to_arc(),
                 cpu_worker_handle: cpu_worker_handle.clone(),
-=======
-                storage: Aby3Store::new_storage(None).to_arc(),
->>>>>>> 3e20b218
             })))
         })
         .collect()
