--- conflicted
+++ resolved
@@ -30,14 +30,13 @@
     fmt::{Debug, Display},
     num::ParseIntError,
     str::FromStr,
-<<<<<<< HEAD
     sync::Arc,
-=======
-    sync::{Arc, RwLock, RwLockWriteGuard},
->>>>>>> a59fad34
     vec,
 };
-use tokio::{sync::RwLock, task::JoinSet};
+use tokio::{
+    sync::{RwLock, RwLockWriteGuard},
+    task::JoinSet,
+};
 
 #[derive(Copy, Default, Debug, Clone, PartialEq, Eq, Hash, Serialize, Deserialize)]
 pub struct VectorId {
@@ -123,8 +122,8 @@
 }
 
 impl SharedIrisesRef {
-    pub fn write(&self) -> SharedIrisesMut {
-        self.body.write().unwrap()
+    pub async fn write(&self) -> SharedIrisesMut {
+        self.body.write().await
     }
 
     // TODO migrate this to a function of the `Query` type
