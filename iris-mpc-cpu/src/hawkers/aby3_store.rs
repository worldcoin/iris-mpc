use crate::{
    database_generators::{generate_galois_iris_shares, GaloisRingSharedIris},
    execution::{
        local::{generate_local_identities, LocalRuntime},
        player::Identity,
        session::{Session, SessionHandles},
    },
    hawkers::plaintext_store::{PlaintextStore, PointId},
    hnsw::{
        graph::layered_graph::{GraphMem, Layer},
        HnswSearcher, SortedNeighborhood, VectorStore,
    },
    network::NetworkType,
    protocol::ops::{
        batch_signed_lift_vec, compare_threshold_and_open, cross_compare,
        galois_ring_pairwise_distance, galois_ring_to_rep3,
    },
    py_bindings::{io::read_bin, plaintext_store::from_ndjson_file},
    shares::{
        ring_impl::RingElement,
        share::{DistanceShare, Share},
    },
};
use aes_prng::AesRng;
use iris_mpc_common::iris_db::db::IrisDB;
use rand::{CryptoRng, RngCore, SeedableRng};
use serde::{Deserialize, Serialize};
use std::{
    collections::HashMap,
    fmt::{Debug, Display},
    num::ParseIntError,
    str::FromStr,
    sync::Arc,
    vec,
};
<<<<<<< HEAD
use tokio::task::JoinSet;
use tracing::instrument;
=======
use tokio::{
    sync::{RwLock, RwLockWriteGuard},
    task::JoinSet,
};
>>>>>>> a827efd2

#[derive(Copy, Default, Debug, Clone, PartialEq, Eq, Hash, Serialize, Deserialize)]
pub struct VectorId {
    id: PointId,
}

impl Display for VectorId {
    fn fmt(&self, f: &mut std::fmt::Formatter<'_>) -> std::fmt::Result {
        Display::fmt(&self.id, f)
    }
}

impl FromStr for VectorId {
    type Err = ParseIntError;

    fn from_str(s: &str) -> Result<Self, Self::Err> {
        Ok(VectorId {
            id: FromStr::from_str(s)?,
        })
    }
}

impl From<PointId> for VectorId {
    fn from(id: PointId) -> Self {
        VectorId { id }
    }
}

impl From<&PointId> for VectorId {
    fn from(id: &PointId) -> Self {
        VectorId { id: *id }
    }
}

impl From<usize> for VectorId {
    fn from(id: usize) -> Self {
        VectorId { id: id.into() }
    }
}

#[derive(Clone, Serialize, Deserialize, Hash, Eq, PartialEq, Debug)]
pub struct Query {
    pub query:           GaloisRingSharedIris,
    pub processed_query: GaloisRingSharedIris,
}

type QueryRef = Arc<Query>;

#[derive(Default, Clone, Serialize, Deserialize)]
pub struct SharedIrises {
    pub points: Vec<GaloisRingSharedIris>,
}

#[derive(Clone)]
pub struct SharedIrisesRef {
    body: Arc<RwLock<SharedIrises>>,
}

pub type SharedIrisesMut<'a> = RwLockWriteGuard<'a, SharedIrises>;

impl std::fmt::Debug for SharedIrisesRef {
    fn fmt(&self, f: &mut std::fmt::Formatter<'_>) -> std::fmt::Result {
        std::fmt::Debug::fmt("SharedIrisesRef", f)
    }
}

impl Default for SharedIrisesRef {
    fn default() -> Self {
        let body = SharedIrises { points: vec![] };
        SharedIrisesRef {
            body: Arc::new(RwLock::new(body)),
        }
    }
}

impl SharedIrisesRef {
    pub fn new(data: Vec<GaloisRingSharedIris>) -> Self {
        let body = SharedIrises { points: data };
        SharedIrisesRef {
            body: Arc::new(RwLock::new(body)),
        }
    }
}

impl SharedIrisesRef {
    pub async fn write(&self) -> SharedIrisesMut {
        self.body.write().await
    }

    // TODO migrate this to a function of the `Query` type
    fn prepare_query(&mut self, raw_query: GaloisRingSharedIris) -> QueryRef {
        let mut preprocessed_query = raw_query.clone();
        preprocessed_query.code.preprocess_iris_code_query_share();
        preprocessed_query.mask.preprocess_mask_code_query_share();

        Arc::new(Query {
            query:           raw_query,
            processed_query: preprocessed_query,
        })
    }

    pub async fn get_vector(&self, vector: &VectorId) -> GaloisRingSharedIris {
        let body = self.body.read().await;
        body.points[vector.id].clone()
    }

    pub async fn iter_vectors<'a>(
        &'a self,
        vector_ids: &'a [VectorId],
    ) -> impl Iterator<Item = GaloisRingSharedIris> + 'a {
        let body = self.body.read().await;
        vector_ids.iter().map(move |v| body.points[v.id].clone())
    }

    async fn insert(&mut self, query: &QueryRef) -> VectorId {
        let mut body = self.body.write().await;
        body.points.push(query.query.clone());

        let new_id = body.points.len() - 1;
        VectorId { id: new_id.into() }
    }
}

pub fn setup_local_player_preloaded_db(
    database: Vec<GaloisRingSharedIris>,
) -> eyre::Result<SharedIrisesRef> {
    let aby3_store = SharedIrisesRef::new(database);
    Ok(aby3_store)
}

pub async fn setup_local_aby3_players_with_preloaded_db<R: RngCore + CryptoRng>(
    rng: &mut R,
    plain_store: &PlaintextStore,
    network_t: NetworkType,
) -> eyre::Result<Vec<Aby3Store>> {
    let identities = generate_local_identities();

    let mut shared_irises = vec![vec![]; identities.len()];

    for iris in plain_store.points.iter() {
        let all_shares = generate_galois_iris_shares(rng, iris.data.0.clone());
        for (i, shares) in all_shares.iter().enumerate() {
            shared_irises[i].push(shares.clone());
        }
    }

    let storages: Vec<SharedIrisesRef> = shared_irises
        .into_iter()
        .map(|player_irises| setup_local_player_preloaded_db(player_irises).unwrap())
        .collect();
    let runtime = LocalRuntime::mock_setup(network_t).await?;

    identities
        .into_iter()
        .zip(storages.into_iter())
        .map(|(identity, storage)| {
            let session = runtime.get_session(&identity)?;
            Ok(Aby3Store {
                session,
                storage,
                owner: identity,
            })
        })
        .collect()
}

/// Implementation of VectorStore based on the ABY3 framework (<https://eprint.iacr.org/2018/403.pdf>).
///
/// Note that all SMPC operations are performed in a single session.
#[derive(Debug, Clone)]
pub struct Aby3Store {
    pub owner:   Identity,
    pub storage: SharedIrisesRef,
    pub session: Session,
}

impl Aby3Store {
    pub fn get_owner_index(&self) -> usize {
        self.session.boot_session.own_role().unwrap().index()
    }
}

pub async fn setup_local_store_aby3_players(
    network_t: NetworkType,
) -> eyre::Result<Vec<Aby3Store>> {
    let runtime = LocalRuntime::mock_setup(network_t).await?;
    generate_local_identities()
        .into_iter()
        .map(|identity| {
            let session = runtime.get_session(&identity)?;
            Ok(Aby3Store {
                session,
                storage: SharedIrisesRef::default(),
                owner: identity,
            })
        })
        .collect()
}

impl Aby3Store {
    pub fn prepare_query(&mut self, code: GaloisRingSharedIris) -> QueryRef {
        self.storage.prepare_query(code)
    }

    #[instrument(level = "trace", target = "searcher::network", skip(self, distances))]
    pub async fn lift_distances(
        &mut self,
        distances: Vec<Share<u16>>,
    ) -> eyre::Result<Vec<DistanceShare<u32>>> {
        if distances.is_empty() {
            return Ok(vec![]);
        }
        let distances = batch_signed_lift_vec(&mut self.session, distances).await?;
        Ok(distances
            .chunks(2)
            .map(|dot_products| {
                DistanceShare::new(dot_products[0].clone(), dot_products[1].clone())
            })
            .collect::<Vec<_>>())
    }

    /// Assumes that the first iris of each pair is preprocessed.
    #[instrument(level = "trace", target = "searcher::network", skip(self, pairs))]
    async fn eval_pairwise_distances(
        &mut self,
        pairs: Vec<(GaloisRingSharedIris, GaloisRingSharedIris)>,
    ) -> Vec<Share<u16>> {
        if pairs.is_empty() {
            return vec![];
        }
        let ds_and_ts = galois_ring_pairwise_distance(&mut self.session, &pairs)
            .await
            .unwrap();
        galois_ring_to_rep3(&mut self.session, ds_and_ts)
            .await
            .unwrap()
    }
}

impl VectorStore for Aby3Store {
    type QueryRef = QueryRef; // Arc ref to a query.
    type VectorRef = VectorId; // Point ID of an inserted iris.
    type DistanceRef = DistanceShare<u32>; // Distance represented as shares.

    async fn insert(&mut self, query: &Self::QueryRef) -> Self::VectorRef {
        self.storage.insert(query).await
    }

    #[instrument(
        level = "trace",
        target = "searcher::network",
        skip(self, query, vector)
    )]
    async fn eval_distance(
        &mut self,
        query: &Self::QueryRef,
        vector: &Self::VectorRef,
    ) -> Self::DistanceRef {
        let vector_point = self.storage.get_vector(vector).await;
        let pairs = vec![(query.processed_query.clone(), vector_point)];
        let dist = self.eval_pairwise_distances(pairs).await;
        self.lift_distances(dist).await.unwrap()[0].clone()
    }

    #[instrument(level = "trace", target = "searcher::network", skip(self, query, vectors), fields(batch_size = vectors.len()))]
    async fn eval_distance_batch(
        &mut self,
        query: &Self::QueryRef,
        vectors: &[Self::VectorRef],
    ) -> Vec<Self::DistanceRef> {
        if vectors.is_empty() {
            return vec![];
        }
        let pairs = self
            .storage
            .iter_vectors(vectors)
            .await
            .map(|vector| (query.processed_query.clone(), vector))
            .collect::<Vec<_>>();

        let dist = self.eval_pairwise_distances(pairs).await;
        self.lift_distances(dist).await.unwrap()
    }

    async fn is_match(&mut self, distance: &Self::DistanceRef) -> bool {
        compare_threshold_and_open(&mut self.session, distance.clone())
            .await
            .unwrap()
    }

    #[instrument(
        level = "trace",
        target = "searcher::network",
        skip(self, distance1, distance2)
    )]
    async fn less_than(
        &mut self,
        distance1: &Self::DistanceRef,
        distance2: &Self::DistanceRef,
    ) -> bool {
        let code_dot1 = distance1.code_dot.clone();
        let mask_dot1 = distance1.mask_dot.clone();
        let code_dot2 = distance2.code_dot.clone();
        let mask_dot2 = distance2.mask_dot.clone();
        cross_compare(
            &mut self.session,
            code_dot1,
            mask_dot1,
            code_dot2,
            mask_dot2,
        )
        .await
        .unwrap()
    }
}

impl Aby3Store {
    pub fn get_trivial_share(&self, distance: u16) -> Share<u32> {
        let player = self.get_owner_index();
        let distance_elem = RingElement(distance as u32);
        let zero_elem = RingElement(0_u32);

        match player {
            0 => Share::new(distance_elem, zero_elem),
            1 => Share::new(zero_elem, distance_elem),
            2 => Share::new(zero_elem, zero_elem),
            _ => panic!("Invalid player index"),
        }
    }

    #[instrument(
        level = "trace",
        target = "searcher::network",
        skip(self, vector1, vector2)
    )]
    async fn eval_distance_vectors(
        &mut self,
        vector1: &<Aby3Store as VectorStore>::VectorRef,
        vector2: &<Aby3Store as VectorStore>::VectorRef,
    ) -> <Aby3Store as VectorStore>::DistanceRef {
        let point1 = self.storage.get_vector(vector1).await;
        let mut point2 = self.storage.get_vector(vector2).await;
        point2.code.preprocess_iris_code_query_share();
        point2.mask.preprocess_mask_code_query_share();
        let pairs = vec![(point1.clone(), point2)];
        let dist = self.eval_pairwise_distances(pairs).await;
        self.lift_distances(dist).await.unwrap()[0].clone()
    }
}

impl Aby3Store {
    /// Converts a plaintext graph store to a secret-shared graph store.
    ///
    /// If recompute_distance is true, distances are recomputed from scratch via
    /// SMPC. Otherwise, distances are naively converted from plaintext ones
    /// via trivial shares,
    /// i.e., the sharing of a value x is a triple (x, 0, 0).
    async fn graph_from_plain(
        &mut self,
        graph_store: &GraphMem<PlaintextStore>,
        recompute_distances: bool,
    ) -> GraphMem<Aby3Store> {
        let ep = graph_store.get_entry_point().await;
        let new_ep = ep.map(|(vector_ref, layer_count)| (VectorId { id: vector_ref }, layer_count));

        let layers = graph_store.get_layers();

        let mut shared_layers = vec![];
        for layer in layers {
            let links = layer.get_links_map();
            let mut shared_links = HashMap::new();
            for (source_v, queue) in links {
                let source_v = source_v.into();
                let mut shared_queue = vec![];
                for (target_v, dist) in queue.as_vec_ref() {
                    let target_v = target_v.into();
                    let distance = if recompute_distances {
                        // recompute distances of graph edges from scratch
                        self.eval_distance_vectors(&source_v, &target_v).await
                    } else {
                        // convert plaintext distances to trivial shares, i.e., d -> (d, 0, 0)
                        DistanceShare::new(
                            self.get_trivial_share(dist.0),
                            self.get_trivial_share(dist.1),
                        )
                    };
                    shared_queue.push((target_v, distance.clone()));
                }
                shared_links.insert(
                    source_v,
                    SortedNeighborhood::from_ascending_vec(shared_queue.clone()),
                );
            }
            shared_layers.push(Layer::from_links(shared_links));
        }
        GraphMem::from_precomputed(new_ep, shared_layers)
    }

    /// Generates 3 pairs of vector stores and graphs from a plaintext
    /// vector store and graph read from disk, which are returned as well.
    /// The network type is specified by the user.
    /// A recompute flag is used to determine whether to recompute the distances
    /// from stored shares. If recompute is set to false, the distances are
    /// naively converted from plaintext.
    pub async fn lazy_setup_from_files<R: RngCore + Clone + CryptoRng>(
        plainstore_file: &str,
        plaingraph_file: &str,
        rng: &mut R,
        database_size: usize,
        network_t: NetworkType,
        recompute_distances: bool,
    ) -> eyre::Result<(
        (PlaintextStore, GraphMem<PlaintextStore>),
        Vec<(Self, GraphMem<Self>)>,
    )> {
        if database_size > 100_000 {
            return Err(eyre::eyre!("Database size too large, max. 100,000"));
        }
        let generation_comment = "Please, generate benchmark data with cargo run --release --bin \
                                  generate_benchmark_data.";
        let plaintext_vector_store = from_ndjson_file(plainstore_file, Some(database_size))
            .map_err(|e| eyre::eyre!("Cannot find store: {e}. {generation_comment}"))?;
        let plaintext_graph_store: GraphMem<PlaintextStore> = read_bin(plaingraph_file)
            .map_err(|e| eyre::eyre!("Cannot find graph: {e}. {generation_comment}"))?;

        let protocol_stores =
            setup_local_aby3_players_with_preloaded_db(rng, &plaintext_vector_store, network_t)
                .await?;

        let mut jobs = JoinSet::new();
        for store in protocol_stores.iter() {
            let mut store = store.clone();
            let plaintext_graph_store = plaintext_graph_store.clone();
            jobs.spawn(async move {
                (
                    store.clone(),
                    store
                        .graph_from_plain(&plaintext_graph_store, recompute_distances)
                        .await,
                )
            });
        }
        let mut secret_shared_stores = jobs.join_all().await;
        secret_shared_stores.sort_by_key(|(store, _)| store.get_owner_index());
        let plaintext = (plaintext_vector_store, plaintext_graph_store);
        Ok((plaintext, secret_shared_stores))
    }

    /// Generates 3 pairs of vector stores and graphs from a plaintext
    /// vector store and graph read from disk, which are returned as well.
    /// Networking is based on gRPC.
    pub async fn lazy_setup_from_files_with_grpc<R: RngCore + Clone + CryptoRng>(
        plainstore_file: &str,
        plaingraph_file: &str,
        rng: &mut R,
        database_size: usize,
        recompute_distances: bool,
    ) -> eyre::Result<(
        (PlaintextStore, GraphMem<PlaintextStore>),
        Vec<(Self, GraphMem<Self>)>,
    )> {
        Self::lazy_setup_from_files(
            plainstore_file,
            plaingraph_file,
            rng,
            database_size,
            NetworkType::GrpcChannel,
            recompute_distances,
        )
        .await
    }

    /// Generates 3 pairs of vector stores and graphs from a random plaintext
    /// vector store and graph, which are returned as well.
    /// The network type is specified by the user.
    /// A recompute flag is used to determine whether to recompute the distances
    /// from stored shares. If recompute is set to false, the distances are
    /// naively converted from plaintext.
    pub async fn lazy_random_setup<R: RngCore + Clone + CryptoRng>(
        rng: &mut R,
        database_size: usize,
        network_t: NetworkType,
        recompute_distances: bool,
    ) -> eyre::Result<(
        (PlaintextStore, GraphMem<PlaintextStore>),
        Vec<(Self, GraphMem<Self>)>,
    )> {
        let searcher = HnswSearcher::default();
        let (plaintext_vector_store, plaintext_graph_store) =
            PlaintextStore::create_random(rng, database_size, &searcher).await?;

        let protocol_stores =
            setup_local_aby3_players_with_preloaded_db(rng, &plaintext_vector_store, network_t)
                .await?;

        let mut jobs = JoinSet::new();
        for store in protocol_stores.iter() {
            let mut store = store.clone();
            let plaintext_graph_store = plaintext_graph_store.clone();
            jobs.spawn(async move {
                (
                    store.clone(),
                    store
                        .graph_from_plain(&plaintext_graph_store, recompute_distances)
                        .await,
                )
            });
        }
        let mut secret_shared_stores = jobs.join_all().await;
        secret_shared_stores.sort_by_key(|(store, _)| store.get_owner_index());
        let plaintext = (plaintext_vector_store, plaintext_graph_store);
        Ok((plaintext, secret_shared_stores))
    }

    /// Generates 3 pairs of vector stores and graphs from a random plaintext
    /// vector store and graph, which are returned as well. Networking is
    /// based on local async_channel.
    pub async fn lazy_random_setup_with_local_channel<R: RngCore + Clone + CryptoRng>(
        rng: &mut R,
        database_size: usize,
        recompute_distances: bool,
    ) -> eyre::Result<(
        (PlaintextStore, GraphMem<PlaintextStore>),
        Vec<(Aby3Store, GraphMem<Aby3Store>)>,
    )> {
        Self::lazy_random_setup(
            rng,
            database_size,
            NetworkType::LocalChannel,
            recompute_distances,
        )
        .await
    }

    /// Generates 3 pairs of vector stores and graphs from a random plaintext
    /// vector store and graph, which are returned as well. Networking is
    /// based on gRPC.
    pub async fn lazy_random_setup_with_grpc<R: RngCore + Clone + CryptoRng>(
        rng: &mut R,
        database_size: usize,
        recompute_distances: bool,
    ) -> eyre::Result<(
        (PlaintextStore, GraphMem<PlaintextStore>),
        Vec<(Aby3Store, GraphMem<Aby3Store>)>,
    )> {
        Self::lazy_random_setup(
            rng,
            database_size,
            NetworkType::GrpcChannel,
            recompute_distances,
        )
        .await
    }

    /// Generates 3 pairs of vector stores and graphs corresponding to each
    /// local player.
    pub async fn shared_random_setup<R: RngCore + Clone + CryptoRng>(
        rng: &mut R,
        database_size: usize,
        network_t: NetworkType,
    ) -> eyre::Result<Vec<(Self, GraphMem<Self>)>> {
        let rng_searcher = AesRng::from_rng(rng.clone())?;
        let cleartext_database = IrisDB::new_random_rng(database_size, rng).db;
        let shared_irises: Vec<_> = (0..database_size)
            .map(|id| generate_galois_iris_shares(rng, cleartext_database[id].clone()))
            .collect();

        let mut local_stores = setup_local_store_aby3_players(network_t).await?;

        let mut jobs = JoinSet::new();
        for store in local_stores.iter_mut() {
            let mut store = store.clone();
            let role = store.get_owner_index();
            let mut rng_searcher = rng_searcher.clone();
            let queries = (0..database_size)
                .map(|id| store.prepare_query(shared_irises[id][role].clone()))
                .collect::<Vec<_>>();
            jobs.spawn(async move {
                let mut graph_store = GraphMem::new();
                let searcher = HnswSearcher::default();
                // insert queries
                for query in queries.iter() {
                    searcher
                        .insert(&mut store, &mut graph_store, query, &mut rng_searcher)
                        .await;
                }
                (store, graph_store)
            });
        }
        let mut result = jobs.join_all().await;
        // preserve order of players
        result.sort_by(|(store1, _), (store2, _)| {
            store1.get_owner_index().cmp(&store2.get_owner_index())
        });
        Ok(result)
    }

    /// Generates 3 pairs of vector stores and graphs corresponding to each
    /// local player. Networking is based on local async_channel.
    pub async fn shared_random_setup_with_local_channel<R: RngCore + Clone + CryptoRng>(
        rng: &mut R,
        database_size: usize,
    ) -> eyre::Result<Vec<(Self, GraphMem<Self>)>> {
        Self::shared_random_setup(rng, database_size, NetworkType::LocalChannel).await
    }

    /// Generates 3 pairs of vector stores and graphs corresponding to each
    /// local player. Networking is based on gRPC.
    pub async fn shared_random_setup_with_grpc<R: RngCore + Clone + CryptoRng>(
        rng: &mut R,
        database_size: usize,
    ) -> eyre::Result<Vec<(Self, GraphMem<Self>)>> {
        Self::shared_random_setup(rng, database_size, NetworkType::GrpcChannel).await
    }
}

#[cfg(test)]
mod tests {
    use super::*;
    use crate::{
        database_generators::generate_galois_iris_shares,
        hnsw::{GraphMem, HnswSearcher},
    };
    use aes_prng::AesRng;
    use itertools::Itertools;
    use rand::SeedableRng;
    use tracing_test::traced_test;

    #[tokio::test(flavor = "multi_thread")]
    async fn test_gr_hnsw() {
        let mut rng = AesRng::seed_from_u64(0_u64);
        let database_size = 10;
        let cleartext_database = IrisDB::new_random_rng(database_size, &mut rng).db;
        let shared_irises: Vec<_> = cleartext_database
            .iter()
            .map(|iris| generate_galois_iris_shares(&mut rng, iris.clone()))
            .collect();

        let mut stores = setup_local_store_aby3_players(NetworkType::LocalChannel)
            .await
            .unwrap();

        let mut jobs = JoinSet::new();
        for store in stores.iter_mut() {
            let player_index = store.get_owner_index();
            let queries = (0..database_size)
                .map(|id| store.prepare_query(shared_irises[id][player_index].clone()))
                .collect::<Vec<_>>();
            let mut store = store.clone();
            let mut rng = rng.clone();
            jobs.spawn(async move {
                let mut aby3_graph = GraphMem::new();
                let db = HnswSearcher::default();

                let mut inserted = vec![];
                // insert queries
                for query in queries.iter() {
                    let inserted_vector = db
                        .insert(&mut store, &mut aby3_graph, query, &mut rng)
                        .await;
                    inserted.push(inserted_vector)
                }
                tracing::debug!("FINISHED INSERTING");
                // Search for the same codes and find matches.
                let mut matching_results = vec![];
                for v in inserted.into_iter() {
                    let query = store.prepare_query(store.storage.get_vector(&v).await);
                    let neighbors = db.search(&mut store, &mut aby3_graph, &query, 1).await;
                    tracing::debug!("Finished checking query");
                    matching_results.push(db.is_match(&mut store, &[neighbors]).await)
                }
                matching_results
            });
        }
        let matching_results = jobs.join_all().await;
        for (party_id, party_results) in matching_results.iter().enumerate() {
            for (index, result) in party_results.iter().enumerate() {
                assert!(
                    *result,
                    "Failed at index {:?} for party {:?}",
                    index, party_id
                );
            }
        }
    }

    #[tokio::test(flavor = "multi_thread")]
    #[traced_test]
    async fn test_gr_premade_hnsw() {
        let mut rng = AesRng::seed_from_u64(0_u64);
        let database_size = 10;
        let network_t = NetworkType::LocalChannel;
        let (mut cleartext_data, secret_data) =
            Aby3Store::lazy_random_setup(&mut rng, database_size, network_t.clone(), true)
                .await
                .unwrap();

        let mut rng = AesRng::seed_from_u64(0_u64);
        let vector_graph_stores =
            Aby3Store::shared_random_setup(&mut rng, database_size, network_t)
                .await
                .unwrap();

        for ((v_from_scratch, _), (premade_v, _)) in
            vector_graph_stores.iter().zip(secret_data.iter())
        {
            assert_eq!(
                v_from_scratch.storage.body.read().await.points,
                premade_v.storage.body.read().await.points
            );
        }
        let hawk_searcher = HnswSearcher::default();

        for i in 0..database_size {
            let cleartext_neighbors = hawk_searcher
                .search(&mut cleartext_data.0, &mut cleartext_data.1, &i.into(), 1)
                .await;
            assert!(
                hawk_searcher
                    .is_match(&mut cleartext_data.0, &[cleartext_neighbors])
                    .await,
            );

            let mut jobs = JoinSet::new();
            for (v, g) in vector_graph_stores.iter() {
                let hawk_searcher = hawk_searcher.clone();
                let mut v = v.clone();
                let mut g = g.clone();
                let q = v.prepare_query(v.storage.get_vector(&i.into()).await);
                jobs.spawn(async move {
                    let secret_neighbors = hawk_searcher.search(&mut v, &mut g, &q, 1).await;

                    hawk_searcher.is_match(&mut v, &[secret_neighbors]).await
                });
            }
            let scratch_results = jobs.join_all().await;

            let mut jobs = JoinSet::new();
            for (v, g) in secret_data.iter() {
                let hawk_searcher = hawk_searcher.clone();
                let mut v = v.clone();
                let mut g = g.clone();
                jobs.spawn(async move {
                    let query = v.prepare_query(v.storage.get_vector(&i.into()).await);
                    let secret_neighbors = hawk_searcher.search(&mut v, &mut g, &query, 1).await;

                    hawk_searcher.is_match(&mut v, &[secret_neighbors]).await
                });
            }
            let premade_results = jobs.join_all().await;

            for (premade_res, scratch_res) in scratch_results.iter().zip(premade_results.iter()) {
                assert!(*premade_res && *scratch_res);
            }
        }
    }

    #[tokio::test(flavor = "multi_thread")]
    #[traced_test]
    async fn test_gr_aby3_store_plaintext() {
        let mut rng = AesRng::seed_from_u64(0_u64);
        let db_dim = 4;
        let cleartext_database = IrisDB::new_random_rng(db_dim, &mut rng).db;
        let shared_irises: Vec<_> = cleartext_database
            .iter()
            .map(|iris| generate_galois_iris_shares(&mut rng, iris.clone()))
            .collect();
        let mut local_stores = setup_local_store_aby3_players(NetworkType::LocalChannel)
            .await
            .unwrap();
        // Now do the work for the plaintext store
        let mut plaintext_store = PlaintextStore::default();
        let plaintext_preps: Vec<_> = (0..db_dim)
            .map(|id| plaintext_store.prepare_query(cleartext_database[id].clone()))
            .collect();
        let mut plaintext_inserts = Vec::new();
        for p in plaintext_preps.iter() {
            plaintext_inserts.push(plaintext_store.insert(p).await);
        }

        // pairs of indices to compare
        let it1 = (0..db_dim).combinations(2);
        let it2 = (0..db_dim).combinations(2);

        let mut plain_results = HashMap::new();
        for comb1 in it1.clone() {
            for comb2 in it2.clone() {
                // compute distances in plaintext
                let dist1_plain = plaintext_store
                    .eval_distance(&plaintext_inserts[comb1[0]], &plaintext_inserts[comb1[1]])
                    .await;
                let dist2_plain = plaintext_store
                    .eval_distance(&plaintext_inserts[comb2[0]], &plaintext_inserts[comb2[1]])
                    .await;
                let bit = plaintext_store.less_than(&dist1_plain, &dist2_plain).await;
                plain_results.insert((comb1.clone(), comb2.clone()), bit);
            }
        }

        let mut aby3_inserts = vec![];
        for store in local_stores.iter_mut() {
            let player_index = store.get_owner_index();
            let player_preps: Vec<_> = (0..db_dim)
                .map(|id| store.prepare_query(shared_irises[id][player_index].clone()))
                .collect();
            let mut player_inserts = vec![];
            for p in player_preps.iter() {
                player_inserts.push(store.insert(p).await);
            }
            aby3_inserts.push(player_inserts);
        }

        for comb1 in it1 {
            for comb2 in it2.clone() {
                let mut jobs = JoinSet::new();
                for store in local_stores.iter() {
                    let player_index = store.get_owner_index();
                    let player_inserts = aby3_inserts[player_index].clone();
                    let mut store = store.clone();
                    let index10 = comb1[0];
                    let index11 = comb1[1];
                    let index20 = comb2[0];
                    let index21 = comb2[1];
                    jobs.spawn(async move {
                        let dist1_aby3 = store
                            .eval_distance_vectors(
                                &player_inserts[index10],
                                &player_inserts[index11],
                            )
                            .await;
                        let dist2_aby3 = store
                            .eval_distance_vectors(
                                &player_inserts[index20],
                                &player_inserts[index21],
                            )
                            .await;
                        store.less_than(&dist1_aby3, &dist2_aby3).await
                    });
                }
                let res = jobs.join_all().await;
                for bit in res {
                    assert_eq!(
                        bit,
                        plain_results[&(comb1.clone(), comb2.clone())],
                        "Failed at combo: {:?}, {:?}",
                        comb1,
                        comb2
                    )
                }
            }
        }
    }

    #[tokio::test(flavor = "multi_thread")]
    #[traced_test]
    async fn test_gr_scratch_hnsw() {
        let mut rng = AesRng::seed_from_u64(0_u64);
        let database_size = 2;
        let searcher = HnswSearcher::default();
        let mut vectors_and_graphs =
            Aby3Store::shared_random_setup(&mut rng, database_size, NetworkType::LocalChannel)
                .await
                .unwrap();

        for i in 0..database_size {
            let mut jobs = JoinSet::new();
            for (store, graph) in vectors_and_graphs.iter_mut() {
                let mut store = store.clone();
                let mut graph = graph.clone();
                let searcher = searcher.clone();
                let q = store.prepare_query(store.storage.get_vector(&i.into()).await);
                jobs.spawn(async move {
                    let secret_neighbors = searcher.search(&mut store, &mut graph, &q, 1).await;
                    searcher.is_match(&mut store, &[secret_neighbors]).await
                });
            }
            let res = jobs.join_all().await;
            for (party_index, r) in res.iter().enumerate() {
                assert!(r, "Failed at index {:?} by party {:?}", i, party_index);
            }
        }
    }
}<|MERGE_RESOLUTION|>--- conflicted
+++ resolved
@@ -33,15 +33,11 @@
     sync::Arc,
     vec,
 };
-<<<<<<< HEAD
-use tokio::task::JoinSet;
-use tracing::instrument;
-=======
 use tokio::{
     sync::{RwLock, RwLockWriteGuard},
     task::JoinSet,
 };
->>>>>>> a827efd2
+use tracing::instrument;
 
 #[derive(Copy, Default, Debug, Clone, PartialEq, Eq, Hash, Serialize, Deserialize)]
 pub struct VectorId {
