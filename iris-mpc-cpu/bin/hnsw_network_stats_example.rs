use aes_prng::AesRng;
use clap::Parser;
use iris_mpc_common::iris_db::db::IrisDB;
use iris_mpc_cpu::{
<<<<<<< HEAD
    hawkers::aby3::test_utils::lazy_setup_from_files_with_grpc,
=======
    hawkers::aby3::{
        aby3_store::prepare_query,
        test_utils::{get_owner_index, lazy_setup_from_files_with_grpc},
    },
>>>>>>> c15d5e43
    hnsw::{metrics::network::NetworkFormatter, HnswSearcher},
    protocol::shared_iris::GaloisRingSharedIris,
};
use rand::SeedableRng;
use std::error::Error;
use tokio::task::JoinSet;
use tracing::{trace_span, Instrument};
use tracing_forest::{tag::NoTag, ForestLayer, PrettyPrinter};
use tracing_subscriber::{filter::filter_fn, layer::SubscriberExt, util::SubscriberInitExt, Layer};

#[derive(Parser)]
struct Args {
    #[clap(short = 'n', default_value = "1000")]
    database_size: usize,
}

#[tokio::main]
async fn main() -> Result<(), Box<dyn Error>> {
    let args = Args::parse();
    let database_size = args.database_size;

    let file_processor = PrettyPrinter::new().formatter(NetworkFormatter {});

    tracing_subscriber::registry()
        .with(
            ForestLayer::new(file_processor, NoTag {}).with_filter(filter_fn(|metadata| {
                metadata.target().starts_with("searcher")
            })),
        )
        .init();

    let mut rng = AesRng::seed_from_u64(0_u64);

    let crate_root = env!("CARGO_MANIFEST_DIR");
    let data_dir = format!("{crate_root}/data");
    let (_, vectors_graphs) = lazy_setup_from_files_with_grpc(
        &format!("{data_dir}/store.ndjson"),
        &format!("{data_dir}/graph_{database_size}.dat"),
        &mut rng,
        database_size,
        false,
    )
    .await?;

    let searcher = HnswSearcher::default();
    let mut rng = AesRng::seed_from_u64(0_u64);
    let on_the_fly_query = IrisDB::new_random_rng(1, &mut rng).db[0].clone();
    let raw_query = GaloisRingSharedIris::generate_shares_locally(&mut rng, on_the_fly_query);

    let mut jobs = JoinSet::new();

    for (vector_store, graph_store) in vectors_graphs.into_iter() {
        let mut vector_store = vector_store;
        let mut graph_store = graph_store;

        let player_index = get_owner_index(&vector_store)?;
        let query = prepare_query(raw_query[player_index].clone());
        let searcher = searcher.clone();
        let mut rng = rng.clone();

        let party_id = vector_store.owner.clone();
        let party_span = trace_span!(target: "searcher", "party", party = ?party_id);

        jobs.spawn(async move {
            searcher
                .insert(&mut vector_store, &mut graph_store, &query, &mut rng)
                .instrument(party_span)
                .await;
        });
    }
    jobs.join_all().await;
    Ok(())
}<|MERGE_RESOLUTION|>--- conflicted
+++ resolved
@@ -2,14 +2,10 @@
 use clap::Parser;
 use iris_mpc_common::iris_db::db::IrisDB;
 use iris_mpc_cpu::{
-<<<<<<< HEAD
-    hawkers::aby3::test_utils::lazy_setup_from_files_with_grpc,
-=======
     hawkers::aby3::{
         aby3_store::prepare_query,
         test_utils::{get_owner_index, lazy_setup_from_files_with_grpc},
     },
->>>>>>> c15d5e43
     hnsw::{metrics::network::NetworkFormatter, HnswSearcher},
     protocol::shared_iris::GaloisRingSharedIris,
 };
