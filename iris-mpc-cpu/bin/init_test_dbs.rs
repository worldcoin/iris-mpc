--- conflicted
+++ resolved
@@ -28,9 +28,6 @@
 use tracing::{info, warn};
 
 use eyre::Result;
-
-/// Number of MPC parties.
-const N_PARTIES: usize = 3;
 
 /// Default party ordinal identifer.
 const DEFAULT_PARTY_IDX: usize = 0;
@@ -142,17 +139,14 @@
     #[clap(long, default_value = "1")]
     aby3_prng_seed: u64,
 
-<<<<<<< HEAD
     /// Allows for writing only to a db for a specified party. 0-based
     #[clap(long)]
-    party_idx: Option<usize>
-
-=======
+    party_idx: Option<usize>,
+
     /// Skip creation of the HNSW graph. When set to true, only the iris codes
     /// are processed and persisted, without building the HNSW graph.
     #[clap(long, default_value = "false")]
     skip_hnsw_graph: bool,
->>>>>>> 45f8a924
 }
 
 impl Args {
@@ -182,7 +176,7 @@
 
         if let Some(party_idx) = self.party_idx {
             vec![v[party_idx].clone()]
-        }else {
+        } else {
             v
         }
 
@@ -215,17 +209,11 @@
     }
 }
 
-<<<<<<< HEAD
 const N_PARTIES: usize = 1;
-
-/// Number of iris code pairs to generate secret shares for at a time.
-const SECRET_SHARING_BATCH_SIZE: usize = 5000;
 
 /// Number of secret-shared iris code pairs to persist to Postgres per transaction.
 const SECRET_SHARING_PG_TX_SIZE: usize = 100;
 
-=======
->>>>>>> 45f8a924
 #[allow(non_snake_case)]
 #[tokio::main]
 async fn main() -> Result<()> {
@@ -271,13 +259,6 @@
         info!("Initialized PRNGs from explicit seeds");
     }
 
-<<<<<<< HEAD
-    let mut batch: Vec<Vec<(GaloisRingSharedIris, GaloisRingSharedIris)>> = (0..N_PARTIES)
-        .map(|_| Vec::with_capacity(SECRET_SHARING_BATCH_SIZE))
-        .collect();
-
-    let mut n_read: usize = 0;
-=======
     info!("⚓ ANCHOR: Converting plaintext iris codes locally into secret shares");
 
     let mut batch: Vec<Vec<(GaloisRingSharedIris, GaloisRingSharedIris)>> = (0..N_PARTIES)
@@ -464,58 +445,19 @@
 
     let (_, _, graph_r, hnsw_rng_r) = results.remove(1);
     let (_, _, graph_l, hnsw_rng_l) = results.remove(0);
->>>>>>> 45f8a924
-
-    let file = File::open(args.path_to_iris_codes.as_path()).unwrap();
-    let reader = BufReader::new(file);
-
-<<<<<<< HEAD
-    let stream = Deserializer::from_reader(reader)
-        .into_iter::<Base64IrisCode>()
-        .skip(2 * n_existing_irises)
-        .map(|x| IrisCode::from(&x.unwrap()))
-        .tuples();
-    let stream = limited_iterator(stream, num_irises).chunks(SECRET_SHARING_BATCH_SIZE);
-
-    for (batch_idx, vectors_batch) in stream.into_iter().enumerate() {
-        let vectors_batch: Vec<(_, _)> = vectors_batch.collect();
-        n_read += vectors_batch.len();
-
-        for (left, right) in vectors_batch {
-            let left_shares =
-                GaloisRingSharedIris::generate_shares_locally(&mut aby3_rng, left.clone());
-            let right_shares =
-                GaloisRingSharedIris::generate_shares_locally(&mut aby3_rng, right.clone());
-
-            let left_shares :[GaloisRingSharedIris;1] = [left_shares[args.party_idx.unwrap()].clone()];
-            let right_shares :[GaloisRingSharedIris;1] = [right_shares[args.party_idx.unwrap()].clone()];
-            for (party, (shares_l, shares_r)) in izip!(left_shares, right_shares).enumerate() {
-                batch[party].push((shares_l, shares_r));
-            }
-        }
-
-        let cur_batch_len = batch[0].len();
-        let last_idx = batch_idx * SECRET_SHARING_BATCH_SIZE + cur_batch_len + n_existing_irises;
-
-        for (db, shares) in izip!(&dbs, batch.iter_mut()) {
-            #[allow(clippy::drain_collect)]
-            let (_, end_serial_id) = db.persist_vector_shares(shares.drain(..).collect()).await?;
-            assert_eq!(end_serial_id, last_idx);
-        }
-        info!(
-            "Persisted {} locally generated shares",
-            last_idx - n_existing_irises
-        );
-    }
-
-    info!("Finished persisting {} locally generated shares", n_read);
-=======
+
+    for (party, db) in dbs.iter().enumerate() {
+        for (graph, side) in [(&graph_l, StoreId::Left), (&graph_r, StoreId::Right)] {
+            info!("Persisting {} graph for party {}", side, party);
+            db.persist_graph_db(graph.clone(), side).await?;
+        }
+    }
+
     info!(
         "Writing HNSW PRNG intermediate state to file: {}",
         prng_state_filename
     );
     write_json(&(hnsw_rng_l, hnsw_rng_r), &prng_state_filename)?;
->>>>>>> 45f8a924
 
     info!("Exited successfully! 🎉");
 
