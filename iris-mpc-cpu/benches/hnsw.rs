--- conflicted
+++ resolved
@@ -3,9 +3,6 @@
 use iris_mpc_common::iris_db::{db::IrisDB, iris::IrisCode};
 use iris_mpc_cpu::{
     execution::local::LocalRuntime,
-<<<<<<< HEAD
-    hawkers::{aby3::test_utils::lazy_setup_from_files_with_grpc, plaintext_store::PlaintextStore},
-=======
     hawkers::{
         aby3::{
             aby3_store::prepare_query,
@@ -13,7 +10,6 @@
         },
         plaintext_store::PlaintextStore,
     },
->>>>>>> c15d5e43
     hnsw::{GraphMem, HnswSearcher},
     protocol::{
         ops::{
