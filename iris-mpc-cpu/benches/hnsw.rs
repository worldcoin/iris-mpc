--- conflicted
+++ resolved
@@ -5,11 +5,7 @@
     execution::local::LocalRuntime,
     hawkers::{
         aby3::{
-<<<<<<< HEAD
-            aby3_store::{prepare_query, QueryInput},
-=======
-            aby3_store::Aby3Query,
->>>>>>> 3e20b218
+            aby3_store::{Aby3Query, QueryInput},
             test_utils::{get_owner_index, lazy_setup_from_files_with_grpc},
         },
         plaintext_store::PlaintextStore,
@@ -175,7 +171,6 @@
                     y1.mask.preprocess_mask_code_query_share();
                     y2.code.preprocess_iris_code_query_share();
                     y2.mask.preprocess_mask_code_query_share();
-<<<<<<< HEAD
                     let pairs = vec![
                         Some((
                             QueryInput::from_shared_iris(x1),
@@ -187,10 +182,6 @@
                         )),
                     ];
                     let ds_and_ts = galois_ring_pairwise_distance(pairs);
-=======
-                    let pairs = [Some((&x1, &y1)), Some((&x2, &y2))];
-                    let ds_and_ts = galois_ring_pairwise_distance(&pairs);
->>>>>>> 3e20b218
                     let ds_and_ts = galois_ring_to_rep3(&mut player_session, ds_and_ts)
                         .await
                         .unwrap();
