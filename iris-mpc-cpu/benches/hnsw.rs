use aes_prng::AesRng;
use criterion::{black_box, criterion_group, criterion_main, BenchmarkId, Criterion, SamplingMode};
use hawk_pack::{graph_store::GraphMem, hnsw_db::HawkSearcher, VectorStore};
use iris_mpc_common::iris_db::{db::IrisDB, iris::IrisCode};
use iris_mpc_cpu::{
    database_generators::{create_random_sharing, generate_galois_iris_shares},
    execution::local::LocalRuntime,
    hawkers::{galois_store::LocalNetAby3NgStoreProtocol, plaintext_store::PlaintextStore},
    protocol::ops::{cross_compare, galois_ring_pairwise_distance, galois_ring_to_rep3},
};
use rand::SeedableRng;
use tokio::task::JoinSet;

fn bench_plaintext_hnsw(c: &mut Criterion) {
    let mut group = c.benchmark_group("plaintext_hnsw");
    group.sample_size(10);
    group.sampling_mode(SamplingMode::Flat);

    for database_size in [100_usize, 1000, 10000] {
        let rt = tokio::runtime::Builder::new_multi_thread()
            .enable_all()
            .build()
            .unwrap();

        let (vector, graph) = rt.block_on(async move {
            let mut rng = AesRng::seed_from_u64(0_u64);
            let mut vector = PlaintextStore::default();
            let mut graph = GraphMem::new();
            let searcher = HawkSearcher::default();

            for _ in 0..database_size {
                let raw_query = IrisCode::random_rng(&mut rng);
                let query = vector.prepare_query(raw_query.clone());
                let neighbors = searcher
                    .search_to_insert(&mut vector, &mut graph, &query)
                    .await;
                let inserted = vector.insert(&query).await;
                searcher
                    .insert_from_search_results(
                        &mut vector,
                        &mut graph,
                        &mut rng,
                        inserted,
                        neighbors,
                    )
                    .await;
            }
            (vector, graph)
        });

        group.bench_function(BenchmarkId::new("insert", database_size), |b| {
            b.to_async(&rt).iter_batched(
                || (vector.clone(), graph.clone()),
                |(mut db_vectors, mut graph)| async move {
                    let searcher = HawkSearcher::default();
                    let mut rng = AesRng::seed_from_u64(0_u64);
                    let on_the_fly_query = IrisDB::new_random_rng(1, &mut rng).db[0].clone();
                    let query = db_vectors.prepare_query(on_the_fly_query);
                    let neighbors = searcher
                        .search_to_insert(&mut db_vectors, &mut graph, &query)
                        .await;
                    searcher
                        .insert_from_search_results(
                            &mut db_vectors,
                            &mut graph,
                            &mut rng,
                            query,
                            neighbors,
                        )
                        .await;
                },
                criterion::BatchSize::SmallInput,
            )
        });
    }
    group.finish();
}

fn bench_hnsw_primitives(c: &mut Criterion) {
    c.bench_function("lift-cross-mul", |b| {
        let rt = tokio::runtime::Builder::new_multi_thread()
            .enable_all()
            .build()
            .unwrap();
        b.to_async(&rt).iter(|| async move {
            let mut rng = AesRng::seed_from_u64(0_u64);
            let d1 = create_random_sharing(&mut rng, 10_u16);
            let d2 = create_random_sharing(&mut rng, 10_u16);
            let t1 = create_random_sharing(&mut rng, 10_u16);
            let t2 = create_random_sharing(&mut rng, 10_u16);

            let runtime = LocalRuntime::mock_setup_with_grpc().await.unwrap();

            let mut jobs = JoinSet::new();
            for (index, player) in runtime.identities.iter().enumerate() {
                let d1i = d1[index].clone();
                let d2i = d2[index].clone();
                let t1i = t1[index].clone();
                let t2i = t2[index].clone();
                let mut player_session = runtime.sessions.get(player).unwrap().clone();
                jobs.spawn(async move {
                    cross_compare(&mut player_session, d1i, t1i, d2i, t2i)
                        .await
                        .unwrap()
                });
            }
            let _outputs = black_box(jobs.join_all().await);
        });
    });
}

fn bench_gr_primitives(c: &mut Criterion) {
    c.bench_function("gr-less-than", |b| {
        let rt = tokio::runtime::Builder::new_multi_thread()
            .enable_all()
            .build()
            .unwrap();
        b.to_async(&rt).iter(|| async move {
            let runtime = LocalRuntime::mock_setup_with_grpc().await.unwrap();
            let mut rng = AesRng::seed_from_u64(0);
            let iris_db = IrisDB::new_random_rng(4, &mut rng).db;

            let x1 = generate_galois_iris_shares(&mut rng, iris_db[0].clone());
            let y1 = generate_galois_iris_shares(&mut rng, iris_db[2].clone());
            let x2 = generate_galois_iris_shares(&mut rng, iris_db[1].clone());
            let y2 = generate_galois_iris_shares(&mut rng, iris_db[3].clone());

            let mut jobs = JoinSet::new();
            for (index, player) in runtime.identities.iter().enumerate() {
                let x1 = x1[index].clone();
                let mut y1 = y1[index].clone();

                let x2 = x2[index].clone();
                let mut y2 = y2[index].clone();

                let mut player_session = runtime.sessions.get(player).unwrap().clone();
                jobs.spawn(async move {
                    y1.code.preprocess_iris_code_query_share();
                    y1.mask.preprocess_mask_code_query_share();
                    y2.code.preprocess_iris_code_query_share();
                    y2.mask.preprocess_mask_code_query_share();
                    let pairs = [(x1, y1), (x2, y2)];
                    let ds_and_ts = galois_ring_pairwise_distance(&mut player_session, &pairs)
                        .await
                        .unwrap();
                    let ds_and_ts = galois_ring_to_rep3(&mut player_session, ds_and_ts)
                        .await
                        .unwrap();
                    cross_compare(
                        &mut player_session,
                        ds_and_ts[0].clone(),
                        ds_and_ts[1].clone(),
                        ds_and_ts[2].clone(),
                        ds_and_ts[3].clone(),
                    )
                    .await
                    .unwrap();
                });
            }
            let _outputs = black_box(jobs.join_all().await);
        });
    });
}

fn bench_gr_ready_made_hnsw(c: &mut Criterion) {
    let mut group = c.benchmark_group("gr_ready_made_hnsw");
    group.sample_size(10);

    for database_size in [1, 10, 100, 1000, 10000, 100000] {
        let rt = tokio::runtime::Builder::new_multi_thread()
            .enable_all()
            .build()
            .unwrap();

        let (_, secret_searcher) = rt.block_on(async move {
            let mut rng = AesRng::seed_from_u64(0_u64);
<<<<<<< HEAD
            LocalNetAby3NgStoreProtocol::lazy_random_setup_with_local_channel(
                &mut rng,
                database_size,
                false,
            )
            .await
            .unwrap()
=======
            LocalNetAby3NgStoreProtocol::lazy_random_setup_with_grpc(&mut rng, database_size)
                .await
                .unwrap()
>>>>>>> 4b8573ed
        });

        group.bench_function(
            BenchmarkId::new("gr-big-hnsw-insertions", database_size),
            |b| {
                b.to_async(&rt).iter_batched(
                    || secret_searcher.clone(),
                    |vectors_graphs| async move {
                        let searcher = HawkSearcher::default();
                        let mut rng = AesRng::seed_from_u64(0_u64);
                        let on_the_fly_query = IrisDB::new_random_rng(1, &mut rng).db[0].clone();
                        let raw_query = generate_galois_iris_shares(&mut rng, on_the_fly_query);

                        let mut jobs = JoinSet::new();

                        for (vector_store, graph_store) in vectors_graphs.into_iter() {
                            let mut vector_store = vector_store;
                            let mut graph_store = graph_store;

                            let player_index = vector_store.get_owner_index();
                            let query = vector_store.prepare_query(raw_query[player_index].clone());
                            let searcher = searcher.clone();
                            let mut rng = rng.clone();
                            jobs.spawn(async move {
                                let neighbors = searcher
                                    .search_to_insert(&mut vector_store, &mut graph_store, &query)
                                    .await;
                                let inserted_query = vector_store.insert(&query).await;
                                searcher
                                    .insert_from_search_results(
                                        &mut vector_store,
                                        &mut graph_store,
                                        &mut rng,
                                        inserted_query,
                                        neighbors,
                                    )
                                    .await;
                            });
                        }
                        jobs.join_all().await;
                    },
                    criterion::BatchSize::SmallInput,
                )
            },
        );

        group.bench_function(
            BenchmarkId::new("gr-big-hnsw-searches", database_size),
            |b| {
                b.to_async(&rt).iter_batched(
                    || secret_searcher.clone(),
                    |vectors_graphs| async move {
                        let searcher = HawkSearcher::default();
                        let mut rng = AesRng::seed_from_u64(0_u64);
                        let on_the_fly_query = IrisDB::new_random_rng(1, &mut rng).db[0].clone();
                        let raw_query = generate_galois_iris_shares(&mut rng, on_the_fly_query);

                        let mut jobs = JoinSet::new();
                        for (vector_store, graph_store) in vectors_graphs.into_iter() {
                            let mut vector_store = vector_store;
                            let mut graph_store = graph_store;
                            let player_index = vector_store.get_owner_index();
                            let query = vector_store.prepare_query(raw_query[player_index].clone());
                            let searcher = searcher.clone();
                            jobs.spawn(async move {
                                let neighbors = searcher
                                    .search_to_insert(&mut vector_store, &mut graph_store, &query)
                                    .await;
                                searcher.is_match(&mut vector_store, &neighbors).await;
                            });
                        }
                        jobs.join_all().await;
                    },
                    criterion::BatchSize::SmallInput,
                )
            },
        );
    }
    group.finish();
}

criterion_group! {
    hnsw,
    bench_plaintext_hnsw,
    bench_gr_ready_made_hnsw,
    bench_hnsw_primitives,
    bench_gr_primitives,
}

criterion_main!(hnsw);<|MERGE_RESOLUTION|>--- conflicted
+++ resolved
@@ -174,19 +174,9 @@
 
         let (_, secret_searcher) = rt.block_on(async move {
             let mut rng = AesRng::seed_from_u64(0_u64);
-<<<<<<< HEAD
-            LocalNetAby3NgStoreProtocol::lazy_random_setup_with_local_channel(
-                &mut rng,
-                database_size,
-                false,
-            )
-            .await
-            .unwrap()
-=======
-            LocalNetAby3NgStoreProtocol::lazy_random_setup_with_grpc(&mut rng, database_size)
+            LocalNetAby3NgStoreProtocol::lazy_random_setup_with_grpc(&mut rng, database_size, false)
                 .await
                 .unwrap()
->>>>>>> 4b8573ed
         });
 
         group.bench_function(
@@ -270,10 +260,10 @@
 
 criterion_group! {
     hnsw,
-    bench_plaintext_hnsw,
+    //bench_plaintext_hnsw,
     bench_gr_ready_made_hnsw,
-    bench_hnsw_primitives,
-    bench_gr_primitives,
+    //bench_hnsw_primitives,
+    //bench_gr_primitives,
 }
 
 criterion_main!(hnsw);