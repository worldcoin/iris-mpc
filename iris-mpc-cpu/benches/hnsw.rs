--- conflicted
+++ resolved
@@ -12,11 +12,7 @@
         },
         shared_iris::GaloisRingSharedIris,
     },
-<<<<<<< HEAD
-    shares::share::DistanceShare,
-=======
     shares::{IntRing2k, RingElement, Share},
->>>>>>> ba7ddd4e
 };
 use rand::{Rng, RngCore, SeedableRng};
 use rand_distr::{Distribution, Standard};
