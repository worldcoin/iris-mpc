--- conflicted
+++ resolved
@@ -5,12 +5,8 @@
 use iris_mpc_cpu::{
     database_generators::{create_random_sharing, generate_galois_iris_shares},
     execution::local::LocalRuntime,
-<<<<<<< HEAD
-    hawkers::{galois_store::LocalNetAby3NgStoreProtocol, plaintext_store::PlaintextStore},
+    hawkers::{aby3_store::Aby3Store, plaintext_store::PlaintextStore},
     hnsw::searcher::HnswSearcher,
-=======
-    hawkers::{aby3_store::Aby3Store, plaintext_store::PlaintextStore},
->>>>>>> 2fb8f252
     protocol::ops::{
         batch_signed_lift_vec, cross_compare, galois_ring_pairwise_distance, galois_ring_to_rep3,
     },
