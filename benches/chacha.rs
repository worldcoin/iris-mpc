use criterion::{criterion_group, criterion_main, Criterion};
use cudarc::driver::CudaDevice;
use gpu_iris_mpc::rng::{aes::AesCudaRng, chacha::ChaChaCudaRng, chacha_field};

pub fn criterion_benchmark_chacha12_field_runner(c: &mut Criterion, buf_size: usize) {
    let mut chacha =
        chacha_field::ChaChaCudaFeRng::init(buf_size, CudaDevice::new(0).unwrap(), [0u32; 8]);
    let mut group = c.benchmark_group(format!(
        "ChaCha12 Field (buf_size = {} kEl)",
        chacha.num_valid() / 1000
    ));
    group.throughput(criterion::Throughput::Elements((chacha.num_valid()) as u64));
    group.bench_function("with copy to host", move |b| {
        b.iter(|| {
            chacha.fill_rng();
        })
    });
    let dev = CudaDevice::new(0).unwrap();
<<<<<<< HEAD
    let mut chacha =
        chacha_field::ChaChaCudaFeRng::init(buf_size, dev.clone(), [0u32; 8]);
=======
    let mut chacha = chacha_field::ChaChaCudaFeRng::init(buf_size, dev.clone(), [0u32; 8]);
>>>>>>> 0f5ee644
    group.bench_function("without copy to host", move |b| {
        b.iter(|| {
            chacha.fill_rng_no_host_copy(buf_size, &dev.fork_default_stream().unwrap());
        })
    });
    group.finish();
}

pub fn criterion_benchmark_chacha12_runner(c: &mut Criterion, buf_size: usize) {
    let mut group = c.benchmark_group(format!(
        "ChaCha12 (buf_size = {}MB)",
        buf_size * 4 / (1024 * 1024)
    ));

    group.throughput(criterion::Throughput::Bytes(
        (buf_size * std::mem::size_of::<u32>()) as u64,
    ));
    let mut chacha = ChaChaCudaRng::init(buf_size, CudaDevice::new(0).unwrap(), [0u32; 8]);
    group.bench_function("with copy to host", move |b| {
        b.iter(|| {
            chacha.fill_rng();
        })
    });
    let mut chacha = ChaChaCudaRng::init(buf_size, CudaDevice::new(0).unwrap(), [0u32; 8]);
    group.bench_function("without copy to host", move |b| {
        b.iter(|| {
            chacha.fill_rng_no_host_copy();
        })
    });
    group.finish();
}

pub fn criterion_benchmark_aes_runner(c: &mut Criterion, buf_size: usize) {
    let mut group = c.benchmark_group(format!(
        "AES (buf_size = {}MB)",
        buf_size * 4 / (1024 * 1024)
    ));

    group.throughput(criterion::Throughput::Bytes(
        (buf_size * std::mem::size_of::<u32>()) as u64,
    ));
    let mut chacha = AesCudaRng::init(buf_size);
    group.bench_function("with copy to host", move |b| {
        b.iter(|| {
            chacha.fill_rng();
        })
    });
    let mut chacha = AesCudaRng::init(buf_size);
    group.bench_function("without copy to host", move |b| {
        b.iter(|| {
            chacha.fill_rng_no_host_copy();
        })
    });
    group.finish();
}

pub fn criterion_benchmark_chacha12(c: &mut Criterion) {
    for log_buf_size in 20..=30 {
        let buf_size = (1usize << log_buf_size) / 4;
        criterion_benchmark_chacha12_runner(c, buf_size);
    }
}

pub fn criterion_benchmark_chacha12_field(c: &mut Criterion) {
    for log_buf_size in 10..=20 {
        let buf_size = (1usize << log_buf_size) * 1000;
        criterion_benchmark_chacha12_field_runner(c, buf_size);
    }
}

pub fn criterion_benchmark_aes(c: &mut Criterion) {
    for log_buf_size in 20..=30 {
        let buf_size = (1usize << log_buf_size) / 4;
        criterion_benchmark_aes_runner(c, buf_size);
    }
}
criterion_group!(
    name = rng_benches;
    config = Criterion::default();
    targets = criterion_benchmark_chacha12, criterion_benchmark_chacha12_field, criterion_benchmark_aes
);
criterion_main!(rng_benches);<|MERGE_RESOLUTION|>--- conflicted
+++ resolved
@@ -16,12 +16,7 @@
         })
     });
     let dev = CudaDevice::new(0).unwrap();
-<<<<<<< HEAD
-    let mut chacha =
-        chacha_field::ChaChaCudaFeRng::init(buf_size, dev.clone(), [0u32; 8]);
-=======
     let mut chacha = chacha_field::ChaChaCudaFeRng::init(buf_size, dev.clone(), [0u32; 8]);
->>>>>>> 0f5ee644
     group.bench_function("without copy to host", move |b| {
         b.iter(|| {
             chacha.fill_rng_no_host_copy(buf_size, &dev.fork_default_stream().unwrap());
