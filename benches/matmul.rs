--- conflicted
+++ resolved
@@ -60,17 +60,7 @@
                 &streams,
                 &blass,
             );
-<<<<<<< HEAD
-            engine.dot_reduce(
-                &query_sums,
-                &(device_ptrs(&db_slices.1 .0), device_ptrs(&db_slices.1 .1)),
-                &db_sizes,
-                0,
-                &streams,
-            );
-=======
-            engine.dot_reduce(&query_sums, &db_slices.code_sums_gr, &db_sizes, &streams);
->>>>>>> 35bae90f
+            engine.dot_reduce(&query_sums, &db_slices.code_sums_gr, &db_sizes, 0, &streams);
             device_manager.await_streams(&streams);
         });
     });
