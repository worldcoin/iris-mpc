--- conflicted
+++ resolved
@@ -37,15 +37,9 @@
     #[derive(Clone)]
     pub struct E2ESharedTemplate {
         pub left_shared_code:  [GaloisRingIrisCodeShare; 3],
-<<<<<<< HEAD
-        pub left_shared_mask:  Vec<GaloisRingTrimmedMaskCodeShare>,
-        pub right_shared_code: [GaloisRingIrisCodeShare; 3],
-        pub right_shared_mask: Vec<GaloisRingTrimmedMaskCodeShare>,
-=======
         pub left_shared_mask:  [GaloisRingTrimmedMaskCodeShare; 3],
         pub right_shared_code: [GaloisRingIrisCodeShare; 3],
         pub right_shared_mask: [GaloisRingTrimmedMaskCodeShare; 3],
->>>>>>> c6168ee6
     }
 
     fn generate_db(party_id: usize) -> Result<(Vec<u16>, Vec<u16>)> {
@@ -366,7 +360,6 @@
                                 left:  db.db[deleted_idx as usize].clone(),
                                 right: db.db[deleted_idx as usize].clone(),
                             }
-<<<<<<< HEAD
                         }
                         // TODO: implement test that enables testing the bitmap OR rule setting.
                         // This will require setting the left and right iris code to be different,
@@ -421,18 +414,7 @@
                                 left:  code_left,
                                 right: code_right,
                             }
-=======
->>>>>>> c6168ee6
                         }
-                        // TODO: implement test that enables testing the bitmap OR rule setting.
-                        // This will require setting the left and right iris code to be different,
-                        // one of them below the threshold and the other
-                        // above the threshold against the other codes. It will
-                        // also be required to set the param BatchQuery.threshold_bitmap_or to true
-                        // for the specific iris codes to be matched against
-                        // 5 => {
-                        // println!("Sending iris codes that match on right but not left with the OR
-                        // rule set");
                         _ => unreachable!(),
                     }
                 };
@@ -452,10 +434,7 @@
                     request_id.to_string(),
                     0,
                     shared_template.clone(),
-<<<<<<< HEAD
                     use_or_rule_for_serial_ids.clone(),
-=======
->>>>>>> c6168ee6
                 );
 
                 prepare_batch(
@@ -464,10 +443,7 @@
                     request_id.to_string(),
                     1,
                     shared_template.clone(),
-<<<<<<< HEAD
                     use_or_rule_for_serial_ids.clone(),
-=======
->>>>>>> c6168ee6
                 );
                 prepare_batch(
                     batch2.clone(),
@@ -475,10 +451,7 @@
                     request_id.to_string(),
                     2,
                     shared_template.clone(),
-<<<<<<< HEAD
                     use_or_rule_for_serial_ids.clone(),
-=======
->>>>>>> c6168ee6
                 );
             }
 
@@ -594,20 +567,14 @@
         request_id: String,
         batch_idx: usize,
         e2e_shared_template: E2ESharedTemplate,
-<<<<<<< HEAD
         or_rule_serial_ids: Vec<u32>,
-=======
->>>>>>> c6168ee6
     ) -> BatchQuery {
         batch.metadata.push(Default::default());
         batch.valid_entries.push(is_valid);
         batch.request_ids.push(request_id);
 
-<<<<<<< HEAD
         batch.or_rule_serial_ids.push(or_rule_serial_ids);
 
-=======
->>>>>>> c6168ee6
         batch
             .store_left
             .code
@@ -681,28 +648,18 @@
         rng: &mut StdRng,
     ) -> (
         [GaloisRingIrisCodeShare; 3],
-<<<<<<< HEAD
-        Vec<GaloisRingTrimmedMaskCodeShare>,
-=======
         [GaloisRingTrimmedMaskCodeShare; 3],
->>>>>>> c6168ee6
     ) {
         let mut shared_code =
             GaloisRingIrisCodeShare::encode_iris_code(&template.code, &template.mask, rng);
 
         let shared_mask = GaloisRingIrisCodeShare::encode_mask_code(&template.mask, rng);
-<<<<<<< HEAD
-        let mut shared_mask: Vec<GaloisRingTrimmedMaskCodeShare> =
-            shared_mask.iter().map(|x| x.clone().into()).collect();
-
-=======
         let shared_mask_vector: Vec<GaloisRingTrimmedMaskCodeShare> =
             shared_mask.iter().map(|x| x.clone().into()).collect();
 
         let mut shared_mask: [GaloisRingTrimmedMaskCodeShare; 3] =
             shared_mask_vector.try_into().unwrap();
 
->>>>>>> c6168ee6
         if !is_valid {
             shared_code[0] = GaloisRingIrisCodeShare::default_for_party(1);
             shared_mask[0] = GaloisRingTrimmedMaskCodeShare::default_for_party(1)
