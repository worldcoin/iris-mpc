[package]
name = "iris-mpc-gpu"
version = "0.1.0"
publish = false

edition.workspace = true
license.workspace = true
repository.workspace = true

[dependencies]
bincode = "1.3.3"
<<<<<<< HEAD
cudarc = { version = "0.13.4", features = ["cuda-12020", "nccl"] }
=======
cudarc = { version = "0.13.4", features = [
    "cuda-12020",
    "nccl",
] }
>>>>>>> 8121c226
eyre.workspace = true
tracing.workspace = true
bytemuck.workspace = true
futures.workspace = true
rayon.workspace = true
itertools.workspace = true
hex.workspace = true
tokio.workspace = true
ring = "0.17.8"
axum.workspace = true
reqwest.workspace = true
num-traits.workspace = true
rand.workspace = true
static_assertions.workspace = true
serde.workspace = true
serde_json.workspace = true
sodiumoxide = "0.2.7"
iris-mpc-common = { path = "../iris-mpc-common" }
base64 = "0.22.1"
metrics = "0.22.1"
metrics-exporter-statsd = "0.7"
memmap2.workspace = true

[dev-dependencies]
criterion = "0.5"
ndarray = "0.16.0"
float_eq = "1"
tracing-subscriber.workspace = true
uuid.workspace = true

[features]
default = []
gpu_dependent = []

#[[bench]]
#name = "chacha"
#harness = false

[[bench]]
name = "matmul"
harness = false

[[bench]]
name = "transpose"
harness = false

[[bin]]
name = "nccl"
path = "src/bin/nccl.rs"<|MERGE_RESOLUTION|>--- conflicted
+++ resolved
@@ -9,14 +9,10 @@
 
 [dependencies]
 bincode = "1.3.3"
-<<<<<<< HEAD
-cudarc = { version = "0.13.4", features = ["cuda-12020", "nccl"] }
-=======
 cudarc = { version = "0.13.4", features = [
     "cuda-12020",
     "nccl",
 ] }
->>>>>>> 8121c226
 eyre.workspace = true
 tracing.workspace = true
 bytemuck.workspace = true
