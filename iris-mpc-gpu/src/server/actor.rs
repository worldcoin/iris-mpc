use super::BatchQuery;
use crate::{
    dot::{
        distance_comparator::DistanceComparator,
        share_db::{preprocess_query, DBChunkBuffers, ShareDB, SlicedProcessedDatabase},
        IRIS_CODE_LENGTH, MASK_CODE_LENGTH, ROTATIONS,
    },
    helpers::{
        self,
        comm::NcclComm,
        device_manager::DeviceManager,
        dtoh_on_stream_sync, htod_on_stream_sync,
        query_processor::{
            CompactQuery, CudaVec2DSlicerRawPointer, DeviceCompactQuery, DeviceCompactSums,
        },
    },
    server::PreprocessedBatchQuery,
    threshold_ring::protocol::{ChunkShare, ChunkShareView, Circuits},
};
use cudarc::{
    cublas::CudaBlas,
    driver::{
        result::{self, event::elapsed, mem_get_info},
        sys::CUevent,
        CudaDevice, CudaSlice, CudaStream, DevicePtr, DeviceSlice,
    },
};
use eyre::eyre;
use futures::{Future, FutureExt};
use iris_mpc_common::{
    helpers::{
        inmemory_store::InMemoryStore,
        sha256::sha256_bytes,
        smpc_request::{REAUTH_MESSAGE_TYPE, RESET_CHECK_MESSAGE_TYPE, UNIQUENESS_MESSAGE_TYPE},
        statistics::BucketStatistics,
    },
    iris_db::{get_dummy_shares_for_deletion, iris::MATCH_THRESHOLD_RATIO},
    job::{Eye, JobSubmissionHandle, ServerJobResult},
    vector_id::VectorId,
};
use itertools::{izip, Itertools};
use ring::hkdf::{Algorithm, Okm, Salt, HKDF_SHA256};
use std::{
    collections::{HashMap, HashSet},
    mem,
    sync::Arc,
    time::Instant,
};
use tokio::sync::{mpsc, oneshot};

macro_rules! record_stream_time {
    ($manager:expr, $streams:expr, $map:expr, $label:expr, $enable_timing:expr, $block:block) => {{
        if $enable_timing {
            let evt0 = $manager.create_events();
            let evt1 = $manager.create_events();
            $manager.record_event($streams, &evt0);
            let res = $block;
            $manager.record_event($streams, &evt1);
            $map.entry($label).or_default().extend(vec![evt0, evt1]);
            res
        } else {
            $block
        }
    }};
}

#[derive(Debug)]
struct ServerJob {
    pub batch: BatchQuery,
    pub return_channel: oneshot::Sender<ServerJobResult>,
}

#[derive(Debug, Clone)]
pub struct ServerActorHandle {
    job_queue: mpsc::Sender<ServerJob>,
}

impl JobSubmissionHandle for ServerActorHandle {
    type A = ();

    async fn submit_batch_query(
        &mut self,
        batch: BatchQuery,
    ) -> impl Future<Output = ServerJobResult> {
        let (tx, rx) = oneshot::channel();
        let job = ServerJob {
            batch,
            return_channel: tx,
        };
        self.job_queue.send(job).await.unwrap();
        rx.map(|x| x.unwrap())
    }
}

pub(crate) const DB_CHUNK_SIZE: usize = 1 << 15;
const KDF_SALT: &str = "111a1a93518f670e9bb0c2c68888e2beb9406d4c4ed571dc77b801e676ae3091"; // Random 32 byte salt
const SUPERMATCH_THRESHOLD: usize = 4_000;

pub struct ServerActor {
    job_queue: mpsc::Receiver<ServerJob>,
    pub device_manager: Arc<DeviceManager>,
    party_id: usize,
    // engines
    codes_engine: ShareDB,
    masks_engine: ShareDB,
    batch_codes_engine: ShareDB,
    batch_masks_engine: ShareDB,
    phase2: Circuits,
    phase2_batch: Circuits,
    phase2_buckets: Circuits,
    distance_comparator: DistanceComparator,
    comms: Vec<Arc<NcclComm>>,
    // DB slices
    pub left_code_db_slices: SlicedProcessedDatabase,
    pub left_mask_db_slices: SlicedProcessedDatabase,
    pub right_code_db_slices: SlicedProcessedDatabase,
    pub right_mask_db_slices: SlicedProcessedDatabase,
    streams: Vec<Vec<CudaStream>>,
    cublas_handles: Vec<Vec<CudaBlas>>,
    results: Vec<CudaSlice<u32>>,
    batch_results: Vec<CudaSlice<u32>>,
    final_results: Vec<CudaSlice<u32>>,
    db_match_list_left: Vec<CudaSlice<u64>>,
    db_match_list_right: Vec<CudaSlice<u64>>,
    batch_match_list_left: Vec<CudaSlice<u64>>,
    batch_match_list_right: Vec<CudaSlice<u64>>,
    current_db_sizes: Vec<usize>,
    query_db_size: Vec<usize>,
    max_batch_size: usize,
    max_db_size: usize,
    match_distances_buffer_size: usize,
    match_distances_buffer_size_extra_percent: usize,
    n_buckets: usize,
    return_partial_results: bool,
    disable_persistence: bool,
    enable_debug_timing: bool,
    code_chunk_buffers: Vec<DBChunkBuffers>,
    mask_chunk_buffers: Vec<DBChunkBuffers>,
    phase1_events: Vec<Vec<CUevent>>,
    phase2_events: Vec<Vec<CUevent>>,
    match_distances_buffer_codes_left: Vec<ChunkShare<u16>>,
    match_distances_buffer_codes_right: Vec<ChunkShare<u16>>,
    match_distances_buffer_masks_left: Vec<ChunkShare<u16>>,
    match_distances_buffer_masks_right: Vec<ChunkShare<u16>>,
    match_distances_counter_left: Vec<CudaSlice<u32>>,
    match_distances_counter_right: Vec<CudaSlice<u32>>,
    match_distances_indices_left: Vec<CudaSlice<u32>>,
    match_distances_indices_right: Vec<CudaSlice<u32>>,
    buckets: ChunkShare<u32>,
    anonymized_bucket_statistics_left: BucketStatistics,
    anonymized_bucket_statistics_right: BucketStatistics,
    full_scan_side: Eye,
}

const NON_MATCH_ID: u32 = u32::MAX;

impl ServerActor {
    #[allow(clippy::too_many_arguments)]
    pub fn new(
        party_id: usize,
        chacha_seeds: ([u32; 8], [u32; 8]),
        job_queue_size: usize,
        max_db_size: usize,
        max_batch_size: usize,
        match_distances_buffer_size: usize,
        match_distances_buffer_size_extra_percent: usize,
        n_buckets: usize,
        return_partial_results: bool,
        disable_persistence: bool,
        enable_debug_timing: bool,
        full_scan_side: Eye,
    ) -> eyre::Result<(Self, ServerActorHandle)> {
        tracing::info!("GPU Actor: Starting Device Manager");
        let device_manager = Arc::new(DeviceManager::init());
        Self::new_with_device_manager(
            party_id,
            chacha_seeds,
            device_manager,
            job_queue_size,
            max_db_size,
            max_batch_size,
            match_distances_buffer_size,
            match_distances_buffer_size_extra_percent,
            n_buckets,
            return_partial_results,
            disable_persistence,
            enable_debug_timing,
            full_scan_side,
        )
    }
    #[allow(clippy::too_many_arguments)]
    pub fn new_with_device_manager(
        party_id: usize,
        chacha_seeds: ([u32; 8], [u32; 8]),
        device_manager: Arc<DeviceManager>,
        job_queue_size: usize,
        max_db_size: usize,
        max_batch_size: usize,
        match_distances_buffer_size: usize,
        match_distances_buffer_size_extra_percent: usize,
        n_buckets: usize,
        return_partial_results: bool,
        disable_persistence: bool,
        enable_debug_timing: bool,
        full_scan_side: Eye,
    ) -> eyre::Result<(Self, ServerActorHandle)> {
        tracing::info!("GPU Actor: Initializing NCCL");
        let ids = device_manager.get_ids_from_magic(0);
        let comms = device_manager.instantiate_network_from_ids(party_id, &ids)?;
        Self::new_with_device_manager_and_comms(
            party_id,
            chacha_seeds,
            device_manager,
            comms,
            job_queue_size,
            max_db_size,
            max_batch_size,
            match_distances_buffer_size,
            match_distances_buffer_size_extra_percent,
            n_buckets,
            return_partial_results,
            disable_persistence,
            enable_debug_timing,
            full_scan_side,
        )
    }

    #[allow(clippy::too_many_arguments)]
    pub fn new_with_device_manager_and_comms(
        party_id: usize,
        chacha_seeds: ([u32; 8], [u32; 8]),
        device_manager: Arc<DeviceManager>,
        comms: Vec<Arc<NcclComm>>,
        job_queue_size: usize,
        max_db_size: usize,
        max_batch_size: usize,
        match_distances_buffer_size: usize,
        match_distances_buffer_size_extra_percent: usize,
        n_buckets: usize,
        return_partial_results: bool,
        disable_persistence: bool,
        enable_debug_timing: bool,
        full_scan_side: Eye,
    ) -> eyre::Result<(Self, ServerActorHandle)> {
        let (tx, rx) = mpsc::channel(job_queue_size);
        let actor = Self::init(
            party_id,
            chacha_seeds,
            device_manager,
            comms,
            rx,
            max_db_size,
            max_batch_size,
            match_distances_buffer_size,
            match_distances_buffer_size_extra_percent,
            n_buckets,
            return_partial_results,
            disable_persistence,
            enable_debug_timing,
            full_scan_side,
        )?;
        Ok((actor, ServerActorHandle { job_queue: tx }))
    }

    #[allow(clippy::too_many_arguments)]
    fn init(
        party_id: usize,
        chacha_seeds: ([u32; 8], [u32; 8]),
        device_manager: Arc<DeviceManager>,
        comms: Vec<Arc<NcclComm>>,
        job_queue: mpsc::Receiver<ServerJob>,
        max_db_size: usize,
        max_batch_size: usize,
        match_distances_buffer_size: usize,
        match_distances_buffer_size_extra_percent: usize,
        n_buckets: usize,
        return_partial_results: bool,
        disable_persistence: bool,
        enable_debug_timing: bool,
        full_scan_side: Eye,
    ) -> eyre::Result<Self> {
        assert_ne!(max_batch_size, 0);
        let mut kdf_nonce = 0;
        let kdf_salt: Salt = Salt::new(HKDF_SHA256, &hex::decode(KDF_SALT)?);
        let n_queries = max_batch_size * ROTATIONS;

        // helper closure to generate the next chacha seeds
        let mut next_chacha_seeds =
            |seeds: ([u32; 8], [u32; 8])| -> eyre::Result<([u32; 8], [u32; 8])> {
                let nonce = kdf_nonce;
                kdf_nonce += 1;
                Ok((
                    derive_seed(seeds.0, &kdf_salt, nonce)?,
                    derive_seed(seeds.1, &kdf_salt, nonce)?,
                ))
            };

        tracing::info!("GPU actor: Starting engines...");

        // Phase 1 Setup
        let codes_engine = ShareDB::init(
            party_id,
            device_manager.clone(),
            DB_CHUNK_SIZE,
            n_queries,
            IRIS_CODE_LENGTH,
            next_chacha_seeds(chacha_seeds)?,
            comms.clone(),
        );

        let masks_engine = ShareDB::init(
            party_id,
            device_manager.clone(),
            DB_CHUNK_SIZE,
            n_queries,
            MASK_CODE_LENGTH,
            next_chacha_seeds(chacha_seeds)?,
            comms.clone(),
        );

        let now = Instant::now();

        let left_code_db_slices = codes_engine.alloc_db(max_db_size);
        let left_mask_db_slices = masks_engine.alloc_db(max_db_size);
        let right_code_db_slices = codes_engine.alloc_db(max_db_size);
        let right_mask_db_slices = masks_engine.alloc_db(max_db_size);

        tracing::info!("GPU actor: Allocated db in {:?}", now.elapsed());

        // Engines for inflight queries
        let batch_codes_engine = ShareDB::init(
            party_id,
            device_manager.clone(),
            n_queries,
            n_queries,
            IRIS_CODE_LENGTH,
            next_chacha_seeds(chacha_seeds)?,
            comms.clone(),
        );

        let batch_masks_engine = ShareDB::init(
            party_id,
            device_manager.clone(),
            n_queries,
            n_queries,
            MASK_CODE_LENGTH,
            next_chacha_seeds(chacha_seeds)?,
            comms.clone(),
        );

        // Phase 2 Setup
        let phase2_chunk_size = n_queries * DB_CHUNK_SIZE;

        // Not divided by GPU_COUNT since we do the work on all GPUs for simplicity,
        // also not padded to 2048 since we only require it to be a multiple of 64
        let phase2_batch_chunk_size = n_queries * n_queries;
        assert_eq!(
            phase2_batch_chunk_size % 64,
            0,
            "Phase2 batch chunk size must be a multiple of 64"
        );
        assert_eq!(
            phase2_chunk_size % 64,
            0,
            "Phase2 chunk size must be a multiple of 64"
        );

        let phase2_batch = Circuits::new(
            party_id,
            phase2_batch_chunk_size,
            phase2_batch_chunk_size / 64,
            next_chacha_seeds(chacha_seeds)?,
            device_manager.clone(),
            comms.clone(),
        );

        let phase2 = Circuits::new(
            party_id,
            phase2_chunk_size,
            phase2_chunk_size / 64,
            next_chacha_seeds(chacha_seeds)?,
            device_manager.clone(),
            comms.clone(),
        );

        let phase2_buckets = Circuits::new(
            party_id,
            match_distances_buffer_size,
            match_distances_buffer_size / 64,
            next_chacha_seeds(chacha_seeds)?,
            device_manager.clone(),
            comms.clone(),
        );

        let distance_comparator = DistanceComparator::init(n_queries, device_manager.clone());
        // Prepare streams etc.
        let mut streams = vec![];
        let mut cublas_handles = vec![];
        for _ in 0..2 {
            let tmp_streams = device_manager.fork_streams();
            cublas_handles.push(device_manager.create_cublas(&tmp_streams));
            streams.push(tmp_streams);
        }

        let final_results = distance_comparator.prepare_final_results();
        let results = distance_comparator.prepare_results();
        let batch_results = distance_comparator.prepare_results();

        let db_match_list_left =
            distance_comparator.prepare_db_match_list(max_db_size / device_manager.device_count());
        let db_match_list_right =
            distance_comparator.prepare_db_match_list(max_db_size / device_manager.device_count());
        let batch_match_list_left = distance_comparator.prepare_db_match_list(n_queries);
        let batch_match_list_right = distance_comparator.prepare_db_match_list(n_queries);

        let query_db_size = vec![n_queries; device_manager.device_count()];
        let current_db_sizes = vec![0; device_manager.device_count()];

        let code_chunk_buffers = vec![
            codes_engine.alloc_db_chunk_buffer(DB_CHUNK_SIZE),
            codes_engine.alloc_db_chunk_buffer(DB_CHUNK_SIZE),
        ];
        let mask_chunk_buffers = vec![
            masks_engine.alloc_db_chunk_buffer(DB_CHUNK_SIZE),
            masks_engine.alloc_db_chunk_buffer(DB_CHUNK_SIZE),
        ];

        // Create all needed events
        let phase1_events = vec![device_manager.create_events(); 2];
        let phase2_events = vec![device_manager.create_events(); 2];

        // Buffers and counters for match distribution
        let distance_buffer_len =
            match_distances_buffer_size * (100 + match_distances_buffer_size_extra_percent) / 100;
        let match_distances_buffer_codes_left =
            distance_comparator.prepare_match_distances_buffer(distance_buffer_len);
        let match_distances_buffer_codes_right =
            distance_comparator.prepare_match_distances_buffer(distance_buffer_len);
        let match_distances_buffer_masks_left =
            distance_comparator.prepare_match_distances_buffer(distance_buffer_len);
        let match_distances_buffer_masks_right =
            distance_comparator.prepare_match_distances_buffer(distance_buffer_len);
        let match_distances_counter_left = distance_comparator.prepare_match_distances_counter();
        let match_distances_counter_right = distance_comparator.prepare_match_distances_counter();
        let match_distances_indices_left =
            distance_comparator.prepare_match_distances_index(distance_buffer_len);
        let match_distances_indices_right =
            distance_comparator.prepare_match_distances_index(distance_buffer_len);
        let buckets = distance_comparator.prepare_match_distances_buckets(n_buckets);

        for dev in device_manager.devices() {
            dev.synchronize().unwrap();
        }

        let anonymized_bucket_statistics_left =
            BucketStatistics::new(match_distances_buffer_size, n_buckets, party_id, Eye::Left);

        let anonymized_bucket_statistics_right =
            BucketStatistics::new(match_distances_buffer_size, n_buckets, party_id, Eye::Right);
        tracing::info!("GPU actor: Initialized");

        Ok(Self {
            party_id,
            job_queue,
            device_manager,
            codes_engine,
            masks_engine,
            phase2,
            phase2_batch,
            phase2_buckets,
            buckets,
            distance_comparator,
            batch_codes_engine,
            batch_masks_engine,
            comms,
            left_code_db_slices,
            left_mask_db_slices,
            right_code_db_slices,
            right_mask_db_slices,
            streams,
            cublas_handles,
            results,
            batch_results,
            final_results,
            current_db_sizes,
            query_db_size,
            db_match_list_left,
            db_match_list_right,
            batch_match_list_left,
            batch_match_list_right,
            max_batch_size,
            max_db_size,
            match_distances_buffer_size,
            match_distances_buffer_size_extra_percent,
            n_buckets,
            return_partial_results,
            disable_persistence,
            enable_debug_timing,
            code_chunk_buffers,
            mask_chunk_buffers,
            phase1_events,
            phase2_events,
            match_distances_buffer_codes_left,
            match_distances_buffer_codes_right,
            match_distances_buffer_masks_left,
            match_distances_buffer_masks_right,
            match_distances_counter_left,
            match_distances_counter_right,
            match_distances_indices_left,
            match_distances_indices_right,
            anonymized_bucket_statistics_left,
            anonymized_bucket_statistics_right,
            full_scan_side,
        })
    }

    pub fn run(mut self) {
        while let Some(job) = self.job_queue.blocking_recv() {
            let ServerJob {
                batch,
                return_channel,
            } = job;
            let _ = self.process_batch_query(batch, return_channel);
        }
        tracing::info!("Server Actor finished due to all job queues being closed");
    }

    fn register_host_memory(&self) {
        let page_lock_ts = Instant::now();
        tracing::info!("Starting page lock");
        self.device_manager.register_host_memory(
            &self.left_code_db_slices,
            self.max_db_size,
            IRIS_CODE_LENGTH,
        );
        self.device_manager.register_host_memory(
            &self.right_code_db_slices,
            self.max_db_size,
            IRIS_CODE_LENGTH,
        );
        tracing::info!("Page locking completed for code slice");
        self.device_manager.register_host_memory(
            &self.left_mask_db_slices,
            self.max_db_size,
            MASK_CODE_LENGTH,
        );
        self.device_manager.register_host_memory(
            &self.right_mask_db_slices,
            self.max_db_size,
            MASK_CODE_LENGTH,
        );
        tracing::info!("Page locking completed for mask slice");
        tracing::info!("Page locking completed in {:?}", page_lock_ts.elapsed());
    }

    fn process_batch_query(
        &mut self,
        batch: BatchQuery,
        return_channel: oneshot::Sender<ServerJobResult>,
    ) -> eyre::Result<()> {
        let now = Instant::now();

        let batch = PreprocessedBatchQuery::from(batch);
        let mut events: HashMap<&str, Vec<Vec<CUevent>>> = HashMap::new();

        let n_reauths = batch
            .request_types
            .iter()
            .filter(|x| *x == REAUTH_MESSAGE_TYPE)
            .count();
        let n_reset_checks = batch
            .request_types
            .iter()
            .filter(|x| *x == RESET_CHECK_MESSAGE_TYPE)
            .count();
        tracing::info!(
            "Started processing batch: {} uniqueness, {} reauth, {} reset_check, {} deletion requests",
            batch.request_types.len() - n_reauths - n_reset_checks,
            n_reauths,
            n_reset_checks,
            batch.deletion_requests_indices.len(),
        );

        let mut batch = batch;
        let mut batch_size = batch.left_iris_requests.code.len();
        assert!(batch_size > 0 && batch_size <= self.max_batch_size);
        assert!(
            batch_size == batch.left_iris_requests.mask.len()
                && batch_size == batch.request_ids.len()
                && batch_size == batch.request_types.len()
                && batch_size == batch.metadata.len()
                && batch_size == batch.right_iris_requests.code.len()
                && batch_size == batch.right_iris_requests.mask.len()
                && batch_size * ROTATIONS == batch.left_iris_interpolated_requests.code.len()
                && batch_size * ROTATIONS == batch.left_iris_interpolated_requests.mask.len()
                && batch_size * ROTATIONS == batch.right_iris_interpolated_requests.code.len()
                && batch_size * ROTATIONS == batch.right_iris_interpolated_requests.mask.len()
                && batch_size * ROTATIONS == batch.left_iris_rotated_requests.code.len()
                && batch_size * ROTATIONS == batch.left_iris_rotated_requests.mask.len()
                && batch_size * ROTATIONS == batch.right_iris_rotated_requests.code.len()
                && batch_size * ROTATIONS == batch.right_iris_rotated_requests.mask.len()
                && batch_size * ROTATIONS
                    == batch.left_iris_interpolated_requests_preprocessed.len()
                && batch_size * ROTATIONS
                    == batch.right_iris_interpolated_requests_preprocessed.len()
                && batch_size * ROTATIONS == batch.left_iris_rotated_requests_preprocessed.len()
                && batch_size * ROTATIONS == batch.right_iris_rotated_requests_preprocessed.len()
                && batch_size == batch.skip_persistence.len(),
            "Query batch sizes mismatch"
        );
        if !batch.or_rule_indices.is_empty() || batch.luc_lookback_records > 0 {
            assert!(
                (batch.or_rule_indices.len() == batch_size) || (batch.luc_lookback_records > 0)
            );
            let skip_lookback_requests: HashSet<usize> = batch
                .request_types
                .iter()
                .enumerate()
                .filter(|(_, req_type)| {
                    req_type.as_str() == REAUTH_MESSAGE_TYPE
                        || req_type.as_str() == RESET_CHECK_MESSAGE_TYPE
                })
                .map(|(index, _)| index)
                .collect();
            batch.or_rule_indices = generate_luc_records(
                (self.current_db_sizes.iter().sum::<usize>() - 1) as u32,
                batch.or_rule_indices.clone(),
                batch.luc_lookback_records,
                batch_size,
                skip_lookback_requests,
            );
        }

        ///////////////////////////////////////////////////////////////////
        // SYNC BATCH CONTENTS AND FILTER OUT INVALID ENTRIES
        ///////////////////////////////////////////////////////////////////
        let tmp_now = Instant::now();
        tracing::info!("Syncing batch entries");

        // Compute hash of the SNS message ids concatenated
        let batch_hash = sha256_bytes(batch.sns_message_ids.join(""));
        tracing::info!("Current batch hash: {}", hex::encode(&batch_hash[0..4]));

        let valid_entries =
            self.sync_batch_entries(&batch.valid_entries, self.max_batch_size, &batch_hash)?;
        let valid_entry_idxs = valid_entries.iter().positions(|&x| x).collect::<Vec<_>>();
        if valid_entry_idxs.len() != batch_size {
            tracing::warn!(
                "Batch size reduced from {} to {} due to invalid entries. Valid entries: {:?}",
                batch_size,
                valid_entry_idxs.len(),
                valid_entry_idxs,
            );
        }
        batch_size = valid_entry_idxs.len();
        batch.retain(&valid_entry_idxs);
        tracing::info!("Sync and filter done in {:?}", tmp_now.elapsed());

        ///////////////////////////////////////////////////////////////////
        // PERFORM DELETIONS (IF ANY)
        ///////////////////////////////////////////////////////////////////
        if !batch.deletion_requests_indices.is_empty() {
            tracing::info!("Performing deletions");
            // Prepare dummy deletion shares
            let (dummy_queries, dummy_sums) = self.prepare_deletion_shares()?;

            // Overwrite the in-memory db
            for deletion_index in batch.deletion_requests_indices.clone() {
                let device_index = deletion_index % self.device_manager.device_count() as u32;
                let device_db_index = deletion_index / self.device_manager.device_count() as u32;
                if device_db_index as usize >= self.current_db_sizes[device_index as usize] {
                    tracing::warn!(
                        "Deletion index {} is out of bounds for device {}",
                        deletion_index,
                        device_index
                    );
                    continue;
                }
                self.device_manager
                    .device(device_index as usize)
                    .bind_to_thread()
                    .unwrap();
                write_db_at_index(
                    &self.left_code_db_slices,
                    &self.left_mask_db_slices,
                    &self.right_code_db_slices,
                    &self.right_mask_db_slices,
                    &dummy_queries,
                    &dummy_sums,
                    &dummy_queries,
                    &dummy_sums,
                    0,
                    device_db_index as usize,
                    device_index as usize,
                    &self.streams[0],
                );
            }
        }

        ///////////////////////////////////////////////////////////////////
        // COMPARE FULL SCAN EYE QUERIES
        ///////////////////////////////////////////////////////////////////
        tracing::info!("Comparing {} eye queries", self.full_scan_side);
        // *Query* variant including Lagrange interpolation.
        let compact_query_side1 = CompactQuery {
            code_query: batch
                .get_iris_interpolated_requests_preprocessed(self.full_scan_side)
                .code
                .clone(),
            mask_query: batch
                .get_iris_interpolated_requests_preprocessed(self.full_scan_side)
                .mask
                .clone(),
            code_query_insert: batch
                .get_iris_requests_rotated_preprocessed(self.full_scan_side)
                .code
                .clone(),
            mask_query_insert: batch
                .get_iris_requests_rotated_preprocessed(self.full_scan_side)
                .mask
                .clone(),
        };

        let (compact_device_queries_side1, compact_device_sums_side1) = record_stream_time!(
            &self.device_manager,
            &self.streams[0],
            events,
            "query_preprocess",
            self.enable_debug_timing,
            {
                // This needs to be max_batch_size, even though the query can be shorter to have
                // enough padding for GEMM
                let compact_device_queries_side1 = compact_query_side1.htod_transfer(
                    &self.device_manager,
                    &self.streams[0],
                    self.max_batch_size,
                )?;

                let compact_device_sums_side1 = compact_device_queries_side1.query_sums(
                    &self.codes_engine,
                    &self.masks_engine,
                    &self.streams[0],
                    &self.cublas_handles[0],
                )?;

                (compact_device_queries_side1, compact_device_sums_side1)
            }
        );

        tracing::info!(
            "Comparing {} eye queries against DB and self",
            self.full_scan_side
        );
        self.compare_query_against_db_and_self(
            &compact_device_queries_side1,
            &compact_device_sums_side1,
            &mut events,
            self.full_scan_side,
            batch_size,
        );

        ///////////////////////////////////////////////////////////////////
<<<<<<< HEAD
        // FETCH PARTIAL FULL SCAN PARTIAL RESULTS
        ///////////////////////////////////////////////////////////////////
        tracing::info!("Fetching partial {} results", self.full_scan_side);
        let mut partial_matches_side1 = self.distance_comparator.get_partial_results(
=======
        // FETCH PARTIAL LEFT RESULTS
        ///////////////////////////////////////////////////////////////////
        tracing::info!("Fetching partial left results");
        let mut partial_matches_left = self.distance_comparator.get_partial_results(
>>>>>>> ea18a87b
            &self.db_match_list_left,
            &self.current_db_sizes,
            &self.streams[0],
        );

        // also add the OR rule indices to the partial matches
        let or_indices = batch
            .or_rule_indices
            .iter()
            .flatten()
            .copied()
            .unique()
            .collect_vec();

        for or_idx in or_indices {
            let device_idx = or_idx % self.device_manager.device_count() as u32;
            let db_idx = or_idx / self.device_manager.device_count() as u32;
            if db_idx as usize >= self.current_db_sizes[device_idx as usize] {
                tracing::warn!(
                    "OR rule index {} is out of bounds for device {}",
                    or_idx,
                    device_idx
                );
                continue;
            }
<<<<<<< HEAD
            partial_matches_side1[device_idx as usize].push(db_idx);
        }

        ///////////////////////////////////////////////////////////////////
        // COMPARE OTHER EYE QUERIES
=======
            partial_matches_left[device_idx as usize].push(db_idx);
        }

        ///////////////////////////////////////////////////////////////////
        // COMPARE RIGHT EYE QUERIES
>>>>>>> ea18a87b
        ///////////////////////////////////////////////////////////////////
        let other_side = self.full_scan_side.other();
        tracing::info!("Comparing {} eye queries", other_side);
        // *Query* variant including Lagrange interpolation.
        let compact_query_side2 = CompactQuery {
            code_query: batch
                .get_iris_interpolated_requests_preprocessed(other_side)
                .code
                .clone(),
            mask_query: batch
                .get_iris_interpolated_requests_preprocessed(other_side)
                .mask
                .clone(),
            code_query_insert: batch
                .get_iris_requests_rotated_preprocessed(other_side)
                .code
                .clone(),
            mask_query_insert: batch
                .get_iris_requests_rotated_preprocessed(other_side)
                .mask
                .clone(),
        };

        let (compact_device_queries_side2, compact_device_sums_side2) = record_stream_time!(
            &self.device_manager,
            &self.streams[0],
            events,
            "query_preprocess",
            self.enable_debug_timing,
            {
                // This needs to be MAX_BATCH_SIZE, even though the query can be shorter to have
                // enough padding for GEMM
                let compact_device_queries_side2 = compact_query_side2.htod_transfer(
                    &self.device_manager,
                    &self.streams[0],
                    self.max_batch_size,
                )?;

                let compact_device_sums_side2 = compact_device_queries_side2.query_sums(
                    &self.codes_engine,
                    &self.masks_engine,
                    &self.streams[0],
                    &self.cublas_handles[0],
                )?;

                (compact_device_queries_side2, compact_device_sums_side2)
            }
        );

<<<<<<< HEAD
        if partial_matches_side1
=======
        if partial_matches_left
>>>>>>> ea18a87b
            .iter()
            .any(|x| x.len() >= DB_CHUNK_SIZE)
        {
            tracing::warn!(
<<<<<<< HEAD
                "Partial matches {} too large, doing full match: {} > {}",
                self.full_scan_side,
                partial_matches_side1.len(),
=======
                "Partial matches left too large, doing full match: {} > {}",
                partial_matches_left.len(),
>>>>>>> ea18a87b
                DB_CHUNK_SIZE
            );

            tracing::info!("Comparing right eye queries against DB and self");
            self.compare_query_against_db_and_self(
<<<<<<< HEAD
                &compact_device_queries_side2,
                &compact_device_sums_side2,
                &mut events,
                other_side,
=======
                &compact_device_queries_right,
                &compact_device_sums_right,
                &mut events,
                Eye::Right,
>>>>>>> ea18a87b
                batch_size,
            );
        } else {
            tracing::info!("Comparing right eye queries against DB subset");
            self.compare_query_against_db_subset_and_self(
<<<<<<< HEAD
                &compact_device_queries_side2,
                &compact_device_sums_side2,
                &mut events,
                other_side,
                batch_size,
                &partial_matches_side1,
=======
                &compact_device_queries_right,
                &compact_device_sums_right,
                &mut events,
                Eye::Right,
                batch_size,
                &partial_matches_left,
>>>>>>> ea18a87b
            );
        }

        ///////////////////////////////////////////////////////////////////
        // MERGE LEFT & RIGHT results
        ///////////////////////////////////////////////////////////////////

        tracing::info!("Joining both sides");
        // Merge results and fetch matching indices
        // Format: host_results[device_index][query_index]

        // Initialize bitmap with OR rule, if exists
        if !batch.or_rule_indices.is_empty()
            && !batch.or_rule_indices.iter().all(|inner| inner.is_empty())
        {
            assert_eq!(batch.or_rule_indices.len(), batch_size);

            let now = Instant::now();
            tracing::info!("Preparing and allocating OR policy bitmap");
            // Populate the pre-allocated OR policy bitmap with the serial ids
            let host_or_policy_bitmap = prepare_or_policy_bitmap(
                self.max_db_size,
                batch.or_rule_indices.clone(),
                self.max_batch_size,
            );

            let device_or_policy_bitmap =
                self.allocate_or_policy_bitmap(host_or_policy_bitmap.clone());
            tracing::info!("OR policy bitmap prepared in {:?}", now.elapsed());

            self.distance_comparator.join_db_matches_with_bitmaps(
                self.max_db_size,
                &self.db_match_list_left,
                &self.db_match_list_right,
                &self.final_results,
                &self.current_db_sizes,
                &self.streams[0],
                &device_or_policy_bitmap,
            );
        } else {
            self.distance_comparator.join_db_matches(
                &self.db_match_list_left,
                &self.db_match_list_right,
                &self.final_results,
                &self.current_db_sizes,
                &self.streams[0],
            );
        }

        self.distance_comparator.join_batch_matches(
            &self.batch_match_list_left,
            &self.batch_match_list_right,
            &self.final_results,
            &self.streams[0],
        );

        self.device_manager.await_streams(&self.streams[0]);
        self.device_manager.await_streams(&self.streams[1]);

        // Iterate over a list of tracing payloads, and create logs with mappings to
        // payloads Log at least a "start" event using a log with trace.id
        // and parent.trace.id
        for tracing_payload in batch.metadata.iter() {
            tracing::info!(
                node_id = tracing_payload.node_id,
                dd.trace_id = tracing_payload.trace_id,
                dd.span_id = tracing_payload.span_id,
                "Protocol finished",
            );
        }

        // Fetch the final results (blocking)
        let mut host_results = self
            .distance_comparator
            .fetch_final_results(&self.final_results);

        // Truncate the results to the batch size
        host_results.iter_mut().for_each(|x| x.truncate(batch_size));

        // Fetch and truncate the match counters
        let match_counters_devices = self
            .distance_comparator
            .fetch_match_counters(&self.distance_comparator.match_counters)
            .into_iter()
            .map(|x| x[..batch_size].to_vec())
            .collect::<Vec<_>>();

        // Aggregate across devices
        let match_counters =
            match_counters_devices
                .iter()
                .fold(vec![0usize; batch_size], |mut acc, counters| {
                    for (i, &value) in counters.iter().enumerate() {
                        acc[i] += value as usize;
                    }
                    acc
                });

        // Transfer all match ids
        let match_ids = self.distance_comparator.fetch_all_match_ids(
            &match_counters_devices,
            &self.distance_comparator.all_matches,
        );

        // Check if there are more matches than we fetch
        // TODO: In the future we might want to dynamically allocate more memory here
        // and retry.
        for i in 0..match_counters.len() {
            if match_counters[i] > match_ids[i].len() {
                tracing::warn!(
                    "More matches than fetched (actual: {}, fetched: {}).",
                    match_counters[i],
                    match_ids[i].len()
                );
            }
        }

        // Fetch the partial matches
        let (
            partial_match_ids_left,
            partial_match_counters_left,
            partial_match_ids_right,
            partial_match_counters_right,
        ) = if self.return_partial_results {
            // Transfer the partial results to the host
            let partial_match_counters_left = self
                .distance_comparator
                .fetch_match_counters(&self.distance_comparator.match_counters_left)
                .into_iter()
                .map(|x| x[..batch_size].to_vec())
                .collect::<Vec<_>>();
            let partial_match_counters_right = self
                .distance_comparator
                .fetch_match_counters(&self.distance_comparator.match_counters_right)
                .into_iter()
                .map(|x| x[..batch_size].to_vec())
                .collect::<Vec<_>>();

            let partial_results_left = self.distance_comparator.fetch_all_match_ids(
                &partial_match_counters_left,
                &self.distance_comparator.partial_results_left,
            );
            let partial_results_right = self.distance_comparator.fetch_all_match_ids(
                &partial_match_counters_right,
                &self.distance_comparator.partial_results_right,
            );
            (
                partial_results_left,
                partial_match_counters_left,
                partial_results_right,
                partial_match_counters_right,
            )
        } else {
            (vec![], vec![], vec![], vec![])
        };

        let partial_match_counters_left = partial_match_counters_left.iter().fold(
            vec![0usize; batch_size],
            |mut acc, counters| {
                for (i, &value) in counters.iter().enumerate() {
                    acc[i] += value as usize;
                }
                acc
            },
        );

        let partial_match_counters_right = partial_match_counters_right.iter().fold(
            vec![0usize; batch_size],
            |mut acc, counters| {
                for (i, &value) in counters.iter().enumerate() {
                    acc[i] += value as usize;
                }
                acc
            },
        );

        // Evaluate the results across devices
        // Format: merged_results[query_index]
        let mut merged_results =
            get_merged_results(&host_results, self.device_manager.device_count());

        // sync the results across nodes, since these are the ones which the insertions are based upon
        self.sync_match_results(self.max_batch_size, &merged_results)?;

        // List the indices of the uniqueness requests that did not match as well as the
        // skipped requests that did not match We do not insert the skipped
        // requests into the DB
        let (uniqueness_insertion_list, skipped_unique_insertions): (Vec<_>, Vec<_>) =
            merged_results
                .iter()
                .enumerate()
                .filter(|&(idx, &num)| {
                    batch.request_types[idx] == UNIQUENESS_MESSAGE_TYPE
                        && num == NON_MATCH_ID
                        && partial_match_counters_left[idx] <= SUPERMATCH_THRESHOLD
                        && partial_match_counters_right[idx] <= SUPERMATCH_THRESHOLD
                })
                .map(|(idx, _num)| idx)
                .partition(|&idx| !batch.skip_persistence[idx]);

        // Spread the insertions across devices.
        let uniqueness_insertion_list =
            distribute_insertions(&uniqueness_insertion_list, &self.current_db_sizes);

        // Calculate the new indices for the inserted uniqueness queries
        let matches = calculate_insertion_indices(
            &mut merged_results,
            &uniqueness_insertion_list,
            &self.current_db_sizes,
            batch_size,
        );

        // create a seperate matches list that includes the matches for skip persistence
        let mut matches_with_skip_persistence = matches.clone();
        skipped_unique_insertions.iter().for_each(|&idx| {
            matches_with_skip_persistence[idx] = false;
            tracing::info!(
                "Matches with skip insertion request ID {}",
                batch.request_ids[idx],
            );
        });

        // Check for batch matches
        let matched_batch_request_ids = match_ids
            .iter()
            .map(|ids| {
                ids.iter()
                    .filter(|&&x| x > (u32::MAX - batch_size as u32)) // ignore matches outside the batch size (dummy matches)
                    .map(|&x| batch.request_ids[(u32::MAX - x) as usize].clone())
                    .collect::<Vec<_>>()
            })
            .collect::<Vec<_>>();

        let match_ids_filtered = match_ids
            .into_iter()
            .map(|ids| {
                ids.into_iter()
                    .filter(|&x| x <= (u32::MAX - self.max_batch_size as u32))
                    .collect::<Vec<_>>()
            })
            .collect::<Vec<_>>();

        let successful_reauths = match_ids_filtered
            .iter()
            .enumerate()
            .map(|(idx, matches)| {
                if batch.request_types[idx] != REAUTH_MESSAGE_TYPE {
                    return false;
                }
                let reauth_id = batch.request_ids[idx].clone();
                // Expect a match with target reauth index
                matches.contains(batch.reauth_target_indices.get(&reauth_id).unwrap())
            })
            .collect::<Vec<bool>>();
        let mut reauth_updates_per_device = vec![vec![]; self.device_manager.device_count()];
        for (reauth_pos, success) in successful_reauths.clone().iter().enumerate() {
            if !*success {
                continue;
            }
            let reauth_id = batch.request_ids[reauth_pos].clone();
            let reauth_index = *batch.reauth_target_indices.get(&reauth_id).unwrap();
            let device_index = reauth_index % self.device_manager.device_count() as u32;
            reauth_updates_per_device[device_index as usize].push(reauth_pos);
        }

        // Write back to in-memory db
        let previous_total_db_size = self.current_db_sizes.iter().sum::<usize>();
        let n_insertions = uniqueness_insertion_list
            .iter()
            .map(|x| x.len())
            .sum::<usize>();

        // Check if we actually have space left to write the new entries
        if previous_total_db_size + n_insertions > self.max_db_size {
            tracing::error!(
                "Cannot write new entries, since DB size would be exceeded, current: {}, batch \
                 insertions: {}, max: {}",
                previous_total_db_size,
                n_insertions,
                self.max_db_size
            );
            eyre::bail!("DB size exceeded");
        }

        if self.disable_persistence {
            tracing::info!("Persistence is disabled, not writing to DB");
        } else {
            record_stream_time!(
                &self.device_manager,
                &self.streams[0],
                events,
                "db_write",
                self.enable_debug_timing,
                {
                    for i in 0..self.device_manager.device_count() {
                        self.device_manager.device(i).bind_to_thread().unwrap();
                        for insertion_idx in uniqueness_insertion_list[i].clone() {
                            write_db_at_index(
                                match self.full_scan_side {
                                    Eye::Left => &self.left_code_db_slices,
                                    Eye::Right => &self.right_code_db_slices,
                                },
                                match self.full_scan_side {
                                    Eye::Left => &self.left_mask_db_slices,
                                    Eye::Right => &self.right_mask_db_slices,
                                },
                                match self.full_scan_side {
                                    Eye::Left => &self.right_code_db_slices,
                                    Eye::Right => &self.left_code_db_slices,
                                },
                                match self.full_scan_side {
                                    Eye::Left => &self.right_mask_db_slices,
                                    Eye::Right => &self.left_mask_db_slices,
                                },
                                &compact_device_queries_side1,
                                &compact_device_sums_side1,
                                &compact_device_queries_side2,
                                &compact_device_sums_side2,
                                insertion_idx,
                                self.current_db_sizes[i],
                                i,
                                &self.streams[0],
                            );
                            self.current_db_sizes[i] += 1;
                        }

                        tracing::info!(
                            "Updating DB size on device {}: {:?}",
                            i,
                            self.current_db_sizes[i]
                        );

                        for reauth_pos in reauth_updates_per_device[i].clone() {
                            let reauth_id = batch.request_ids[reauth_pos].clone();
                            let reauth_index =
                                *batch.reauth_target_indices.get(&reauth_id).unwrap();
                            let device_db_index =
                                reauth_index / self.device_manager.device_count() as u32;
                            tracing::info!(
                                "Writing succesful reauth index {} at device {} to {}",
                                reauth_index,
                                i,
                                device_db_index
                            );
                            if device_db_index as usize >= self.current_db_sizes[i] {
                                tracing::error!(
                                    "Reauth index {} is out of bounds for device {}",
                                    reauth_index,
                                    i
                                );
                                continue;
                            }
                            write_db_at_index(
                                match self.full_scan_side {
                                    Eye::Left => &self.left_code_db_slices,
                                    Eye::Right => &self.right_code_db_slices,
                                },
                                match self.full_scan_side {
                                    Eye::Left => &self.left_mask_db_slices,
                                    Eye::Right => &self.right_mask_db_slices,
                                },
                                match self.full_scan_side {
                                    Eye::Left => &self.right_code_db_slices,
                                    Eye::Right => &self.left_code_db_slices,
                                },
                                match self.full_scan_side {
                                    Eye::Left => &self.right_mask_db_slices,
                                    Eye::Right => &self.left_mask_db_slices,
                                },
                                &compact_device_queries_side1,
                                &compact_device_sums_side1,
                                &compact_device_queries_side2,
                                &compact_device_sums_side2,
                                reauth_pos,
                                device_db_index as usize,
                                i,
                                &self.streams[0],
                            );
                        }
                    }
                }
            );
        }

        // Pass to internal sender thread
        return_channel
            .send(ServerJobResult {
                merged_results,
                request_ids: batch.request_ids,
                request_types: batch.request_types,
                metadata: batch.metadata,
                matches,
                matches_with_skip_persistence,
                match_ids: match_ids_filtered,
                partial_match_ids_left,
                partial_match_ids_right,
                partial_match_counters_left,
                partial_match_counters_right,
                left_iris_requests: batch.left_iris_requests,
                right_iris_requests: batch.right_iris_requests,
                deleted_ids: batch.deletion_requests_indices,
                matched_batch_request_ids,
                anonymized_bucket_statistics_left: self.anonymized_bucket_statistics_left.clone(),
                anonymized_bucket_statistics_right: self.anonymized_bucket_statistics_right.clone(),
                successful_reauths,
                reauth_target_indices: batch.reauth_target_indices,
                reauth_or_rule_used: batch.reauth_use_or_rule,
                modifications: batch.modifications,
                actor_data: (),
            })
            .unwrap();

        self.anonymized_bucket_statistics_left.buckets.clear();
        self.anonymized_bucket_statistics_right.buckets.clear();

        // Reset the results buffers for reuse
        for dst in [
            &self.db_match_list_left,
            &self.db_match_list_right,
            &self.batch_match_list_left,
            &self.batch_match_list_right,
        ] {
            reset_slice(self.device_manager.devices(), dst, 0, &self.streams[0]);
        }

        for dst in [
            &self.distance_comparator.all_matches,
            &self.distance_comparator.match_counters,
            &self.distance_comparator.match_counters_left,
            &self.distance_comparator.match_counters_right,
            &self.distance_comparator.partial_results_left,
            &self.distance_comparator.partial_results_right,
        ] {
            reset_slice(self.device_manager.devices(), dst, 0, &self.streams[0]);
        }

        self.device_manager.await_streams(&self.streams[0]);
        self.device_manager.await_streams(&self.streams[1]);

        // ---- END RESULT PROCESSING ----
        if self.enable_debug_timing {
            log_timers(events);
        }
        let processed_mil_elements_per_second = (self.max_batch_size * previous_total_db_size)
            as f64
            / now.elapsed().as_secs_f64()
            / 1e6;
        tracing::info!(
            "Batch took {:?} [{:.2} Melems/s]",
            now.elapsed(),
            processed_mil_elements_per_second
        );

        metrics::histogram!("batch_duration").record(now.elapsed().as_secs_f64());
        metrics::histogram!("processed_melems_per_second")
            .record(processed_mil_elements_per_second);

        let new_db_size = self.current_db_sizes.iter().sum::<usize>();
        tracing::info!(
            "Old DB size: {}, New DB size: {}",
            previous_total_db_size,
            new_db_size
        );

        metrics::gauge!("db_size").set(new_db_size as f64);
        metrics::gauge!("remaining_db_size").set((self.max_db_size - new_db_size) as f64);
        metrics::gauge!("batch_size").set(batch_size as f64);
        metrics::gauge!("max_batch_size").set(self.max_batch_size as f64);

        // Update GPU memory metrics
        let mut sum_free = 0;
        let mut sum_total = 0;
        for i in 0..self.device_manager.device_count() {
            let device = self.device_manager.device(i);
            unsafe { result::ctx::set_current(*device.cu_primary_ctx()) }.unwrap();
            let (free, total) = mem_get_info()?;
            metrics::gauge!(format!("gpu_memory_free_{}", i)).set(free as f64);
            metrics::gauge!(format!("gpu_memory_total_{}", i)).set(total as f64);
            sum_free += free;
            sum_total += total;
        }
        metrics::gauge!("gpu_memory_free_sum").set(sum_free as f64);
        metrics::gauge!("gpu_memory_total_sum").set(sum_total as f64);

        Ok(())
    }

    fn try_calculate_bucket_stats(&mut self, eye_db: Eye) {
        // we use the batch_streams for this
        let streams = &self.streams[0];

        let (
            match_distances_buffers_codes,
            match_distances_buffers_masks,
            match_distances_counters,
            match_distances_indices,
        ) = match eye_db {
            Eye::Left => (
                &self.match_distances_buffer_codes_left,
                &self.match_distances_buffer_masks_left,
                &self.match_distances_counter_left,
                &self.match_distances_indices_left,
            ),
            Eye::Right => (
                &self.match_distances_buffer_codes_right,
                &self.match_distances_buffer_masks_right,
                &self.match_distances_counter_right,
                &self.match_distances_indices_right,
            ),
        };
        let bucket_distance_counters = self
            .device_manager
            .devices()
            .iter()
            .enumerate()
            .map(|(i, device)| {
                device.dtoh_sync_copy(&match_distances_counters[i]).unwrap()[0] as usize
            })
            .collect::<Vec<_>>();

        tracing::info!(
            "Matching distances collected: {:?}",
            bucket_distance_counters
        );

        if bucket_distance_counters
            .iter()
            .all(|&x| x >= self.match_distances_buffer_size)
        {
            let now = Instant::now();
            tracing::info!(
                "Collected enough match distances, starting bucket calculation: {} eye",
                match eye_db {
                    Eye::Left => "left",
                    Eye::Right => "right",
                }
            );

            self.device_manager.await_streams(streams);

            let indices = match_distances_indices
                .iter()
                .enumerate()
                .map(|(i, x)| {
                    dtoh_on_stream_sync(x, &self.device_manager.device(i), &streams[i]).unwrap()
                })
                .collect::<Vec<_>>();

            let resort_indices = (0..indices.len())
                .map(|i| {
                    let mut resort_indices = (0..indices[i].len()).collect::<Vec<_>>();
                    resort_indices.sort_by_key(|&j| indices[i][j]);
                    resort_indices
                })
                .collect::<Vec<_>>();

            let shares = sort_shares_by_indices(
                &self.device_manager,
                &resort_indices,
                match_distances_buffers_codes,
                self.match_distances_buffer_size,
                streams,
            );

            let match_distances_buffers_codes_view =
                shares.iter().map(|x| x.as_view()).collect::<Vec<_>>();

            let shares = sort_shares_by_indices(
                &self.device_manager,
                &resort_indices,
                match_distances_buffers_masks,
                self.match_distances_buffer_size,
                streams,
            );

            let match_distances_buffers_masks_view =
                shares.iter().map(|x| x.as_view()).collect::<Vec<_>>();

            self.phase2_buckets.compare_multiple_thresholds(
                &match_distances_buffers_codes_view,
                &match_distances_buffers_masks_view,
                streams,
                &(1..=self.n_buckets)
                    .map(|x: usize| {
                        Circuits::translate_threshold_a(
                            MATCH_THRESHOLD_RATIO / (self.n_buckets as f64) * (x as f64),
                        ) as u16
                    })
                    .collect::<Vec<_>>(),
                &mut self.buckets,
            );

            let buckets = self.phase2_buckets.open_buckets(&self.buckets, streams);

            tracing::info!("Buckets: {:?}", buckets);

            match eye_db {
                Eye::Left => {
                    self.anonymized_bucket_statistics_left.fill_buckets(
                        &buckets,
                        MATCH_THRESHOLD_RATIO,
                        self.anonymized_bucket_statistics_left
                            .next_start_time_utc_timestamp,
                    );
                    tracing::info!(
                        "Bucket results:\n{}",
                        self.anonymized_bucket_statistics_left
                    );
                }
                Eye::Right => {
                    self.anonymized_bucket_statistics_right.fill_buckets(
                        &buckets,
                        MATCH_THRESHOLD_RATIO,
                        self.anonymized_bucket_statistics_right
                            .next_start_time_utc_timestamp,
                    );
                    tracing::info!(
                        "Bucket results:\n{}",
                        self.anonymized_bucket_statistics_right
                    );
                }
            }

            let reset_all_buffers =
                |counter: &[CudaSlice<u32>],
                 indices: &[CudaSlice<u32>],
                 codes: &[ChunkShare<u16>],
                 masks: &[ChunkShare<u16>],
                 buckets: &ChunkShare<u32>| {
                    reset_slice(self.device_manager.devices(), counter, 0, streams);
                    reset_slice(self.device_manager.devices(), indices, 0xff, streams);
                    reset_share(self.device_manager.devices(), masks, 0xff, streams);
                    reset_share(self.device_manager.devices(), codes, 0xff, streams);
                    reset_single_share(self.device_manager.devices(), buckets, 0, streams, 0);
                };

            match eye_db {
                Eye::Left => {
                    reset_all_buffers(
                        &self.match_distances_counter_left,
                        &self.match_distances_indices_left,
                        &self.match_distances_buffer_codes_left,
                        &self.match_distances_buffer_masks_left,
                        &self.buckets,
                    );
                }
                Eye::Right => {
                    reset_all_buffers(
                        &self.match_distances_counter_right,
                        &self.match_distances_indices_right,
                        &self.match_distances_buffer_codes_right,
                        &self.match_distances_buffer_masks_right,
                        &self.buckets,
                    );
                }
            }

            self.device_manager.await_streams(streams);

            tracing::info!("Bucket calculation took {:?}", now.elapsed());
        }
    }

    fn compare_query_against_self(
        &mut self,
        compact_device_queries: &DeviceCompactQuery,
        compact_device_sums: &DeviceCompactSums,
        events: &mut HashMap<&str, Vec<Vec<CUevent>>>,
        eye_db: Eye,
    ) {
        let batch_streams = &self.streams[0];
        let batch_cublas = &self.cublas_handles[0];

        let batch_match_bitmap = match eye_db {
            Eye::Left => &self.batch_match_list_left,
            Eye::Right => &self.batch_match_list_right,
        };

        // ---- START BATCH DEDUP ----
        tracing::info!(party_id = self.party_id, "Starting batch deduplication");

        record_stream_time!(
            &self.device_manager,
            batch_streams,
            events,
            "batch_dot",
            self.enable_debug_timing,
            {
                tracing::info!(party_id = self.party_id, "batch_dot start");

                compact_device_queries.compute_dot_products(
                    &mut self.batch_codes_engine,
                    &mut self.batch_masks_engine,
                    &self.query_db_size,
                    0,
                    batch_streams,
                    batch_cublas,
                );
                tracing::info!(party_id = self.party_id, "compute_dot_reducers start");

                compact_device_sums.compute_dot_reducers(
                    &mut self.batch_codes_engine,
                    &mut self.batch_masks_engine,
                    &self.query_db_size,
                    0,
                    batch_streams,
                );
                tracing::info!(party_id = self.party_id, "batch_dot end");
            }
        );

        record_stream_time!(
            &self.device_manager,
            batch_streams,
            events,
            "batch_reshare",
            self.enable_debug_timing,
            {
                tracing::info!(party_id = self.party_id, "batch_reshare start");
                self.batch_codes_engine
                    .reshare_results(&self.query_db_size, batch_streams);
                tracing::info!(party_id = self.party_id, "batch_reshare masks start");
                self.batch_masks_engine
                    .reshare_results(&self.query_db_size, batch_streams);
                tracing::info!(party_id = self.party_id, "batch_reshare end");
            }
        );

        let db_sizes_batch =
            vec![self.max_batch_size * ROTATIONS; self.device_manager.device_count()];
        let code_dots_batch = self.batch_codes_engine.result_chunk_shares(&db_sizes_batch);
        let mask_dots_batch = self.batch_masks_engine.result_chunk_shares(&db_sizes_batch);

        record_stream_time!(
            &self.device_manager,
            batch_streams,
            events,
            "batch_threshold",
            self.enable_debug_timing,
            {
                tracing::info!(party_id = self.party_id, "batch_threshold start");
                self.phase2_batch.compare_threshold_masked_many(
                    &code_dots_batch,
                    &mask_dots_batch,
                    batch_streams,
                );
                tracing::info!(party_id = self.party_id, "batch_threshold end");
            }
        );

        tracing::info!(party_id = self.party_id, "phase2_batch start");

        let res = self.phase2_batch.take_result_buffer();
        let chunk_size = self.phase2_batch.chunk_size();
        open_batch(
            &mut self.phase2_batch,
            &res,
            &self.distance_comparator,
            batch_match_bitmap,
            chunk_size,
            &db_sizes_batch,
            &db_sizes_batch,
            0,
            &db_sizes_batch,
            &vec![false; self.device_manager.device_count()],
            batch_streams,
        );
        self.phase2_batch.return_result_buffer(res);

        tracing::info!(party_id = self.party_id, "Finished batch deduplication");
    }

    fn compare_query_against_db_subset_and_self(
        &mut self,
        compact_device_queries: &DeviceCompactQuery,
        compact_device_sums: &DeviceCompactSums,
        events: &mut HashMap<&str, Vec<Vec<CUevent>>>,
        eye_db: Eye,
        batch_size: usize,
        db_subset_idx: &[Vec<u32>],
    ) {
        assert!(
            eye_db == Eye::Right,
            "We expect this to be called for the right eye only"
        );

        // we try to calculate the bucket stats here if we have collected enough of them
        self.try_calculate_bucket_stats(eye_db);

        // ---- START BATCH DEDUP ----
        self.compare_query_against_self(
            compact_device_queries,
            compact_device_sums,
            events,
            eye_db,
        );
        // ---- END BATCH DEDUP ----

        // if the subset is completely empty, we can skip the whole process after we do the batch check
        if db_subset_idx.iter().all(|x| x.is_empty()) {
            return;
        }

        // which database are we querying against
        let (code_db_slices, mask_db_slices) = match eye_db {
            Eye::Left => (&self.left_code_db_slices, &self.left_mask_db_slices),
            Eye::Right => (&self.right_code_db_slices, &self.right_mask_db_slices),
        };

        // We copied over a subset of the db, so we match against DB chunks of the given sizes
        let chunk_size = db_subset_idx.iter().map(|x| x.len()).collect::<Vec<_>>();
        let dot_chunk_size = chunk_size
            .iter()
            .map(|&s| (s.max(1).div_ceil(64) * 64))
            .collect::<Vec<_>>();

        record_stream_time!(
            &self.device_manager,
            &self.streams[0],
            events,
            "prefetch_db_chunk",
            self.enable_debug_timing,
            {
                self.codes_engine.prefetch_db_subset_into_chunk_buffers(
                    code_db_slices,
                    &self.code_chunk_buffers[0],
                    db_subset_idx,
                    &self.streams[0],
                );
                self.masks_engine.prefetch_db_subset_into_chunk_buffers(
                    mask_db_slices,
                    &self.mask_chunk_buffers[0],
                    db_subset_idx,
                    &self.streams[0],
                );
            }
        );

        record_stream_time!(
            &self.device_manager,
            &self.streams[0],
            events,
            "db_dot",
            self.enable_debug_timing,
            {
                compact_device_queries.dot_products_against_db(
                    &mut self.codes_engine,
                    &mut self.masks_engine,
                    &CudaVec2DSlicerRawPointer::from(&self.code_chunk_buffers[0]),
                    &CudaVec2DSlicerRawPointer::from(&self.mask_chunk_buffers[0]),
                    &dot_chunk_size,
                    0,
                    &self.streams[0],
                    &self.cublas_handles[0],
                );
            }
        );

        record_stream_time!(
            &self.device_manager,
            &self.streams[0],
            events,
            "db_reduce",
            self.enable_debug_timing,
            {
                compact_device_sums.compute_dot_reducer_against_prepared_db(
                    &mut self.codes_engine,
                    &mut self.masks_engine,
                    &self.code_chunk_buffers[0].sums,
                    &self.mask_chunk_buffers[0].sums,
                    &dot_chunk_size,
                    &self.streams[0],
                );
            }
        );

        record_stream_time!(
            &self.device_manager,
            &self.streams[0],
            events,
            "db_reshare",
            self.enable_debug_timing,
            {
                self.codes_engine
                    .reshare_results(&dot_chunk_size, &self.streams[0]);
                self.masks_engine
                    .reshare_results(&dot_chunk_size, &self.streams[0]);
            }
        );

        // ---- END PHASE 1 ----

        // ---- START PHASE 2 ----
        let max_chunk_size = dot_chunk_size.iter().max().copied().unwrap();
        let phase_2_chunk_sizes = vec![max_chunk_size; self.device_manager.device_count()];
        let code_dots = self.codes_engine.result_chunk_shares(&phase_2_chunk_sizes);
        let mask_dots = self.masks_engine.result_chunk_shares(&phase_2_chunk_sizes);

        assert_eq!(
            (max_chunk_size * self.max_batch_size * ROTATIONS) % 64,
            0,
            "Phase 2 input size must be a multiple of 64"
        );
        self.phase2
            .set_chunk_size(max_chunk_size * self.max_batch_size * ROTATIONS / 64);

        record_stream_time!(
            &self.device_manager,
            &self.streams[0],
            events,
            "db_threshold",
            self.enable_debug_timing,
            {
                self.phase2
                    .compare_threshold_masked_many(&code_dots, &mask_dots, &self.streams[0]);
            }
        );

        let res = self.phase2.take_result_buffer();

        let db_match_bitmap = match eye_db {
            Eye::Left => &self.db_match_list_left,
            Eye::Right => &self.db_match_list_right,
        };

        // ignore all device results where the chunk size is 0
        let ignore_device_results: Vec<bool> = chunk_size.iter().map(|&s| s == 0).collect();

        record_stream_time!(
            &self.device_manager,
            &self.streams[0],
            events,
            "db_open",
            self.enable_debug_timing,
            {
                open_subset_results(
                    &mut self.phase2,
                    &res,
                    &self.distance_comparator,
                    db_match_bitmap,
                    max_chunk_size * self.max_batch_size * ROTATIONS / 64,
                    &dot_chunk_size,
                    &chunk_size,
                    &self.current_db_sizes,
                    &ignore_device_results,
                    batch_size,
                    &self.streams[0],
                    db_subset_idx,
                );
                self.phase2.return_result_buffer(res);
            }
        );
    }

    fn compare_query_against_db_and_self(
        &mut self,
        compact_device_queries: &DeviceCompactQuery,
        compact_device_sums: &DeviceCompactSums,
        events: &mut HashMap<&str, Vec<Vec<CUevent>>>,
        eye_db: Eye,
        batch_size: usize,
    ) {
        // we try to calculate the bucket stats here if we have collected enough of them
        self.try_calculate_bucket_stats(eye_db);

        // ---- START BATCH DEDUP ----
        self.compare_query_against_self(
            compact_device_queries,
            compact_device_sums,
            events,
            eye_db,
        );
        // ---- END BATCH DEDUP ----

        // which database are we querying against
        let (code_db_slices, mask_db_slices) = match eye_db {
            Eye::Left => (&self.left_code_db_slices, &self.left_mask_db_slices),
            Eye::Right => (&self.right_code_db_slices, &self.right_mask_db_slices),
        };

        let db_match_bitmap = match eye_db {
            Eye::Left => &self.db_match_list_left,
            Eye::Right => &self.db_match_list_right,
        };

        let chunk_sizes = |chunk_idx: usize| {
            self.current_db_sizes
                .iter()
                .map(|s| (s - DB_CHUNK_SIZE * chunk_idx).clamp(0, DB_CHUNK_SIZE))
                .collect::<Vec<_>>()
        };

        record_stream_time!(
            &self.device_manager,
            &self.streams[0],
            events,
            "prefetch_db_chunk",
            self.enable_debug_timing,
            {
                self.codes_engine.prefetch_db_chunk(
                    code_db_slices,
                    &self.code_chunk_buffers[0],
                    &chunk_sizes(0),
                    &vec![0; self.device_manager.device_count()],
                    &self.current_db_sizes,
                    &self.streams[0],
                );
                self.masks_engine.prefetch_db_chunk(
                    mask_db_slices,
                    &self.mask_chunk_buffers[0],
                    &chunk_sizes(0),
                    &vec![0; self.device_manager.device_count()],
                    &self.current_db_sizes,
                    &self.streams[0],
                );
            }
        );

        // ---- START DATABASE DEDUP ----
        tracing::info!(party_id = self.party_id, "Start DB deduplication");
        let ignore_device_results: Vec<bool> =
            self.current_db_sizes.iter().map(|&s| s == 0).collect();
        let mut db_chunk_idx = 0;
        loop {
            let request_streams = &self.streams[db_chunk_idx % 2];
            let next_request_streams = &self.streams[(db_chunk_idx + 1) % 2];
            let request_cublas_handles = &self.cublas_handles[db_chunk_idx % 2];

            let offset = db_chunk_idx * DB_CHUNK_SIZE;
            let chunk_size = chunk_sizes(db_chunk_idx);
            let next_chunk_size = chunk_sizes(db_chunk_idx + 1);

            // We need to pad the chunk size for two reasons:
            // 1. Chunk size needs to be a multiple of 4, because the underlying
            // `gemm_ex` expects this.
            // 2. We are running into NCCL issues if the bytes sent/received are not a
            //    multiple of 64.
            // We filter out potential "phantom matches" for the padded data in the `open`
            // later.
            let dot_chunk_size = chunk_size
                .iter()
                .map(|&s| (s.max(1).div_ceil(64) * 64))
                .collect::<Vec<_>>();

            // First stream doesn't need to wait
            if db_chunk_idx == 0 {
                self.device_manager
                    .record_event(request_streams, &self.phase1_events[db_chunk_idx % 2]);
                self.device_manager
                    .record_event(request_streams, &self.phase2_events[db_chunk_idx % 2]);
            }

            // Prefetch next chunk
            record_stream_time!(
                &self.device_manager,
                next_request_streams,
                events,
                "prefetch_db_chunk",
                self.enable_debug_timing,
                {
                    self.codes_engine.prefetch_db_chunk(
                        code_db_slices,
                        &self.code_chunk_buffers[(db_chunk_idx + 1) % 2],
                        &next_chunk_size,
                        &chunk_size.iter().map(|s| offset + s).collect::<Vec<_>>(),
                        &self.current_db_sizes,
                        next_request_streams,
                    );
                    self.masks_engine.prefetch_db_chunk(
                        mask_db_slices,
                        &self.mask_chunk_buffers[(db_chunk_idx + 1) % 2],
                        &next_chunk_size,
                        &chunk_size.iter().map(|s| offset + s).collect::<Vec<_>>(),
                        &self.current_db_sizes,
                        next_request_streams,
                    );
                }
            );

            self.device_manager
                .await_event(request_streams, &self.phase1_events[db_chunk_idx % 2]);

            // ---- START PHASE 1 ----
            record_stream_time!(
                &self.device_manager,
                request_streams,
                events,
                "db_dot",
                self.enable_debug_timing,
                {
                    compact_device_queries.dot_products_against_db(
                        &mut self.codes_engine,
                        &mut self.masks_engine,
                        &CudaVec2DSlicerRawPointer::from(
                            &self.code_chunk_buffers[db_chunk_idx % 2],
                        ),
                        &CudaVec2DSlicerRawPointer::from(
                            &self.mask_chunk_buffers[db_chunk_idx % 2],
                        ),
                        &dot_chunk_size,
                        0,
                        request_streams,
                        request_cublas_handles,
                    );
                }
            );

            self.device_manager
                .await_event(request_streams, &self.phase2_events[db_chunk_idx % 2]);

            record_stream_time!(
                &self.device_manager,
                request_streams,
                events,
                "db_reduce",
                self.enable_debug_timing,
                {
                    compact_device_sums.compute_dot_reducer_against_db(
                        &mut self.codes_engine,
                        &mut self.masks_engine,
                        code_db_slices,
                        mask_db_slices,
                        &dot_chunk_size,
                        offset,
                        request_streams,
                    );
                }
            );

            self.device_manager
                .record_event(request_streams, &self.phase1_events[(db_chunk_idx + 1) % 2]);

            record_stream_time!(
                &self.device_manager,
                request_streams,
                events,
                "db_reshare",
                self.enable_debug_timing,
                {
                    self.codes_engine
                        .reshare_results(&dot_chunk_size, request_streams);
                    self.masks_engine
                        .reshare_results(&dot_chunk_size, request_streams);
                }
            );

            // ---- END PHASE 1 ----

            // ---- START PHASE 2 ----
            let max_chunk_size = dot_chunk_size.iter().max().copied().unwrap();
            let phase_2_chunk_sizes = vec![max_chunk_size; self.device_manager.device_count()];
            let code_dots = self.codes_engine.result_chunk_shares(&phase_2_chunk_sizes);
            let mask_dots = self.masks_engine.result_chunk_shares(&phase_2_chunk_sizes);
            {
                assert_eq!(
                    (max_chunk_size * self.max_batch_size * ROTATIONS) % 64,
                    0,
                    "Phase 2 input size must be a multiple of 64"
                );
                self.phase2
                    .set_chunk_size(max_chunk_size * self.max_batch_size * ROTATIONS / 64);

                record_stream_time!(
                    &self.device_manager,
                    request_streams,
                    events,
                    "db_threshold",
                    self.enable_debug_timing,
                    {
                        self.phase2.compare_threshold_masked_many(
                            &code_dots,
                            &mask_dots,
                            request_streams,
                        );
                    }
                );

                let res = self.phase2.take_result_buffer();

                let (
                    match_distances_buffers_codes,
                    match_distances_buffers_masks,
                    match_distances_counters,
                    match_distances_indices,
                ) = match eye_db {
                    Eye::Left => (
                        &self.match_distances_buffer_codes_left,
                        &self.match_distances_buffer_masks_left,
                        &self.match_distances_counter_left,
                        &self.match_distances_indices_left,
                    ),
                    Eye::Right => (
                        &self.match_distances_buffer_codes_right,
                        &self.match_distances_buffer_masks_right,
                        &self.match_distances_counter_right,
                        &self.match_distances_indices_right,
                    ),
                };

                record_stream_time!(
                    &self.device_manager,
                    request_streams,
                    events,
                    "db_open",
                    self.enable_debug_timing,
                    {
                        open(
                            &mut self.phase2,
                            &res,
                            &self.distance_comparator,
                            db_match_bitmap,
                            max_chunk_size * self.max_batch_size * ROTATIONS / 64,
                            &dot_chunk_size,
                            &chunk_size,
                            offset,
                            &self.current_db_sizes,
                            &ignore_device_results,
                            match_distances_buffers_codes,
                            match_distances_buffers_masks,
                            match_distances_counters,
                            match_distances_indices,
                            &code_dots,
                            &mask_dots,
                            batch_size,
                            self.match_distances_buffer_size
                                * (100 + self.match_distances_buffer_size_extra_percent)
                                / 100,
                            request_streams,
                        );
                        self.phase2.return_result_buffer(res);
                    }
                );
            }
            self.device_manager
                .record_event(request_streams, &self.phase2_events[(db_chunk_idx + 1) % 2]);

            // ---- END PHASE 2 ----

            // Increment chunk index
            db_chunk_idx += 1;

            // Break if we reached the end of the database
            if db_chunk_idx * DB_CHUNK_SIZE >= *self.current_db_sizes.iter().max().unwrap() {
                break;
            }
        }
        // ---- END DATABASE DEDUP ----

        // Wait for protocol to finish
        tracing::info!(party_id = self.party_id, "waiting for db search to finish");
        self.device_manager.await_streams(&self.streams[0]);
        self.device_manager.await_streams(&self.streams[1]);
        tracing::info!(party_id = self.party_id, "db search finished");

        // Reset the results buffers for reuse
        for dst in &[&self.results, &self.batch_results, &self.final_results] {
            reset_slice(self.device_manager.devices(), dst, 0xff, &self.streams[0]);
        }
    }

    fn sync_match_results(
        &mut self,
        max_batch_size: usize,
        match_results: &[u32],
    ) -> eyre::Result<()> {
        assert!(match_results.len() <= max_batch_size);
        let mut buffer = self
            .device_manager
            .device(0)
            .alloc_zeros(max_batch_size * self.comms[0].world_size())
            .unwrap();

        let mut host_buffer = vec![0u32; max_batch_size];
        host_buffer[..match_results.len()].copy_from_slice(match_results);

        let buffer_self = self.device_manager.device(0).htod_copy(host_buffer)?;
        self.device_manager.device(0).synchronize()?;
        self.comms[0]
            .all_gather(&buffer_self, &mut buffer)
            .map_err(|e| eyre!(format!("{:?}", e)))?;
        self.device_manager.device(0).synchronize()?;

        let results = self.device_manager.device(0).dtoh_sync_copy(&buffer)?;
        let results: Vec<_> = results
            .chunks_exact(results.len() / self.comms[0].world_size())
            .collect();

        // check that the results are the same on all nodes
        for i in 0..self.comms[0].world_size() {
            if &results[i][..match_results.len()] != match_results {
                tracing::error!(
                    party_id = self.party_id,
                    "Match results mismatch with node {}. MPC protocol produced out of sync results.",
                    i
                );
                metrics::counter!("mpc.mismatch").increment(1);
                return Err(eyre!(
                    "Match results mismatch with node {}. MPC protocol produced out of sync results.",
                    i
                ));
            }
        }
        Ok(())
    }

    fn sync_batch_entries(
        &mut self,
        valid_entries: &[bool],
        max_batch_size: usize,
        batch_hash: &[u8],
    ) -> eyre::Result<Vec<bool>> {
        assert!(valid_entries.len() <= max_batch_size);
        let hash_len = batch_hash.len();
        let mut buffer = self
            .device_manager
            .device(0)
            .alloc_zeros((max_batch_size + hash_len) * self.comms[0].world_size())
            .unwrap();

        let mut host_buffer = vec![0u8; max_batch_size + hash_len];
        host_buffer[..valid_entries.len()]
            .copy_from_slice(&valid_entries.iter().map(|&x| x as u8).collect::<Vec<u8>>());
        host_buffer[max_batch_size..].copy_from_slice(batch_hash);

        let buffer_self = self.device_manager.device(0).htod_copy(host_buffer)?;

        // Use all_gather to sync the buffer across all nodes (only using device 0)
        self.device_manager.device(0).synchronize()?;
        self.comms[0]
            .all_gather(&buffer_self, &mut buffer)
            .map_err(|e| eyre!(format!("{:?}", e)))?;
        self.device_manager.device(0).synchronize()?;

        let results = self.device_manager.device(0).dtoh_sync_copy(&buffer)?;
        let results: Vec<_> = results
            .chunks_exact(results.len() / self.comms[0].world_size())
            .collect();

        // Only keep entries that are valid on all nodes
        let mut valid_merged = vec![true; max_batch_size];
        for i in 0..self.comms[0].world_size() {
            for j in 0..max_batch_size {
                valid_merged[j] &= results[i][j] == 1;
            }
        }

        // Check that the hash is the same on nodes
        for i in 0..self.comms[0].world_size() {
            if &results[i][max_batch_size..] != batch_hash {
                tracing::error!(
                    party_id = self.party_id,
                    "Batch mismatch with node {}. Queues seem to be out of sync.",
                    i
                );
                metrics::counter!("batch.mismatch").increment(1);
                return Err(eyre!(
                    "Batch mismatch with node {}. Queues seem to be out of sync.",
                    i
                ));
            }
        }

        Ok(valid_merged)
    }

    fn prepare_deletion_shares(&self) -> eyre::Result<(DeviceCompactQuery, DeviceCompactSums)> {
        let (dummy_code_share, dummy_mask_share) = get_dummy_shares_for_deletion(self.party_id);
        let compact_query = {
            let code = preprocess_query(
                &dummy_code_share
                    .all_rotations()
                    .into_iter()
                    .flat_map(|e| e.coefs)
                    .collect::<Vec<_>>(),
            );
            let mask = preprocess_query(
                &dummy_mask_share
                    .all_rotations()
                    .into_iter()
                    .flat_map(|e| e.coefs)
                    .collect::<Vec<_>>(),
            );
            CompactQuery {
                code_query: code.clone(),
                mask_query: mask.clone(),
                code_query_insert: code,
                mask_query_insert: mask,
            }
        };

        let compact_device_queries = compact_query.htod_transfer(
            &self.device_manager,
            &self.streams[0],
            self.max_batch_size,
        )?;

        let compact_device_sums = compact_device_queries.query_sums(
            &self.codes_engine,
            &self.masks_engine,
            &self.streams[0],
            &self.cublas_handles[0],
        )?;

        Ok((compact_device_queries, compact_device_sums))
    }

    fn allocate_or_policy_bitmap(&mut self, bitmap: Vec<u64>) -> Vec<CudaSlice<u64>> {
        let devices = self.device_manager.devices();

        let mut or_policy_bitmap = Vec::with_capacity(devices.len());

        for (device_idx, dev) in devices.iter().enumerate() {
            // Transfer the bitmap to the device. It will be the same for each of the
            // devices
            let _bitmap = htod_on_stream_sync(&bitmap, dev, &self.streams[0][device_idx]).unwrap();
            or_policy_bitmap.push(_bitmap);
        }
        or_policy_bitmap
    }
}

/// Internal helper function to log the timers of measured cuda streams.
fn log_timers(events: HashMap<&str, Vec<Vec<CUevent>>>) {
    for (name, event_vecs) in &events {
        let duration: f32 = event_vecs
            .chunks(2)
            .map(|pair| {
                // Calculate the average duration per device
                let (start_events, end_events) = (&pair[0], &pair[1]);
                let total_duration: f32 = start_events
                    .iter()
                    .zip(end_events.iter())
                    .map(|(start, end)| unsafe { elapsed(*start, *end) }.unwrap())
                    .sum();

                total_duration / start_events.len() as f32
            })
            .sum();

        tracing::info!("Event {}: {:?} ms", name, duration);
        metrics::histogram!("event_duration", "event_name" => name.to_string()).record(duration);
    }
}

/// Internal helper function to derive a new seed from the given seed and nonce.
fn derive_seed(seed: [u32; 8], kdf_salt: &Salt, nonce: usize) -> eyre::Result<[u32; 8]> {
    let pseudo_rand_key = kdf_salt.extract(bytemuck::cast_slice(&seed));
    let nonce = nonce.to_be_bytes();
    let context = vec![nonce.as_slice()];
    let output_key_material: Okm<Algorithm> =
        pseudo_rand_key.expand(&context, HKDF_SHA256).unwrap();
    let mut result = [0u32; 8];
    output_key_material
        .fill(bytemuck::cast_slice_mut(&mut result))
        .unwrap();
    Ok(result)
}

#[allow(clippy::too_many_arguments)]
fn open(
    party: &mut Circuits,
    x: &[ChunkShare<u64>],
    distance_comparator: &DistanceComparator,
    matches_bitmap: &[CudaSlice<u64>],
    chunk_size: usize,
    db_sizes: &[usize],
    real_db_sizes: &[usize],
    offset: usize,
    total_db_sizes: &[usize],
    ignore_db_results: &[bool],
    match_distances_buffers_codes: &[ChunkShare<u16>],
    match_distances_buffers_masks: &[ChunkShare<u16>],
    match_distances_counters: &[CudaSlice<u32>],
    match_distances_indices: &[CudaSlice<u32>],
    code_dots: &[ChunkShareView<u16>],
    mask_dots: &[ChunkShareView<u16>],
    batch_size: usize,
    max_bucket_distances: usize,
    streams: &[CudaStream],
) {
    let n_devices = x.len();
    let mut a = Vec::with_capacity(n_devices);
    let mut b = Vec::with_capacity(n_devices);
    let mut c = Vec::with_capacity(n_devices);

    cudarc::nccl::result::group_start().unwrap();
    for (idx, res) in x.iter().enumerate() {
        // Result is in bit 0
        let res = res.get_offset(0, chunk_size);
        party.comms()[idx]
            .send_view(&res.b, party.next_id(), &streams[idx])
            .unwrap();
        a.push(res.a);
        b.push(res.b);
    }
    for (idx, res) in x.iter().enumerate() {
        let mut res = res.get_offset(1, chunk_size);
        party.comms()[idx]
            .receive_view(&mut res.a, party.prev_id(), &streams[idx])
            .unwrap();
        c.push(res.a);
    }
    cudarc::nccl::result::group_end().unwrap();

    distance_comparator.open_results(
        &a,
        &b,
        &c,
        matches_bitmap,
        db_sizes,
        real_db_sizes,
        offset,
        total_db_sizes,
        ignore_db_results,
        match_distances_buffers_codes,
        match_distances_buffers_masks,
        match_distances_counters,
        match_distances_indices,
        code_dots,
        mask_dots,
        batch_size,
        max_bucket_distances,
        streams,
    );
}

#[allow(clippy::too_many_arguments)]
fn open_subset_results(
    party: &mut Circuits,
    x: &[ChunkShare<u64>],
    distance_comparator: &DistanceComparator,
    matches_bitmap: &[CudaSlice<u64>],
    chunk_size: usize,
    db_sizes: &[usize],
    real_db_sizes: &[usize],
    total_db_sizes: &[usize],
    ignore_db_results: &[bool],
    batch_size: usize,
    streams: &[CudaStream],
    index_mapping: &[Vec<u32>],
) {
    let n_devices = x.len();
    let mut a = Vec::with_capacity(n_devices);
    let mut b = Vec::with_capacity(n_devices);
    let mut c = Vec::with_capacity(n_devices);

    cudarc::nccl::result::group_start().unwrap();
    for (idx, res) in x.iter().enumerate() {
        // Result is in bit 0
        let res = res.get_offset(0, chunk_size);
        party.comms()[idx]
            .send_view(&res.b, party.next_id(), &streams[idx])
            .unwrap();
        a.push(res.a);
        b.push(res.b);
    }
    for (idx, res) in x.iter().enumerate() {
        let mut res = res.get_offset(1, chunk_size);
        party.comms()[idx]
            .receive_view(&mut res.a, party.prev_id(), &streams[idx])
            .unwrap();
        c.push(res.a);
    }
    cudarc::nccl::result::group_end().unwrap();

    distance_comparator.open_results_with_index_mapping(
        &a,
        &b,
        &c,
        matches_bitmap,
        db_sizes,
        real_db_sizes,
        total_db_sizes,
        ignore_db_results,
        batch_size,
        streams,
        index_mapping,
    );
}

#[allow(clippy::too_many_arguments)]
fn open_batch(
    party: &mut Circuits,
    x: &[ChunkShare<u64>],
    distance_comparator: &DistanceComparator,
    matches_bitmap: &[CudaSlice<u64>],
    chunk_size: usize,
    db_sizes: &[usize],
    real_db_sizes: &[usize],
    offset: usize,
    total_db_sizes: &[usize],
    ignore_db_results: &[bool],
    streams: &[CudaStream],
) {
    let n_devices = x.len();
    let mut a = Vec::with_capacity(n_devices);
    let mut b = Vec::with_capacity(n_devices);
    let mut c = Vec::with_capacity(n_devices);

    cudarc::nccl::result::group_start().unwrap();
    for (idx, res) in x.iter().enumerate() {
        // Result is in bit 0
        let res = res.get_offset(0, chunk_size);
        party.comms()[idx]
            .send_view(&res.b, party.next_id(), &streams[idx])
            .unwrap();
        a.push(res.a);
        b.push(res.b);
    }
    for (idx, res) in x.iter().enumerate() {
        let mut res = res.get_offset(1, chunk_size);
        party.comms()[idx]
            .receive_view(&mut res.a, party.prev_id(), &streams[idx])
            .unwrap();
        c.push(res.a);
    }
    cudarc::nccl::result::group_end().unwrap();

    distance_comparator.open_batch_results(
        &a,
        &b,
        &c,
        matches_bitmap,
        db_sizes,
        real_db_sizes,
        offset,
        total_db_sizes,
        ignore_db_results,
        streams,
    );
}

fn get_merged_results(host_results: &[Vec<u32>], n_devices: usize) -> Vec<u32> {
    let mut results = vec![];
    for j in 0..host_results[0].len() {
        let mut match_entry = NON_MATCH_ID;
        for i in 0..host_results.len() {
            let match_idx = host_results[i][j] * n_devices as u32 + i as u32;
            if host_results[i][j] != NON_MATCH_ID && match_idx < match_entry {
                match_entry = match_idx;
            }
        }

        results.push(match_entry);

        tracing::info!(
            "Query {}: match={} [index: {}]",
            j,
            match_entry != NON_MATCH_ID,
            match_entry
        );
    }
    results
}

fn distribute_insertions(results: &[usize], db_sizes: &[usize]) -> Vec<Vec<usize>> {
    let mut ret = vec![vec![]; db_sizes.len()];
    let start = db_sizes
        .iter()
        .position(|&x| x == *db_sizes.iter().min().unwrap())
        .unwrap();

    let mut c = start;
    for &r in results {
        ret[c].push(r);
        c = (c + 1) % db_sizes.len();
    }
    ret
}

fn reset_single_share<T>(
    devs: &[Arc<CudaDevice>],
    dst: &ChunkShare<T>,
    value: u8,
    streams: &[CudaStream],
    i: usize,
) {
    devs[i].bind_to_thread().unwrap();
    unsafe {
        result::memset_d8_async(
            *dst.a.device_ptr(),
            value,
            dst.a.num_bytes(),
            streams[i].stream,
        )
        .unwrap();

        result::memset_d8_async(
            *dst.b.device_ptr(),
            value,
            dst.b.num_bytes(),
            streams[i].stream,
        )
        .unwrap();
    };
}

fn reset_share<T>(
    devs: &[Arc<CudaDevice>],
    dst: &[ChunkShare<T>],
    value: u8,
    streams: &[CudaStream],
) {
    for i in 0..devs.len() {
        reset_single_share(devs, &dst[i], value, streams, i);
    }
}

pub(crate) fn reset_slice<T>(
    devs: &[Arc<CudaDevice>],
    dst: &[CudaSlice<T>],
    value: u8,
    streams: &[CudaStream],
) {
    for i in 0..devs.len() {
        devs[i].bind_to_thread().unwrap();
        unsafe {
            result::memset_d8_async(
                *dst[i].device_ptr(),
                value,
                dst[i].num_bytes(),
                streams[i].stream,
            )
            .unwrap();
        };
    }
}

fn calculate_insertion_indices(
    merged_results: &mut [u32],
    insertion_list: &[Vec<usize>],
    db_sizes: &[usize],
    batch_size: usize,
) -> Vec<bool> {
    let mut matches = vec![true; batch_size];
    let mut last_db_index = db_sizes.iter().sum::<usize>() as u32;
    let (mut min_index, mut min_index_val) = (0, usize::MAX);
    for (i, list) in insertion_list.iter().enumerate() {
        if let Some(&first_val) = list.first() {
            if first_val < min_index_val {
                min_index_val = first_val;
                min_index = i;
            }
        }
    }
    let mut c: usize = 0;
    loop {
        for i in 0..insertion_list.len() {
            let idx = (i + min_index) % insertion_list.len();

            if c >= insertion_list[idx].len() {
                return matches;
            }

            let insert_idx = insertion_list[idx][c];
            merged_results[insert_idx] = last_db_index;
            matches[insert_idx] = false;
            last_db_index += 1;
        }
        c += 1;
    }
}

#[allow(clippy::too_many_arguments)]
fn write_db_at_index(
    left_code_db_slices: &SlicedProcessedDatabase,
    left_mask_db_slices: &SlicedProcessedDatabase,
    right_code_db_slices: &SlicedProcessedDatabase,
    right_mask_db_slices: &SlicedProcessedDatabase,
    compact_device_queries_left: &DeviceCompactQuery,
    compact_device_sums_left: &DeviceCompactSums,
    compact_device_queries_right: &DeviceCompactQuery,
    compact_device_sums_right: &DeviceCompactSums,
    src_index: usize,
    dst_index: usize,
    device_index: usize,
    streams: &[CudaStream],
) {
    for (code_length, db, query, sums) in [
        (
            IRIS_CODE_LENGTH,
            left_code_db_slices,
            &compact_device_queries_left.code_query_insert,
            &compact_device_sums_left.code_query_insert,
        ),
        (
            MASK_CODE_LENGTH,
            left_mask_db_slices,
            &compact_device_queries_left.mask_query_insert,
            &compact_device_sums_left.mask_query_insert,
        ),
        (
            IRIS_CODE_LENGTH,
            right_code_db_slices,
            &compact_device_queries_right.code_query_insert,
            &compact_device_sums_right.code_query_insert,
        ),
        (
            MASK_CODE_LENGTH,
            right_mask_db_slices,
            &compact_device_queries_right.mask_query_insert,
            &compact_device_sums_right.mask_query_insert,
        ),
    ] {
        unsafe {
            helpers::dtoh_at_offset(
                db.code_gr.limb_0[device_index],
                dst_index * code_length,
                *query.limb_0[device_index].device_ptr(),
                code_length * 15 + src_index * code_length * ROTATIONS,
                code_length,
                streams[device_index].stream,
            );

            helpers::dtoh_at_offset(
                db.code_gr.limb_1[device_index],
                dst_index * code_length,
                *query.limb_1[device_index].device_ptr(),
                code_length * 15 + src_index * code_length * ROTATIONS,
                code_length,
                streams[device_index].stream,
            );

            helpers::dtod_at_offset(
                *db.code_sums_gr.limb_0[device_index].device_ptr(),
                dst_index * mem::size_of::<u32>(),
                *sums.limb_0[device_index].device_ptr(),
                mem::size_of::<u32>() * 15 + src_index * mem::size_of::<u32>() * ROTATIONS,
                mem::size_of::<u32>(),
                streams[device_index].stream,
            );

            helpers::dtod_at_offset(
                *db.code_sums_gr.limb_1[device_index].device_ptr(),
                dst_index * mem::size_of::<u32>(),
                *sums.limb_1[device_index].device_ptr(),
                mem::size_of::<u32>() * 15 + src_index * mem::size_of::<u32>() * ROTATIONS,
                mem::size_of::<u32>(),
                streams[device_index].stream,
            );
        }
    }
}

fn sort_shares_by_indices(
    device_manager: &DeviceManager,
    resort_indices: &[Vec<usize>],
    shares: &[ChunkShare<u16>],
    length: usize,
    streams: &[CudaStream],
) -> Vec<ChunkShare<u16>> {
    let a = shares
        .iter()
        .enumerate()
        .map(|(i, x)| dtoh_on_stream_sync(&x.a, &device_manager.device(i), &streams[i]).unwrap())
        .collect::<Vec<_>>();

    let b = shares
        .iter()
        .enumerate()
        .map(|(i, x)| dtoh_on_stream_sync(&x.b, &device_manager.device(i), &streams[i]).unwrap())
        .collect::<Vec<_>>();

    (0..a.len())
        .map(|i| {
            let new_a = resort_indices[i]
                .iter()
                .map(|&j| a[i][j])
                .collect::<Vec<_>>();
            let a = htod_on_stream_sync(&new_a[..length], &device_manager.device(i), &streams[i])
                .unwrap();

            let new_b = resort_indices[i]
                .iter()
                .map(|&j| b[i][j])
                .collect::<Vec<_>>();
            let b = htod_on_stream_sync(&new_b[..length], &device_manager.device(i), &streams[i])
                .unwrap();

            ChunkShare::new(a, b)
        })
        .collect::<Vec<_>>()
}

pub fn prepare_or_policy_bitmap(
    max_db_size: usize,
    or_rule_indices: Vec<Vec<u32>>,
    batch_size: usize,
) -> Vec<u64> {
    let row_stride64 = (max_db_size + 63) / 64;
    let total_size = row_stride64 * batch_size;

    // Create the bitmap on the host
    let mut bitmap = vec![0u64; total_size];

    for (query_idx, db_indices) in or_rule_indices.iter().enumerate() {
        for &db_idx in db_indices {
            let row_start = query_idx * row_stride64;
            let word_idx = row_start + (db_idx as usize / 64);
            let bit_offset = db_idx as usize % 64;
            bitmap[word_idx] |= 1 << bit_offset;
        }
    }
    bitmap
}

pub fn generate_luc_records(
    latest_luc_index: u32,
    mut or_rule_indices: Vec<Vec<u32>>,
    lookback_records: usize,
    batch_size: usize,
    skip_lookback_requests: HashSet<usize>,
) -> Vec<Vec<u32>> {
    // If lookback_records is 0, return the original or_rule_indices
    if lookback_records == 0 {
        return or_rule_indices;
    }
    // Generate the lookback serial IDs: [current_db_size - luc_lookback_records,
    // current_db_size)
    let lookback_start = latest_luc_index.saturating_sub(lookback_records as u32); // ensure no underflow
    let lookback_ids: Vec<u32> = (lookback_start..=latest_luc_index).collect();
    let lookback_records: Vec<Vec<u32>> = vec![lookback_ids; batch_size];

    // If there are no OR rules, return only the lookback records
    if or_rule_indices.is_empty() {
        return lookback_records;
    }

    // Otherwise, merge them into each inner vector of or_rule_indices
    for (idx, (or_ids, luc_ids)) in
        izip!(or_rule_indices.iter_mut(), lookback_records.iter()).enumerate()
    {
        if skip_lookback_requests.contains(&idx) {
            continue;
        }
        // Add the lookback IDs
        or_ids.extend_from_slice(luc_ids);
        // Sort and remove duplicates
        or_ids.sort_unstable();
        or_ids.dedup();
    }
    or_rule_indices
}

impl InMemoryStore for ServerActor {
    fn load_single_record_from_db(
        &mut self,
        index: usize,
        _vector_id: VectorId,
        left_code: &[u16],
        left_mask: &[u16],
        right_code: &[u16],
        right_mask: &[u16],
    ) {
        ShareDB::load_single_record_from_db(
            index,
            &self.left_code_db_slices.code_gr,
            left_code,
            self.device_manager.device_count(),
            IRIS_CODE_LENGTH,
        );
        ShareDB::load_single_record_from_db(
            index,
            &self.left_mask_db_slices.code_gr,
            left_mask,
            self.device_manager.device_count(),
            MASK_CODE_LENGTH,
        );
        ShareDB::load_single_record_from_db(
            index,
            &self.right_code_db_slices.code_gr,
            right_code,
            self.device_manager.device_count(),
            IRIS_CODE_LENGTH,
        );
        ShareDB::load_single_record_from_db(
            index,
            &self.right_mask_db_slices.code_gr,
            right_mask,
            self.device_manager.device_count(),
            MASK_CODE_LENGTH,
        );
    }
    fn increment_db_size(&mut self, index: usize) {
        self.current_db_sizes[index % self.device_manager.device_count()] += 1;
    }

    fn load_single_record_from_s3(
        &mut self,
        index: usize,
        _vector_id: VectorId,
        left_code_odd: &[u8],
        left_code_even: &[u8],
        right_code_odd: &[u8],
        right_code_even: &[u8],
        left_mask_odd: &[u8],
        left_mask_even: &[u8],
        right_mask_odd: &[u8],
        right_mask_even: &[u8],
    ) {
        ShareDB::load_single_record_from_s3(
            index,
            &self.left_code_db_slices.code_gr,
            left_code_odd,
            left_code_even,
            self.device_manager.device_count(),
            IRIS_CODE_LENGTH,
        );
        ShareDB::load_single_record_from_s3(
            index,
            &self.left_mask_db_slices.code_gr,
            left_mask_odd,
            left_mask_even,
            self.device_manager.device_count(),
            MASK_CODE_LENGTH,
        );
        ShareDB::load_single_record_from_s3(
            index,
            &self.right_code_db_slices.code_gr,
            right_code_odd,
            right_code_even,
            self.device_manager.device_count(),
            IRIS_CODE_LENGTH,
        );
        ShareDB::load_single_record_from_s3(
            index,
            &self.right_mask_db_slices.code_gr,
            right_mask_odd,
            right_mask_even,
            self.device_manager.device_count(),
            MASK_CODE_LENGTH,
        );
    }

    fn preprocess_db(&mut self) {
        // we also register the memory allocated, page-locking it for more performance
        self.register_host_memory();

        self.codes_engine
            .preprocess_db(&mut self.left_code_db_slices, &self.current_db_sizes);
        self.masks_engine
            .preprocess_db(&mut self.left_mask_db_slices, &self.current_db_sizes);
        self.codes_engine
            .preprocess_db(&mut self.right_code_db_slices, &self.current_db_sizes);
        self.masks_engine
            .preprocess_db(&mut self.right_mask_db_slices, &self.current_db_sizes);
    }

    fn current_db_sizes(&self) -> impl std::fmt::Debug {
        &self.current_db_sizes
    }

    fn fake_db(&mut self, fake_db_size: usize) {
        tracing::warn!(
            "Faking db with {} entries, returned results will be random.",
            fake_db_size
        );
        self.current_db_sizes =
            vec![fake_db_size / self.current_db_sizes.len(); self.current_db_sizes.len()];
    }
}<|MERGE_RESOLUTION|>--- conflicted
+++ resolved
@@ -760,17 +760,10 @@
         );
 
         ///////////////////////////////////////////////////////////////////
-<<<<<<< HEAD
         // FETCH PARTIAL FULL SCAN PARTIAL RESULTS
         ///////////////////////////////////////////////////////////////////
         tracing::info!("Fetching partial {} results", self.full_scan_side);
         let mut partial_matches_side1 = self.distance_comparator.get_partial_results(
-=======
-        // FETCH PARTIAL LEFT RESULTS
-        ///////////////////////////////////////////////////////////////////
-        tracing::info!("Fetching partial left results");
-        let mut partial_matches_left = self.distance_comparator.get_partial_results(
->>>>>>> ea18a87b
             &self.db_match_list_left,
             &self.current_db_sizes,
             &self.streams[0],
@@ -796,19 +789,11 @@
                 );
                 continue;
             }
-<<<<<<< HEAD
             partial_matches_side1[device_idx as usize].push(db_idx);
         }
 
         ///////////////////////////////////////////////////////////////////
         // COMPARE OTHER EYE QUERIES
-=======
-            partial_matches_left[device_idx as usize].push(db_idx);
-        }
-
-        ///////////////////////////////////////////////////////////////////
-        // COMPARE RIGHT EYE QUERIES
->>>>>>> ea18a87b
         ///////////////////////////////////////////////////////////////////
         let other_side = self.full_scan_side.other();
         tracing::info!("Comparing {} eye queries", other_side);
@@ -858,59 +843,34 @@
             }
         );
 
-<<<<<<< HEAD
         if partial_matches_side1
-=======
-        if partial_matches_left
->>>>>>> ea18a87b
             .iter()
             .any(|x| x.len() >= DB_CHUNK_SIZE)
         {
             tracing::warn!(
-<<<<<<< HEAD
                 "Partial matches {} too large, doing full match: {} > {}",
                 self.full_scan_side,
                 partial_matches_side1.len(),
-=======
-                "Partial matches left too large, doing full match: {} > {}",
-                partial_matches_left.len(),
->>>>>>> ea18a87b
                 DB_CHUNK_SIZE
             );
 
             tracing::info!("Comparing right eye queries against DB and self");
             self.compare_query_against_db_and_self(
-<<<<<<< HEAD
                 &compact_device_queries_side2,
                 &compact_device_sums_side2,
                 &mut events,
                 other_side,
-=======
-                &compact_device_queries_right,
-                &compact_device_sums_right,
-                &mut events,
-                Eye::Right,
->>>>>>> ea18a87b
                 batch_size,
             );
         } else {
             tracing::info!("Comparing right eye queries against DB subset");
             self.compare_query_against_db_subset_and_self(
-<<<<<<< HEAD
                 &compact_device_queries_side2,
                 &compact_device_sums_side2,
                 &mut events,
                 other_side,
                 batch_size,
                 &partial_matches_side1,
-=======
-                &compact_device_queries_right,
-                &compact_device_sums_right,
-                &mut events,
-                Eye::Right,
-                batch_size,
-                &partial_matches_left,
->>>>>>> ea18a87b
             );
         }
 
