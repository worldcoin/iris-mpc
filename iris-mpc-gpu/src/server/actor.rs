use super::BatchQuery;
use crate::{
    dot::{
        distance_comparator::DistanceComparator,
        share_db::{preprocess_query, DBChunkBuffers, ShareDB, SlicedProcessedDatabase},
        PartialResultsWithRotations, IRIS_CODE_LENGTH, MASK_CODE_LENGTH, ROTATIONS,
    },
    helpers::{
        self,
        comm::NcclComm,
        device_manager::DeviceManager,
        dtoh_on_stream_sync, htod_on_stream_sync,
        query_processor::{
            CompactQuery, CudaVec2DSlicerRawPointer, DeviceCompactQuery, DeviceCompactSums,
        },
    },
    server::PreprocessedBatchQuery,
    threshold_ring::protocol::{ChunkShare, ChunkShareView, Circuits},
};
use cudarc::{
    cublas::CudaBlas,
    driver::{
        result::{self, event::elapsed, mem_get_info},
        sys::CUevent,
        CudaDevice, CudaSlice, CudaStream, DevicePtr, DeviceSlice,
    },
};
use eyre::{bail, eyre, Result};
use futures::{Future, FutureExt};
use iris_mpc_common::galois_engine::degree4::{
    GaloisRingIrisCodeShare, GaloisRingTrimmedMaskCodeShare,
};
use iris_mpc_common::{
    helpers::{
        inmemory_store::InMemoryStore,
        sha256::sha256_bytes,
        smpc_request::{REAUTH_MESSAGE_TYPE, RESET_CHECK_MESSAGE_TYPE, UNIQUENESS_MESSAGE_TYPE},
        statistics::BucketStatistics,
    },
    iris_db::{get_dummy_shares_for_deletion, iris::MATCH_THRESHOLD_RATIO},
    job::{Eye, JobSubmissionHandle, ServerJobResult},
    vector_id::VectorId,
};
use itertools::{izip, Itertools};
use ring::hkdf::{Algorithm, Okm, Salt, HKDF_SHA256};
use std::{
    collections::{HashMap, HashSet},
    fmt,
    hash::{Hash, Hasher},
    mem,
    sync::Arc,
    time::Instant,
};
use tokio::sync::{mpsc, oneshot};

macro_rules! record_stream_time {
    ($manager:expr, $streams:expr, $map:expr, $label:expr, $enable_timing:expr, $block:block) => {{
        if $enable_timing {
            let evt0 = $manager.create_events();
            let evt1 = $manager.create_events();
            $manager.record_event($streams, &evt0);
            let res = $block;
            $manager.record_event($streams, &evt1);
            $map.entry($label).or_default().extend(vec![evt0, evt1]);
            res
        } else {
            $block
        }
    }};
}

#[derive(Debug)]
struct ServerJob {
    pub batch: BatchQuery,
    pub return_channel: oneshot::Sender<ServerJobResult>,
}

#[derive(Debug, Clone)]
pub struct ServerActorHandle {
    job_queue: mpsc::Sender<ServerJob>,
}

impl JobSubmissionHandle for ServerActorHandle {
    type A = ();

    async fn submit_batch_query(
        &mut self,
        batch: BatchQuery,
    ) -> impl Future<Output = Result<ServerJobResult>> {
        let (tx, rx) = oneshot::channel();
        let job = ServerJob {
            batch,
            return_channel: tx,
        };
        self.job_queue.send(job).await.unwrap();
        rx.map(|x| Ok(x?))
    }
}

pub(crate) const DB_CHUNK_SIZE: usize = 1 << 15;
const KDF_SALT: &str = "111a1a93518f670e9bb0c2c68888e2beb9406d4c4ed571dc77b801e676ae3091"; // Random 32 byte salt
const SUPERMATCH_THRESHOLD: usize = 4_000;

// Orientation enum to indicate the orientation of the iris code during the batch processing.
// Normal: Normal orientation of the iris code.
// Mirror: Mirrored orientation of the iris code: Used to detect full-face mirror attacks.
#[derive(Debug, Clone, Copy, PartialEq)]
pub enum Orientation {
    Normal,
    Mirror,
}

impl fmt::Display for Orientation {
    fn fmt(&self, f: &mut fmt::Formatter<'_>) -> fmt::Result {
        match self {
            Orientation::Normal => write!(f, "Normal"),
            Orientation::Mirror => write!(f, "Mirror"),
        }
    }
}

pub struct ServerActor {
    job_queue: mpsc::Receiver<ServerJob>,
    pub device_manager: Arc<DeviceManager>,
    party_id: usize,
    // engines
    codes_engine: ShareDB,
    masks_engine: ShareDB,
    batch_codes_engine: ShareDB,
    batch_masks_engine: ShareDB,
    phase2: Circuits,
    phase2_batch: Circuits,
    phase2_buckets: Circuits,
    distance_comparator: DistanceComparator,
    comms: Vec<Arc<NcclComm>>,
    // DB slices
    pub left_code_db_slices: SlicedProcessedDatabase,
    pub left_mask_db_slices: SlicedProcessedDatabase,
    pub right_code_db_slices: SlicedProcessedDatabase,
    pub right_mask_db_slices: SlicedProcessedDatabase,
    streams: Vec<Vec<CudaStream>>,
    cublas_handles: Vec<Vec<CudaBlas>>,
    results: Vec<CudaSlice<u32>>,
    batch_results: Vec<CudaSlice<u32>>,
    final_results: Vec<CudaSlice<u32>>,
    db_match_list_left: Vec<CudaSlice<u64>>,
    db_match_list_right: Vec<CudaSlice<u64>>,
    batch_match_list_left: Vec<CudaSlice<u64>>,
    batch_match_list_right: Vec<CudaSlice<u64>>,
    current_db_sizes: Vec<usize>,
    query_db_size: Vec<usize>,
    max_batch_size: usize,
    max_db_size: usize,
    match_distances_buffer_size: usize,
    match_distances_buffer_size_extra_percent: usize,
    n_buckets: usize,
    return_partial_results: bool,
    disable_persistence: bool,
    enable_debug_timing: bool,
    code_chunk_buffers: Vec<DBChunkBuffers>,
    mask_chunk_buffers: Vec<DBChunkBuffers>,
    phase1_events: Vec<Vec<CUevent>>,
    phase2_events: Vec<Vec<CUevent>>,
    // counter that has number of queries that have been processed
    // this is used to determine the "global" query id for the current query for bucket statistics
    internal_batch_counter: u64,
    // Normal orientation buffers
    match_distances_buffer_codes_left: Vec<ChunkShare<u16>>,
    match_distances_buffer_codes_right: Vec<ChunkShare<u16>>,
    match_distances_buffer_masks_left: Vec<ChunkShare<u16>>,
    match_distances_buffer_masks_right: Vec<ChunkShare<u16>>,
    match_distances_counter_left: Vec<CudaSlice<u32>>,
    match_distances_counter_right: Vec<CudaSlice<u32>>,
    match_distances_indices_left: Vec<CudaSlice<u64>>,
    match_distances_indices_right: Vec<CudaSlice<u64>>,
    // Mirror orientation buffers
    match_distances_buffer_codes_left_mirror: Vec<ChunkShare<u16>>,
    match_distances_buffer_codes_right_mirror: Vec<ChunkShare<u16>>,
    match_distances_buffer_masks_left_mirror: Vec<ChunkShare<u16>>,
    match_distances_buffer_masks_right_mirror: Vec<ChunkShare<u16>>,
    match_distances_counter_left_mirror: Vec<CudaSlice<u32>>,
    match_distances_counter_right_mirror: Vec<CudaSlice<u32>>,
    match_distances_indices_left_mirror: Vec<CudaSlice<u64>>,
    match_distances_indices_right_mirror: Vec<CudaSlice<u64>>,
    buckets: ChunkShare<u32>,
    anonymized_bucket_statistics_left: BucketStatistics,
    anonymized_bucket_statistics_right: BucketStatistics,
    anonymized_bucket_statistics_left_mirror: BucketStatistics,
    anonymized_bucket_statistics_right_mirror: BucketStatistics,
    flip_full_scan_side: bool,
    full_scan_side: Eye,
}

const NON_MATCH_ID: u32 = u32::MAX;

impl ServerActor {
    #[allow(clippy::too_many_arguments)]
    pub fn new(
        party_id: usize,
        chacha_seeds: ([u32; 8], [u32; 8]),
        job_queue_size: usize,
        max_db_size: usize,
        max_batch_size: usize,
        match_distances_buffer_size: usize,
        match_distances_buffer_size_extra_percent: usize,
        n_buckets: usize,
        return_partial_results: bool,
        disable_persistence: bool,
        enable_debug_timing: bool,
        flip_full_scan_side: bool,
        full_scan_side: Eye,
    ) -> Result<(Self, ServerActorHandle)> {
        tracing::info!("GPU Actor: Starting Device Manager");
        let device_manager = Arc::new(DeviceManager::init());
        Self::new_with_device_manager(
            party_id,
            chacha_seeds,
            device_manager,
            job_queue_size,
            max_db_size,
            max_batch_size,
            match_distances_buffer_size,
            match_distances_buffer_size_extra_percent,
            n_buckets,
            return_partial_results,
            disable_persistence,
            enable_debug_timing,
            flip_full_scan_side,
            full_scan_side,
        )
    }
    #[allow(clippy::too_many_arguments)]
    pub fn new_with_device_manager(
        party_id: usize,
        chacha_seeds: ([u32; 8], [u32; 8]),
        device_manager: Arc<DeviceManager>,
        job_queue_size: usize,
        max_db_size: usize,
        max_batch_size: usize,
        match_distances_buffer_size: usize,
        match_distances_buffer_size_extra_percent: usize,
        n_buckets: usize,
        return_partial_results: bool,
        disable_persistence: bool,
        enable_debug_timing: bool,
        flip_full_scan_side: bool,
        full_scan_side: Eye,
    ) -> Result<(Self, ServerActorHandle)> {
        tracing::info!("GPU Actor: Initializing NCCL");
        let ids = device_manager.get_ids_from_magic(0);
        let comms = device_manager.instantiate_network_from_ids(party_id, &ids)?;
        Self::new_with_device_manager_and_comms(
            party_id,
            chacha_seeds,
            device_manager,
            comms,
            job_queue_size,
            max_db_size,
            max_batch_size,
            match_distances_buffer_size,
            match_distances_buffer_size_extra_percent,
            n_buckets,
            return_partial_results,
            disable_persistence,
            enable_debug_timing,
            flip_full_scan_side,
            full_scan_side,
        )
    }

    #[allow(clippy::too_many_arguments)]
    pub fn new_with_device_manager_and_comms(
        party_id: usize,
        chacha_seeds: ([u32; 8], [u32; 8]),
        device_manager: Arc<DeviceManager>,
        comms: Vec<Arc<NcclComm>>,
        job_queue_size: usize,
        max_db_size: usize,
        max_batch_size: usize,
        match_distances_buffer_size: usize,
        match_distances_buffer_size_extra_percent: usize,
        n_buckets: usize,
        return_partial_results: bool,
        disable_persistence: bool,
        enable_debug_timing: bool,
        flip_full_scan_side: bool,
        full_scan_side: Eye,
    ) -> Result<(Self, ServerActorHandle)> {
        let (tx, rx) = mpsc::channel(job_queue_size);
        let actor = Self::init(
            party_id,
            chacha_seeds,
            device_manager,
            comms,
            rx,
            max_db_size,
            max_batch_size,
            match_distances_buffer_size,
            match_distances_buffer_size_extra_percent,
            n_buckets,
            return_partial_results,
            disable_persistence,
            enable_debug_timing,
            flip_full_scan_side,
            full_scan_side,
        )?;
        Ok((actor, ServerActorHandle { job_queue: tx }))
    }

    #[allow(clippy::too_many_arguments)]
    fn init(
        party_id: usize,
        chacha_seeds: ([u32; 8], [u32; 8]),
        device_manager: Arc<DeviceManager>,
        comms: Vec<Arc<NcclComm>>,
        job_queue: mpsc::Receiver<ServerJob>,
        max_db_size: usize,
        max_batch_size: usize,
        match_distances_buffer_size: usize,
        match_distances_buffer_size_extra_percent: usize,
        n_buckets: usize,
        return_partial_results: bool,
        disable_persistence: bool,
        enable_debug_timing: bool,
        flip_full_scan_side: bool,
        full_scan_side: Eye,
    ) -> Result<Self> {
        assert_ne!(max_batch_size, 0);
        let mut kdf_nonce = 0;
        let kdf_salt: Salt = Salt::new(HKDF_SHA256, &hex::decode(KDF_SALT)?);
        let n_queries = max_batch_size * ROTATIONS;

        // helper closure to generate the next chacha seeds
        let mut next_chacha_seeds = |seeds: ([u32; 8], [u32; 8])| -> Result<([u32; 8], [u32; 8])> {
            let nonce = kdf_nonce;
            kdf_nonce += 1;
            Ok((
                derive_seed(seeds.0, &kdf_salt, nonce)?,
                derive_seed(seeds.1, &kdf_salt, nonce)?,
            ))
        };

        tracing::info!("GPU actor: Starting engines...");

        // Phase 1 Setup
        let codes_engine = ShareDB::init(
            party_id,
            device_manager.clone(),
            DB_CHUNK_SIZE,
            n_queries,
            IRIS_CODE_LENGTH,
            next_chacha_seeds(chacha_seeds)?,
            comms.clone(),
        );

        let masks_engine = ShareDB::init(
            party_id,
            device_manager.clone(),
            DB_CHUNK_SIZE,
            n_queries,
            MASK_CODE_LENGTH,
            next_chacha_seeds(chacha_seeds)?,
            comms.clone(),
        );

        let now = Instant::now();

        let left_code_db_slices = codes_engine.alloc_db(max_db_size);
        let left_mask_db_slices = masks_engine.alloc_db(max_db_size);
        let right_code_db_slices = codes_engine.alloc_db(max_db_size);
        let right_mask_db_slices = masks_engine.alloc_db(max_db_size);

        tracing::info!("GPU actor: Allocated db in {:?}", now.elapsed());

        // Engines for inflight queries
        let batch_codes_engine = ShareDB::init(
            party_id,
            device_manager.clone(),
            n_queries,
            n_queries,
            IRIS_CODE_LENGTH,
            next_chacha_seeds(chacha_seeds)?,
            comms.clone(),
        );

        let batch_masks_engine = ShareDB::init(
            party_id,
            device_manager.clone(),
            n_queries,
            n_queries,
            MASK_CODE_LENGTH,
            next_chacha_seeds(chacha_seeds)?,
            comms.clone(),
        );

        // Phase 2 Setup
        let phase2_chunk_size = n_queries * DB_CHUNK_SIZE;

        // Not divided by GPU_COUNT since we do the work on all GPUs for simplicity,
        // also not padded to 2048 since we only require it to be a multiple of 64
        let phase2_batch_chunk_size = n_queries * n_queries;
        assert_eq!(
            phase2_batch_chunk_size % 64,
            0,
            "Phase2 batch chunk size must be a multiple of 64"
        );
        assert_eq!(
            phase2_chunk_size % 64,
            0,
            "Phase2 chunk size must be a multiple of 64"
        );

        let phase2_batch = Circuits::new(
            party_id,
            phase2_batch_chunk_size,
            phase2_batch_chunk_size / 64,
            None,
            next_chacha_seeds(chacha_seeds)?,
            device_manager.clone(),
            comms.clone(),
        );

        let phase2 = Circuits::new(
            party_id,
            phase2_chunk_size,
            phase2_chunk_size / 64,
            None,
            next_chacha_seeds(chacha_seeds)?,
            device_manager.clone(),
            comms.clone(),
        );

        let phase2_buckets = Circuits::new(
            party_id,
            match_distances_buffer_size,
            match_distances_buffer_size / 64,
            Some(n_buckets),
            next_chacha_seeds(chacha_seeds)?,
            device_manager.clone(),
            comms.clone(),
        );

        let distance_comparator = DistanceComparator::init(n_queries, device_manager.clone());
        // Prepare streams etc.
        let mut streams = vec![];
        let mut cublas_handles = vec![];
        for _ in 0..2 {
            let tmp_streams = device_manager.fork_streams();
            cublas_handles.push(device_manager.create_cublas(&tmp_streams));
            streams.push(tmp_streams);
        }

        let final_results = distance_comparator.prepare_final_results();
        let results = distance_comparator.prepare_results();
        let batch_results = distance_comparator.prepare_results();

        let db_match_list_left =
            distance_comparator.prepare_db_match_list(max_db_size / device_manager.device_count());
        let db_match_list_right =
            distance_comparator.prepare_db_match_list(max_db_size / device_manager.device_count());
        let batch_match_list_left = distance_comparator.prepare_db_match_list(n_queries);
        let batch_match_list_right = distance_comparator.prepare_db_match_list(n_queries);

        let query_db_size = vec![n_queries; device_manager.device_count()];
        let current_db_sizes = vec![0; device_manager.device_count()];

        let code_chunk_buffers = vec![
            codes_engine.alloc_db_chunk_buffer(DB_CHUNK_SIZE),
            codes_engine.alloc_db_chunk_buffer(DB_CHUNK_SIZE),
        ];
        let mask_chunk_buffers = vec![
            masks_engine.alloc_db_chunk_buffer(DB_CHUNK_SIZE),
            masks_engine.alloc_db_chunk_buffer(DB_CHUNK_SIZE),
        ];

        // Create all needed events
        let phase1_events = vec![device_manager.create_events(); 2];
        let phase2_events = vec![device_manager.create_events(); 2];

        // Buffers and counters for match distribution
        let distance_buffer_len =
            match_distances_buffer_size * (100 + match_distances_buffer_size_extra_percent) / 100;
        let match_distances_buffer_codes_left =
            distance_comparator.prepare_match_distances_buffer(distance_buffer_len);
        let match_distances_buffer_codes_right =
            distance_comparator.prepare_match_distances_buffer(distance_buffer_len);
        let match_distances_buffer_masks_left =
            distance_comparator.prepare_match_distances_buffer(distance_buffer_len);
        let match_distances_buffer_masks_right =
            distance_comparator.prepare_match_distances_buffer(distance_buffer_len);
        let match_distances_counter_left = distance_comparator.prepare_match_distances_counter();
        let match_distances_counter_right = distance_comparator.prepare_match_distances_counter();
        let match_distances_indices_left =
            distance_comparator.prepare_match_distances_index(distance_buffer_len);
        let match_distances_indices_right =
            distance_comparator.prepare_match_distances_index(distance_buffer_len);

        // Mirror orientation buffers
        let match_distances_buffer_codes_left_mirror =
            distance_comparator.prepare_match_distances_buffer(distance_buffer_len);
        let match_distances_buffer_codes_right_mirror =
            distance_comparator.prepare_match_distances_buffer(distance_buffer_len);
        let match_distances_buffer_masks_left_mirror =
            distance_comparator.prepare_match_distances_buffer(distance_buffer_len);
        let match_distances_buffer_masks_right_mirror =
            distance_comparator.prepare_match_distances_buffer(distance_buffer_len);
        let match_distances_counter_left_mirror =
            distance_comparator.prepare_match_distances_counter();
        let match_distances_counter_right_mirror =
            distance_comparator.prepare_match_distances_counter();
        let match_distances_indices_left_mirror =
            distance_comparator.prepare_match_distances_index(distance_buffer_len);
        let match_distances_indices_right_mirror =
            distance_comparator.prepare_match_distances_index(distance_buffer_len);

        let buckets = distance_comparator.prepare_match_distances_buckets(n_buckets);

        for dev in device_manager.devices() {
            dev.synchronize().unwrap();
        }

        let anonymized_bucket_statistics_left =
            BucketStatistics::new(match_distances_buffer_size, n_buckets, party_id, Eye::Left);

        let anonymized_bucket_statistics_right =
            BucketStatistics::new(match_distances_buffer_size, n_buckets, party_id, Eye::Right);

        let mut anonymized_bucket_statistics_left_mirror =
            BucketStatistics::new(match_distances_buffer_size, n_buckets, party_id, Eye::Left);
        anonymized_bucket_statistics_left_mirror.is_mirror_orientation = true;

        let mut anonymized_bucket_statistics_right_mirror =
            BucketStatistics::new(match_distances_buffer_size, n_buckets, party_id, Eye::Right);
        anonymized_bucket_statistics_right_mirror.is_mirror_orientation = true;
        tracing::info!("GPU actor: Initialized");

        Ok(Self {
            party_id,
            job_queue,
            device_manager,
            codes_engine,
            masks_engine,
            phase2,
            phase2_batch,
            phase2_buckets,
            buckets,
            distance_comparator,
            batch_codes_engine,
            batch_masks_engine,
            comms,
            left_code_db_slices,
            left_mask_db_slices,
            right_code_db_slices,
            right_mask_db_slices,
            streams,
            cublas_handles,
            results,
            batch_results,
            final_results,
            current_db_sizes,
            query_db_size,
            db_match_list_left,
            db_match_list_right,
            batch_match_list_left,
            batch_match_list_right,
            max_batch_size,
            max_db_size,
            match_distances_buffer_size,
            match_distances_buffer_size_extra_percent,
            n_buckets,
            return_partial_results,
            disable_persistence,
            enable_debug_timing,
            code_chunk_buffers,
            mask_chunk_buffers,
            phase1_events,
            phase2_events,
            internal_batch_counter: 0,
            match_distances_buffer_codes_left,
            match_distances_buffer_codes_right,
            match_distances_buffer_masks_left,
            match_distances_buffer_masks_right,
            match_distances_counter_left,
            match_distances_counter_right,
            match_distances_indices_left,
            match_distances_indices_right,
            match_distances_buffer_codes_left_mirror,
            match_distances_buffer_codes_right_mirror,
            match_distances_buffer_masks_left_mirror,
            match_distances_buffer_masks_right_mirror,
            match_distances_counter_left_mirror,
            match_distances_counter_right_mirror,
            match_distances_indices_left_mirror,
            match_distances_indices_right_mirror,
            anonymized_bucket_statistics_left,
            anonymized_bucket_statistics_right,
            anonymized_bucket_statistics_left_mirror,
            anonymized_bucket_statistics_right_mirror,
            flip_full_scan_side,
            full_scan_side,
        })
    }

    pub fn run(mut self) {
        while let Some(job) = self.job_queue.blocking_recv() {
            let ServerJob {
                batch,
                return_channel,
            } = job;
            let now = Instant::now();
            if batch.full_face_mirror_attacks_detection_enabled {
                tracing::info!("Full face mirror attack detection enabled");
                match self.process_batch_query(batch.clone(), Orientation::Mirror, None) {
                    Ok(mirrored_results) => {
                        match self.process_batch_query(
                            batch,
                            Orientation::Normal,
                            Some(mirrored_results),
                        ) {
                            Ok(combined_results) => {
                                // Send the combined results to the return channel
                                let _ = return_channel.send(combined_results);
                            }
                            Err(e) => {
                                tracing::error!(
                                    "Error processing batch query (normal flow): {:?}",
                                    e
                                );
                            }
                        }
                    }
                    Err(e) => {
                        tracing::error!("Error processing batch query (mirror flow): {:?}", e);
                    }
                }
            } else {
                tracing::info!("Full face mirror attack detection disabled");
                let result = self.process_batch_query(batch, Orientation::Normal, None);
                match result {
                    Ok(results) => {
                        // Send the results to the return channel
                        let _ = return_channel.send(results);
                    }
                    Err(e) => {
                        tracing::error!("Error processing batch query: {:?}", e);
                    }
                }
            }

            self.anonymized_bucket_statistics_left.buckets.clear();
            self.anonymized_bucket_statistics_right.buckets.clear();
            self.anonymized_bucket_statistics_left_mirror
                .buckets
                .clear();
            self.anonymized_bucket_statistics_right_mirror
                .buckets
                .clear();

            tracing::info!(
                "Full batch duration took:  {:?}",
                now.elapsed().as_secs_f64()
            );

            metrics::histogram!("full_batch_duration").record(now.elapsed().as_secs_f64());

            // Alternate the full scan side for the next batch
            if self.flip_full_scan_side {
                self.full_scan_side = self.full_scan_side.other();
                tracing::info!("Switching full scan side to {}", self.full_scan_side);
            }
        }
        tracing::info!("Server Actor finished due to all job queues being closed");
    }

    fn register_host_memory(&self) {
        let page_lock_ts = Instant::now();
        tracing::info!("Starting page lock");
        self.device_manager.register_host_memory(
            &self.left_code_db_slices,
            self.max_db_size,
            IRIS_CODE_LENGTH,
        );
        self.device_manager.register_host_memory(
            &self.right_code_db_slices,
            self.max_db_size,
            IRIS_CODE_LENGTH,
        );
        tracing::info!("Page locking completed for code slice");
        self.device_manager.register_host_memory(
            &self.left_mask_db_slices,
            self.max_db_size,
            MASK_CODE_LENGTH,
        );
        self.device_manager.register_host_memory(
            &self.right_mask_db_slices,
            self.max_db_size,
            MASK_CODE_LENGTH,
        );
        tracing::info!("Page locking completed for mask slice");
        tracing::info!("Page locking completed in {:?}", page_lock_ts.elapsed());
    }

    fn process_batch_query(
        &mut self,
        batch: BatchQuery,
        orientation: Orientation,
        previous_results: Option<ServerJobResult>,
    ) -> Result<ServerJobResult> {
        let now = Instant::now();
        // we only want to perform deletions and reset updates for the first query
        // this ensures we do not perform the same request twice and enables faster processing
        let is_first_query = previous_results.is_none();

        let batch = PreprocessedBatchQuery::from(batch);
        let mut events: HashMap<&str, Vec<Vec<CUevent>>> = HashMap::new();

        let n_reauths = batch
            .request_types
            .iter()
            .filter(|x| *x == REAUTH_MESSAGE_TYPE)
            .count();
        let n_reset_checks = batch
            .request_types
            .iter()
            .filter(|x| *x == RESET_CHECK_MESSAGE_TYPE)
            .count();
        tracing::info!(
            "Started processing batch: {} uniqueness, {} reauth, {} reset_check, {} reset_update, {} deletion requests",
            batch.request_types.len() - n_reauths - n_reset_checks,
            n_reauths,
            n_reset_checks,
            batch.reset_update_request_ids.len(),
            batch.deletion_requests_indices.len(),
        );

        let mut batch = batch;
        let mut batch_size = batch.left_iris_requests.code.len();
        assert!(batch_size > 0 && batch_size <= self.max_batch_size);
        assert!(
            batch_size == batch.left_iris_requests.mask.len()
                && batch_size == batch.request_ids.len()
                && batch_size == batch.request_types.len()
                && batch_size == batch.metadata.len()
                && batch_size == batch.right_iris_requests.code.len()
                && batch_size == batch.right_iris_requests.mask.len()
                && batch_size * ROTATIONS == batch.left_iris_interpolated_requests.code.len()
                && batch_size * ROTATIONS == batch.left_iris_interpolated_requests.mask.len()
                && batch_size * ROTATIONS == batch.right_iris_interpolated_requests.code.len()
                && batch_size * ROTATIONS == batch.right_iris_interpolated_requests.mask.len()
                && batch_size * ROTATIONS
                    == batch.left_mirrored_iris_interpolated_requests.code.len()
                && batch_size * ROTATIONS
                    == batch.left_mirrored_iris_interpolated_requests.mask.len()
                && batch_size * ROTATIONS
                    == batch.right_mirrored_iris_interpolated_requests.code.len()
                && batch_size * ROTATIONS
                    == batch.right_mirrored_iris_interpolated_requests.mask.len()
                && batch_size * ROTATIONS == batch.left_iris_rotated_requests.code.len()
                && batch_size * ROTATIONS == batch.left_iris_rotated_requests.mask.len()
                && batch_size * ROTATIONS == batch.right_iris_rotated_requests.code.len()
                && batch_size * ROTATIONS == batch.right_iris_rotated_requests.mask.len()
                && batch_size * ROTATIONS
                    == batch.left_iris_interpolated_requests_preprocessed.len()
                && batch_size * ROTATIONS
                    == batch.right_iris_interpolated_requests_preprocessed.len()
                && batch_size * ROTATIONS == batch.left_iris_rotated_requests_preprocessed.len()
                && batch_size * ROTATIONS == batch.right_iris_rotated_requests_preprocessed.len()
                && batch_size * ROTATIONS
                    == batch
                        .left_mirrored_iris_interpolated_requests_preprocessed
                        .len()
                && batch_size * ROTATIONS
                    == batch
                        .right_mirrored_iris_interpolated_requests_preprocessed
                        .len()
                && batch_size == batch.skip_persistence.len(),
            "Query batch sizes mismatch"
        );

        let n_reset_updates = batch.reset_update_request_ids.len();
        assert!(
            n_reset_updates == batch.reset_update_shares.len()
                && n_reset_updates == batch.reset_update_indices.len(),
            "Reset update batch sizes mismatch"
        );

        if (!batch.or_rule_indices.is_empty() || batch.luc_lookback_records > 0)
            && orientation == Orientation::Normal
        {
            assert!(
                (batch.or_rule_indices.len() == batch_size) || (batch.luc_lookback_records > 0)
            );
            let skip_lookback_requests: HashSet<usize> = batch
                .request_types
                .iter()
                .enumerate()
                .filter(|(_, req_type)| {
                    req_type.as_str() == REAUTH_MESSAGE_TYPE
                        || req_type.as_str() == RESET_CHECK_MESSAGE_TYPE
                })
                .map(|(index, _)| index)
                .collect();
            batch.or_rule_indices = generate_luc_records(
                (self.current_db_sizes.iter().sum::<usize>() - 1) as u32,
                batch.or_rule_indices.clone(),
                batch.luc_lookback_records,
                batch_size,
                skip_lookback_requests,
            );
        }

        ///////////////////////////////////////////////////////////////////
        // SYNC BATCH CONTENTS AND FILTER OUT INVALID ENTRIES
        ///////////////////////////////////////////////////////////////////
        let tmp_now = Instant::now();
        tracing::info!("Syncing batch entries");

        // Compute hash of the SNS message ids concatenated + currently used scan side
        let batch_hash = sha256_bytes(format!(
            "{}{}",
            batch.sns_message_ids.join(""),
            self.full_scan_side
        ));
        tracing::info!("Current batch hash: {}", hex::encode(&batch_hash[0..4]));

        let valid_entries =
            self.sync_batch_entries(&batch.valid_entries, self.max_batch_size, &batch_hash)?;
        let valid_entry_idxs = valid_entries.iter().positions(|&x| x).collect::<Vec<_>>();
        if valid_entry_idxs.len() != batch_size {
            tracing::warn!(
                "Batch size reduced from {} to {} due to invalid entries. Valid entries: {:?}",
                batch_size,
                valid_entry_idxs.len(),
                valid_entry_idxs,
            );
        }
        batch_size = valid_entry_idxs.len();
        batch.retain(&valid_entry_idxs);
        tracing::info!("Sync and filter done in {:?}", tmp_now.elapsed());
        self.internal_batch_counter += 1;

        ///////////////////////////////////////////////////////////////////
        // PERFORM DELETIONS (IF ANY)
        ///////////////////////////////////////////////////////////////////
        if !batch.deletion_requests_indices.is_empty() && is_first_query {
            tracing::info!("Performing deletions");
            // Prepare dummy deletion shares
            let (dummy_code_share, dummy_mask_share) = get_dummy_shares_for_deletion(self.party_id);
            let (dummy_queries, dummy_sums) =
                self.prepare_device_query_for_shares(&dummy_code_share, &dummy_mask_share)?;

            // Overwrite the in-memory db
            for deletion_index in batch.deletion_requests_indices.clone() {
                let device_index = deletion_index % self.device_manager.device_count() as u32;
                let device_db_index = deletion_index / self.device_manager.device_count() as u32;
                if device_db_index as usize >= self.current_db_sizes[device_index as usize] {
                    tracing::warn!(
                        "Deletion index {} is out of bounds for device {}",
                        deletion_index,
                        device_index
                    );
                    continue;
                }
                self.device_manager
                    .device(device_index as usize)
                    .bind_to_thread()
                    .unwrap();
                write_db_at_index(
                    &self.left_code_db_slices,
                    &self.left_mask_db_slices,
                    &self.right_code_db_slices,
                    &self.right_mask_db_slices,
                    &dummy_queries,
                    &dummy_sums,
                    &dummy_queries,
                    &dummy_sums,
                    0,
                    device_db_index as usize,
                    device_index as usize,
                    &self.streams[0],
                );
            }
        }

        ///////////////////////////////////////////////////////////////////
        // PERFORM RESET UPDATES (IF ANY)
        ///////////////////////////////////////////////////////////////////
        if !batch.reset_update_request_ids.is_empty() && is_first_query {
            tracing::info!("Performing reset updates");

            // Overwrite the in-memory db
            for (reset_index, shares) in izip!(
                batch.reset_update_indices.clone(),
                batch.reset_update_shares.clone()
            ) {
                let (queries_left, sums_left) =
                    self.prepare_device_query_for_shares(&shares.code_left, &shares.mask_left)?;
                let (queries_right, sums_right) =
                    self.prepare_device_query_for_shares(&shares.code_right, &shares.mask_right)?;

                let device_index = reset_index % self.device_manager.device_count() as u32;
                let device_db_index = reset_index / self.device_manager.device_count() as u32;
                if device_db_index as usize >= self.current_db_sizes[device_index as usize] {
                    tracing::warn!(
                        "Reset index {} is out of bounds for device {}",
                        reset_index,
                        device_index
                    );
                    continue;
                }
                self.device_manager
                    .device(device_index as usize)
                    .bind_to_thread()
                    .unwrap();
                write_db_at_index(
                    &self.left_code_db_slices,
                    &self.left_mask_db_slices,
                    &self.right_code_db_slices,
                    &self.right_mask_db_slices,
                    &queries_left,
                    &sums_left,
                    &queries_right,
                    &sums_right,
                    0,
                    device_db_index as usize,
                    device_index as usize,
                    &self.streams[0],
                );
            }
        }

        ///////////////////////////////////////////////////////////////////
        // COMPARE FULL SCAN EYE QUERIES
        ///////////////////////////////////////////////////////////////////
        tracing::info!("Comparing {} eye queries", self.full_scan_side);
        // *Query* variant including Lagrange interpolation.
        let compact_query_side1 = CompactQuery {
            code_query: batch
                .get_iris_interpolated_requests_preprocessed(self.full_scan_side, orientation)
                .code
                .clone(),
            mask_query: batch
                .get_iris_interpolated_requests_preprocessed(self.full_scan_side, orientation)
                .mask
                .clone(),
            code_query_insert: batch
                .get_iris_requests_rotated_preprocessed(self.full_scan_side)
                .code
                .clone(),
            mask_query_insert: batch
                .get_iris_requests_rotated_preprocessed(self.full_scan_side)
                .mask
                .clone(),
        };

        let (compact_device_queries_side1, compact_device_sums_side1) = record_stream_time!(
            &self.device_manager,
            &self.streams[0],
            events,
            "query_preprocess",
            self.enable_debug_timing,
            {
                // This needs to be max_batch_size, even though the query can be shorter to have
                // enough padding for GEMM
                let compact_device_queries_side1 = compact_query_side1.htod_transfer(
                    &self.device_manager,
                    &self.streams[0],
                    self.max_batch_size,
                )?;

                let compact_device_sums_side1 = compact_device_queries_side1.query_sums(
                    &self.codes_engine,
                    &self.masks_engine,
                    &self.streams[0],
                    &self.cublas_handles[0],
                )?;

                (compact_device_queries_side1, compact_device_sums_side1)
            }
        );

        tracing::info!(
            "Comparing {} eye queries against DB and self",
            self.full_scan_side
        );

        let partial_results_with_rotations_side1 = self.compare_query_against_db_and_self(
            &compact_device_queries_side1,
            &compact_device_sums_side1,
            &mut events,
            self.full_scan_side,
            batch_size,
            orientation,
        );

        ///////////////////////////////////////////////////////////////////
        // FETCH PARTIAL FULL SCAN PARTIAL RESULTS
        ///////////////////////////////////////////////////////////////////
        tracing::info!("Fetching partial {} results", self.full_scan_side);
        let mut partial_matches_side1 = self.distance_comparator.get_partial_results(
            match self.full_scan_side {
                Eye::Left => &self.db_match_list_left,
                Eye::Right => &self.db_match_list_right,
            },
            &self.current_db_sizes,
            &self.streams[0],
        );

        // also add the OR rule indices to the partial matches
        let or_indices = batch
            .or_rule_indices
            .iter()
            .flatten()
            .copied()
            .unique()
            .collect_vec();

        for or_idx in or_indices {
            let device_idx = or_idx % self.device_manager.device_count() as u32;
            let db_idx = or_idx / self.device_manager.device_count() as u32;
            if db_idx as usize >= self.current_db_sizes[device_idx as usize] {
                tracing::warn!(
                    "OR rule index {} is out of bounds for device {}",
                    or_idx,
                    device_idx
                );
                continue;
            }
            partial_matches_side1[device_idx as usize].push(db_idx);
        }

        ///////////////////////////////////////////////////////////////////
        // COMPARE OTHER EYE QUERIES
        ///////////////////////////////////////////////////////////////////
        let other_side = self.full_scan_side.other();
        tracing::info!("Comparing {} eye queries", other_side);
        // *Query* variant including Lagrange interpolation.
        let compact_query_side2 = CompactQuery {
            code_query: batch
                .get_iris_interpolated_requests_preprocessed(other_side, orientation)
                .code
                .clone(),
            mask_query: batch
                .get_iris_interpolated_requests_preprocessed(other_side, orientation)
                .mask
                .clone(),
            code_query_insert: batch
                .get_iris_requests_rotated_preprocessed(other_side)
                .code
                .clone(),
            mask_query_insert: batch
                .get_iris_requests_rotated_preprocessed(other_side)
                .mask
                .clone(),
        };

        let (compact_device_queries_side2, compact_device_sums_side2) = record_stream_time!(
            &self.device_manager,
            &self.streams[0],
            events,
            "query_preprocess",
            self.enable_debug_timing,
            {
                // This needs to be MAX_BATCH_SIZE, even though the query can be shorter to have
                // enough padding for GEMM
                let compact_device_queries_side2 = compact_query_side2.htod_transfer(
                    &self.device_manager,
                    &self.streams[0],
                    self.max_batch_size,
                )?;

                let compact_device_sums_side2 = compact_device_queries_side2.query_sums(
                    &self.codes_engine,
                    &self.masks_engine,
                    &self.streams[0],
                    &self.cublas_handles[0],
                )?;

                (compact_device_queries_side2, compact_device_sums_side2)
            }
        );

        let partial_results_with_rotations_side2 = if partial_matches_side1
            .iter()
            .any(|x| x.len() >= DB_CHUNK_SIZE)
        {
            tracing::warn!(
                "Partial matches {} too large, doing full match: {} > {}",
                self.full_scan_side,
                partial_matches_side1.len(),
                DB_CHUNK_SIZE
            );

            tracing::info!("Comparing {} eye queries against DB and self", other_side);
            self.compare_query_against_db_and_self(
                &compact_device_queries_side2,
                &compact_device_sums_side2,
                &mut events,
                other_side,
                batch_size,
                orientation,
            )
        } else {
            tracing::info!("Comparing {} eye queries against DB subset", other_side);
            self.compare_query_against_db_subset_and_self(
                &compact_device_queries_side2,
                &compact_device_sums_side2,
                &mut events,
                other_side,
                batch_size,
                &partial_matches_side1,
                orientation,
            )
        };

        ///////////////////////////////////////////////////////////////////
        // MERGE LEFT & RIGHT results
        ///////////////////////////////////////////////////////////////////

        tracing::info!("Joining both sides");
        // Merge results and fetch matching indices
        // Format: host_results[device_index][query_index]

        // Initialize bitmap with OR rule, if exists
        if !batch.or_rule_indices.is_empty()
            && !batch.or_rule_indices.iter().all(|inner| inner.is_empty())
        {
            assert_eq!(batch.or_rule_indices.len(), batch_size);

            let now = Instant::now();
            tracing::info!("Preparing and allocating OR policy bitmap");
            // Populate the pre-allocated OR policy bitmap with the serial ids
            let host_or_policy_bitmap = prepare_or_policy_bitmap(
                self.max_db_size,
                batch.or_rule_indices.clone(),
                self.max_batch_size,
            );

            let device_or_policy_bitmap =
                self.allocate_or_policy_bitmap(host_or_policy_bitmap.clone());
            tracing::info!("OR policy bitmap prepared in {:?}", now.elapsed());

            self.distance_comparator.join_db_matches_with_bitmaps(
                self.max_db_size,
                &self.db_match_list_left,
                &self.db_match_list_right,
                &self.final_results,
                &self.current_db_sizes,
                &self.streams[0],
                &device_or_policy_bitmap,
            );
        } else {
            self.distance_comparator.join_db_matches(
                &self.db_match_list_left,
                &self.db_match_list_right,
                &self.final_results,
                &self.current_db_sizes,
                &self.streams[0],
            );
        }

        self.distance_comparator.join_batch_matches(
            &self.batch_match_list_left,
            &self.batch_match_list_right,
            &self.final_results,
            &self.streams[0],
        );

        self.device_manager.await_streams(&self.streams[0]);
        self.device_manager.await_streams(&self.streams[1]);

        // Iterate over a list of tracing payloads, and create logs with mappings to
        // payloads Log at least a "start" event using a log with trace.id
        // and parent.trace.id
        for tracing_payload in batch.metadata.iter() {
            tracing::info!(
                node_id = tracing_payload.node_id,
                dd.trace_id = tracing_payload.trace_id,
                dd.span_id = tracing_payload.span_id,
                "Protocol finished",
            );
        }

        // Fetch the final results (blocking)
        let mut host_results = self
            .distance_comparator
            .fetch_final_results(&self.final_results);

        // Truncate the results to the batch size
        host_results.iter_mut().for_each(|x| x.truncate(batch_size));

        // Fetch and truncate the match counters
        let match_counters_devices = self
            .distance_comparator
            .fetch_match_counters(&self.distance_comparator.match_counters)
            .into_iter()
            .map(|x| x[..batch_size].to_vec())
            .collect::<Vec<_>>();

        // Aggregate across devices
        let match_counters =
            match_counters_devices
                .iter()
                .fold(vec![0usize; batch_size], |mut acc, counters| {
                    for (i, &value) in counters.iter().enumerate() {
                        acc[i] += value as usize;
                    }
                    acc
                });

        // Transfer all match ids
        let match_ids = self.distance_comparator.fetch_all_match_ids(
            &match_counters_devices,
            &self.distance_comparator.all_matches,
        );

        // Check if there are more matches than we fetch
        // TODO: In the future we might want to dynamically allocate more memory here
        // and retry.
        for i in 0..match_counters.len() {
            if match_counters[i] > match_ids[i].len() {
                tracing::warn!(
                    "More matches than fetched (actual: {}, fetched: {}).",
                    match_counters[i],
                    match_ids[i].len()
                );
            }
        }

        // Fetch the partial matches
        let (
            partial_match_ids_left,
            partial_match_counters_left,
            partial_match_ids_right,
            partial_match_counters_right,
        ) = if self.return_partial_results {
            // Transfer the partial results to the host
            let partial_match_counters_left = self
                .distance_comparator
                .fetch_match_counters(&self.distance_comparator.match_counters_left)
                .into_iter()
                .map(|x| x[..batch_size].to_vec())
                .collect::<Vec<_>>();
            let partial_match_counters_right = self
                .distance_comparator
                .fetch_match_counters(&self.distance_comparator.match_counters_right)
                .into_iter()
                .map(|x| x[..batch_size].to_vec())
                .collect::<Vec<_>>();

            let partial_results_left = self.distance_comparator.fetch_all_match_ids(
                &partial_match_counters_left,
                &self.distance_comparator.partial_results_left,
            );
            let partial_results_right = self.distance_comparator.fetch_all_match_ids(
                &partial_match_counters_right,
                &self.distance_comparator.partial_results_right,
            );
            (
                partial_results_left,
                partial_match_counters_left,
                partial_results_right,
                partial_match_counters_right,
            )
        } else {
            (vec![], vec![], vec![], vec![])
        };

        let partial_match_counters_left = partial_match_counters_left.iter().fold(
            vec![0usize; batch_size],
            |mut acc, counters| {
                for (i, &value) in counters.iter().enumerate() {
                    acc[i] += value as usize;
                }
                acc
            },
        );

        let partial_match_counters_right = partial_match_counters_right.iter().fold(
            vec![0usize; batch_size],
            |mut acc, counters| {
                for (i, &value) in counters.iter().enumerate() {
                    acc[i] += value as usize;
                }
                acc
            },
        );

        // Gather rotation indices of db matches for each query
        // Format: partial_match_rotation_indices[query_index][db_id][rotation_index]
        let (partial_match_rotation_indices_left, partial_match_rotation_indices_right) =
            if self.return_partial_results {
                let partial_match_rotation_indices_full_scan = self
                    .map_rotation_indices_to_db_ids_per_query(
                        partial_results_with_rotations_side1,
                        match self.full_scan_side {
                            Eye::Left => &partial_match_ids_left,
                            Eye::Right => &partial_match_ids_right,
                        },
                        batch_size,
                    );
                let partial_match_rotation_indices_other = self
                    .map_rotation_indices_to_db_ids_per_query(
                        partial_results_with_rotations_side2,
                        match self.full_scan_side {
                            Eye::Left => &partial_match_ids_right,
                            Eye::Right => &partial_match_ids_left,
                        },
                        batch_size,
                    );

                match self.full_scan_side {
                    Eye::Left => (
                        partial_match_rotation_indices_full_scan,
                        partial_match_rotation_indices_other,
                    ),
                    Eye::Right => (
                        partial_match_rotation_indices_other,
                        partial_match_rotation_indices_full_scan,
                    ),
                }
            } else {
                (vec![vec![]; batch_size], vec![vec![]; batch_size])
            };

        // Evaluate the results across devices
        // Format: merged_results[query_index]
        let mut merged_results =
            get_merged_results(&host_results, self.device_manager.device_count());

        // Check for mirror attack detection when we have previous results and are in normal orientation
        let request_count = batch.request_ids.len();
        let mut full_face_mirror_match_ids: Vec<Vec<u32>> = vec![vec![]; request_count];
        let mut full_face_mirror_partial_match_ids_left: Vec<Vec<u32>> =
            vec![vec![]; request_count];
        let mut full_face_mirror_partial_match_ids_right: Vec<Vec<u32>> =
            vec![vec![]; request_count];
        let mut full_face_mirror_partial_match_counters_left: Vec<usize> =
            vec![0usize; request_count];
        let mut full_face_mirror_partial_match_counters_right: Vec<usize> =
            vec![0usize; request_count];
        let full_face_mirror_attack_detected: Vec<bool> =
            if orientation == Orientation::Normal && previous_results.is_some() {
                let mirror_results = previous_results.clone().unwrap();
                let attack_detected = (0..request_count)
                    .map(|i| {
                        // Here we check that the normal merged result is non-match while the mirrored merged result shows a match.
                        merged_results[i] == NON_MATCH_ID
                            && mirror_results.matches_with_skip_persistence[i]
                            // Ensures that mirror attack detection is only applied to uniqueness requests.
                            // This constraint is necessary due to the implementation of the `matches` and
                            // `matches_with_skip_persistence` vectors:
                            // 1. The `matches` vector is initialized by the `calculate_insertion_indices()` function
                            //    with all elements set to `true` by default.
                            // 2. During iteration over the `uniqueness_insertion_list`, only elements corresponding
                            //    to unique requests have their value set to `false` in the `matches` vector.
                            // 3. Consequently, non-uniqueness requests (reauth, reset, deletion) retain their
                            //    initial `true` value in the `matches` vector, which would incorrectly cause
                            //    the mirror attack detection algorithm to classify them as full face mirror attacks.
                            && batch.request_types[i] == UNIQUENESS_MESSAGE_TYPE
                    })
                    .collect();
                full_face_mirror_match_ids = mirror_results.match_ids;
                full_face_mirror_partial_match_ids_left = mirror_results.partial_match_ids_left;
                full_face_mirror_partial_match_ids_right = mirror_results.partial_match_ids_right;
                full_face_mirror_partial_match_counters_left =
                    mirror_results.partial_match_counters_left;
                full_face_mirror_partial_match_counters_right =
                    mirror_results.partial_match_counters_right;

                // Edge case: when both normal and mirrored matches occur
                // This happens when both merged_results and mirror_results.merged_results
                // indicate a match (i.e. not equal to NON_MATCH_ID).
                let both_matched_count = (0..request_count)
                    .filter(|&i| {
                        merged_results[i] != NON_MATCH_ID
                            && mirror_results.matches_with_skip_persistence[i]
                    })
                    .count();

                // Log and count the edge cases if any are detected
                if both_matched_count > 0 {
                    tracing::info!(
                        "Detected {} cases where both normal and mirrored matches occurred",
                        both_matched_count
                    );
                    metrics::counter!("mirror.attack.both_matched")
                        .increment(both_matched_count as u64);
                }

                attack_detected
            } else {
                vec![false; request_count]
            };

        // sync the results across nodes, since these are the ones which the insertions are based upon
        self.sync_match_results(self.max_batch_size, &merged_results)?;

        // List the indices of the uniqueness requests that did not match as well as the
        // skipped requests that did not match We do not insert the skipped
        // requests into the DB
        // Full face mirror attack detection additional check:
        // This is being executed for both mirrored and normal mode. In the second run(normal mode) we have the previous results(mirror_results) available
        // We only add entries in the uniqueness_insertion_list if they did not match in the mirror orientation as well
        let (uniqueness_insertion_list, skipped_unique_insertions): (Vec<_>, Vec<_>) =
            merged_results
                .iter()
                .enumerate()
                .filter(|&(idx, &num)| {
                    // Basic condition: must be a uniqueness request, with no match, and below supermatcher threshold
                    let basic_condition = batch.request_types[idx] == UNIQUENESS_MESSAGE_TYPE
                        && num == NON_MATCH_ID
                        && partial_match_counters_left[idx] <= SUPERMATCH_THRESHOLD
                        && partial_match_counters_right[idx] <= SUPERMATCH_THRESHOLD;

                    // When in normal mode and we have mirrored results, only consider that
                    // the entry was unique if it did not match in the mirror orientation as well
                    match (orientation, &previous_results) {
                        (Orientation::Normal, Some(mirror_results)) => {
                            basic_condition && !mirror_results.matches_with_skip_persistence[idx]
                        }
                        _ => basic_condition, // In mirror mode or without previous results
                    }
                })
                .map(|(idx, _num)| idx)
                .partition(|&idx| !batch.skip_persistence[idx]);

        // Spread the insertions across devices.
        let uniqueness_insertion_list =
            distribute_insertions(&uniqueness_insertion_list, &self.current_db_sizes);

        // Calculate the new indices for the inserted uniqueness queries
        let matches = calculate_insertion_indices(
            &mut merged_results,
            &uniqueness_insertion_list,
            &self.current_db_sizes,
            batch_size,
        );

        // create a seperate matches list that includes the matches for skip persistence
        let mut matches_with_skip_persistence = matches.clone();
        skipped_unique_insertions.iter().for_each(|&idx| {
            matches_with_skip_persistence[idx] = false;
            tracing::info!(
                "Matches with skip insertion request ID {}",
                batch.request_ids[idx],
            );
        });

        // Check for batch matches
        let matched_batch_request_ids = match_ids
            .iter()
            .map(|ids| {
                ids.iter()
                    .filter(|&&x| x > (u32::MAX - batch_size as u32)) // ignore matches outside the batch size (dummy matches)
                    .map(|&x| batch.request_ids[(u32::MAX - x) as usize].clone())
                    .collect::<Vec<_>>()
            })
            .collect::<Vec<_>>();

        let match_ids_filtered = match_ids
            .into_iter()
            .map(|ids| {
                ids.into_iter()
                    .filter(|&x| x <= (u32::MAX - self.max_batch_size as u32))
                    .collect::<Vec<_>>()
            })
            .collect::<Vec<_>>();

        let successful_reauths = match_ids_filtered
            .iter()
            .enumerate()
            .map(|(idx, matches)| {
                if batch.request_types[idx] != REAUTH_MESSAGE_TYPE {
                    return false;
                }
                let reauth_id = batch.request_ids[idx].clone();
                // Expect a match with target reauth index
                matches.contains(batch.reauth_target_indices.get(&reauth_id).unwrap())
            })
            .collect::<Vec<bool>>();
        let mut reauth_updates_per_device = vec![vec![]; self.device_manager.device_count()];

        // reauth_updates_per_device only used in the normal orientation during the db write, we can skip in mirrored orientation
        if orientation == Orientation::Normal {
            for (reauth_pos, success) in successful_reauths.clone().iter().enumerate() {
                if !*success {
                    continue;
                }
                let reauth_id = batch.request_ids[reauth_pos].clone();
                let reauth_index = *batch.reauth_target_indices.get(&reauth_id).unwrap();
                let device_index = reauth_index % self.device_manager.device_count() as u32;
                reauth_updates_per_device[device_index as usize].push(reauth_pos);
            }
        }

        // Write back to in-memory db - only in normal mode
        let previous_total_db_size = self.current_db_sizes.iter().sum::<usize>();
        let n_insertions = uniqueness_insertion_list
            .iter()
            .map(|x| x.len())
            .sum::<usize>();

        // Check if we actually have space left to write the new entries - only relevant for normal mode
        if orientation == Orientation::Normal
            && previous_total_db_size + n_insertions > self.max_db_size
        {
            tracing::error!(
                "Cannot write new entries, since DB size would be exceeded, current: {}, batch \
                 insertions: {}, max: {}",
                previous_total_db_size,
                n_insertions,
                self.max_db_size
            );
            eyre::bail!("DB size exceeded");
        }

        // Only persist in normal mode, never in mirror mode
        if orientation == Orientation::Mirror {
            tracing::info!("Mirror mode - not persisting results to in-memory DB");
        } else if self.disable_persistence {
            tracing::info!("Persistence is disabled, not writing to DB");
        } else {
            record_stream_time!(
                &self.device_manager,
                &self.streams[0],
                events,
                "db_write",
                self.enable_debug_timing,
                {
                    for i in 0..self.device_manager.device_count() {
                        self.device_manager.device(i).bind_to_thread().unwrap();
                        for insertion_idx in uniqueness_insertion_list[i].clone() {
                            write_db_at_index(
                                match self.full_scan_side {
                                    Eye::Left => &self.left_code_db_slices,
                                    Eye::Right => &self.right_code_db_slices,
                                },
                                match self.full_scan_side {
                                    Eye::Left => &self.left_mask_db_slices,
                                    Eye::Right => &self.right_mask_db_slices,
                                },
                                match self.full_scan_side {
                                    Eye::Left => &self.right_code_db_slices,
                                    Eye::Right => &self.left_code_db_slices,
                                },
                                match self.full_scan_side {
                                    Eye::Left => &self.right_mask_db_slices,
                                    Eye::Right => &self.left_mask_db_slices,
                                },
                                &compact_device_queries_side1,
                                &compact_device_sums_side1,
                                &compact_device_queries_side2,
                                &compact_device_sums_side2,
                                insertion_idx,
                                self.current_db_sizes[i],
                                i,
                                &self.streams[0],
                            );
                            self.current_db_sizes[i] += 1;
                        }

                        tracing::info!(
                            "Updating DB size on device {}: {:?}",
                            i,
                            self.current_db_sizes[i]
                        );

                        for reauth_pos in reauth_updates_per_device[i].clone() {
                            let reauth_id = batch.request_ids[reauth_pos].clone();
                            let reauth_index =
                                *batch.reauth_target_indices.get(&reauth_id).unwrap();
                            let device_db_index =
                                reauth_index / self.device_manager.device_count() as u32;
                            tracing::info!(
                                "Writing succesful reauth index {} at device {} to {}",
                                reauth_index,
                                i,
                                device_db_index
                            );
                            if device_db_index as usize >= self.current_db_sizes[i] {
                                tracing::error!(
                                    "Reauth index {} is out of bounds for device {}",
                                    reauth_index,
                                    i
                                );
                                continue;
                            }
                            write_db_at_index(
                                match self.full_scan_side {
                                    Eye::Left => &self.left_code_db_slices,
                                    Eye::Right => &self.right_code_db_slices,
                                },
                                match self.full_scan_side {
                                    Eye::Left => &self.left_mask_db_slices,
                                    Eye::Right => &self.right_mask_db_slices,
                                },
                                match self.full_scan_side {
                                    Eye::Left => &self.right_code_db_slices,
                                    Eye::Right => &self.left_code_db_slices,
                                },
                                match self.full_scan_side {
                                    Eye::Left => &self.right_mask_db_slices,
                                    Eye::Right => &self.left_mask_db_slices,
                                },
                                &compact_device_queries_side1,
                                &compact_device_sums_side1,
                                &compact_device_queries_side2,
                                &compact_device_sums_side2,
                                reauth_pos,
                                device_db_index as usize,
                                i,
                                &self.streams[0],
                            );
                        }
                    }
                }
            );
        }

        // Instead of sending to return_channel, we'll return this at the end
        let result = ServerJobResult {
            merged_results,
            request_ids: batch.request_ids,
            request_types: batch.request_types,
            metadata: batch.metadata,
            matches,
            matches_with_skip_persistence,
            match_ids: match_ids_filtered,
            full_face_mirror_match_ids,
            partial_match_ids_left,
            partial_match_ids_right,
            partial_match_rotation_indices_left,
            partial_match_rotation_indices_right,
            full_face_mirror_partial_match_ids_left,
            full_face_mirror_partial_match_ids_right,
            partial_match_counters_left,
            partial_match_counters_right,
            full_face_mirror_partial_match_counters_left,
            full_face_mirror_partial_match_counters_right,
            left_iris_requests: batch.left_iris_requests,
            right_iris_requests: batch.right_iris_requests,
            deleted_ids: batch.deletion_requests_indices,
            matched_batch_request_ids,
            anonymized_bucket_statistics_left: self.anonymized_bucket_statistics_left.clone(),
            anonymized_bucket_statistics_right: self.anonymized_bucket_statistics_right.clone(),
            anonymized_bucket_statistics_left_mirror: self
                .anonymized_bucket_statistics_left_mirror
                .clone(),
            anonymized_bucket_statistics_right_mirror: self
                .anonymized_bucket_statistics_right_mirror
                .clone(),
            successful_reauths,
            reauth_target_indices: batch.reauth_target_indices,
            reauth_or_rule_used: batch.reauth_use_or_rule,
            reset_update_indices: batch.reset_update_indices,
            reset_update_request_ids: batch.reset_update_request_ids,
            reset_update_shares: batch.reset_update_shares,
            modifications: batch.modifications,
            actor_data: (),
            full_face_mirror_attack_detected,
        };

        // Reset the results buffers for reuse
        for dst in [
            &self.db_match_list_left,
            &self.db_match_list_right,
            &self.batch_match_list_left,
            &self.batch_match_list_right,
        ] {
            reset_slice(self.device_manager.devices(), dst, 0, &self.streams[0]);
        }

        for dst in [
            &self.distance_comparator.all_matches,
            &self.distance_comparator.match_counters,
            &self.distance_comparator.match_counters_left,
            &self.distance_comparator.match_counters_right,
            &self.distance_comparator.partial_results_left,
            &self.distance_comparator.partial_results_right,
        ] {
            reset_slice(self.device_manager.devices(), dst, 0, &self.streams[0]);
        }

        self.device_manager.await_streams(&self.streams[0]);
        self.device_manager.await_streams(&self.streams[1]);

        // ---- END RESULT PROCESSING ----
        if self.enable_debug_timing {
            log_timers(events);
        }
        let processed_mil_elements_per_second = (self.max_batch_size * previous_total_db_size)
            as f64
            / now.elapsed().as_secs_f64()
            / 1e6;
        tracing::info!(
            "Batch took {:?} [{:.2} Melems/s] (orientation: {:?})",
            now.elapsed(),
            processed_mil_elements_per_second,
            orientation
        );

        metrics::histogram!("batch_duration").record(now.elapsed().as_secs_f64());
        metrics::histogram!("processed_melems_per_second")
            .record(processed_mil_elements_per_second);

        let new_db_size = self.current_db_sizes.iter().sum::<usize>();
        tracing::info!(
            "Old DB size: {}, New DB size: {}",
            previous_total_db_size,
            new_db_size
        );

        metrics::gauge!("db_size").set(new_db_size as f64);
        metrics::gauge!("remaining_db_size").set((self.max_db_size - new_db_size) as f64);
        metrics::gauge!("batch_size").set(batch_size as f64);
        metrics::gauge!("max_batch_size").set(self.max_batch_size as f64);

        // Update GPU memory metrics
        let mut sum_free = 0;
        let mut sum_total = 0;
        for i in 0..self.device_manager.device_count() {
            let device = self.device_manager.device(i);
            unsafe { result::ctx::set_current(*device.cu_primary_ctx()) }.unwrap();
            let (free, total) = mem_get_info()?;
            metrics::gauge!(format!("gpu_memory_free_{}", i)).set(free as f64);
            metrics::gauge!(format!("gpu_memory_total_{}", i)).set(total as f64);
            sum_free += free;
            sum_total += total;
        }
        metrics::gauge!("gpu_memory_free_sum").set(sum_free as f64);
        metrics::gauge!("gpu_memory_total_sum").set(sum_total as f64);

        Ok(result)
    }

    fn try_calculate_bucket_stats(&mut self, eye_db: Eye, orientation: Orientation) {
        // we use the batch_streams for this
        let streams = &self.streams[0];

        let (
            match_distances_buffers_codes,
            match_distances_buffers_masks,
            match_distances_counters,
            match_distances_indices,
        ) = match (eye_db, orientation) {
            (Eye::Left, Orientation::Normal) => (
                &self.match_distances_buffer_codes_left,
                &self.match_distances_buffer_masks_left,
                &self.match_distances_counter_left,
                &self.match_distances_indices_left,
            ),
            (Eye::Right, Orientation::Normal) => (
                &self.match_distances_buffer_codes_right,
                &self.match_distances_buffer_masks_right,
                &self.match_distances_counter_right,
                &self.match_distances_indices_right,
            ),
            (Eye::Left, Orientation::Mirror) => (
                &self.match_distances_buffer_codes_left_mirror,
                &self.match_distances_buffer_masks_left_mirror,
                &self.match_distances_counter_left_mirror,
                &self.match_distances_indices_left_mirror,
            ),
            (Eye::Right, Orientation::Mirror) => (
                &self.match_distances_buffer_codes_right_mirror,
                &self.match_distances_buffer_masks_right_mirror,
                &self.match_distances_counter_right_mirror,
                &self.match_distances_indices_right_mirror,
            ),
        };
        let bucket_distance_counters = self
            .device_manager
            .devices()
            .iter()
            .enumerate()
            .map(|(i, device)| {
                device.dtoh_sync_copy(&match_distances_counters[i]).unwrap()[0] as usize
            })
            .collect::<Vec<_>>();

        tracing::info!(
            "Matching distances collected ({} - orientation: {}): {:?}",
            eye_db,
            orientation,
            bucket_distance_counters
        );

        if bucket_distance_counters
            .iter()
            .all(|&x| x >= self.match_distances_buffer_size)
        {
            let now = Instant::now();
            tracing::info!(
                "Collected enough match distances, starting bucket calculation: {} eye, orientation: {}",
                eye_db,
                orientation
            );

            self.device_manager.await_streams(streams);

            let indices = match_distances_indices
                .iter()
                .enumerate()
                .map(|(i, x)| {
                    dtoh_on_stream_sync(x, &self.device_manager.device(i), &streams[i]).unwrap()
                })
                .collect::<Vec<_>>();

            let resort_indices = (0..indices.len())
                .map(|i| {
                    let mut resort_indices = (0..indices[i].len()).collect::<Vec<_>>();
                    resort_indices.sort_by_key(|&j| indices[i][j]);
                    resort_indices
                })
                .collect::<Vec<_>>();

            fn ids_to_bitvec(ids: &[u64]) -> Vec<u64> {
                let mut result = vec![0; ids.len().div_ceil(64)];
                // set first, bit, since it is always 1
                result[0] = 1;
                for (idx, (last, new)) in ids.iter().tuple_windows().enumerate() {
                    if last == new {
                        continue;
                    }
                    result[(idx + 1) / 64] |= 1 << ((idx + 1) % 64);
                }
                result
            }
            // sort all indices, and create bitmaps from them
            let indices = indices
                .into_iter()
                .map(|mut x| {
                    x.sort();
                    x.truncate(self.match_distances_buffer_size);
                    x
                })
<<<<<<< HEAD
                .collect_vec();

            let mut hasher = std::hash::SipHasher::new_with_keys(123, 456);
            indices.hash(&mut hasher);
            tracing::info!("Sorted indices hash: {:?}", hasher.finish());

            let indices_bitmaps = indices
                .iter()
=======
                .map(|mut sorted| {
                    for id in &mut sorted {
                        // re-map the ids to remove the ROTATION aspect from them
                        *id /= ROTATIONS as u64;
                    }
                    sorted
                })
>>>>>>> 1dcd3cec
                .map(|sorted| ids_to_bitvec(&sorted))
                .collect_vec();

            let shares = sort_shares_by_indices(
                &self.device_manager,
                &resort_indices,
                match_distances_buffers_codes,
                self.match_distances_buffer_size,
                streams,
            );

            let match_distances_buffers_codes_view =
                shares.iter().map(|x| x.as_view()).collect::<Vec<_>>();

            let shares = sort_shares_by_indices(
                &self.device_manager,
                &resort_indices,
                match_distances_buffers_masks,
                self.match_distances_buffer_size,
                streams,
            );

            let match_distances_buffers_masks_view =
                shares.iter().map(|x| x.as_view()).collect::<Vec<_>>();

            self.phase2_buckets
                .compare_multiple_thresholds_while_aggregating_per_query(
                    &match_distances_buffers_codes_view,
                    &match_distances_buffers_masks_view,
                    &indices_bitmaps,
                    streams,
                    &(1..=self.n_buckets)
                        .map(|x: usize| {
                            Circuits::translate_threshold_a(
                                MATCH_THRESHOLD_RATIO / (self.n_buckets as f64) * (x as f64),
                            ) as u16
                        })
                        .collect::<Vec<_>>(),
                    &mut self.buckets,
                );

            let buckets = self.phase2_buckets.open_buckets(&self.buckets, streams);

            tracing::info!("Buckets: {:?}", buckets);

            match (eye_db, orientation) {
                (Eye::Left, Orientation::Normal) => {
                    self.anonymized_bucket_statistics_left.fill_buckets(
                        &buckets,
                        MATCH_THRESHOLD_RATIO,
                        self.anonymized_bucket_statistics_left
                            .next_start_time_utc_timestamp,
                    );
                    tracing::info!(
                        "Normal bucket results (left):\n{}",
                        self.anonymized_bucket_statistics_left
                    );
                }
                (Eye::Right, Orientation::Normal) => {
                    self.anonymized_bucket_statistics_right.fill_buckets(
                        &buckets,
                        MATCH_THRESHOLD_RATIO,
                        self.anonymized_bucket_statistics_right
                            .next_start_time_utc_timestamp,
                    );
                    tracing::info!(
                        "Normal bucket results (right):\n{}",
                        self.anonymized_bucket_statistics_right
                    );
                }
                (Eye::Left, Orientation::Mirror) => {
                    self.anonymized_bucket_statistics_left_mirror.fill_buckets(
                        &buckets,
                        MATCH_THRESHOLD_RATIO,
                        self.anonymized_bucket_statistics_left_mirror
                            .next_start_time_utc_timestamp,
                    );
                    tracing::info!(
                        "Mirror bucket results (left):\n{}",
                        self.anonymized_bucket_statistics_left_mirror
                    );
                }
                (Eye::Right, Orientation::Mirror) => {
                    self.anonymized_bucket_statistics_right_mirror.fill_buckets(
                        &buckets,
                        MATCH_THRESHOLD_RATIO,
                        self.anonymized_bucket_statistics_right_mirror
                            .next_start_time_utc_timestamp,
                    );
                    tracing::info!(
                        "Mirror bucket results (right):\n{}",
                        self.anonymized_bucket_statistics_right_mirror
                    );
                }
            }

            let reset_all_buffers =
                |counter: &[CudaSlice<u32>],
                 indices: &[CudaSlice<u64>],
                 codes: &[ChunkShare<u16>],
                 masks: &[ChunkShare<u16>]| {
                    reset_slice(self.device_manager.devices(), counter, 0, streams);
                    reset_slice(self.device_manager.devices(), indices, 0xff, streams);
                    reset_share(self.device_manager.devices(), masks, 0xff, streams);
                    reset_share(self.device_manager.devices(), codes, 0xff, streams);
                };

            // Reset all buffers used in this calculation
            match (eye_db, orientation) {
                (Eye::Left, Orientation::Normal) => {
                    reset_all_buffers(
                        &self.match_distances_counter_left,
                        &self.match_distances_indices_left,
                        &self.match_distances_buffer_codes_left,
                        &self.match_distances_buffer_masks_left,
                    );
                }
                (Eye::Right, Orientation::Normal) => {
                    reset_all_buffers(
                        &self.match_distances_counter_right,
                        &self.match_distances_indices_right,
                        &self.match_distances_buffer_codes_right,
                        &self.match_distances_buffer_masks_right,
                    );
                }
                (Eye::Left, Orientation::Mirror) => {
                    reset_all_buffers(
                        &self.match_distances_counter_left_mirror,
                        &self.match_distances_indices_left_mirror,
                        &self.match_distances_buffer_codes_left_mirror,
                        &self.match_distances_buffer_masks_left_mirror,
                    );
                }
                (Eye::Right, Orientation::Mirror) => {
                    reset_all_buffers(
                        &self.match_distances_counter_right_mirror,
                        &self.match_distances_indices_right_mirror,
                        &self.match_distances_buffer_codes_right_mirror,
                        &self.match_distances_buffer_masks_right_mirror,
                    );
                }
            }
            reset_single_share(self.device_manager.devices(), &self.buckets, 0, streams, 0);

            self.device_manager.await_streams(streams);

            tracing::info!("Bucket calculation took {:?}", now.elapsed());
        }
    }

    fn compare_query_against_self(
        &mut self,
        compact_device_queries: &DeviceCompactQuery,
        compact_device_sums: &DeviceCompactSums,
        events: &mut HashMap<&str, Vec<Vec<CUevent>>>,
        eye_db: Eye,
    ) {
        let batch_streams = &self.streams[0];
        let batch_cublas = &self.cublas_handles[0];

        let batch_match_bitmap = match eye_db {
            Eye::Left => &self.batch_match_list_left,
            Eye::Right => &self.batch_match_list_right,
        };

        // ---- START BATCH DEDUP ----
        tracing::info!(party_id = self.party_id, "Starting batch deduplication");

        record_stream_time!(
            &self.device_manager,
            batch_streams,
            events,
            "batch_dot",
            self.enable_debug_timing,
            {
                tracing::info!(party_id = self.party_id, "batch_dot start");

                compact_device_queries.compute_dot_products(
                    &mut self.batch_codes_engine,
                    &mut self.batch_masks_engine,
                    &self.query_db_size,
                    0,
                    batch_streams,
                    batch_cublas,
                );
                tracing::info!(party_id = self.party_id, "compute_dot_reducers start");

                compact_device_sums.compute_dot_reducers(
                    &mut self.batch_codes_engine,
                    &mut self.batch_masks_engine,
                    &self.query_db_size,
                    0,
                    batch_streams,
                );
                tracing::info!(party_id = self.party_id, "batch_dot end");
            }
        );

        record_stream_time!(
            &self.device_manager,
            batch_streams,
            events,
            "batch_reshare",
            self.enable_debug_timing,
            {
                tracing::info!(party_id = self.party_id, "batch_reshare start");
                self.batch_codes_engine
                    .reshare_results(&self.query_db_size, batch_streams);
                tracing::info!(party_id = self.party_id, "batch_reshare masks start");
                self.batch_masks_engine
                    .reshare_results(&self.query_db_size, batch_streams);
                tracing::info!(party_id = self.party_id, "batch_reshare end");
            }
        );

        let db_sizes_batch =
            vec![self.max_batch_size * ROTATIONS; self.device_manager.device_count()];
        let code_dots_batch = self.batch_codes_engine.result_chunk_shares(&db_sizes_batch);
        let mask_dots_batch = self.batch_masks_engine.result_chunk_shares(&db_sizes_batch);

        record_stream_time!(
            &self.device_manager,
            batch_streams,
            events,
            "batch_threshold",
            self.enable_debug_timing,
            {
                tracing::info!(party_id = self.party_id, "batch_threshold start");
                self.phase2_batch.compare_threshold_masked_many(
                    &code_dots_batch,
                    &mask_dots_batch,
                    batch_streams,
                );
                tracing::info!(party_id = self.party_id, "batch_threshold end");
            }
        );

        tracing::info!(party_id = self.party_id, "phase2_batch start");

        let res = self.phase2_batch.take_result_buffer();
        let chunk_size = self.phase2_batch.chunk_size();
        open_batch(
            &mut self.phase2_batch,
            &res,
            &self.distance_comparator,
            batch_match_bitmap,
            chunk_size,
            &db_sizes_batch,
            &db_sizes_batch,
            0,
            &db_sizes_batch,
            &vec![false; self.device_manager.device_count()],
            batch_streams,
        );
        self.phase2_batch.return_result_buffer(res);

        tracing::info!(party_id = self.party_id, "Finished batch deduplication");
    }

    #[allow(clippy::too_many_arguments)]
    fn compare_query_against_db_subset_and_self(
        &mut self,
        compact_device_queries: &DeviceCompactQuery,
        compact_device_sums: &DeviceCompactSums,
        events: &mut HashMap<&str, Vec<Vec<CUevent>>>,
        eye_db: Eye,
        batch_size: usize,
        db_subset_idx: &[Vec<u32>],
        orientation: Orientation,
    ) -> PartialResultsWithRotations {
        // we try to calculate the bucket stats here if we have collected enough of them
        self.try_calculate_bucket_stats(eye_db, orientation);

        // ---- START BATCH DEDUP ----
        self.compare_query_against_self(
            compact_device_queries,
            compact_device_sums,
            events,
            eye_db,
        );
        // ---- END BATCH DEDUP ----

        // if the subset is completely empty, we can skip the whole process after we do the batch check
        if db_subset_idx.iter().all(|x| x.is_empty()) {
            return HashMap::new();
        }

        // which database are we querying against
        let (code_db_slices, mask_db_slices) = match eye_db {
            Eye::Left => (&self.left_code_db_slices, &self.left_mask_db_slices),
            Eye::Right => (&self.right_code_db_slices, &self.right_mask_db_slices),
        };

        // We copied over a subset of the db, so we match against DB chunks of the given sizes
        let chunk_size = db_subset_idx.iter().map(|x| x.len()).collect::<Vec<_>>();
        let dot_chunk_size = chunk_size
            .iter()
            .map(|&s| (s.max(1).div_ceil(64) * 64))
            .collect::<Vec<_>>();

        record_stream_time!(
            &self.device_manager,
            &self.streams[0],
            events,
            "prefetch_db_chunk",
            self.enable_debug_timing,
            {
                self.codes_engine.prefetch_db_subset_into_chunk_buffers(
                    code_db_slices,
                    &self.code_chunk_buffers[0],
                    db_subset_idx,
                    &self.streams[0],
                );
                self.masks_engine.prefetch_db_subset_into_chunk_buffers(
                    mask_db_slices,
                    &self.mask_chunk_buffers[0],
                    db_subset_idx,
                    &self.streams[0],
                );
            }
        );

        record_stream_time!(
            &self.device_manager,
            &self.streams[0],
            events,
            "db_dot",
            self.enable_debug_timing,
            {
                compact_device_queries.dot_products_against_db(
                    &mut self.codes_engine,
                    &mut self.masks_engine,
                    &CudaVec2DSlicerRawPointer::from(&self.code_chunk_buffers[0]),
                    &CudaVec2DSlicerRawPointer::from(&self.mask_chunk_buffers[0]),
                    &dot_chunk_size,
                    0,
                    &self.streams[0],
                    &self.cublas_handles[0],
                );
            }
        );

        record_stream_time!(
            &self.device_manager,
            &self.streams[0],
            events,
            "db_reduce",
            self.enable_debug_timing,
            {
                compact_device_sums.compute_dot_reducer_against_prepared_db(
                    &mut self.codes_engine,
                    &mut self.masks_engine,
                    &self.code_chunk_buffers[0].sums,
                    &self.mask_chunk_buffers[0].sums,
                    &dot_chunk_size,
                    &self.streams[0],
                );
            }
        );

        record_stream_time!(
            &self.device_manager,
            &self.streams[0],
            events,
            "db_reshare",
            self.enable_debug_timing,
            {
                self.codes_engine
                    .reshare_results(&dot_chunk_size, &self.streams[0]);
                self.masks_engine
                    .reshare_results(&dot_chunk_size, &self.streams[0]);
            }
        );

        // ---- END PHASE 1 ----

        // ---- START PHASE 2 ----
        let max_chunk_size = dot_chunk_size.iter().max().copied().unwrap();
        let phase_2_chunk_sizes = vec![max_chunk_size; self.device_manager.device_count()];
        let code_dots = self.codes_engine.result_chunk_shares(&phase_2_chunk_sizes);
        let mask_dots = self.masks_engine.result_chunk_shares(&phase_2_chunk_sizes);

        assert_eq!(
            (max_chunk_size * self.max_batch_size * ROTATIONS) % 64,
            0,
            "Phase 2 input size must be a multiple of 64"
        );
        self.phase2
            .set_chunk_size(max_chunk_size * self.max_batch_size * ROTATIONS / 64);

        record_stream_time!(
            &self.device_manager,
            &self.streams[0],
            events,
            "db_threshold",
            self.enable_debug_timing,
            {
                self.phase2
                    .compare_threshold_masked_many(&code_dots, &mask_dots, &self.streams[0]);
            }
        );

        let res = self.phase2.take_result_buffer();

        let db_match_bitmap = match eye_db {
            Eye::Left => &self.db_match_list_left,
            Eye::Right => &self.db_match_list_right,
        };

        // ignore all device results where the chunk size is 0
        let ignore_device_results: Vec<bool> = chunk_size.iter().map(|&s| s == 0).collect();

        record_stream_time!(
            &self.device_manager,
            &self.streams[0],
            events,
            "db_open",
            self.enable_debug_timing,
            {
                open_subset_results(
                    &mut self.phase2,
                    &res,
                    &self.distance_comparator,
                    db_match_bitmap,
                    max_chunk_size * self.max_batch_size * ROTATIONS / 64,
                    &dot_chunk_size,
                    &chunk_size,
                    &self.current_db_sizes,
                    &ignore_device_results,
                    batch_size,
                    &self.streams[0],
                    db_subset_idx,
                );
                self.phase2.return_result_buffer(res);
            }
        );

        // Retrieve partial results
        let partial_results_with_rotations = self
            .distance_comparator
            .get_partial_results_with_rotations(&self.streams[0]);

        // Reset the partial results buffers and counter for re-use
        for dst in [
            &self.distance_comparator.partial_results_query_indices,
            &self.distance_comparator.partial_results_db_indices,
            &self.distance_comparator.partial_match_counter,
        ] {
            reset_slice(self.device_manager.devices(), dst, 0, &self.streams[0]);
        }

        // Reset rotations buffer separately due to different type (i8 vs u32)
        reset_slice(
            self.device_manager.devices(),
            &self.distance_comparator.partial_results_rotations,
            0,
            &self.streams[0],
        );

        partial_results_with_rotations
    }

    fn compare_query_against_db_and_self(
        &mut self,
        compact_device_queries: &DeviceCompactQuery,
        compact_device_sums: &DeviceCompactSums,
        events: &mut HashMap<&str, Vec<Vec<CUevent>>>,
        eye_db: Eye,
        batch_size: usize,
        orientation: Orientation,
    ) -> PartialResultsWithRotations {
        // we try to calculate the bucket stats here if we have collected enough of them
        self.try_calculate_bucket_stats(eye_db, orientation);

        // ---- START BATCH DEDUP ----
        self.compare_query_against_self(
            compact_device_queries,
            compact_device_sums,
            events,
            eye_db,
        );
        // ---- END BATCH DEDUP ----

        // which database are we querying against
        let (code_db_slices, mask_db_slices) = match eye_db {
            Eye::Left => (&self.left_code_db_slices, &self.left_mask_db_slices),
            Eye::Right => (&self.right_code_db_slices, &self.right_mask_db_slices),
        };

        // partial results, left or right depending on the eye that we are running
        // it gets filled by the open_results kernel based on the results from the 3 mpc nodes
        let db_match_bitmap = match eye_db {
            Eye::Left => &self.db_match_list_left,
            Eye::Right => &self.db_match_list_right,
        };

        let chunk_sizes = |chunk_idx: usize| {
            self.current_db_sizes
                .iter()
                .map(|s| (s - DB_CHUNK_SIZE * chunk_idx).clamp(0, DB_CHUNK_SIZE))
                .collect::<Vec<_>>()
        };

        record_stream_time!(
            &self.device_manager,
            &self.streams[0],
            events,
            "prefetch_db_chunk",
            self.enable_debug_timing,
            {
                self.codes_engine.prefetch_db_chunk(
                    code_db_slices,
                    &self.code_chunk_buffers[0],
                    &chunk_sizes(0),
                    &vec![0; self.device_manager.device_count()],
                    &self.current_db_sizes,
                    &self.streams[0],
                );
                self.masks_engine.prefetch_db_chunk(
                    mask_db_slices,
                    &self.mask_chunk_buffers[0],
                    &chunk_sizes(0),
                    &vec![0; self.device_manager.device_count()],
                    &self.current_db_sizes,
                    &self.streams[0],
                );
            }
        );

        // ---- START DATABASE DEDUP ----
        tracing::info!(party_id = self.party_id, "Start DB deduplication");
        let ignore_device_results: Vec<bool> =
            self.current_db_sizes.iter().map(|&s| s == 0).collect();
        let mut db_chunk_idx = 0;
        loop {
            let request_streams = &self.streams[db_chunk_idx % 2];
            let next_request_streams = &self.streams[(db_chunk_idx + 1) % 2];
            let request_cublas_handles = &self.cublas_handles[db_chunk_idx % 2];

            let offset = db_chunk_idx * DB_CHUNK_SIZE;
            let chunk_size = chunk_sizes(db_chunk_idx);
            let next_chunk_size = chunk_sizes(db_chunk_idx + 1);

            // We need to pad the chunk size for two reasons:
            // 1. Chunk size needs to be a multiple of 4, because the underlying
            // `gemm_ex` expects this.
            // 2. We are running into NCCL issues if the bytes sent/received are not a
            //    multiple of 64.
            // We filter out potential "phantom matches" for the padded data in the `open`
            // later.
            let dot_chunk_size = chunk_size
                .iter()
                .map(|&s| (s.max(1).div_ceil(64) * 64))
                .collect::<Vec<_>>();

            // First stream doesn't need to wait
            if db_chunk_idx == 0 {
                self.device_manager
                    .record_event(request_streams, &self.phase1_events[db_chunk_idx % 2]);
                self.device_manager
                    .record_event(request_streams, &self.phase2_events[db_chunk_idx % 2]);
            }

            // Prefetch next chunk
            record_stream_time!(
                &self.device_manager,
                next_request_streams,
                events,
                "prefetch_db_chunk",
                self.enable_debug_timing,
                {
                    self.codes_engine.prefetch_db_chunk(
                        code_db_slices,
                        &self.code_chunk_buffers[(db_chunk_idx + 1) % 2],
                        &next_chunk_size,
                        &chunk_size.iter().map(|s| offset + s).collect::<Vec<_>>(),
                        &self.current_db_sizes,
                        next_request_streams,
                    );
                    self.masks_engine.prefetch_db_chunk(
                        mask_db_slices,
                        &self.mask_chunk_buffers[(db_chunk_idx + 1) % 2],
                        &next_chunk_size,
                        &chunk_size.iter().map(|s| offset + s).collect::<Vec<_>>(),
                        &self.current_db_sizes,
                        next_request_streams,
                    );
                }
            );

            self.device_manager
                .await_event(request_streams, &self.phase1_events[db_chunk_idx % 2]);

            // ---- START PHASE 1 ----
            record_stream_time!(
                &self.device_manager,
                request_streams,
                events,
                "db_dot",
                self.enable_debug_timing,
                {
                    compact_device_queries.dot_products_against_db(
                        &mut self.codes_engine,
                        &mut self.masks_engine,
                        &CudaVec2DSlicerRawPointer::from(
                            &self.code_chunk_buffers[db_chunk_idx % 2],
                        ),
                        &CudaVec2DSlicerRawPointer::from(
                            &self.mask_chunk_buffers[db_chunk_idx % 2],
                        ),
                        &dot_chunk_size,
                        0,
                        request_streams,
                        request_cublas_handles,
                    );
                }
            );

            self.device_manager
                .await_event(request_streams, &self.phase2_events[db_chunk_idx % 2]);

            record_stream_time!(
                &self.device_manager,
                request_streams,
                events,
                "db_reduce",
                self.enable_debug_timing,
                {
                    compact_device_sums.compute_dot_reducer_against_db(
                        &mut self.codes_engine,
                        &mut self.masks_engine,
                        code_db_slices,
                        mask_db_slices,
                        &dot_chunk_size,
                        offset,
                        request_streams,
                    );
                }
            );

            self.device_manager
                .record_event(request_streams, &self.phase1_events[(db_chunk_idx + 1) % 2]);

            record_stream_time!(
                &self.device_manager,
                request_streams,
                events,
                "db_reshare",
                self.enable_debug_timing,
                {
                    self.codes_engine
                        .reshare_results(&dot_chunk_size, request_streams);
                    self.masks_engine
                        .reshare_results(&dot_chunk_size, request_streams);
                }
            );

            // ---- END PHASE 1 ----

            // ---- START PHASE 2 ----
            let max_chunk_size = dot_chunk_size.iter().max().copied().unwrap();
            let phase_2_chunk_sizes = vec![max_chunk_size; self.device_manager.device_count()];
            let code_dots = self.codes_engine.result_chunk_shares(&phase_2_chunk_sizes);
            let mask_dots = self.masks_engine.result_chunk_shares(&phase_2_chunk_sizes);
            {
                assert_eq!(
                    (max_chunk_size * self.max_batch_size * ROTATIONS) % 64,
                    0,
                    "Phase 2 input size must be a multiple of 64"
                );
                self.phase2
                    .set_chunk_size(max_chunk_size * self.max_batch_size * ROTATIONS / 64);

                record_stream_time!(
                    &self.device_manager,
                    request_streams,
                    events,
                    "db_threshold",
                    self.enable_debug_timing,
                    {
                        self.phase2.compare_threshold_masked_many(
                            &code_dots,
                            &mask_dots,
                            request_streams,
                        );
                    }
                );

                let res = self.phase2.take_result_buffer();

                let (
                    match_distances_buffers_codes,
                    match_distances_buffers_masks,
                    match_distances_counters,
                    match_distances_indices,
                ) = match (eye_db, orientation) {
                    (Eye::Left, Orientation::Normal) => (
                        &self.match_distances_buffer_codes_left,
                        &self.match_distances_buffer_masks_left,
                        &self.match_distances_counter_left,
                        &self.match_distances_indices_left,
                    ),
                    (Eye::Right, Orientation::Normal) => (
                        &self.match_distances_buffer_codes_right,
                        &self.match_distances_buffer_masks_right,
                        &self.match_distances_counter_right,
                        &self.match_distances_indices_right,
                    ),
                    (Eye::Left, Orientation::Mirror) => (
                        &self.match_distances_buffer_codes_left_mirror,
                        &self.match_distances_buffer_masks_left_mirror,
                        &self.match_distances_counter_left_mirror,
                        &self.match_distances_indices_left_mirror,
                    ),
                    (Eye::Right, Orientation::Mirror) => (
                        &self.match_distances_buffer_codes_right_mirror,
                        &self.match_distances_buffer_masks_right_mirror,
                        &self.match_distances_counter_right_mirror,
                        &self.match_distances_indices_right_mirror,
                    ),
                };

                record_stream_time!(
                    &self.device_manager,
                    request_streams,
                    events,
                    "db_open",
                    self.enable_debug_timing,
                    {
                        open(
                            &mut self.phase2,
                            &res,
                            &self.distance_comparator,
                            db_match_bitmap,
                            max_chunk_size * self.max_batch_size * ROTATIONS / 64,
                            &dot_chunk_size,
                            &chunk_size,
                            offset,
                            &self.current_db_sizes,
                            &ignore_device_results,
                            match_distances_buffers_codes,
                            match_distances_buffers_masks,
                            match_distances_counters,
                            match_distances_indices,
                            self.internal_batch_counter,
                            &code_dots,
                            &mask_dots,
                            batch_size,
                            self.match_distances_buffer_size
                                * (100 + self.match_distances_buffer_size_extra_percent)
                                / 100,
                            request_streams,
                        );
                        self.phase2.return_result_buffer(res);
                    }
                );
            }
            self.device_manager
                .record_event(request_streams, &self.phase2_events[(db_chunk_idx + 1) % 2]);

            // ---- END PHASE 2 ----

            // Increment chunk index
            db_chunk_idx += 1;

            // Break if we reached the end of the database
            if db_chunk_idx * DB_CHUNK_SIZE >= *self.current_db_sizes.iter().max().unwrap() {
                break;
            }
        }
        // ---- END DATABASE DEDUP ----

        // Wait for protocol to finish
        tracing::info!(party_id = self.party_id, "waiting for db search to finish");
        self.device_manager.await_streams(&self.streams[0]);
        self.device_manager.await_streams(&self.streams[1]);
        tracing::info!(party_id = self.party_id, "db search finished");

        // Retrieve partial results with rotations
        let partial_results_with_rotations = self
            .distance_comparator
            .get_partial_results_with_rotations(&self.streams[0]);

        // Reset the partial results buffers and counter for re-use
        for dst in [
            &self.distance_comparator.partial_results_query_indices,
            &self.distance_comparator.partial_results_db_indices,
            &self.distance_comparator.partial_match_counter,
        ] {
            reset_slice(self.device_manager.devices(), dst, 0, &self.streams[0]);
        }

        // Reset rotations buffer separately due to different type (i8 vs u32)
        reset_slice(
            self.device_manager.devices(),
            &self.distance_comparator.partial_results_rotations,
            0,
            &self.streams[0],
        );

        // Reset the results buffers for reuse
        for dst in &[&self.results, &self.batch_results, &self.final_results] {
            reset_slice(self.device_manager.devices(), dst, 0xff, &self.streams[0]);
        }

        partial_results_with_rotations
    }

    fn sync_match_results(&mut self, max_batch_size: usize, match_results: &[u32]) -> Result<()> {
        assert!(match_results.len() <= max_batch_size);
        let mut buffer = self
            .device_manager
            .device(0)
            .alloc_zeros(max_batch_size * self.comms[0].world_size())
            .unwrap();

        let mut host_buffer = vec![0u32; max_batch_size];
        host_buffer[..match_results.len()].copy_from_slice(match_results);

        let buffer_self = self.device_manager.device(0).htod_copy(host_buffer)?;
        self.device_manager.device(0).synchronize()?;
        self.comms[0]
            .all_gather(&buffer_self, &mut buffer)
            .map_err(|e| eyre!(format!("{:?}", e)))?;
        self.device_manager.device(0).synchronize()?;

        let results = self.device_manager.device(0).dtoh_sync_copy(&buffer)?;
        let results: Vec<_> = results
            .chunks_exact(results.len() / self.comms[0].world_size())
            .collect();

        // check that the results are the same on all nodes
        for i in 0..self.comms[0].world_size() {
            if &results[i][..match_results.len()] != match_results {
                tracing::error!(
                    party_id = self.party_id,
                    "Match results mismatch with node {}. MPC protocol produced out of sync results.",
                    i
                );
                metrics::counter!("mpc.mismatch").increment(1);
                bail!(
                    "Match results mismatch with node {}. MPC protocol produced out of sync results.",
                    i
                );
            }
        }
        Ok(())
    }

    fn sync_batch_entries(
        &mut self,
        valid_entries: &[bool],
        max_batch_size: usize,
        batch_hash: &[u8],
    ) -> Result<Vec<bool>> {
        assert!(valid_entries.len() <= max_batch_size);
        let hash_len = batch_hash.len();
        let mut buffer = self
            .device_manager
            .device(0)
            .alloc_zeros((max_batch_size + hash_len) * self.comms[0].world_size())
            .unwrap();

        let mut host_buffer = vec![0u8; max_batch_size + hash_len];
        host_buffer[..valid_entries.len()]
            .copy_from_slice(&valid_entries.iter().map(|&x| x as u8).collect::<Vec<u8>>());
        host_buffer[max_batch_size..].copy_from_slice(batch_hash);

        let buffer_self = self.device_manager.device(0).htod_copy(host_buffer)?;

        // Use all_gather to sync the buffer across all nodes (only using device 0)
        self.device_manager.device(0).synchronize()?;
        self.comms[0]
            .all_gather(&buffer_self, &mut buffer)
            .map_err(|e| eyre!(format!("{:?}", e)))?;
        self.device_manager.device(0).synchronize()?;

        let results = self.device_manager.device(0).dtoh_sync_copy(&buffer)?;
        let results: Vec<_> = results
            .chunks_exact(results.len() / self.comms[0].world_size())
            .collect();

        // Only keep entries that are valid on all nodes
        let mut valid_merged = vec![true; max_batch_size];
        for i in 0..self.comms[0].world_size() {
            for j in 0..max_batch_size {
                valid_merged[j] &= results[i][j] == 1;
            }
        }

        // Check that the hash is the same on nodes
        for i in 0..self.comms[0].world_size() {
            if &results[i][max_batch_size..] != batch_hash {
                tracing::error!(
                    party_id = self.party_id,
                    "Batch mismatch with node {}. Queues seem to be out of sync (check requests and full scan side).",
                    i
                );
                metrics::counter!("batch.mismatch").increment(1);
                bail!(
                    "Batch mismatch with node {}. Queues seem to be out of sync (check requests and full scan side).",
                    i
                );
            }
        }

        Ok(valid_merged)
    }

    fn prepare_device_query_for_shares(
        &self,
        code_share: &GaloisRingIrisCodeShare,
        mask_share: &GaloisRingTrimmedMaskCodeShare,
    ) -> Result<(DeviceCompactQuery, DeviceCompactSums)> {
        let compact_query = {
            let code = preprocess_query(
                &code_share
                    .all_rotations()
                    .into_iter()
                    .flat_map(|e| e.coefs)
                    .collect::<Vec<_>>(),
            );
            let mask = preprocess_query(
                &mask_share
                    .all_rotations()
                    .into_iter()
                    .flat_map(|e| e.coefs)
                    .collect::<Vec<_>>(),
            );
            CompactQuery {
                code_query: code.clone(),
                mask_query: mask.clone(),
                code_query_insert: code,
                mask_query_insert: mask,
            }
        };
        let compact_device_queries = compact_query.htod_transfer(
            &self.device_manager,
            &self.streams[0],
            self.max_batch_size,
        )?;

        let compact_device_sums = compact_device_queries.query_sums(
            &self.codes_engine,
            &self.masks_engine,
            &self.streams[0],
            &self.cublas_handles[0],
        )?;

        Ok((compact_device_queries, compact_device_sums))
    }

    fn allocate_or_policy_bitmap(&mut self, bitmap: Vec<u64>) -> Vec<CudaSlice<u64>> {
        let devices = self.device_manager.devices();

        let mut or_policy_bitmap = Vec::with_capacity(devices.len());

        for (device_idx, dev) in devices.iter().enumerate() {
            // Transfer the bitmap to the device. It will be the same for each of the
            // devices
            let _bitmap = htod_on_stream_sync(&bitmap, dev, &self.streams[0][device_idx]).unwrap();
            or_policy_bitmap.push(_bitmap);
        }
        or_policy_bitmap
    }

    fn map_rotation_indices_to_db_ids_per_query(
        &self,
        partial_results_with_rotations: PartialResultsWithRotations,
        partial_match_ids: &[Vec<u32>],
        batch_size: usize,
    ) -> Vec<Vec<Vec<i8>>> {
        let mut partial_match_rotation_indices = vec![vec![]; batch_size];

        for query_idx in 0..batch_size {
            if let Some(db_matches_with_rotations) =
                partial_results_with_rotations.get(&(query_idx as u32))
            {
                let match_ids = &partial_match_ids[query_idx];

                // Create rotation indices mapped to match IDs
                for &db_id in match_ids {
                    if let Some(rotations) = db_matches_with_rotations.get(&db_id) {
                        partial_match_rotation_indices[query_idx].push(rotations.clone());
                    }
                }
            }
        }

        partial_match_rotation_indices
    }
}

/// Internal helper function to log the timers of measured cuda streams.
fn log_timers(events: HashMap<&str, Vec<Vec<CUevent>>>) {
    for (name, event_vecs) in &events {
        let duration: f32 = event_vecs
            .chunks(2)
            .map(|pair| {
                // Calculate the average duration per device
                let (start_events, end_events) = (&pair[0], &pair[1]);
                let total_duration: f32 = start_events
                    .iter()
                    .zip(end_events.iter())
                    .map(|(start, end)| unsafe { elapsed(*start, *end) }.unwrap())
                    .sum();

                total_duration / start_events.len() as f32
            })
            .sum();

        tracing::info!("Event {}: {:?} ms", name, duration);
        metrics::histogram!("event_duration", "event_name" => name.to_string()).record(duration);
    }
}

/// Internal helper function to derive a new seed from the given seed and nonce.
fn derive_seed(seed: [u32; 8], kdf_salt: &Salt, nonce: usize) -> Result<[u32; 8]> {
    let pseudo_rand_key = kdf_salt.extract(bytemuck::cast_slice(&seed));
    let nonce = nonce.to_be_bytes();
    let context = vec![nonce.as_slice()];
    let output_key_material: Okm<Algorithm> =
        pseudo_rand_key.expand(&context, HKDF_SHA256).unwrap();
    let mut result = [0u32; 8];
    output_key_material
        .fill(bytemuck::cast_slice_mut(&mut result))
        .unwrap();
    Ok(result)
}

#[allow(clippy::too_many_arguments)]
fn open(
    party: &mut Circuits,
    x: &[ChunkShare<u64>],
    distance_comparator: &DistanceComparator,
    matches_bitmap: &[CudaSlice<u64>],
    chunk_size: usize,
    db_sizes: &[usize],
    real_db_sizes: &[usize],
    offset: usize,
    total_db_sizes: &[usize],
    ignore_db_results: &[bool],
    match_distances_buffers_codes: &[ChunkShare<u16>],
    match_distances_buffers_masks: &[ChunkShare<u16>],
    match_distances_counters: &[CudaSlice<u32>],
    match_distances_indices: &[CudaSlice<u64>],
    batch_id: u64,
    code_dots: &[ChunkShareView<u16>],
    mask_dots: &[ChunkShareView<u16>],
    batch_size: usize,
    max_bucket_distances: usize,
    streams: &[CudaStream],
) {
    let n_devices = x.len();
    let mut a = Vec::with_capacity(n_devices);
    let mut b = Vec::with_capacity(n_devices);
    let mut c = Vec::with_capacity(n_devices);

    cudarc::nccl::result::group_start().unwrap();
    for (idx, res) in x.iter().enumerate() {
        // Result is in bit 0
        let res = res.get_offset(0, chunk_size);
        party.comms()[idx]
            .send_view(&res.b, party.next_id(), &streams[idx])
            .unwrap();
        a.push(res.a);
        b.push(res.b);
    }
    for (idx, res) in x.iter().enumerate() {
        let mut res = res.get_offset(1, chunk_size);
        party.comms()[idx]
            .receive_view(&mut res.a, party.prev_id(), &streams[idx])
            .unwrap();
        c.push(res.a);
    }
    cudarc::nccl::result::group_end().unwrap();

    distance_comparator.open_results(
        &a,
        &b,
        &c,
        matches_bitmap,
        db_sizes,
        real_db_sizes,
        offset,
        total_db_sizes,
        ignore_db_results,
        match_distances_buffers_codes,
        match_distances_buffers_masks,
        match_distances_counters,
        match_distances_indices,
        batch_id,
        code_dots,
        mask_dots,
        batch_size,
        max_bucket_distances,
        streams,
    );
}

#[allow(clippy::too_many_arguments)]
fn open_subset_results(
    party: &mut Circuits,
    x: &[ChunkShare<u64>],
    distance_comparator: &DistanceComparator,
    matches_bitmap: &[CudaSlice<u64>],
    chunk_size: usize,
    db_sizes: &[usize],
    real_db_sizes: &[usize],
    total_db_sizes: &[usize],
    ignore_db_results: &[bool],
    batch_size: usize,
    streams: &[CudaStream],
    index_mapping: &[Vec<u32>],
) {
    let n_devices = x.len();
    let mut a = Vec::with_capacity(n_devices);
    let mut b = Vec::with_capacity(n_devices);
    let mut c = Vec::with_capacity(n_devices);

    cudarc::nccl::result::group_start().unwrap();
    for (idx, res) in x.iter().enumerate() {
        // Result is in bit 0
        let res = res.get_offset(0, chunk_size);
        party.comms()[idx]
            .send_view(&res.b, party.next_id(), &streams[idx])
            .unwrap();
        a.push(res.a);
        b.push(res.b);
    }
    for (idx, res) in x.iter().enumerate() {
        let mut res = res.get_offset(1, chunk_size);
        party.comms()[idx]
            .receive_view(&mut res.a, party.prev_id(), &streams[idx])
            .unwrap();
        c.push(res.a);
    }
    cudarc::nccl::result::group_end().unwrap();

    distance_comparator.open_results_with_index_mapping(
        &a,
        &b,
        &c,
        matches_bitmap,
        db_sizes,
        real_db_sizes,
        total_db_sizes,
        ignore_db_results,
        batch_size,
        streams,
        index_mapping,
    );
}

#[allow(clippy::too_many_arguments)]
fn open_batch(
    party: &mut Circuits,
    x: &[ChunkShare<u64>],
    distance_comparator: &DistanceComparator,
    matches_bitmap: &[CudaSlice<u64>],
    chunk_size: usize,
    db_sizes: &[usize],
    real_db_sizes: &[usize],
    offset: usize,
    total_db_sizes: &[usize],
    ignore_db_results: &[bool],
    streams: &[CudaStream],
) {
    let n_devices = x.len();
    let mut a = Vec::with_capacity(n_devices);
    let mut b = Vec::with_capacity(n_devices);
    let mut c = Vec::with_capacity(n_devices);

    cudarc::nccl::result::group_start().unwrap();
    for (idx, res) in x.iter().enumerate() {
        // Result is in bit 0
        let res = res.get_offset(0, chunk_size);
        party.comms()[idx]
            .send_view(&res.b, party.next_id(), &streams[idx])
            .unwrap();
        a.push(res.a);
        b.push(res.b);
    }
    for (idx, res) in x.iter().enumerate() {
        let mut res = res.get_offset(1, chunk_size);
        party.comms()[idx]
            .receive_view(&mut res.a, party.prev_id(), &streams[idx])
            .unwrap();
        c.push(res.a);
    }
    cudarc::nccl::result::group_end().unwrap();

    distance_comparator.open_batch_results(
        &a,
        &b,
        &c,
        matches_bitmap,
        db_sizes,
        real_db_sizes,
        offset,
        total_db_sizes,
        ignore_db_results,
        streams,
    );
}

fn get_merged_results(host_results: &[Vec<u32>], n_devices: usize) -> Vec<u32> {
    let mut results = vec![];
    for j in 0..host_results[0].len() {
        let mut match_entry = NON_MATCH_ID;
        for i in 0..host_results.len() {
            let match_idx = host_results[i][j] * n_devices as u32 + i as u32;
            if host_results[i][j] != NON_MATCH_ID && match_idx < match_entry {
                match_entry = match_idx;
            }
        }

        results.push(match_entry);

        tracing::info!(
            "Query {}: match={} [index: {}]",
            j,
            match_entry != NON_MATCH_ID,
            match_entry
        );
    }
    results
}

fn distribute_insertions(results: &[usize], db_sizes: &[usize]) -> Vec<Vec<usize>> {
    let mut ret = vec![vec![]; db_sizes.len()];
    let start = db_sizes
        .iter()
        .position(|&x| x == *db_sizes.iter().min().unwrap())
        .unwrap();

    let mut c = start;
    for &r in results {
        ret[c].push(r);
        c = (c + 1) % db_sizes.len();
    }
    ret
}

fn reset_single_share<T>(
    devs: &[Arc<CudaDevice>],
    dst: &ChunkShare<T>,
    value: u8,
    streams: &[CudaStream],
    i: usize,
) {
    devs[i].bind_to_thread().unwrap();
    unsafe {
        result::memset_d8_async(
            *dst.a.device_ptr(),
            value,
            dst.a.num_bytes(),
            streams[i].stream,
        )
        .unwrap();

        result::memset_d8_async(
            *dst.b.device_ptr(),
            value,
            dst.b.num_bytes(),
            streams[i].stream,
        )
        .unwrap();
    };
}

fn reset_share<T>(
    devs: &[Arc<CudaDevice>],
    dst: &[ChunkShare<T>],
    value: u8,
    streams: &[CudaStream],
) {
    for i in 0..devs.len() {
        reset_single_share(devs, &dst[i], value, streams, i);
    }
}

pub(crate) fn reset_slice<T>(
    devs: &[Arc<CudaDevice>],
    dst: &[CudaSlice<T>],
    value: u8,
    streams: &[CudaStream],
) {
    for i in 0..devs.len() {
        devs[i].bind_to_thread().unwrap();
        unsafe {
            result::memset_d8_async(
                *dst[i].device_ptr(),
                value,
                dst[i].num_bytes(),
                streams[i].stream,
            )
            .unwrap();
        };
    }
}

fn calculate_insertion_indices(
    merged_results: &mut [u32],
    insertion_list: &[Vec<usize>],
    db_sizes: &[usize],
    batch_size: usize,
) -> Vec<bool> {
    let mut matches = vec![true; batch_size];
    let mut last_db_index = db_sizes.iter().sum::<usize>() as u32;
    let (mut min_index, mut min_index_val) = (0, usize::MAX);
    for (i, list) in insertion_list.iter().enumerate() {
        if let Some(&first_val) = list.first() {
            if first_val < min_index_val {
                min_index_val = first_val;
                min_index = i;
            }
        }
    }
    let mut c: usize = 0;
    loop {
        for i in 0..insertion_list.len() {
            let idx = (i + min_index) % insertion_list.len();

            if c >= insertion_list[idx].len() {
                return matches;
            }

            let insert_idx = insertion_list[idx][c];
            merged_results[insert_idx] = last_db_index;
            matches[insert_idx] = false;
            last_db_index += 1;
        }
        c += 1;
    }
}

#[allow(clippy::too_many_arguments)]
fn write_db_at_index(
    left_code_db_slices: &SlicedProcessedDatabase,
    left_mask_db_slices: &SlicedProcessedDatabase,
    right_code_db_slices: &SlicedProcessedDatabase,
    right_mask_db_slices: &SlicedProcessedDatabase,
    compact_device_queries_left: &DeviceCompactQuery,
    compact_device_sums_left: &DeviceCompactSums,
    compact_device_queries_right: &DeviceCompactQuery,
    compact_device_sums_right: &DeviceCompactSums,
    src_index: usize,
    dst_index: usize,
    device_index: usize,
    streams: &[CudaStream],
) {
    for (code_length, db, query, sums) in [
        (
            IRIS_CODE_LENGTH,
            left_code_db_slices,
            &compact_device_queries_left.code_query_insert,
            &compact_device_sums_left.code_query_insert,
        ),
        (
            MASK_CODE_LENGTH,
            left_mask_db_slices,
            &compact_device_queries_left.mask_query_insert,
            &compact_device_sums_left.mask_query_insert,
        ),
        (
            IRIS_CODE_LENGTH,
            right_code_db_slices,
            &compact_device_queries_right.code_query_insert,
            &compact_device_sums_right.code_query_insert,
        ),
        (
            MASK_CODE_LENGTH,
            right_mask_db_slices,
            &compact_device_queries_right.mask_query_insert,
            &compact_device_sums_right.mask_query_insert,
        ),
    ] {
        unsafe {
            helpers::dtoh_at_offset(
                db.code_gr.limb_0[device_index],
                dst_index * code_length,
                *query.limb_0[device_index].device_ptr(),
                code_length * 15 + src_index * code_length * ROTATIONS,
                code_length,
                streams[device_index].stream,
            );

            helpers::dtoh_at_offset(
                db.code_gr.limb_1[device_index],
                dst_index * code_length,
                *query.limb_1[device_index].device_ptr(),
                code_length * 15 + src_index * code_length * ROTATIONS,
                code_length,
                streams[device_index].stream,
            );

            helpers::dtod_at_offset(
                *db.code_sums_gr.limb_0[device_index].device_ptr(),
                dst_index * mem::size_of::<u32>(),
                *sums.limb_0[device_index].device_ptr(),
                mem::size_of::<u32>() * 15 + src_index * mem::size_of::<u32>() * ROTATIONS,
                mem::size_of::<u32>(),
                streams[device_index].stream,
            );

            helpers::dtod_at_offset(
                *db.code_sums_gr.limb_1[device_index].device_ptr(),
                dst_index * mem::size_of::<u32>(),
                *sums.limb_1[device_index].device_ptr(),
                mem::size_of::<u32>() * 15 + src_index * mem::size_of::<u32>() * ROTATIONS,
                mem::size_of::<u32>(),
                streams[device_index].stream,
            );
        }
    }
}

fn sort_shares_by_indices(
    device_manager: &DeviceManager,
    resort_indices: &[Vec<usize>],
    shares: &[ChunkShare<u16>],
    length: usize,
    streams: &[CudaStream],
) -> Vec<ChunkShare<u16>> {
    let a = shares
        .iter()
        .enumerate()
        .map(|(i, x)| dtoh_on_stream_sync(&x.a, &device_manager.device(i), &streams[i]).unwrap())
        .collect::<Vec<_>>();

    let b = shares
        .iter()
        .enumerate()
        .map(|(i, x)| dtoh_on_stream_sync(&x.b, &device_manager.device(i), &streams[i]).unwrap())
        .collect::<Vec<_>>();

    (0..a.len())
        .map(|i| {
            let new_a = resort_indices[i]
                .iter()
                .map(|&j| a[i][j])
                .collect::<Vec<_>>();
            tracing::info!("Shares a: {:?}", &new_a[..length]);
            let a = htod_on_stream_sync(&new_a[..length], &device_manager.device(i), &streams[i])
                .unwrap();

            let new_b = resort_indices[i]
                .iter()
                .map(|&j| b[i][j])
                .collect::<Vec<_>>();
            tracing::info!("Shares b: {:?}", &new_b[..length]);
            let b = htod_on_stream_sync(&new_b[..length], &device_manager.device(i), &streams[i])
                .unwrap();

            ChunkShare::new(a, b)
        })
        .collect::<Vec<_>>()
}

pub fn prepare_or_policy_bitmap(
    max_db_size: usize,
    or_rule_indices: Vec<Vec<u32>>,
    batch_size: usize,
) -> Vec<u64> {
    let row_stride64 = (max_db_size + 63) / 64;
    let total_size = row_stride64 * batch_size;

    // Create the bitmap on the host
    let mut bitmap = vec![0u64; total_size];

    for (query_idx, db_indices) in or_rule_indices.iter().enumerate() {
        for &db_idx in db_indices {
            let row_start = query_idx * row_stride64;
            let word_idx = row_start + (db_idx as usize / 64);
            let bit_offset = db_idx as usize % 64;
            bitmap[word_idx] |= 1 << bit_offset;
        }
    }
    bitmap
}

pub fn generate_luc_records(
    latest_luc_index: u32,
    mut or_rule_indices: Vec<Vec<u32>>,
    lookback_records: usize,
    batch_size: usize,
    skip_lookback_requests: HashSet<usize>,
) -> Vec<Vec<u32>> {
    // If lookback_records is 0, return the original or_rule_indices
    if lookback_records == 0 {
        return or_rule_indices;
    }
    // Generate the lookback serial IDs: [current_db_size - luc_lookback_records,
    // current_db_size)
    let lookback_start = latest_luc_index.saturating_sub(lookback_records as u32); // ensure no underflow
    let lookback_ids: Vec<u32> = (lookback_start..=latest_luc_index).collect();
    let lookback_records: Vec<Vec<u32>> = vec![lookback_ids; batch_size];

    // If there are no OR rules, return only the lookback records
    if or_rule_indices.is_empty() {
        return lookback_records;
    }

    // Otherwise, merge them into each inner vector of or_rule_indices
    for (idx, (or_ids, luc_ids)) in
        izip!(or_rule_indices.iter_mut(), lookback_records.iter()).enumerate()
    {
        if skip_lookback_requests.contains(&idx) {
            continue;
        }
        // Add the lookback IDs
        or_ids.extend_from_slice(luc_ids);
        // Sort and remove duplicates
        or_ids.sort_unstable();
        or_ids.dedup();
    }
    or_rule_indices
}

impl InMemoryStore for ServerActor {
    fn load_single_record_from_db(
        &mut self,
        index: usize,
        _vector_id: VectorId,
        left_code: &[u16],
        left_mask: &[u16],
        right_code: &[u16],
        right_mask: &[u16],
    ) {
        ShareDB::load_single_record_from_db(
            index,
            &self.left_code_db_slices.code_gr,
            left_code,
            self.device_manager.device_count(),
            IRIS_CODE_LENGTH,
        );
        ShareDB::load_single_record_from_db(
            index,
            &self.left_mask_db_slices.code_gr,
            left_mask,
            self.device_manager.device_count(),
            MASK_CODE_LENGTH,
        );
        ShareDB::load_single_record_from_db(
            index,
            &self.right_code_db_slices.code_gr,
            right_code,
            self.device_manager.device_count(),
            IRIS_CODE_LENGTH,
        );
        ShareDB::load_single_record_from_db(
            index,
            &self.right_mask_db_slices.code_gr,
            right_mask,
            self.device_manager.device_count(),
            MASK_CODE_LENGTH,
        );
    }
    fn increment_db_size(&mut self, index: usize) {
        self.current_db_sizes[index % self.device_manager.device_count()] += 1;
    }

    fn load_single_record_from_s3(
        &mut self,
        index: usize,
        _vector_id: VectorId,
        left_code_odd: &[u8],
        left_code_even: &[u8],
        right_code_odd: &[u8],
        right_code_even: &[u8],
        left_mask_odd: &[u8],
        left_mask_even: &[u8],
        right_mask_odd: &[u8],
        right_mask_even: &[u8],
    ) {
        ShareDB::load_single_record_from_s3(
            index,
            &self.left_code_db_slices.code_gr,
            left_code_odd,
            left_code_even,
            self.device_manager.device_count(),
            IRIS_CODE_LENGTH,
        );
        ShareDB::load_single_record_from_s3(
            index,
            &self.left_mask_db_slices.code_gr,
            left_mask_odd,
            left_mask_even,
            self.device_manager.device_count(),
            MASK_CODE_LENGTH,
        );
        ShareDB::load_single_record_from_s3(
            index,
            &self.right_code_db_slices.code_gr,
            right_code_odd,
            right_code_even,
            self.device_manager.device_count(),
            IRIS_CODE_LENGTH,
        );
        ShareDB::load_single_record_from_s3(
            index,
            &self.right_mask_db_slices.code_gr,
            right_mask_odd,
            right_mask_even,
            self.device_manager.device_count(),
            MASK_CODE_LENGTH,
        );
    }

    fn preprocess_db(&mut self) {
        // we also register the memory allocated, page-locking it for more performance
        self.register_host_memory();

        self.codes_engine
            .preprocess_db(&mut self.left_code_db_slices, &self.current_db_sizes);
        self.masks_engine
            .preprocess_db(&mut self.left_mask_db_slices, &self.current_db_sizes);
        self.codes_engine
            .preprocess_db(&mut self.right_code_db_slices, &self.current_db_sizes);
        self.masks_engine
            .preprocess_db(&mut self.right_mask_db_slices, &self.current_db_sizes);
    }

    fn current_db_sizes(&self) -> impl std::fmt::Debug {
        &self.current_db_sizes
    }

    fn fake_db(&mut self, fake_db_size: usize) {
        tracing::warn!(
            "Faking db with {} entries, returned results will be random.",
            fake_db_size
        );
        self.current_db_sizes =
            vec![fake_db_size / self.current_db_sizes.len(); self.current_db_sizes.len()];
    }
}<|MERGE_RESOLUTION|>--- conflicted
+++ resolved
@@ -1835,7 +1835,6 @@
                     x.truncate(self.match_distances_buffer_size);
                     x
                 })
-<<<<<<< HEAD
                 .collect_vec();
 
             let mut hasher = std::hash::SipHasher::new_with_keys(123, 456);
@@ -1843,8 +1842,7 @@
             tracing::info!("Sorted indices hash: {:?}", hasher.finish());
 
             let indices_bitmaps = indices
-                .iter()
-=======
+                .into_iter()
                 .map(|mut sorted| {
                     for id in &mut sorted {
                         // re-map the ids to remove the ROTATION aspect from them
@@ -1852,7 +1850,6 @@
                     }
                     sorted
                 })
->>>>>>> 1dcd3cec
                 .map(|sorted| ids_to_bitvec(&sorted))
                 .collect_vec();
 
