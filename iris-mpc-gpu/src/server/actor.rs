use super::BatchQuery;
use crate::{
    dot::{
        distance_comparator::DistanceComparator,
        share_db::{preprocess_query, DBChunkBuffers, ShareDB, SlicedProcessedDatabase},
        IRIS_CODE_LENGTH, MASK_CODE_LENGTH, ROTATIONS,
    },
    helpers::{
        self,
        comm::NcclComm,
        device_manager::DeviceManager,
        dtoh_on_stream_sync, htod_on_stream_sync,
        query_processor::{
            CompactQuery, CudaVec2DSlicerRawPointer, DeviceCompactQuery, DeviceCompactSums,
        },
    },
    server::PreprocessedBatchQuery,
    threshold_ring::protocol::{ChunkShare, ChunkShareView, Circuits},
};
use cudarc::{
    cublas::CudaBlas,
    driver::{
        result::{self, event::elapsed, mem_get_info},
        sys::CUevent,
        CudaDevice, CudaSlice, CudaStream, DevicePtr, DeviceSlice,
    },
};
use eyre::eyre;
use futures::{Future, FutureExt};
use iris_mpc_common::{
    helpers::{
        inmemory_store::InMemoryStore,
        sha256::sha256_bytes,
        smpc_request::{REAUTH_MESSAGE_TYPE, UNIQUENESS_MESSAGE_TYPE},
        statistics::BucketStatistics,
    },
    iris_db::{get_dummy_shares_for_deletion, iris::MATCH_THRESHOLD_RATIO},
    job::{Eye, JobSubmissionHandle, ServerJobResult},
    IrisCodeDbSlice,
};
use itertools::{izip, Itertools};
use ring::hkdf::{Algorithm, Okm, Salt, HKDF_SHA256};
use std::{
    collections::{HashMap, HashSet},
    mem,
    sync::Arc,
    time::Instant,
};
use tokio::sync::{mpsc, oneshot};

macro_rules! record_stream_time {
    ($manager:expr, $streams:expr, $map:expr, $label:expr, $enable_timing:expr, $block:block) => {{
        if $enable_timing {
            let evt0 = $manager.create_events();
            let evt1 = $manager.create_events();
            $manager.record_event($streams, &evt0);
            let res = $block;
            $manager.record_event($streams, &evt1);
            $map.entry($label).or_default().extend(vec![evt0, evt1]);
            res
        } else {
            $block
        }
    }};
}

#[derive(Debug)]
struct ServerJob {
    pub batch:          BatchQuery,
    pub return_channel: oneshot::Sender<ServerJobResult>,
}

#[derive(Debug, Clone)]
pub struct ServerActorHandle {
    job_queue: mpsc::Sender<ServerJob>,
}

impl JobSubmissionHandle for ServerActorHandle {
    type A = ();

    async fn submit_batch_query(
        &mut self,
        batch: BatchQuery,
    ) -> impl Future<Output = ServerJobResult> {
        let (tx, rx) = oneshot::channel();
        let job = ServerJob {
            batch,
            return_channel: tx,
        };
        self.job_queue.send(job).await.unwrap();
        rx.map(|x| x.unwrap())
    }
}

const DB_CHUNK_SIZE: usize = 1 << 15;
const KDF_SALT: &str = "111a1a93518f670e9bb0c2c68888e2beb9406d4c4ed571dc77b801e676ae3091"; // Random 32 byte salt
const SUPERMATCH_THRESHOLD: usize = 4_000;

pub struct ServerActor {
    job_queue: mpsc::Receiver<ServerJob>,
    pub device_manager: Arc<DeviceManager>,
    party_id: usize,
    // engines
    codes_engine: ShareDB,
    masks_engine: ShareDB,
    batch_codes_engine: ShareDB,
    batch_masks_engine: ShareDB,
    phase2: Circuits,
    phase2_batch: Circuits,
    phase2_buckets: Circuits,
    distance_comparator: DistanceComparator,
    comms: Vec<Arc<NcclComm>>,
    // DB slices
    pub left_code_db_slices: SlicedProcessedDatabase,
    pub left_mask_db_slices: SlicedProcessedDatabase,
    pub right_code_db_slices: SlicedProcessedDatabase,
    pub right_mask_db_slices: SlicedProcessedDatabase,
    streams: Vec<Vec<CudaStream>>,
    cublas_handles: Vec<Vec<CudaBlas>>,
    results: Vec<CudaSlice<u32>>,
    batch_results: Vec<CudaSlice<u32>>,
    final_results: Vec<CudaSlice<u32>>,
    db_match_list_left: Vec<CudaSlice<u64>>,
    db_match_list_right: Vec<CudaSlice<u64>>,
    batch_match_list_left: Vec<CudaSlice<u64>>,
    batch_match_list_right: Vec<CudaSlice<u64>>,
    current_db_sizes: Vec<usize>,
    query_db_size: Vec<usize>,
    max_batch_size: usize,
    max_db_size: usize,
    match_distances_buffer_size: usize,
    match_distances_buffer_size_extra_percent: usize,
    n_buckets: usize,
    return_partial_results: bool,
    disable_persistence: bool,
    enable_debug_timing: bool,
    code_chunk_buffers: Vec<DBChunkBuffers>,
    mask_chunk_buffers: Vec<DBChunkBuffers>,
    phase1_events: Vec<Vec<CUevent>>,
    phase2_events: Vec<Vec<CUevent>>,
    match_distances_buffer_codes_left: Vec<ChunkShare<u16>>,
    match_distances_buffer_codes_right: Vec<ChunkShare<u16>>,
    match_distances_buffer_masks_left: Vec<ChunkShare<u16>>,
    match_distances_buffer_masks_right: Vec<ChunkShare<u16>>,
    match_distances_counter_left: Vec<CudaSlice<u32>>,
    match_distances_counter_right: Vec<CudaSlice<u32>>,
    match_distances_indices_left: Vec<CudaSlice<u32>>,
    match_distances_indices_right: Vec<CudaSlice<u32>>,
    buckets: ChunkShare<u32>,
    anonymized_bucket_statistics_left: BucketStatistics,
    anonymized_bucket_statistics_right: BucketStatistics,
}

const NON_MATCH_ID: u32 = u32::MAX;

impl ServerActor {
    #[allow(clippy::too_many_arguments)]
    pub fn new(
        party_id: usize,
        chacha_seeds: ([u32; 8], [u32; 8]),
        job_queue_size: usize,
        max_db_size: usize,
        max_batch_size: usize,
        match_distances_buffer_size: usize,
        match_distances_buffer_size_extra_percent: usize,
        n_buckets: usize,
        return_partial_results: bool,
        disable_persistence: bool,
        enable_debug_timing: bool,
    ) -> eyre::Result<(Self, ServerActorHandle)> {
        tracing::info!("GPU Actor: Starting Device Manager");
        let device_manager = Arc::new(DeviceManager::init());
        Self::new_with_device_manager(
            party_id,
            chacha_seeds,
            device_manager,
            job_queue_size,
            max_db_size,
            max_batch_size,
            match_distances_buffer_size,
            match_distances_buffer_size_extra_percent,
            n_buckets,
            return_partial_results,
            disable_persistence,
            enable_debug_timing,
        )
    }
    #[allow(clippy::too_many_arguments)]
    pub fn new_with_device_manager(
        party_id: usize,
        chacha_seeds: ([u32; 8], [u32; 8]),
        device_manager: Arc<DeviceManager>,
        job_queue_size: usize,
        max_db_size: usize,
        max_batch_size: usize,
        match_distances_buffer_size: usize,
        match_distances_buffer_size_extra_percent: usize,
        n_buckets: usize,
        return_partial_results: bool,
        disable_persistence: bool,
        enable_debug_timing: bool,
    ) -> eyre::Result<(Self, ServerActorHandle)> {
        tracing::info!("GPU Actor: Initializing NCCL");
        let ids = device_manager.get_ids_from_magic(0);
        let comms = device_manager.instantiate_network_from_ids(party_id, &ids)?;
        Self::new_with_device_manager_and_comms(
            party_id,
            chacha_seeds,
            device_manager,
            comms,
            job_queue_size,
            max_db_size,
            max_batch_size,
            match_distances_buffer_size,
            match_distances_buffer_size_extra_percent,
            n_buckets,
            return_partial_results,
            disable_persistence,
            enable_debug_timing,
        )
    }

    #[allow(clippy::too_many_arguments)]
    pub fn new_with_device_manager_and_comms(
        party_id: usize,
        chacha_seeds: ([u32; 8], [u32; 8]),
        device_manager: Arc<DeviceManager>,
        comms: Vec<Arc<NcclComm>>,
        job_queue_size: usize,
        max_db_size: usize,
        max_batch_size: usize,
        match_distances_buffer_size: usize,
        match_distances_buffer_size_extra_percent: usize,
        n_buckets: usize,
        return_partial_results: bool,
        disable_persistence: bool,
        enable_debug_timing: bool,
    ) -> eyre::Result<(Self, ServerActorHandle)> {
        let (tx, rx) = mpsc::channel(job_queue_size);
        let actor = Self::init(
            party_id,
            chacha_seeds,
            device_manager,
            comms,
            rx,
            max_db_size,
            max_batch_size,
            match_distances_buffer_size,
            match_distances_buffer_size_extra_percent,
            n_buckets,
            return_partial_results,
            disable_persistence,
            enable_debug_timing,
        )?;
        Ok((actor, ServerActorHandle { job_queue: tx }))
    }

    #[allow(clippy::too_many_arguments)]
    fn init(
        party_id: usize,
        chacha_seeds: ([u32; 8], [u32; 8]),
        device_manager: Arc<DeviceManager>,
        comms: Vec<Arc<NcclComm>>,
        job_queue: mpsc::Receiver<ServerJob>,
        max_db_size: usize,
        max_batch_size: usize,
        match_distances_buffer_size: usize,
        match_distances_buffer_size_extra_percent: usize,
        n_buckets: usize,
        return_partial_results: bool,
        disable_persistence: bool,
        enable_debug_timing: bool,
    ) -> eyre::Result<Self> {
        assert_ne!(max_batch_size, 0);
        let mut kdf_nonce = 0;
        let kdf_salt: Salt = Salt::new(HKDF_SHA256, &hex::decode(KDF_SALT)?);
        let n_queries = max_batch_size * ROTATIONS;

        // helper closure to generate the next chacha seeds
        let mut next_chacha_seeds =
            |seeds: ([u32; 8], [u32; 8])| -> eyre::Result<([u32; 8], [u32; 8])> {
                let nonce = kdf_nonce;
                kdf_nonce += 1;
                Ok((
                    derive_seed(seeds.0, &kdf_salt, nonce)?,
                    derive_seed(seeds.1, &kdf_salt, nonce)?,
                ))
            };

        tracing::info!("GPU actor: Starting engines...");

        // Phase 1 Setup
        let codes_engine = ShareDB::init(
            party_id,
            device_manager.clone(),
            DB_CHUNK_SIZE,
            n_queries,
            IRIS_CODE_LENGTH,
            next_chacha_seeds(chacha_seeds)?,
            comms.clone(),
        );

        let masks_engine = ShareDB::init(
            party_id,
            device_manager.clone(),
            DB_CHUNK_SIZE,
            n_queries,
            MASK_CODE_LENGTH,
            next_chacha_seeds(chacha_seeds)?,
            comms.clone(),
        );

        let now = Instant::now();

        let left_code_db_slices = codes_engine.alloc_db(max_db_size);
        let left_mask_db_slices = masks_engine.alloc_db(max_db_size);
        let right_code_db_slices = codes_engine.alloc_db(max_db_size);
        let right_mask_db_slices = masks_engine.alloc_db(max_db_size);

        tracing::info!("GPU actor: Allocated db in {:?}", now.elapsed());

        // Engines for inflight queries
        let batch_codes_engine = ShareDB::init(
            party_id,
            device_manager.clone(),
            n_queries,
            n_queries,
            IRIS_CODE_LENGTH,
            next_chacha_seeds(chacha_seeds)?,
            comms.clone(),
        );

        let batch_masks_engine = ShareDB::init(
            party_id,
            device_manager.clone(),
            n_queries,
            n_queries,
            MASK_CODE_LENGTH,
            next_chacha_seeds(chacha_seeds)?,
            comms.clone(),
        );

        // Phase 2 Setup
        let phase2_chunk_size = n_queries * DB_CHUNK_SIZE;

        // Not divided by GPU_COUNT since we do the work on all GPUs for simplicity,
        // also not padded to 2048 since we only require it to be a multiple of 64
        let phase2_batch_chunk_size = n_queries * n_queries;
        assert_eq!(
            phase2_batch_chunk_size % 64,
            0,
            "Phase2 batch chunk size must be a multiple of 64"
        );
        assert_eq!(
            phase2_chunk_size % 64,
            0,
            "Phase2 chunk size must be a multiple of 64"
        );

        let phase2_batch = Circuits::new(
            party_id,
            phase2_batch_chunk_size,
            phase2_batch_chunk_size / 64,
            next_chacha_seeds(chacha_seeds)?,
            device_manager.clone(),
            comms.clone(),
        );

        let phase2 = Circuits::new(
            party_id,
            phase2_chunk_size,
            phase2_chunk_size / 64,
            next_chacha_seeds(chacha_seeds)?,
            device_manager.clone(),
            comms.clone(),
        );

        let phase2_buckets = Circuits::new(
            party_id,
            match_distances_buffer_size,
            match_distances_buffer_size / 64,
            next_chacha_seeds(chacha_seeds)?,
            device_manager.clone(),
            comms.clone(),
        );

        let distance_comparator = DistanceComparator::init(n_queries, device_manager.clone());
        // Prepare streams etc.
        let mut streams = vec![];
        let mut cublas_handles = vec![];
        for _ in 0..2 {
            let tmp_streams = device_manager.fork_streams();
            cublas_handles.push(device_manager.create_cublas(&tmp_streams));
            streams.push(tmp_streams);
        }

        let final_results = distance_comparator.prepare_final_results();
        let results = distance_comparator.prepare_results();
        let batch_results = distance_comparator.prepare_results();

        let db_match_list_left =
            distance_comparator.prepare_db_match_list(max_db_size / device_manager.device_count());
        let db_match_list_right =
            distance_comparator.prepare_db_match_list(max_db_size / device_manager.device_count());
        let batch_match_list_left = distance_comparator.prepare_db_match_list(n_queries);
        let batch_match_list_right = distance_comparator.prepare_db_match_list(n_queries);

        let query_db_size = vec![n_queries; device_manager.device_count()];
        let current_db_sizes = vec![0; device_manager.device_count()];

        let code_chunk_buffers = vec![codes_engine.alloc_db_chunk_buffer(DB_CHUNK_SIZE); 2];
        let mask_chunk_buffers = vec![masks_engine.alloc_db_chunk_buffer(DB_CHUNK_SIZE); 2];

        // Create all needed events
        let phase1_events = vec![device_manager.create_events(); 2];
        let phase2_events = vec![device_manager.create_events(); 2];

        // Buffers and counters for match distribution
        let distance_buffer_len =
            match_distances_buffer_size * (100 + match_distances_buffer_size_extra_percent) / 100;
        let match_distances_buffer_codes_left =
            distance_comparator.prepare_match_distances_buffer(distance_buffer_len);
        let match_distances_buffer_codes_right =
            distance_comparator.prepare_match_distances_buffer(distance_buffer_len);
        let match_distances_buffer_masks_left =
            distance_comparator.prepare_match_distances_buffer(distance_buffer_len);
        let match_distances_buffer_masks_right =
            distance_comparator.prepare_match_distances_buffer(distance_buffer_len);
        let match_distances_counter_left = distance_comparator.prepare_match_distances_counter();
        let match_distances_counter_right = distance_comparator.prepare_match_distances_counter();
        let match_distances_indices_left =
            distance_comparator.prepare_match_distances_index(distance_buffer_len);
        let match_distances_indices_right =
            distance_comparator.prepare_match_distances_index(distance_buffer_len);
        let buckets = distance_comparator.prepare_match_distances_buckets(n_buckets);

        for dev in device_manager.devices() {
            dev.synchronize().unwrap();
        }

        let anonymized_bucket_statistics_left =
            BucketStatistics::new(match_distances_buffer_size, n_buckets, party_id, Eye::Left);

        let anonymized_bucket_statistics_right =
            BucketStatistics::new(match_distances_buffer_size, n_buckets, party_id, Eye::Right);
        tracing::info!("GPU actor: Initialized");

        Ok(Self {
            party_id,
            job_queue,
            device_manager,
            codes_engine,
            masks_engine,
            phase2,
            phase2_batch,
            phase2_buckets,
            buckets,
            distance_comparator,
            batch_codes_engine,
            batch_masks_engine,
            comms,
            left_code_db_slices,
            left_mask_db_slices,
            right_code_db_slices,
            right_mask_db_slices,
            streams,
            cublas_handles,
            results,
            batch_results,
            final_results,
            current_db_sizes,
            query_db_size,
            db_match_list_left,
            db_match_list_right,
            batch_match_list_left,
            batch_match_list_right,
            max_batch_size,
            max_db_size,
            match_distances_buffer_size,
            match_distances_buffer_size_extra_percent,
            n_buckets,
            return_partial_results,
            disable_persistence,
            enable_debug_timing,
            code_chunk_buffers,
            mask_chunk_buffers,
            phase1_events,
            phase2_events,
            match_distances_buffer_codes_left,
            match_distances_buffer_codes_right,
            match_distances_buffer_masks_left,
            match_distances_buffer_masks_right,
            match_distances_counter_left,
            match_distances_counter_right,
            match_distances_indices_left,
            match_distances_indices_right,
            anonymized_bucket_statistics_left,
            anonymized_bucket_statistics_right,
        })
    }

    pub fn run(mut self) {
        while let Some(job) = self.job_queue.blocking_recv() {
            let ServerJob {
                batch,
                return_channel,
            } = job;
            let _ = self.process_batch_query(batch, return_channel);
        }
        tracing::info!("Server Actor finished due to all job queues being closed");
    }

    pub fn load_full_db(
        &mut self,
        left: &IrisCodeDbSlice,
        right: &IrisCodeDbSlice,
        db_size: usize,
    ) {
        assert!(
            [left.0.len(), right.0.len(),]
                .iter()
                .all(|&x| x == db_size * IRIS_CODE_LENGTH),
            "Internal DB mismatch, left and right iris code db sizes differ, expected {}, left \
             has {}, while right has {}",
            db_size * IRIS_CODE_LENGTH,
            left.0.len(),
            right.0.len()
        );

        assert!(
            [left.1.len(), right.1.len()]
                .iter()
                .all(|&x| x == db_size * MASK_CODE_LENGTH),
            "Internal DB mismatch, left and right mask code db sizes differ, expected {}, left \
             has {}, while right has {}",
            db_size * MASK_CODE_LENGTH,
            left.1.len(),
            right.1.len()
        );

        let db_lens1 = self
            .codes_engine
            .load_full_db(&mut self.left_code_db_slices, left.0);
        let db_lens2 = self
            .masks_engine
            .load_full_db(&mut self.left_mask_db_slices, left.1);
        let db_lens3 = self
            .codes_engine
            .load_full_db(&mut self.right_code_db_slices, right.0);
        let db_lens4 = self
            .masks_engine
            .load_full_db(&mut self.right_mask_db_slices, right.1);

        assert_eq!(db_lens1, db_lens2);
        assert_eq!(db_lens1, db_lens3);
        assert_eq!(db_lens1, db_lens4);

        self.current_db_sizes = db_lens1;
    }

    pub fn register_host_memory(&self) {
        let page_lock_ts = Instant::now();
        tracing::info!("Starting page lock");
        self.device_manager.register_host_memory(
            &self.left_code_db_slices,
            self.max_db_size,
            IRIS_CODE_LENGTH,
        );
        self.device_manager.register_host_memory(
            &self.right_code_db_slices,
            self.max_db_size,
            IRIS_CODE_LENGTH,
        );
        tracing::info!("Page locking completed for code slice");
        self.device_manager.register_host_memory(
            &self.left_mask_db_slices,
            self.max_db_size,
            MASK_CODE_LENGTH,
        );
        self.device_manager.register_host_memory(
            &self.right_mask_db_slices,
            self.max_db_size,
            MASK_CODE_LENGTH,
        );
        tracing::info!("Page locking completed for mask slice");
        tracing::info!("Page locking completed in {:?}", page_lock_ts.elapsed());
    }

    fn process_batch_query(
        &mut self,
        batch: BatchQuery,
        return_channel: oneshot::Sender<ServerJobResult>,
    ) -> eyre::Result<()> {
        let now = Instant::now();

        // TODO: since we now moved this to the actor again, is this a performance
        // bottleneck and should we parallelize this, etc?
        let batch = PreprocessedBatchQuery::from(batch);
        let mut events: HashMap<&str, Vec<Vec<CUevent>>> = HashMap::new();

        let n_reauths = batch
            .request_types
            .iter()
            .filter(|x| *x == REAUTH_MESSAGE_TYPE)
            .count();
        tracing::info!(
            "Started processing batch: {} uniqueness, {} reauth, {} deletion requests",
            batch.request_types.len() - n_reauths,
            n_reauths,
            batch.deletion_requests_indices.len(),
        );

        let mut batch = batch;
        let mut batch_size = batch.store_left.code.len();
        assert!(batch_size > 0 && batch_size <= self.max_batch_size);
        assert!(
            batch_size == batch.store_left.mask.len()
                && batch_size == batch.request_ids.len()
                && batch_size == batch.request_types.len()
                && batch_size == batch.metadata.len()
                && batch_size == batch.store_right.code.len()
                && batch_size == batch.store_right.mask.len()
                && batch_size * ROTATIONS == batch.query_left.code.len()
                && batch_size * ROTATIONS == batch.query_left.mask.len()
                && batch_size * ROTATIONS == batch.query_right.code.len()
                && batch_size * ROTATIONS == batch.query_right.mask.len()
                && batch_size * ROTATIONS == batch.db_left.code.len()
                && batch_size * ROTATIONS == batch.db_left.mask.len()
                && batch_size * ROTATIONS == batch.db_right.code.len()
                && batch_size * ROTATIONS == batch.db_right.mask.len()
                && batch_size * ROTATIONS == batch.query_left_preprocessed.len()
                && batch_size * ROTATIONS == batch.query_right_preprocessed.len()
                && batch_size * ROTATIONS == batch.db_left_preprocessed.len()
                && batch_size * ROTATIONS == batch.db_right_preprocessed.len(),
            "Query batch sizes mismatch"
        );
        if !batch.or_rule_indices.is_empty() || batch.luc_lookback_records > 0 {
            assert!(
                (batch.or_rule_indices.len() == batch_size) || (batch.luc_lookback_records > 0)
            );
            let skip_lookback_requests: HashSet<usize> = batch
                .request_types
                .iter()
                .enumerate()
                .filter(|(_, req_type)| req_type.as_str() == REAUTH_MESSAGE_TYPE)
                .map(|(index, _)| index)
                .collect();
            batch.or_rule_indices = generate_luc_records(
                (self.current_db_sizes.iter().sum::<usize>() - 1) as u32,
                batch.or_rule_indices.clone(),
                batch.luc_lookback_records,
                batch_size,
                skip_lookback_requests,
            );
        }

        ///////////////////////////////////////////////////////////////////
        // PERFORM DELETIONS (IF ANY)
        ///////////////////////////////////////////////////////////////////
        if !batch.deletion_requests_indices.is_empty() {
            tracing::info!("Performing deletions");
            // Prepare dummy deletion shares
            let (dummy_queries, dummy_sums) = self.prepare_deletion_shares()?;

            // Overwrite the in-memory db
            for deletion_index in batch.deletion_requests_indices.clone() {
                let device_index = deletion_index % self.device_manager.device_count() as u32;
                let device_db_index = deletion_index / self.device_manager.device_count() as u32;
                if device_db_index as usize >= self.current_db_sizes[device_index as usize] {
                    tracing::warn!(
                        "Deletion index {} is out of bounds for device {}",
                        deletion_index,
                        device_index
                    );
                    continue;
                }
                self.device_manager
                    .device(device_index as usize)
                    .bind_to_thread()
                    .unwrap();
                write_db_at_index(
                    &self.left_code_db_slices,
                    &self.left_mask_db_slices,
                    &self.right_code_db_slices,
                    &self.right_mask_db_slices,
                    &dummy_queries,
                    &dummy_sums,
                    &dummy_queries,
                    &dummy_sums,
                    0,
                    device_db_index as usize,
                    device_index as usize,
                    &self.streams[0],
                );
            }
        }

        ///////////////////////////////////////////////////////////////////
        // SYNC BATCH CONTENTS AND FILTER OUT INVALID ENTRIES
        ///////////////////////////////////////////////////////////////////
        let tmp_now = Instant::now();
        tracing::info!("Syncing batch entries");

        // Compute hash of the request ids concatenated
        let batch_hash = sha256_bytes(batch.request_ids.join(""));
        tracing::info!("Current batch hash: {}", hex::encode(&batch_hash[0..4]));

        let valid_entries =
            self.sync_batch_entries(&batch.valid_entries, self.max_batch_size, &batch_hash)?;
        let valid_entry_idxs = valid_entries.iter().positions(|&x| x).collect::<Vec<_>>();
        batch_size = valid_entry_idxs.len();
        batch.retain(&valid_entry_idxs);
        tracing::info!("Sync and filter done in {:?}", tmp_now.elapsed());

        ///////////////////////////////////////////////////////////////////
        // COMPARE LEFT EYE QUERIES
        ///////////////////////////////////////////////////////////////////
        tracing::info!("Comparing left eye queries");
        // *Query* variant including Lagrange interpolation.
        let compact_query_left = CompactQuery {
            code_query:        batch.query_left_preprocessed.code.clone(),
            mask_query:        batch.query_left_preprocessed.mask.clone(),
            code_query_insert: batch.db_left_preprocessed.code.clone(),
            mask_query_insert: batch.db_left_preprocessed.mask.clone(),
        };
        let query_store_left = batch.store_left;

        let (compact_device_queries_left, compact_device_sums_left) = record_stream_time!(
            &self.device_manager,
            &self.streams[0],
            events,
            "query_preprocess",
            self.enable_debug_timing,
            {
                // This needs to be max_batch_size, even though the query can be shorter to have
                // enough padding for GEMM
                let compact_device_queries_left = compact_query_left.htod_transfer(
                    &self.device_manager,
                    &self.streams[0],
                    self.max_batch_size,
                )?;

                let compact_device_sums_left = compact_device_queries_left.query_sums(
                    &self.codes_engine,
                    &self.masks_engine,
                    &self.streams[0],
                    &self.cublas_handles[0],
                )?;

                (compact_device_queries_left, compact_device_sums_left)
            }
        );

        tracing::info!("Comparing left eye queries against DB and self");
        self.compare_query_against_db_and_self(
            &compact_device_queries_left,
            &compact_device_sums_left,
            &mut events,
            Eye::Left,
            batch_size,
        );

        ///////////////////////////////////////////////////////////////////
        // COMPARE RIGHT EYE QUERIES
        ///////////////////////////////////////////////////////////////////
        tracing::info!("Comparing right eye queries");
        // *Query* variant including Lagrange interpolation.
        let compact_query_right = CompactQuery {
            code_query:        batch.query_right_preprocessed.code.clone(),
            mask_query:        batch.query_right_preprocessed.mask.clone(),
            code_query_insert: batch.db_right_preprocessed.code.clone(),
            mask_query_insert: batch.db_right_preprocessed.mask.clone(),
        };
        let query_store_right = batch.store_right;

        let (compact_device_queries_right, compact_device_sums_right) = record_stream_time!(
            &self.device_manager,
            &self.streams[0],
            events,
            "query_preprocess",
            self.enable_debug_timing,
            {
                // This needs to be MAX_BATCH_SIZE, even though the query can be shorter to have
                // enough padding for GEMM
                let compact_device_queries_right = compact_query_right.htod_transfer(
                    &self.device_manager,
                    &self.streams[0],
                    self.max_batch_size,
                )?;

                let compact_device_sums_right = compact_device_queries_right.query_sums(
                    &self.codes_engine,
                    &self.masks_engine,
                    &self.streams[0],
                    &self.cublas_handles[0],
                )?;

                (compact_device_queries_right, compact_device_sums_right)
            }
        );

        tracing::info!("Comparing right eye queries against DB and self");
        self.compare_query_against_db_and_self(
            &compact_device_queries_right,
            &compact_device_sums_right,
            &mut events,
            Eye::Right,
            batch_size,
        );

        ///////////////////////////////////////////////////////////////////
        // MERGE LEFT & RIGHT results
        ///////////////////////////////////////////////////////////////////

        tracing::info!("Joining both sides");
        // Merge results and fetch matching indices
        // Format: host_results[device_index][query_index]

        // Initialize bitmap with OR rule, if exists
        if !batch.or_rule_indices.is_empty()
            && !batch.or_rule_indices.iter().all(|inner| inner.is_empty())
        {
            assert_eq!(batch.or_rule_indices.len(), batch_size);

            let now = Instant::now();
            tracing::info!("Preparing and allocating OR policy bitmap");
            // Populate the pre-allocated OR policy bitmap with the serial ids
            let host_or_policy_bitmap = prepare_or_policy_bitmap(
                self.max_db_size,
                batch.or_rule_indices.clone(),
                self.max_batch_size,
            );

            let device_or_policy_bitmap =
                self.allocate_or_policy_bitmap(host_or_policy_bitmap.clone());
            tracing::info!("OR policy bitmap prepared in {:?}", now.elapsed());

            self.distance_comparator.join_db_matches_with_bitmaps(
                self.max_db_size,
                &self.db_match_list_left,
                &self.db_match_list_right,
                &self.final_results,
                &self.current_db_sizes,
                &self.streams[0],
                &device_or_policy_bitmap,
            );
        } else {
            self.distance_comparator.join_db_matches(
                &self.db_match_list_left,
                &self.db_match_list_right,
                &self.final_results,
                &self.current_db_sizes,
                &self.streams[0],
            );
        }

        self.distance_comparator.join_batch_matches(
            &self.batch_match_list_left,
            &self.batch_match_list_right,
            &self.final_results,
            &self.streams[0],
        );

        self.device_manager.await_streams(&self.streams[0]);
        self.device_manager.await_streams(&self.streams[1]);

        // Iterate over a list of tracing payloads, and create logs with mappings to
        // payloads Log at least a "start" event using a log with trace.id
        // and parent.trace.id
        for tracing_payload in batch.metadata.iter() {
            tracing::info!(
                node_id = tracing_payload.node_id,
                dd.trace_id = tracing_payload.trace_id,
                dd.span_id = tracing_payload.span_id,
                "Protocol finished",
            );
        }

        // Fetch the final results (blocking)
        let mut host_results = self
            .distance_comparator
            .fetch_final_results(&self.final_results);

        // Truncate the results to the batch size
        host_results.iter_mut().for_each(|x| x.truncate(batch_size));

        // Fetch and truncate the match counters
        let match_counters_devices = self
            .distance_comparator
            .fetch_match_counters(&self.distance_comparator.match_counters)
            .into_iter()
            .map(|x| x[..batch_size].to_vec())
            .collect::<Vec<_>>();

        // Aggregate across devices
        let match_counters =
            match_counters_devices
                .iter()
                .fold(vec![0usize; batch_size], |mut acc, counters| {
                    for (i, &value) in counters.iter().enumerate() {
                        acc[i] += value as usize;
                    }
                    acc
                });

        // Transfer all match ids
        let match_ids = self.distance_comparator.fetch_all_match_ids(
            &match_counters_devices,
            &self.distance_comparator.all_matches,
        );

        // Check if there are more matches than we fetch
        // TODO: In the future we might want to dynamically allocate more memory here
        // and retry.
        for i in 0..match_counters.len() {
            if match_counters[i] > match_ids[i].len() {
                tracing::warn!(
                    "More matches than fetched (actual: {}, fetched: {}).",
                    match_counters[i],
                    match_ids[i].len()
                );
            }
        }

        // Fetch the partial matches
        let (
            partial_match_ids_left,
            partial_match_counters_left,
            partial_match_ids_right,
            partial_match_counters_right,
        ) = if self.return_partial_results {
            // Transfer the partial results to the host
            let partial_match_counters_left = self
                .distance_comparator
                .fetch_match_counters(&self.distance_comparator.match_counters_left)
                .into_iter()
                .map(|x| x[..batch_size].to_vec())
                .collect::<Vec<_>>();
            let partial_match_counters_right = self
                .distance_comparator
                .fetch_match_counters(&self.distance_comparator.match_counters_right)
                .into_iter()
                .map(|x| x[..batch_size].to_vec())
                .collect::<Vec<_>>();

            let partial_results_left = self.distance_comparator.fetch_all_match_ids(
                &partial_match_counters_left,
                &self.distance_comparator.partial_results_left,
            );
            let partial_results_right = self.distance_comparator.fetch_all_match_ids(
                &partial_match_counters_right,
                &self.distance_comparator.partial_results_right,
            );
            (
                partial_results_left,
                partial_match_counters_left,
                partial_results_right,
                partial_match_counters_right,
            )
        } else {
            (vec![], vec![], vec![], vec![])
        };

        let partial_match_counters_left = partial_match_counters_left.iter().fold(
            vec![0usize; batch_size],
            |mut acc, counters| {
                for (i, &value) in counters.iter().enumerate() {
                    acc[i] += value as usize;
                }
                acc
            },
        );

        let partial_match_counters_right = partial_match_counters_right.iter().fold(
            vec![0usize; batch_size],
            |mut acc, counters| {
                for (i, &value) in counters.iter().enumerate() {
                    acc[i] += value as usize;
                }
                acc
            },
        );

        // Evaluate the results across devices
        // Format: merged_results[query_index]
        let mut merged_results =
            get_merged_results(&host_results, self.device_manager.device_count());

        // List the indices of the uniqueness requests that did not match.
        let uniqueness_insertion_list = merged_results
            .iter()
            .enumerate()
            .filter(|&(idx, &num)| {
                batch.request_types[idx] == UNIQUENESS_MESSAGE_TYPE
                    && num == NON_MATCH_ID
                    // Filter-out supermatchers on both sides (TODO: remove this in the future)
                    && partial_match_counters_left[idx] <= SUPERMATCH_THRESHOLD
                    && partial_match_counters_right[idx] <= SUPERMATCH_THRESHOLD
            })
            .map(|(idx, _num)| idx)
            .collect::<Vec<_>>();

        // Spread the insertions across devices.
        let uniqueness_insertion_list =
            distribute_insertions(&uniqueness_insertion_list, &self.current_db_sizes);

        // Calculate the new indices for the inserted uniqueness queries
        let matches = calculate_insertion_indices(
            &mut merged_results,
            &uniqueness_insertion_list,
            &self.current_db_sizes,
            batch_size,
        );

        // Check for batch matches
        let matched_batch_request_ids = match_ids
            .iter()
            .map(|ids| {
                ids.iter()
                    .filter(|&&x| x > (u32::MAX - batch_size as u32)) // ignore matches outside the batch size (dummy matches)
                    .map(|&x| batch.request_ids[(u32::MAX - x) as usize].clone())
                    .collect::<Vec<_>>()
            })
            .collect::<Vec<_>>();

        let match_ids_filtered = match_ids
            .into_iter()
            .map(|ids| {
                ids.into_iter()
                    .filter(|&x| x <= (u32::MAX - self.max_batch_size as u32))
                    .collect::<Vec<_>>()
            })
            .collect::<Vec<_>>();

        let successful_reauths = match_ids_filtered
            .iter()
            .enumerate()
            .map(|(idx, matches)| {
                if batch.request_types[idx] != REAUTH_MESSAGE_TYPE {
                    return false;
                }
                let reauth_id = batch.request_ids[idx].clone();
                if *batch.reauth_use_or_rule.get(&reauth_id).unwrap() {
                    // OR rule used. Expect a match with target reauth index
                    matches.contains(batch.reauth_target_indices.get(&reauth_id).unwrap())
                } else {
                    // AND rule used. Expect exactly one match to the target reauth index
                    matches.len() == 1
                        && matches[0] == *batch.reauth_target_indices.get(&reauth_id).unwrap()
                }
            })
            .collect::<Vec<bool>>();
        let mut reauth_updates_per_device = vec![vec![]; self.device_manager.device_count()];
        for (reauth_pos, success) in successful_reauths.clone().iter().enumerate() {
            if !*success {
                continue;
            }
            let reauth_id = batch.request_ids[reauth_pos].clone();
            let reauth_index = *batch.reauth_target_indices.get(&reauth_id).unwrap();
            let device_index = reauth_index % self.device_manager.device_count() as u32;
            reauth_updates_per_device[device_index as usize].push(reauth_pos);
        }

        // Write back to in-memory db
        let previous_total_db_size = self.current_db_sizes.iter().sum::<usize>();
        let n_insertions = uniqueness_insertion_list
            .iter()
            .map(|x| x.len())
            .sum::<usize>();

        // Check if we actually have space left to write the new entries
        if previous_total_db_size + n_insertions > self.max_db_size {
            tracing::error!(
                "Cannot write new entries, since DB size would be exceeded, current: {}, batch \
                 insertions: {}, max: {}",
                previous_total_db_size,
                n_insertions,
                self.max_db_size
            );
            eyre::bail!("DB size exceeded");
        }

        if self.disable_persistence {
            tracing::info!("Persistence is disabled, not writing to DB");
        } else {
            record_stream_time!(
                &self.device_manager,
                &self.streams[0],
                events,
                "db_write",
                self.enable_debug_timing,
                {
                    for i in 0..self.device_manager.device_count() {
                        self.device_manager.device(i).bind_to_thread().unwrap();
                        for insertion_idx in uniqueness_insertion_list[i].clone() {
                            write_db_at_index(
                                &self.left_code_db_slices,
                                &self.left_mask_db_slices,
                                &self.right_code_db_slices,
                                &self.right_mask_db_slices,
                                &compact_device_queries_left,
                                &compact_device_sums_left,
                                &compact_device_queries_right,
                                &compact_device_sums_right,
                                insertion_idx,
                                self.current_db_sizes[i],
                                i,
                                &self.streams[0],
                            );
                            self.current_db_sizes[i] += 1;
                        }

                        tracing::info!(
                            "Updating DB size on device {}: {:?}",
                            i,
                            self.current_db_sizes[i]
                        );

                        for reauth_pos in reauth_updates_per_device[i].clone() {
                            let reauth_id = batch.request_ids[reauth_pos].clone();
                            let reauth_index =
                                *batch.reauth_target_indices.get(&reauth_id).unwrap();
                            let device_db_index =
                                reauth_index / self.device_manager.device_count() as u32;
                            tracing::info!(
                                "Writing succesful reauth index {} at device {} to {}",
                                reauth_index,
                                i,
                                device_db_index
                            );
                            if device_db_index as usize >= self.current_db_sizes[i] {
                                tracing::error!(
                                    "Reauth index {} is out of bounds for device {}",
                                    reauth_index,
                                    i
                                );
                                continue;
                            }
                            write_db_at_index(
                                &self.left_code_db_slices,
                                &self.left_mask_db_slices,
                                &self.right_code_db_slices,
                                &self.right_mask_db_slices,
                                &compact_device_queries_left,
                                &compact_device_sums_left,
                                &compact_device_queries_right,
                                &compact_device_sums_right,
                                reauth_pos,
                                device_db_index as usize,
                                i,
                                &self.streams[0],
                            );
                        }
                    }
                }
            );
        }

        // Pass to internal sender thread
        return_channel
            .send(ServerJobResult {
                merged_results,
                request_ids: batch.request_ids,
                request_types: batch.request_types,
                metadata: batch.metadata,
                matches,
                match_ids: match_ids_filtered,
                partial_match_ids_left,
                partial_match_ids_right,
                partial_match_counters_left,
                partial_match_counters_right,
                store_left: query_store_left,
                store_right: query_store_right,
                deleted_ids: batch.deletion_requests_indices,
                matched_batch_request_ids,
                anonymized_bucket_statistics_left: self.anonymized_bucket_statistics_left.clone(),
                anonymized_bucket_statistics_right: self.anonymized_bucket_statistics_right.clone(),
                successful_reauths,
                reauth_target_indices: batch.reauth_target_indices,
                reauth_or_rule_used: batch.reauth_use_or_rule,
<<<<<<< HEAD
                actor_data: (),
=======
                modifications: batch.modifications,
>>>>>>> 0f7b3662
            })
            .unwrap();

        self.anonymized_bucket_statistics_left.buckets.clear();
        self.anonymized_bucket_statistics_right.buckets.clear();

        // Reset the results buffers for reuse
        for dst in [
            &self.db_match_list_left,
            &self.db_match_list_right,
            &self.batch_match_list_left,
            &self.batch_match_list_right,
        ] {
            reset_slice(self.device_manager.devices(), dst, 0, &self.streams[0]);
        }

        for dst in [
            &self.distance_comparator.all_matches,
            &self.distance_comparator.match_counters,
            &self.distance_comparator.match_counters_left,
            &self.distance_comparator.match_counters_right,
            &self.distance_comparator.partial_results_left,
            &self.distance_comparator.partial_results_right,
        ] {
            reset_slice(self.device_manager.devices(), dst, 0, &self.streams[0]);
        }

        self.device_manager.await_streams(&self.streams[0]);
        self.device_manager.await_streams(&self.streams[1]);

        // ---- END RESULT PROCESSING ----
        if self.enable_debug_timing {
            log_timers(events);
        }
        let processed_mil_elements_per_second = (self.max_batch_size * previous_total_db_size)
            as f64
            / now.elapsed().as_secs_f64()
            / 1e6;
        tracing::info!(
            "Batch took {:?} [{:.2} Melems/s]",
            now.elapsed(),
            processed_mil_elements_per_second
        );

        metrics::histogram!("batch_duration").record(now.elapsed().as_secs_f64());
        metrics::histogram!("processed_melems_per_second")
            .record(processed_mil_elements_per_second);

        let new_db_size = self.current_db_sizes.iter().sum::<usize>();
        tracing::info!(
            "Old DB size: {}, New DB size: {}",
            previous_total_db_size,
            new_db_size
        );

        metrics::gauge!("db_size").set(new_db_size as f64);
        metrics::gauge!("remaining_db_size").set((self.max_db_size - new_db_size) as f64);
        metrics::gauge!("batch_size").set(batch_size as f64);
        metrics::gauge!("max_batch_size").set(self.max_batch_size as f64);

        // Update GPU memory metrics
        let mut sum_free = 0;
        let mut sum_total = 0;
        for i in 0..self.device_manager.device_count() {
            let device = self.device_manager.device(i);
            unsafe { result::ctx::set_current(*device.cu_primary_ctx()) }.unwrap();
            let (free, total) = mem_get_info()?;
            metrics::gauge!(format!("gpu_memory_free_{}", i)).set(free as f64);
            metrics::gauge!(format!("gpu_memory_total_{}", i)).set(total as f64);
            sum_free += free;
            sum_total += total;
        }
        metrics::gauge!("gpu_memory_free_sum").set(sum_free as f64);
        metrics::gauge!("gpu_memory_total_sum").set(sum_total as f64);

        Ok(())
    }

    fn compare_query_against_db_and_self(
        &mut self,
        compact_device_queries: &DeviceCompactQuery,
        compact_device_sums: &DeviceCompactSums,
        events: &mut HashMap<&str, Vec<Vec<CUevent>>>,
        eye_db: Eye,
        batch_size: usize,
    ) {
        let batch_streams = &self.streams[0];
        let batch_cublas = &self.cublas_handles[0];

        // which database are we querying against
        let (code_db_slices, mask_db_slices) = match eye_db {
            Eye::Left => (&self.left_code_db_slices, &self.left_mask_db_slices),
            Eye::Right => (&self.right_code_db_slices, &self.right_mask_db_slices),
        };

        let (db_match_bitmap, batch_match_bitmap) = match eye_db {
            Eye::Left => (&self.db_match_list_left, &self.batch_match_list_left),
            Eye::Right => (&self.db_match_list_right, &self.batch_match_list_right),
        };

        let (
            match_distances_buffers_codes,
            match_distances_buffers_masks,
            match_distances_counters,
            match_distances_indices,
        ) = match eye_db {
            Eye::Left => (
                &self.match_distances_buffer_codes_left,
                &self.match_distances_buffer_masks_left,
                &self.match_distances_counter_left,
                &self.match_distances_indices_left,
            ),
            Eye::Right => (
                &self.match_distances_buffer_codes_right,
                &self.match_distances_buffer_masks_right,
                &self.match_distances_counter_right,
                &self.match_distances_indices_right,
            ),
        };

        let bucket_distance_counters = self
            .device_manager
            .devices()
            .iter()
            .enumerate()
            .map(|(i, device)| {
                device.dtoh_sync_copy(&match_distances_counters[i]).unwrap()[0] as usize
            })
            .collect::<Vec<_>>();

        tracing::info!(
            "Matching distances collected: {:?}",
            bucket_distance_counters
        );

        if bucket_distance_counters
            .iter()
            .all(|&x| x >= self.match_distances_buffer_size)
        {
            let now = Instant::now();
            tracing::info!(
                "Collected enough match distances, starting bucket calculation: {} eye",
                match eye_db {
                    Eye::Left => "left",
                    Eye::Right => "right",
                }
            );

            self.device_manager.await_streams(batch_streams);

            let indices = match_distances_indices
                .iter()
                .enumerate()
                .map(|(i, x)| {
                    dtoh_on_stream_sync(x, &self.device_manager.device(i), &batch_streams[i])
                        .unwrap()
                })
                .collect::<Vec<_>>();

            let resort_indices = (0..indices.len())
                .map(|i| {
                    let mut resort_indices = (0..indices[i].len()).collect::<Vec<_>>();
                    resort_indices.sort_by_key(|&j| indices[i][j]);
                    resort_indices
                })
                .collect::<Vec<_>>();

            let shares = sort_shares_by_indices(
                &self.device_manager,
                &resort_indices,
                match_distances_buffers_codes,
                self.match_distances_buffer_size,
                batch_streams,
            );

            let match_distances_buffers_codes_view =
                shares.iter().map(|x| x.as_view()).collect::<Vec<_>>();

            let shares = sort_shares_by_indices(
                &self.device_manager,
                &resort_indices,
                match_distances_buffers_masks,
                self.match_distances_buffer_size,
                batch_streams,
            );

            let match_distances_buffers_masks_view =
                shares.iter().map(|x| x.as_view()).collect::<Vec<_>>();

            self.phase2_buckets.compare_multiple_thresholds(
                &match_distances_buffers_codes_view,
                &match_distances_buffers_masks_view,
                batch_streams,
                &(1..=self.n_buckets)
                    .map(|x: usize| {
                        Circuits::translate_threshold_a(
                            MATCH_THRESHOLD_RATIO / (self.n_buckets as f64) * (x as f64),
                        ) as u16
                    })
                    .collect::<Vec<_>>(),
                &mut self.buckets,
            );

            let buckets = self
                .phase2_buckets
                .open_buckets(&self.buckets, batch_streams);

            tracing::info!("Buckets: {:?}", buckets);

            match eye_db {
                Eye::Left => {
                    self.anonymized_bucket_statistics_left.fill_buckets(
                        &buckets,
                        MATCH_THRESHOLD_RATIO,
                        self.anonymized_bucket_statistics_left
                            .next_start_time_utc_timestamp,
                    );
                    tracing::info!(
                        "Bucket results:\n{}",
                        self.anonymized_bucket_statistics_left
                    );
                }
                Eye::Right => {
                    self.anonymized_bucket_statistics_right.fill_buckets(
                        &buckets,
                        MATCH_THRESHOLD_RATIO,
                        self.anonymized_bucket_statistics_right
                            .next_start_time_utc_timestamp,
                    );
                    tracing::info!(
                        "Bucket results:\n{}",
                        self.anonymized_bucket_statistics_right
                    );
                }
            }

            let reset_all_buffers =
                |counter: &[CudaSlice<u32>],
                 indices: &[CudaSlice<u32>],
                 codes: &[ChunkShare<u16>],
                 masks: &[ChunkShare<u16>],
                 buckets: &ChunkShare<u32>| {
                    reset_slice(self.device_manager.devices(), counter, 0, batch_streams);
                    reset_slice(self.device_manager.devices(), indices, 0xff, batch_streams);
                    reset_share(self.device_manager.devices(), masks, 0xff, batch_streams);
                    reset_share(self.device_manager.devices(), codes, 0xff, batch_streams);
                    reset_single_share(self.device_manager.devices(), buckets, 0, batch_streams, 0);
                };

            match eye_db {
                Eye::Left => {
                    reset_all_buffers(
                        &self.match_distances_counter_left,
                        &self.match_distances_indices_left,
                        &self.match_distances_buffer_codes_left,
                        &self.match_distances_buffer_masks_left,
                        &self.buckets,
                    );
                }
                Eye::Right => {
                    reset_all_buffers(
                        &self.match_distances_counter_right,
                        &self.match_distances_indices_right,
                        &self.match_distances_buffer_codes_right,
                        &self.match_distances_buffer_masks_right,
                        &self.buckets,
                    );
                }
            }

            self.device_manager.await_streams(batch_streams);

            tracing::info!("Bucket calculation took {:?}", now.elapsed());
        }

        // ---- START BATCH DEDUP ----
        tracing::info!(party_id = self.party_id, "Starting batch deduplication");

        record_stream_time!(
            &self.device_manager,
            batch_streams,
            events,
            "batch_dot",
            self.enable_debug_timing,
            {
                tracing::info!(party_id = self.party_id, "batch_dot start");

                compact_device_queries.compute_dot_products(
                    &mut self.batch_codes_engine,
                    &mut self.batch_masks_engine,
                    &self.query_db_size,
                    0,
                    batch_streams,
                    batch_cublas,
                );
                tracing::info!(party_id = self.party_id, "compute_dot_reducers start");

                compact_device_sums.compute_dot_reducers(
                    &mut self.batch_codes_engine,
                    &mut self.batch_masks_engine,
                    &self.query_db_size,
                    0,
                    batch_streams,
                );
                tracing::info!(party_id = self.party_id, "batch_dot end");
            }
        );

        record_stream_time!(
            &self.device_manager,
            batch_streams,
            events,
            "batch_reshare",
            self.enable_debug_timing,
            {
                tracing::info!(party_id = self.party_id, "batch_reshare start");
                self.batch_codes_engine
                    .reshare_results(&self.query_db_size, batch_streams);
                tracing::info!(party_id = self.party_id, "batch_reshare masks start");
                self.batch_masks_engine
                    .reshare_results(&self.query_db_size, batch_streams);
                tracing::info!(party_id = self.party_id, "batch_reshare end");
            }
        );

        let db_sizes_batch =
            vec![self.max_batch_size * ROTATIONS; self.device_manager.device_count()];
        let code_dots_batch = self.batch_codes_engine.result_chunk_shares(&db_sizes_batch);
        let mask_dots_batch = self.batch_masks_engine.result_chunk_shares(&db_sizes_batch);

        record_stream_time!(
            &self.device_manager,
            batch_streams,
            events,
            "batch_threshold",
            self.enable_debug_timing,
            {
                tracing::info!(party_id = self.party_id, "batch_threshold start");
                self.phase2_batch.compare_threshold_masked_many(
                    &code_dots_batch,
                    &mask_dots_batch,
                    batch_streams,
                );
                tracing::info!(party_id = self.party_id, "batch_threshold end");
            }
        );

        tracing::info!(party_id = self.party_id, "phase2_batch start");

        let res = self.phase2_batch.take_result_buffer();
        let chunk_size = self.phase2_batch.chunk_size();
        open_batch(
            &mut self.phase2_batch,
            &res,
            &self.distance_comparator,
            batch_match_bitmap,
            chunk_size,
            &db_sizes_batch,
            &db_sizes_batch,
            0,
            &db_sizes_batch,
            &vec![false; self.device_manager.device_count()],
            batch_streams,
        );
        self.phase2_batch.return_result_buffer(res);

        tracing::info!(party_id = self.party_id, "Finished batch deduplication");
        // ---- END BATCH DEDUP ----

        let chunk_sizes = |chunk_idx: usize| {
            self.current_db_sizes
                .iter()
                .map(|s| (s - DB_CHUNK_SIZE * chunk_idx).clamp(0, DB_CHUNK_SIZE))
                .collect::<Vec<_>>()
        };

        record_stream_time!(
            &self.device_manager,
            &self.streams[0],
            events,
            "prefetch_db_chunk",
            self.enable_debug_timing,
            {
                self.codes_engine.prefetch_db_chunk(
                    code_db_slices,
                    &self.code_chunk_buffers[0],
                    &chunk_sizes(0),
                    &vec![0; self.device_manager.device_count()],
                    &self.current_db_sizes,
                    &self.streams[0],
                );
                self.masks_engine.prefetch_db_chunk(
                    mask_db_slices,
                    &self.mask_chunk_buffers[0],
                    &chunk_sizes(0),
                    &vec![0; self.device_manager.device_count()],
                    &self.current_db_sizes,
                    &self.streams[0],
                );
            }
        );

        // ---- START DATABASE DEDUP ----
        tracing::info!(party_id = self.party_id, "Start DB deduplication");
        let ignore_device_results: Vec<bool> =
            self.current_db_sizes.iter().map(|&s| s == 0).collect();
        let mut db_chunk_idx = 0;
        loop {
            let request_streams = &self.streams[db_chunk_idx % 2];
            let next_request_streams = &self.streams[(db_chunk_idx + 1) % 2];
            let request_cublas_handles = &self.cublas_handles[db_chunk_idx % 2];

            let offset = db_chunk_idx * DB_CHUNK_SIZE;
            let chunk_size = chunk_sizes(db_chunk_idx);
            let next_chunk_size = chunk_sizes(db_chunk_idx + 1);

            // We need to pad the chunk size for two reasons:
            // 1. Chunk size needs to be a multiple of 4, because the underlying
            // `gemm_ex` expects this.
            // 2. We are running into NCCL issues if the bytes sent/received are not a
            //    multiple of 64.
            // We filter out potential "phantom matches" for the padded data in the `open`
            // later.
            let dot_chunk_size = chunk_size
                .iter()
                .map(|&s| (s.max(1).div_ceil(64) * 64))
                .collect::<Vec<_>>();

            // First stream doesn't need to wait
            if db_chunk_idx == 0 {
                self.device_manager
                    .record_event(request_streams, &self.phase1_events[db_chunk_idx % 2]);
                self.device_manager
                    .record_event(request_streams, &self.phase2_events[db_chunk_idx % 2]);
            }

            // Prefetch next chunk
            record_stream_time!(
                &self.device_manager,
                next_request_streams,
                events,
                "prefetch_db_chunk",
                self.enable_debug_timing,
                {
                    self.codes_engine.prefetch_db_chunk(
                        code_db_slices,
                        &self.code_chunk_buffers[(db_chunk_idx + 1) % 2],
                        &next_chunk_size,
                        &chunk_size.iter().map(|s| offset + s).collect::<Vec<_>>(),
                        &self.current_db_sizes,
                        next_request_streams,
                    );
                    self.masks_engine.prefetch_db_chunk(
                        mask_db_slices,
                        &self.mask_chunk_buffers[(db_chunk_idx + 1) % 2],
                        &next_chunk_size,
                        &chunk_size.iter().map(|s| offset + s).collect::<Vec<_>>(),
                        &self.current_db_sizes,
                        next_request_streams,
                    );
                }
            );

            self.device_manager
                .await_event(request_streams, &self.phase1_events[db_chunk_idx % 2]);

            // ---- START PHASE 1 ----
            record_stream_time!(
                &self.device_manager,
                batch_streams,
                events,
                "db_dot",
                self.enable_debug_timing,
                {
                    compact_device_queries.dot_products_against_db(
                        &mut self.codes_engine,
                        &mut self.masks_engine,
                        &CudaVec2DSlicerRawPointer::from(
                            &self.code_chunk_buffers[db_chunk_idx % 2],
                        ),
                        &CudaVec2DSlicerRawPointer::from(
                            &self.mask_chunk_buffers[db_chunk_idx % 2],
                        ),
                        &dot_chunk_size,
                        0,
                        request_streams,
                        request_cublas_handles,
                    );
                }
            );

            self.device_manager
                .await_event(request_streams, &self.phase2_events[db_chunk_idx % 2]);

            record_stream_time!(
                &self.device_manager,
                request_streams,
                events,
                "db_reduce",
                self.enable_debug_timing,
                {
                    compact_device_sums.compute_dot_reducer_against_db(
                        &mut self.codes_engine,
                        &mut self.masks_engine,
                        code_db_slices,
                        mask_db_slices,
                        &dot_chunk_size,
                        offset,
                        request_streams,
                    );
                }
            );

            self.device_manager
                .record_event(request_streams, &self.phase1_events[(db_chunk_idx + 1) % 2]);

            record_stream_time!(
                &self.device_manager,
                request_streams,
                events,
                "db_reshare",
                self.enable_debug_timing,
                {
                    self.codes_engine
                        .reshare_results(&dot_chunk_size, request_streams);
                    self.masks_engine
                        .reshare_results(&dot_chunk_size, request_streams);
                }
            );

            // ---- END PHASE 1 ----

            // ---- START PHASE 2 ----
            let max_chunk_size = dot_chunk_size.iter().max().copied().unwrap();
            let phase_2_chunk_sizes = vec![max_chunk_size; self.device_manager.device_count()];
            let code_dots = self.codes_engine.result_chunk_shares(&phase_2_chunk_sizes);
            let mask_dots = self.masks_engine.result_chunk_shares(&phase_2_chunk_sizes);
            {
                assert_eq!(
                    (max_chunk_size * self.max_batch_size * ROTATIONS) % 64,
                    0,
                    "Phase 2 input size must be a multiple of 64"
                );
                self.phase2
                    .set_chunk_size(max_chunk_size * self.max_batch_size * ROTATIONS / 64);

                record_stream_time!(
                    &self.device_manager,
                    request_streams,
                    events,
                    "db_threshold",
                    self.enable_debug_timing,
                    {
                        self.phase2.compare_threshold_masked_many(
                            &code_dots,
                            &mask_dots,
                            request_streams,
                        );
                    }
                );

                let res = self.phase2.take_result_buffer();
                record_stream_time!(
                    &self.device_manager,
                    request_streams,
                    events,
                    "db_open",
                    self.enable_debug_timing,
                    {
                        open(
                            &mut self.phase2,
                            &res,
                            &self.distance_comparator,
                            db_match_bitmap,
                            max_chunk_size * self.max_batch_size * ROTATIONS / 64,
                            &dot_chunk_size,
                            &chunk_size,
                            offset,
                            &self.current_db_sizes,
                            &ignore_device_results,
                            match_distances_buffers_codes,
                            match_distances_buffers_masks,
                            match_distances_counters,
                            match_distances_indices,
                            &code_dots,
                            &mask_dots,
                            batch_size,
                            self.match_distances_buffer_size
                                * (100 + self.match_distances_buffer_size_extra_percent)
                                / 100,
                            request_streams,
                        );
                        self.phase2.return_result_buffer(res);
                    }
                );
            }
            self.device_manager
                .record_event(request_streams, &self.phase2_events[(db_chunk_idx + 1) % 2]);

            // ---- END PHASE 2 ----

            // Increment chunk index
            db_chunk_idx += 1;

            // Break if we reached the end of the database
            if db_chunk_idx * DB_CHUNK_SIZE >= *self.current_db_sizes.iter().max().unwrap() {
                break;
            }
        }
        // ---- END DATABASE DEDUP ----

        // Wait for protocol to finish
        tracing::info!(party_id = self.party_id, "waiting for db search to finish");
        self.device_manager.await_streams(&self.streams[0]);
        self.device_manager.await_streams(&self.streams[1]);
        tracing::info!(party_id = self.party_id, "db search finished");

        // Reset the results buffers for reuse
        for dst in &[&self.results, &self.batch_results, &self.final_results] {
            reset_slice(self.device_manager.devices(), dst, 0xff, &self.streams[0]);
        }
    }

    fn sync_batch_entries(
        &mut self,
        valid_entries: &[bool],
        max_batch_size: usize,
        batch_hash: &[u8],
    ) -> eyre::Result<Vec<bool>> {
        assert!(valid_entries.len() <= max_batch_size);
        let hash_len = batch_hash.len();
        let mut buffer = self
            .device_manager
            .device(0)
            .alloc_zeros((max_batch_size + hash_len) * self.comms[0].world_size())
            .unwrap();

        let mut host_buffer = vec![0u8; max_batch_size + hash_len];
        host_buffer[..valid_entries.len()]
            .copy_from_slice(&valid_entries.iter().map(|&x| x as u8).collect::<Vec<u8>>());
        host_buffer[max_batch_size..].copy_from_slice(batch_hash);

        let buffer_self = self.device_manager.device(0).htod_copy(host_buffer)?;

        // Use all_gather to sync the buffer across all nodes (only using device 0)
        self.device_manager.device(0).synchronize()?;
        self.comms[0]
            .all_gather(&buffer_self, &mut buffer)
            .map_err(|e| eyre!(format!("{:?}", e)))?;
        self.device_manager.device(0).synchronize()?;

        let results = self.device_manager.device(0).dtoh_sync_copy(&buffer)?;
        let results: Vec<_> = results
            .chunks_exact(results.len() / self.comms[0].world_size())
            .collect();

        // Only keep entries that are valid on all nodes
        let mut valid_merged = vec![true; max_batch_size];
        for i in 0..self.comms[0].world_size() {
            for j in 0..max_batch_size {
                valid_merged[j] &= results[i][j] == 1;
            }
        }

        // Check that the hash is the same on nodes
        for i in 0..self.comms[0].world_size() {
            if &results[i][max_batch_size..] != batch_hash {
                tracing::error!(
                    party_id = self.party_id,
                    "Batch mismatch with node {}. Queues seem to be out of sync.",
                    i
                );
                metrics::counter!("batch.mismatch").increment(1);
                return Err(eyre!(
                    "Batch mismatch with node {}. Queues seem to be out of sync.",
                    i
                ));
            }
        }

        Ok(valid_merged)
    }

    fn prepare_deletion_shares(&self) -> eyre::Result<(DeviceCompactQuery, DeviceCompactSums)> {
        let (dummy_code_share, dummy_mask_share) = get_dummy_shares_for_deletion(self.party_id);
        let compact_query = {
            let code = preprocess_query(
                &dummy_code_share
                    .all_rotations()
                    .into_iter()
                    .flat_map(|e| e.coefs)
                    .collect::<Vec<_>>(),
            );
            let mask = preprocess_query(
                &dummy_mask_share
                    .all_rotations()
                    .into_iter()
                    .flat_map(|e| e.coefs)
                    .collect::<Vec<_>>(),
            );
            CompactQuery {
                code_query:        code.clone(),
                mask_query:        mask.clone(),
                code_query_insert: code,
                mask_query_insert: mask,
            }
        };

        let compact_device_queries = compact_query.htod_transfer(
            &self.device_manager,
            &self.streams[0],
            self.max_batch_size,
        )?;

        let compact_device_sums = compact_device_queries.query_sums(
            &self.codes_engine,
            &self.masks_engine,
            &self.streams[0],
            &self.cublas_handles[0],
        )?;

        Ok((compact_device_queries, compact_device_sums))
    }

    fn allocate_or_policy_bitmap(&mut self, bitmap: Vec<u64>) -> Vec<CudaSlice<u64>> {
        let devices = self.device_manager.devices();

        let mut or_policy_bitmap = Vec::with_capacity(devices.len());

        for (device_idx, dev) in devices.iter().enumerate() {
            // Transfer the bitmap to the device. It will be the same for each of the
            // devices
            let _bitmap = htod_on_stream_sync(&bitmap, dev, &self.streams[0][device_idx]).unwrap();
            or_policy_bitmap.push(_bitmap);
        }
        or_policy_bitmap
    }
}

/// Internal helper function to log the timers of measured cuda streams.
fn log_timers(events: HashMap<&str, Vec<Vec<CUevent>>>) {
    for (name, event_vecs) in &events {
        let duration: f32 = event_vecs
            .chunks(2)
            .map(|pair| {
                // Calculate the average duration per device
                let (start_events, end_events) = (&pair[0], &pair[1]);
                let total_duration: f32 = start_events
                    .iter()
                    .zip(end_events.iter())
                    .map(|(start, end)| unsafe { elapsed(*start, *end) }.unwrap())
                    .sum();

                total_duration / start_events.len() as f32
            })
            .sum();

        tracing::info!("Event {}: {:?} ms", name, duration);
        metrics::histogram!("event_duration", "event_name" => name.to_string()).record(duration);
    }
}

/// Internal helper function to derive a new seed from the given seed and nonce.
fn derive_seed(seed: [u32; 8], kdf_salt: &Salt, nonce: usize) -> eyre::Result<[u32; 8]> {
    let pseudo_rand_key = kdf_salt.extract(bytemuck::cast_slice(&seed));
    let nonce = nonce.to_be_bytes();
    let context = vec![nonce.as_slice()];
    let output_key_material: Okm<Algorithm> =
        pseudo_rand_key.expand(&context, HKDF_SHA256).unwrap();
    let mut result = [0u32; 8];
    output_key_material
        .fill(bytemuck::cast_slice_mut(&mut result))
        .unwrap();
    Ok(result)
}

#[allow(clippy::too_many_arguments)]
fn open(
    party: &mut Circuits,
    x: &[ChunkShare<u64>],
    distance_comparator: &DistanceComparator,
    matches_bitmap: &[CudaSlice<u64>],
    chunk_size: usize,
    db_sizes: &[usize],
    real_db_sizes: &[usize],
    offset: usize,
    total_db_sizes: &[usize],
    ignore_db_results: &[bool],
    match_distances_buffers_codes: &[ChunkShare<u16>],
    match_distances_buffers_masks: &[ChunkShare<u16>],
    match_distances_counters: &[CudaSlice<u32>],
    match_distances_indices: &[CudaSlice<u32>],
    code_dots: &[ChunkShareView<u16>],
    mask_dots: &[ChunkShareView<u16>],
    batch_size: usize,
    max_bucket_distances: usize,
    streams: &[CudaStream],
) {
    let n_devices = x.len();
    let mut a = Vec::with_capacity(n_devices);
    let mut b = Vec::with_capacity(n_devices);
    let mut c = Vec::with_capacity(n_devices);

    cudarc::nccl::result::group_start().unwrap();
    for (idx, res) in x.iter().enumerate() {
        // Result is in bit 0
        let res = res.get_offset(0, chunk_size);
        party.comms()[idx]
            .send_view(&res.b, party.next_id(), &streams[idx])
            .unwrap();
        a.push(res.a);
        b.push(res.b);
    }
    for (idx, res) in x.iter().enumerate() {
        let mut res = res.get_offset(1, chunk_size);
        party.comms()[idx]
            .receive_view(&mut res.a, party.prev_id(), &streams[idx])
            .unwrap();
        c.push(res.a);
    }
    cudarc::nccl::result::group_end().unwrap();

    distance_comparator.open_results(
        &a,
        &b,
        &c,
        matches_bitmap,
        db_sizes,
        real_db_sizes,
        offset,
        total_db_sizes,
        ignore_db_results,
        match_distances_buffers_codes,
        match_distances_buffers_masks,
        match_distances_counters,
        match_distances_indices,
        code_dots,
        mask_dots,
        batch_size,
        max_bucket_distances,
        streams,
    );
}

#[allow(clippy::too_many_arguments)]
fn open_batch(
    party: &mut Circuits,
    x: &[ChunkShare<u64>],
    distance_comparator: &DistanceComparator,
    matches_bitmap: &[CudaSlice<u64>],
    chunk_size: usize,
    db_sizes: &[usize],
    real_db_sizes: &[usize],
    offset: usize,
    total_db_sizes: &[usize],
    ignore_db_results: &[bool],
    streams: &[CudaStream],
) {
    let n_devices = x.len();
    let mut a = Vec::with_capacity(n_devices);
    let mut b = Vec::with_capacity(n_devices);
    let mut c = Vec::with_capacity(n_devices);

    cudarc::nccl::result::group_start().unwrap();
    for (idx, res) in x.iter().enumerate() {
        // Result is in bit 0
        let res = res.get_offset(0, chunk_size);
        party.comms()[idx]
            .send_view(&res.b, party.next_id(), &streams[idx])
            .unwrap();
        a.push(res.a);
        b.push(res.b);
    }
    for (idx, res) in x.iter().enumerate() {
        let mut res = res.get_offset(1, chunk_size);
        party.comms()[idx]
            .receive_view(&mut res.a, party.prev_id(), &streams[idx])
            .unwrap();
        c.push(res.a);
    }
    cudarc::nccl::result::group_end().unwrap();

    distance_comparator.open_batch_results(
        &a,
        &b,
        &c,
        matches_bitmap,
        db_sizes,
        real_db_sizes,
        offset,
        total_db_sizes,
        ignore_db_results,
        streams,
    );
}

fn get_merged_results(host_results: &[Vec<u32>], n_devices: usize) -> Vec<u32> {
    let mut results = vec![];
    for j in 0..host_results[0].len() {
        let mut match_entry = NON_MATCH_ID;
        for i in 0..host_results.len() {
            let match_idx = host_results[i][j] * n_devices as u32 + i as u32;
            if host_results[i][j] != NON_MATCH_ID && match_idx < match_entry {
                match_entry = match_idx;
            }
        }

        results.push(match_entry);

        tracing::info!(
            "Query {}: match={} [index: {}]",
            j,
            match_entry != NON_MATCH_ID,
            match_entry
        );
    }
    results
}

fn distribute_insertions(results: &[usize], db_sizes: &[usize]) -> Vec<Vec<usize>> {
    let mut ret = vec![vec![]; db_sizes.len()];
    let start = db_sizes
        .iter()
        .position(|&x| x == *db_sizes.iter().min().unwrap())
        .unwrap();

    let mut c = start;
    for &r in results {
        ret[c].push(r);
        c = (c + 1) % db_sizes.len();
    }
    ret
}

fn reset_single_share<T>(
    devs: &[Arc<CudaDevice>],
    dst: &ChunkShare<T>,
    value: u8,
    streams: &[CudaStream],
    i: usize,
) {
    devs[i].bind_to_thread().unwrap();
    unsafe {
        result::memset_d8_async(
            *dst.a.device_ptr(),
            value,
            dst.a.num_bytes(),
            streams[i].stream,
        )
        .unwrap();

        result::memset_d8_async(
            *dst.b.device_ptr(),
            value,
            dst.b.num_bytes(),
            streams[i].stream,
        )
        .unwrap();
    };
}

fn reset_share<T>(
    devs: &[Arc<CudaDevice>],
    dst: &[ChunkShare<T>],
    value: u8,
    streams: &[CudaStream],
) {
    for i in 0..devs.len() {
        reset_single_share(devs, &dst[i], value, streams, i);
    }
}

fn reset_slice<T>(
    devs: &[Arc<CudaDevice>],
    dst: &[CudaSlice<T>],
    value: u8,
    streams: &[CudaStream],
) {
    for i in 0..devs.len() {
        devs[i].bind_to_thread().unwrap();
        unsafe {
            result::memset_d8_async(
                *dst[i].device_ptr(),
                value,
                dst[i].num_bytes(),
                streams[i].stream,
            )
            .unwrap();
        };
    }
}

fn calculate_insertion_indices(
    merged_results: &mut [u32],
    insertion_list: &[Vec<usize>],
    db_sizes: &[usize],
    batch_size: usize,
) -> Vec<bool> {
    let mut matches = vec![true; batch_size];
    let mut last_db_index = db_sizes.iter().sum::<usize>() as u32;
    let (mut min_index, mut min_index_val) = (0, usize::MAX);
    for (i, list) in insertion_list.iter().enumerate() {
        if let Some(&first_val) = list.first() {
            if first_val < min_index_val {
                min_index_val = first_val;
                min_index = i;
            }
        }
    }
    let mut c: usize = 0;
    loop {
        for i in 0..insertion_list.len() {
            let idx = (i + min_index) % insertion_list.len();

            if c >= insertion_list[idx].len() {
                return matches;
            }

            let insert_idx = insertion_list[idx][c];
            merged_results[insert_idx] = last_db_index;
            matches[insert_idx] = false;
            last_db_index += 1;
        }
        c += 1;
    }
}

#[allow(clippy::too_many_arguments)]
fn write_db_at_index(
    left_code_db_slices: &SlicedProcessedDatabase,
    left_mask_db_slices: &SlicedProcessedDatabase,
    right_code_db_slices: &SlicedProcessedDatabase,
    right_mask_db_slices: &SlicedProcessedDatabase,
    compact_device_queries_left: &DeviceCompactQuery,
    compact_device_sums_left: &DeviceCompactSums,
    compact_device_queries_right: &DeviceCompactQuery,
    compact_device_sums_right: &DeviceCompactSums,
    src_index: usize,
    dst_index: usize,
    device_index: usize,
    streams: &[CudaStream],
) {
    for (code_length, db, query, sums) in [
        (
            IRIS_CODE_LENGTH,
            left_code_db_slices,
            &compact_device_queries_left.code_query_insert,
            &compact_device_sums_left.code_query_insert,
        ),
        (
            MASK_CODE_LENGTH,
            left_mask_db_slices,
            &compact_device_queries_left.mask_query_insert,
            &compact_device_sums_left.mask_query_insert,
        ),
        (
            IRIS_CODE_LENGTH,
            right_code_db_slices,
            &compact_device_queries_right.code_query_insert,
            &compact_device_sums_right.code_query_insert,
        ),
        (
            MASK_CODE_LENGTH,
            right_mask_db_slices,
            &compact_device_queries_right.mask_query_insert,
            &compact_device_sums_right.mask_query_insert,
        ),
    ] {
        unsafe {
            helpers::dtoh_at_offset(
                db.code_gr.limb_0[device_index],
                dst_index * code_length,
                *query.limb_0[device_index].device_ptr(),
                code_length * 15 + src_index * code_length * ROTATIONS,
                code_length,
                streams[device_index].stream,
            );

            helpers::dtoh_at_offset(
                db.code_gr.limb_1[device_index],
                dst_index * code_length,
                *query.limb_1[device_index].device_ptr(),
                code_length * 15 + src_index * code_length * ROTATIONS,
                code_length,
                streams[device_index].stream,
            );

            helpers::dtod_at_offset(
                *db.code_sums_gr.limb_0[device_index].device_ptr(),
                dst_index * mem::size_of::<u32>(),
                *sums.limb_0[device_index].device_ptr(),
                mem::size_of::<u32>() * 15 + src_index * mem::size_of::<u32>() * ROTATIONS,
                mem::size_of::<u32>(),
                streams[device_index].stream,
            );

            helpers::dtod_at_offset(
                *db.code_sums_gr.limb_1[device_index].device_ptr(),
                dst_index * mem::size_of::<u32>(),
                *sums.limb_1[device_index].device_ptr(),
                mem::size_of::<u32>() * 15 + src_index * mem::size_of::<u32>() * ROTATIONS,
                mem::size_of::<u32>(),
                streams[device_index].stream,
            );
        }
    }
}

fn sort_shares_by_indices(
    device_manager: &DeviceManager,
    resort_indices: &[Vec<usize>],
    shares: &[ChunkShare<u16>],
    length: usize,
    streams: &[CudaStream],
) -> Vec<ChunkShare<u16>> {
    let a = shares
        .iter()
        .enumerate()
        .map(|(i, x)| dtoh_on_stream_sync(&x.a, &device_manager.device(i), &streams[i]).unwrap())
        .collect::<Vec<_>>();

    let b = shares
        .iter()
        .enumerate()
        .map(|(i, x)| dtoh_on_stream_sync(&x.b, &device_manager.device(i), &streams[i]).unwrap())
        .collect::<Vec<_>>();

    (0..a.len())
        .map(|i| {
            let new_a = resort_indices[i]
                .iter()
                .map(|&j| a[i][j])
                .collect::<Vec<_>>();
            let a = htod_on_stream_sync(&new_a[..length], &device_manager.device(i), &streams[i])
                .unwrap();

            let new_b = resort_indices[i]
                .iter()
                .map(|&j| b[i][j])
                .collect::<Vec<_>>();
            let b = htod_on_stream_sync(&new_b[..length], &device_manager.device(i), &streams[i])
                .unwrap();

            ChunkShare::new(a, b)
        })
        .collect::<Vec<_>>()
}

pub fn prepare_or_policy_bitmap(
    max_db_size: usize,
    or_rule_indices: Vec<Vec<u32>>,
    batch_size: usize,
) -> Vec<u64> {
    let row_stride64 = (max_db_size + 63) / 64;
    let total_size = row_stride64 * batch_size;

    // Create the bitmap on the host
    let mut bitmap = vec![0u64; total_size];

    for (query_idx, db_indices) in or_rule_indices.iter().enumerate() {
        for &db_idx in db_indices {
            let row_start = query_idx * row_stride64;
            let word_idx = row_start + (db_idx as usize / 64);
            let bit_offset = db_idx as usize % 64;
            bitmap[word_idx] |= 1 << bit_offset;
        }
    }
    bitmap
}

pub fn generate_luc_records(
    latest_luc_index: u32,
    mut or_rule_indices: Vec<Vec<u32>>,
    lookback_records: usize,
    batch_size: usize,
    skip_lookback_requests: HashSet<usize>,
) -> Vec<Vec<u32>> {
    // If lookback_records is 0, return the original or_rule_indices
    if lookback_records == 0 {
        return or_rule_indices;
    }
    // Generate the lookback serial IDs: [current_db_size - luc_lookback_records,
    // current_db_size)
    let lookback_start = latest_luc_index.saturating_sub(lookback_records as u32); // ensure no underflow
    let lookback_ids: Vec<u32> = (lookback_start..=latest_luc_index).collect();
    let lookback_records: Vec<Vec<u32>> = vec![lookback_ids; batch_size];

    // If there are no OR rules, return only the lookback records
    if or_rule_indices.is_empty() {
        return lookback_records;
    }

    // Otherwise, merge them into each inner vector of or_rule_indices
    for (idx, (or_ids, luc_ids)) in
        izip!(or_rule_indices.iter_mut(), lookback_records.iter()).enumerate()
    {
        if skip_lookback_requests.contains(&idx) {
            continue;
        }
        // Add the lookback IDs
        or_ids.extend_from_slice(luc_ids);
        // Sort and remove duplicates
        or_ids.sort_unstable();
        or_ids.dedup();
    }
    or_rule_indices
}

impl InMemoryStore for ServerActor {
    fn load_single_record_from_db(
        &mut self,
        index: usize,
        left_code: &[u16],
        left_mask: &[u16],
        right_code: &[u16],
        right_mask: &[u16],
    ) {
        ShareDB::load_single_record_from_db(
            index,
            &self.left_code_db_slices.code_gr,
            left_code,
            self.device_manager.device_count(),
            IRIS_CODE_LENGTH,
        );
        ShareDB::load_single_record_from_db(
            index,
            &self.left_mask_db_slices.code_gr,
            left_mask,
            self.device_manager.device_count(),
            MASK_CODE_LENGTH,
        );
        ShareDB::load_single_record_from_db(
            index,
            &self.right_code_db_slices.code_gr,
            right_code,
            self.device_manager.device_count(),
            IRIS_CODE_LENGTH,
        );
        ShareDB::load_single_record_from_db(
            index,
            &self.right_mask_db_slices.code_gr,
            right_mask,
            self.device_manager.device_count(),
            MASK_CODE_LENGTH,
        );
    }
    fn increment_db_size(&mut self, index: usize) {
        self.current_db_sizes[index % self.device_manager.device_count()] += 1;
    }

    fn load_single_record_from_s3(
        &mut self,
        index: usize,
        left_code_odd: &[u8],
        left_code_even: &[u8],
        right_code_odd: &[u8],
        right_code_even: &[u8],
        left_mask_odd: &[u8],
        left_mask_even: &[u8],
        right_mask_odd: &[u8],
        right_mask_even: &[u8],
    ) {
        ShareDB::load_single_record_from_s3(
            index,
            &self.left_code_db_slices.code_gr,
            left_code_odd,
            left_code_even,
            self.device_manager.device_count(),
            IRIS_CODE_LENGTH,
        );
        ShareDB::load_single_record_from_s3(
            index,
            &self.left_mask_db_slices.code_gr,
            left_mask_odd,
            left_mask_even,
            self.device_manager.device_count(),
            MASK_CODE_LENGTH,
        );
        ShareDB::load_single_record_from_s3(
            index,
            &self.right_code_db_slices.code_gr,
            right_code_odd,
            right_code_even,
            self.device_manager.device_count(),
            IRIS_CODE_LENGTH,
        );
        ShareDB::load_single_record_from_s3(
            index,
            &self.right_mask_db_slices.code_gr,
            right_mask_odd,
            right_mask_even,
            self.device_manager.device_count(),
            MASK_CODE_LENGTH,
        );
    }

    fn preprocess_db(&mut self) {
        // we also register the memory allocated, page-locking it for more performance
        self.register_host_memory();

        self.codes_engine
            .preprocess_db(&mut self.left_code_db_slices, &self.current_db_sizes);
        self.masks_engine
            .preprocess_db(&mut self.left_mask_db_slices, &self.current_db_sizes);
        self.codes_engine
            .preprocess_db(&mut self.right_code_db_slices, &self.current_db_sizes);
        self.masks_engine
            .preprocess_db(&mut self.right_mask_db_slices, &self.current_db_sizes);
    }

    fn current_db_sizes(&self) -> impl std::fmt::Debug {
        &self.current_db_sizes
    }

    fn fake_db(&mut self, fake_db_size: usize) {
        tracing::warn!(
            "Faking db with {} entries, returned results will be random.",
            fake_db_size
        );
        self.current_db_sizes =
            vec![fake_db_size / self.current_db_sizes.len(); self.current_db_sizes.len()];
    }
}<|MERGE_RESOLUTION|>--- conflicted
+++ resolved
@@ -1178,11 +1178,8 @@
                 successful_reauths,
                 reauth_target_indices: batch.reauth_target_indices,
                 reauth_or_rule_used: batch.reauth_use_or_rule,
-<<<<<<< HEAD
+                modifications: batch.modifications,
                 actor_data: (),
-=======
-                modifications: batch.modifications,
->>>>>>> 0f7b3662
             })
             .unwrap();
 
