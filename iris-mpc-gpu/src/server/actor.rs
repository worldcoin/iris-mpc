use super::{BatchQuery, Eye, ServerJob, ServerJobResult};
use crate::{
    dot::{
        distance_comparator::DistanceComparator,
        share_db::{preprocess_query, DBChunkBuffers, ShareDB, SlicedProcessedDatabase},
        IRIS_CODE_LENGTH, MASK_CODE_LENGTH, ROTATIONS,
    },
    helpers::{
        self,
        comm::NcclComm,
        device_manager::DeviceManager,
        dtoh_on_stream_sync, htod_on_stream_sync,
        query_processor::{
            CompactQuery, CudaVec2DSlicerRawPointer, DeviceCompactQuery, DeviceCompactSums,
        },
    },
    threshold_ring::protocol::{ChunkShare, ChunkShareView, Circuits},
};
use cudarc::{
    cublas::CudaBlas,
    driver::{
        result::{self, event::elapsed, mem_get_info},
        sys::CUevent,
        CudaDevice, CudaSlice, CudaStream, DevicePtr, DeviceSlice,
    },
};
use eyre::eyre;
use futures::{Future, FutureExt};
use iris_mpc_common::{
    helpers::{
        inmemory_store::InMemoryStore,
        sha256::sha256_bytes,
        smpc_request::{REAUTH_MESSAGE_TYPE, UNIQUENESS_MESSAGE_TYPE},
        statistics::BucketStatistics,
    },
    iris_db::{get_dummy_shares_for_deletion, iris::MATCH_THRESHOLD_RATIO},
    IrisCodeDbSlice,
};
use itertools::{izip, Itertools};
use ring::hkdf::{Algorithm, Okm, Salt, HKDF_SHA256};
use std::{collections::HashMap, mem, sync::Arc, time::Instant};
use tokio::sync::{mpsc, oneshot};

macro_rules! record_stream_time {
    ($manager:expr, $streams:expr, $map:expr, $label:expr, $enable_timing:expr, $block:block) => {{
        if $enable_timing {
            let evt0 = $manager.create_events();
            let evt1 = $manager.create_events();
            $manager.record_event($streams, &evt0);
            let res = $block;
            $manager.record_event($streams, &evt1);
            $map.entry($label).or_default().extend(vec![evt0, evt1]);
            res
        } else {
            $block
        }
    }};
}

#[derive(Debug, Clone)]
pub struct ServerActorHandle {
    job_queue: mpsc::Sender<ServerJob>,
}

impl ServerActorHandle {
    pub async fn submit_batch_query(
        &mut self,
        batch: BatchQuery,
    ) -> impl Future<Output = ServerJobResult> {
        let (tx, rx) = oneshot::channel();
        let job = ServerJob {
            batch,
            return_channel: tx,
        };
        self.job_queue.send(job).await.unwrap();
        rx.map(|x| x.unwrap())
    }
}

const DB_CHUNK_SIZE: usize = 1 << 15;
const KDF_SALT: &str = "111a1a93518f670e9bb0c2c68888e2beb9406d4c4ed571dc77b801e676ae3091"; // Random 32 byte salt
const SUPERMATCH_THRESHOLD: usize = 4_000;

pub struct ServerActor {
    job_queue: mpsc::Receiver<ServerJob>,
    pub device_manager: Arc<DeviceManager>,
    party_id: usize,
    // engines
    codes_engine: ShareDB,
    masks_engine: ShareDB,
    batch_codes_engine: ShareDB,
    batch_masks_engine: ShareDB,
    phase2: Circuits,
    phase2_batch: Circuits,
    phase2_buckets: Circuits,
    distance_comparator: DistanceComparator,
    comms: Vec<Arc<NcclComm>>,
    // DB slices
    pub left_code_db_slices: SlicedProcessedDatabase,
    pub left_mask_db_slices: SlicedProcessedDatabase,
    pub right_code_db_slices: SlicedProcessedDatabase,
    pub right_mask_db_slices: SlicedProcessedDatabase,
    streams: Vec<Vec<CudaStream>>,
    cublas_handles: Vec<Vec<CudaBlas>>,
    results: Vec<CudaSlice<u32>>,
    batch_results: Vec<CudaSlice<u32>>,
    final_results: Vec<CudaSlice<u32>>,
    db_match_list_left: Vec<CudaSlice<u64>>,
    db_match_list_right: Vec<CudaSlice<u64>>,
    batch_match_list_left: Vec<CudaSlice<u64>>,
    batch_match_list_right: Vec<CudaSlice<u64>>,
    current_db_sizes: Vec<usize>,
    query_db_size: Vec<usize>,
    max_batch_size: usize,
    max_db_size: usize,
    match_distances_buffer_size: usize,
    match_distances_buffer_size_extra_percent: usize,
    n_buckets: usize,
    return_partial_results: bool,
    disable_persistence: bool,
    enable_debug_timing: bool,
    code_chunk_buffers: Vec<DBChunkBuffers>,
    mask_chunk_buffers: Vec<DBChunkBuffers>,
    phase1_events: Vec<Vec<CUevent>>,
    phase2_events: Vec<Vec<CUevent>>,
    match_distances_buffer_codes_left: Vec<ChunkShare<u16>>,
    match_distances_buffer_codes_right: Vec<ChunkShare<u16>>,
    match_distances_buffer_masks_left: Vec<ChunkShare<u16>>,
    match_distances_buffer_masks_right: Vec<ChunkShare<u16>>,
    match_distances_counter_left: Vec<CudaSlice<u32>>,
    match_distances_counter_right: Vec<CudaSlice<u32>>,
    match_distances_indices_left: Vec<CudaSlice<u32>>,
    match_distances_indices_right: Vec<CudaSlice<u32>>,
    buckets: ChunkShare<u32>,
    anonymized_bucket_statistics_left: BucketStatistics,
    anonymized_bucket_statistics_right: BucketStatistics,
}

const NON_MATCH_ID: u32 = u32::MAX;

impl ServerActor {
    #[allow(clippy::too_many_arguments)]
    pub fn new(
        party_id: usize,
        chacha_seeds: ([u32; 8], [u32; 8]),
        job_queue_size: usize,
        max_db_size: usize,
        max_batch_size: usize,
        match_distances_buffer_size: usize,
        match_distances_buffer_size_extra_percent: usize,
        n_buckets: usize,
        return_partial_results: bool,
        disable_persistence: bool,
        enable_debug_timing: bool,
    ) -> eyre::Result<(Self, ServerActorHandle)> {
        tracing::info!("GPU Actor: Starting Device Manager");
        let device_manager = Arc::new(DeviceManager::init());
        Self::new_with_device_manager(
            party_id,
            chacha_seeds,
            device_manager,
            job_queue_size,
            max_db_size,
            max_batch_size,
            match_distances_buffer_size,
            match_distances_buffer_size_extra_percent,
            n_buckets,
            return_partial_results,
            disable_persistence,
            enable_debug_timing,
        )
    }
    #[allow(clippy::too_many_arguments)]
    pub fn new_with_device_manager(
        party_id: usize,
        chacha_seeds: ([u32; 8], [u32; 8]),
        device_manager: Arc<DeviceManager>,
        job_queue_size: usize,
        max_db_size: usize,
        max_batch_size: usize,
        match_distances_buffer_size: usize,
        match_distances_buffer_size_extra_percent: usize,
        n_buckets: usize,
        return_partial_results: bool,
        disable_persistence: bool,
        enable_debug_timing: bool,
    ) -> eyre::Result<(Self, ServerActorHandle)> {
        tracing::info!("GPU Actor: Initializing NCCL");
        let ids = device_manager.get_ids_from_magic(0);
        let comms = device_manager.instantiate_network_from_ids(party_id, &ids)?;
        Self::new_with_device_manager_and_comms(
            party_id,
            chacha_seeds,
            device_manager,
            comms,
            job_queue_size,
            max_db_size,
            max_batch_size,
            match_distances_buffer_size,
            match_distances_buffer_size_extra_percent,
            n_buckets,
            return_partial_results,
            disable_persistence,
            enable_debug_timing,
        )
    }

    #[allow(clippy::too_many_arguments)]
    pub fn new_with_device_manager_and_comms(
        party_id: usize,
        chacha_seeds: ([u32; 8], [u32; 8]),
        device_manager: Arc<DeviceManager>,
        comms: Vec<Arc<NcclComm>>,
        job_queue_size: usize,
        max_db_size: usize,
        max_batch_size: usize,
        match_distances_buffer_size: usize,
        match_distances_buffer_size_extra_percent: usize,
        n_buckets: usize,
        return_partial_results: bool,
        disable_persistence: bool,
        enable_debug_timing: bool,
    ) -> eyre::Result<(Self, ServerActorHandle)> {
        let (tx, rx) = mpsc::channel(job_queue_size);
        let actor = Self::init(
            party_id,
            chacha_seeds,
            device_manager,
            comms,
            rx,
            max_db_size,
            max_batch_size,
            match_distances_buffer_size,
            match_distances_buffer_size_extra_percent,
            n_buckets,
            return_partial_results,
            disable_persistence,
            enable_debug_timing,
        )?;
        Ok((actor, ServerActorHandle { job_queue: tx }))
    }

    #[allow(clippy::too_many_arguments)]
    fn init(
        party_id: usize,
        chacha_seeds: ([u32; 8], [u32; 8]),
        device_manager: Arc<DeviceManager>,
        comms: Vec<Arc<NcclComm>>,
        job_queue: mpsc::Receiver<ServerJob>,
        max_db_size: usize,
        max_batch_size: usize,
        match_distances_buffer_size: usize,
        match_distances_buffer_size_extra_percent: usize,
        n_buckets: usize,
        return_partial_results: bool,
        disable_persistence: bool,
        enable_debug_timing: bool,
    ) -> eyre::Result<Self> {
        assert_ne!(max_batch_size, 0);
        let mut kdf_nonce = 0;
        let kdf_salt: Salt = Salt::new(HKDF_SHA256, &hex::decode(KDF_SALT)?);
        let n_queries = max_batch_size * ROTATIONS;

        // helper closure to generate the next chacha seeds
        let mut next_chacha_seeds =
            |seeds: ([u32; 8], [u32; 8])| -> eyre::Result<([u32; 8], [u32; 8])> {
                let nonce = kdf_nonce;
                kdf_nonce += 1;
                Ok((
                    derive_seed(seeds.0, &kdf_salt, nonce)?,
                    derive_seed(seeds.1, &kdf_salt, nonce)?,
                ))
            };

        tracing::info!("GPU actor: Starting engines...");

        // Phase 1 Setup
        let codes_engine = ShareDB::init(
            party_id,
            device_manager.clone(),
            DB_CHUNK_SIZE,
            n_queries,
            IRIS_CODE_LENGTH,
            next_chacha_seeds(chacha_seeds)?,
            comms.clone(),
        );

        let masks_engine = ShareDB::init(
            party_id,
            device_manager.clone(),
            DB_CHUNK_SIZE,
            n_queries,
            MASK_CODE_LENGTH,
            next_chacha_seeds(chacha_seeds)?,
            comms.clone(),
        );

        let now = Instant::now();

        let left_code_db_slices = codes_engine.alloc_db(max_db_size);
        let left_mask_db_slices = masks_engine.alloc_db(max_db_size);
        let right_code_db_slices = codes_engine.alloc_db(max_db_size);
        let right_mask_db_slices = masks_engine.alloc_db(max_db_size);

        tracing::info!("GPU actor: Allocated db in {:?}", now.elapsed());

        // Engines for inflight queries
        let batch_codes_engine = ShareDB::init(
            party_id,
            device_manager.clone(),
            n_queries,
            n_queries,
            IRIS_CODE_LENGTH,
            next_chacha_seeds(chacha_seeds)?,
            comms.clone(),
        );

        let batch_masks_engine = ShareDB::init(
            party_id,
            device_manager.clone(),
            n_queries,
            n_queries,
            MASK_CODE_LENGTH,
            next_chacha_seeds(chacha_seeds)?,
            comms.clone(),
        );

        // Phase 2 Setup
        let phase2_chunk_size = n_queries * DB_CHUNK_SIZE;

        // Not divided by GPU_COUNT since we do the work on all GPUs for simplicity,
        // also not padded to 2048 since we only require it to be a multiple of 64
        let phase2_batch_chunk_size = n_queries * n_queries;
        assert_eq!(
            phase2_batch_chunk_size % 64,
            0,
            "Phase2 batch chunk size must be a multiple of 64"
        );
        assert_eq!(
            phase2_chunk_size % 64,
            0,
            "Phase2 chunk size must be a multiple of 64"
        );

        let phase2_batch = Circuits::new(
            party_id,
            phase2_batch_chunk_size,
            phase2_batch_chunk_size / 64,
            next_chacha_seeds(chacha_seeds)?,
            device_manager.clone(),
            comms.clone(),
        );

        let phase2 = Circuits::new(
            party_id,
            phase2_chunk_size,
            phase2_chunk_size / 64,
            next_chacha_seeds(chacha_seeds)?,
            device_manager.clone(),
            comms.clone(),
        );

        let phase2_buckets = Circuits::new(
            party_id,
            match_distances_buffer_size,
            match_distances_buffer_size / 64,
            next_chacha_seeds(chacha_seeds)?,
            device_manager.clone(),
            comms.clone(),
        );

        let distance_comparator = DistanceComparator::init(n_queries, device_manager.clone());
        // Prepare streams etc.
        let mut streams = vec![];
        let mut cublas_handles = vec![];
        for _ in 0..2 {
            let tmp_streams = device_manager.fork_streams();
            cublas_handles.push(device_manager.create_cublas(&tmp_streams));
            streams.push(tmp_streams);
        }

        let final_results = distance_comparator.prepare_final_results();
        let results = distance_comparator.prepare_results();
        let batch_results = distance_comparator.prepare_results();

        let db_match_list_left =
            distance_comparator.prepare_db_match_list(max_db_size / device_manager.device_count());
        let db_match_list_right =
            distance_comparator.prepare_db_match_list(max_db_size / device_manager.device_count());
        let batch_match_list_left = distance_comparator.prepare_db_match_list(n_queries);
        let batch_match_list_right = distance_comparator.prepare_db_match_list(n_queries);

        let query_db_size = vec![n_queries; device_manager.device_count()];
        let current_db_sizes = vec![0; device_manager.device_count()];

        let code_chunk_buffers = vec![codes_engine.alloc_db_chunk_buffer(DB_CHUNK_SIZE); 2];
        let mask_chunk_buffers = vec![masks_engine.alloc_db_chunk_buffer(DB_CHUNK_SIZE); 2];

        // Create all needed events
        let phase1_events = vec![device_manager.create_events(); 2];
        let phase2_events = vec![device_manager.create_events(); 2];

        // Buffers and counters for match distribution
        let distance_buffer_len =
            match_distances_buffer_size * (100 + match_distances_buffer_size_extra_percent) / 100;
        let match_distances_buffer_codes_left =
            distance_comparator.prepare_match_distances_buffer(distance_buffer_len);
        let match_distances_buffer_codes_right =
            distance_comparator.prepare_match_distances_buffer(distance_buffer_len);
        let match_distances_buffer_masks_left =
            distance_comparator.prepare_match_distances_buffer(distance_buffer_len);
        let match_distances_buffer_masks_right =
            distance_comparator.prepare_match_distances_buffer(distance_buffer_len);
        let match_distances_counter_left = distance_comparator.prepare_match_distances_counter();
        let match_distances_counter_right = distance_comparator.prepare_match_distances_counter();
        let match_distances_indices_left =
            distance_comparator.prepare_match_distances_index(distance_buffer_len);
        let match_distances_indices_right =
            distance_comparator.prepare_match_distances_index(distance_buffer_len);
        let buckets = distance_comparator.prepare_match_distances_buckets(n_buckets);

        for dev in device_manager.devices() {
            dev.synchronize().unwrap();
        }

        let anonymized_bucket_statistics_left = BucketStatistics::new(
            match_distances_buffer_size,
            n_buckets,
            party_id,
            iris_mpc_common::helpers::statistics::Eye::Left,
        );

        let anonymized_bucket_statistics_right = BucketStatistics::new(
            match_distances_buffer_size,
            n_buckets,
            party_id,
            iris_mpc_common::helpers::statistics::Eye::Right,
        );
        tracing::info!("GPU actor: Initialized");

        Ok(Self {
            party_id,
            job_queue,
            device_manager,
            codes_engine,
            masks_engine,
            phase2,
            phase2_batch,
            phase2_buckets,
            buckets,
            distance_comparator,
            batch_codes_engine,
            batch_masks_engine,
            comms,
            left_code_db_slices,
            left_mask_db_slices,
            right_code_db_slices,
            right_mask_db_slices,
            streams,
            cublas_handles,
            results,
            batch_results,
            final_results,
            current_db_sizes,
            query_db_size,
            db_match_list_left,
            db_match_list_right,
            batch_match_list_left,
            batch_match_list_right,
            max_batch_size,
            max_db_size,
            match_distances_buffer_size,
            match_distances_buffer_size_extra_percent,
            n_buckets,
            return_partial_results,
            disable_persistence,
            enable_debug_timing,
            code_chunk_buffers,
            mask_chunk_buffers,
            phase1_events,
            phase2_events,
            match_distances_buffer_codes_left,
            match_distances_buffer_codes_right,
            match_distances_buffer_masks_left,
            match_distances_buffer_masks_right,
            match_distances_counter_left,
            match_distances_counter_right,
            match_distances_indices_left,
            match_distances_indices_right,
            anonymized_bucket_statistics_left,
            anonymized_bucket_statistics_right,
        })
    }

    pub fn run(mut self) {
        while let Some(job) = self.job_queue.blocking_recv() {
            let ServerJob {
                batch,
                return_channel,
            } = job;
            let _ = self.process_batch_query(batch, return_channel);
        }
        tracing::info!("Server Actor finished due to all job queues being closed");
    }

    pub fn load_full_db(
        &mut self,
        left: &IrisCodeDbSlice,
        right: &IrisCodeDbSlice,
        db_size: usize,
    ) {
        assert!(
            [left.0.len(), right.0.len(),]
                .iter()
                .all(|&x| x == db_size * IRIS_CODE_LENGTH),
            "Internal DB mismatch, left and right iris code db sizes differ, expected {}, left \
             has {}, while right has {}",
            db_size * IRIS_CODE_LENGTH,
            left.0.len(),
            right.0.len()
        );

        assert!(
            [left.1.len(), right.1.len()]
                .iter()
                .all(|&x| x == db_size * MASK_CODE_LENGTH),
            "Internal DB mismatch, left and right mask code db sizes differ, expected {}, left \
             has {}, while right has {}",
            db_size * MASK_CODE_LENGTH,
            left.1.len(),
            right.1.len()
        );

        let db_lens1 = self
            .codes_engine
            .load_full_db(&mut self.left_code_db_slices, left.0);
        let db_lens2 = self
            .masks_engine
            .load_full_db(&mut self.left_mask_db_slices, left.1);
        let db_lens3 = self
            .codes_engine
            .load_full_db(&mut self.right_code_db_slices, right.0);
        let db_lens4 = self
            .masks_engine
            .load_full_db(&mut self.right_mask_db_slices, right.1);

        assert_eq!(db_lens1, db_lens2);
        assert_eq!(db_lens1, db_lens3);
        assert_eq!(db_lens1, db_lens4);

        self.current_db_sizes = db_lens1;
    }

    pub fn register_host_memory(&self) {
        let page_lock_ts = Instant::now();
        tracing::info!("Starting page lock");
        self.device_manager.register_host_memory(
            &self.left_code_db_slices,
            self.max_db_size,
            IRIS_CODE_LENGTH,
        );
        self.device_manager.register_host_memory(
            &self.right_code_db_slices,
            self.max_db_size,
            IRIS_CODE_LENGTH,
        );
        tracing::info!("Page locking completed for code slice");
        self.device_manager.register_host_memory(
            &self.left_mask_db_slices,
            self.max_db_size,
            MASK_CODE_LENGTH,
        );
        self.device_manager.register_host_memory(
            &self.right_mask_db_slices,
            self.max_db_size,
            MASK_CODE_LENGTH,
        );
        tracing::info!("Page locking completed for mask slice");
        tracing::info!("Page locking completed in {:?}", page_lock_ts.elapsed());
    }

    fn process_batch_query(
        &mut self,
        batch: BatchQuery,
        return_channel: oneshot::Sender<ServerJobResult>,
    ) -> eyre::Result<()> {
        let now = Instant::now();
        let mut events: HashMap<&str, Vec<Vec<CUevent>>> = HashMap::new();

        let n_reauths = batch
            .request_types
            .iter()
            .filter(|x| *x == REAUTH_MESSAGE_TYPE)
            .count();
        tracing::info!(
            "Started processing batch: {} uniqueness, {} reauth, {} deletion requests",
            batch.request_types.len() - n_reauths,
            n_reauths,
            batch.deletion_requests_indices.len(),
        );

        let mut batch = batch;
        let mut batch_size = batch.store_left.code.len();
        assert!(batch_size > 0 && batch_size <= self.max_batch_size);
        assert!(
            batch_size == batch.store_left.mask.len()
                && batch_size == batch.request_ids.len()
                && batch_size == batch.request_types.len()
                && batch_size == batch.metadata.len()
                && batch_size == batch.store_right.code.len()
                && batch_size == batch.store_right.mask.len()
                && batch_size * ROTATIONS == batch.query_left.code.len()
                && batch_size * ROTATIONS == batch.query_left.mask.len()
                && batch_size * ROTATIONS == batch.query_right.code.len()
                && batch_size * ROTATIONS == batch.query_right.mask.len()
                && batch_size * ROTATIONS == batch.db_left.code.len()
                && batch_size * ROTATIONS == batch.db_left.mask.len()
                && batch_size * ROTATIONS == batch.db_right.code.len()
                && batch_size * ROTATIONS == batch.db_right.mask.len()
                && batch_size * ROTATIONS == batch.query_left_preprocessed.len()
                && batch_size * ROTATIONS == batch.query_right_preprocessed.len()
                && batch_size * ROTATIONS == batch.db_left_preprocessed.len()
                && batch_size * ROTATIONS == batch.db_right_preprocessed.len(),
            "Query batch sizes mismatch"
        );
        if !batch.or_rule_indices.is_empty() || batch.luc_lookback_records > 0 {
            assert!(
                (batch.or_rule_indices.len() == batch_size) || (batch.luc_lookback_records > 0)
            );
            batch.or_rule_indices = generate_luc_records(
                (self.current_db_sizes.iter().sum::<usize>() - 1) as u32,
                batch.or_rule_indices.clone(),
                batch.luc_lookback_records,
                batch_size,
            );
        }

        ///////////////////////////////////////////////////////////////////
        // PERFORM DELETIONS (IF ANY)
        ///////////////////////////////////////////////////////////////////
        if !batch.deletion_requests_indices.is_empty() {
            tracing::info!("Performing deletions");
            // Prepare dummy deletion shares
            let (dummy_queries, dummy_sums) = self.prepare_deletion_shares()?;

            // Overwrite the in-memory db
            for deletion_index in batch.deletion_requests_indices.clone() {
                let device_index = deletion_index % self.device_manager.device_count() as u32;
                let device_db_index = deletion_index / self.device_manager.device_count() as u32;
                if device_db_index as usize >= self.current_db_sizes[device_index as usize] {
                    tracing::warn!(
                        "Deletion index {} is out of bounds for device {}",
                        deletion_index,
                        device_index
                    );
                    continue;
                }
                self.device_manager
                    .device(device_index as usize)
                    .bind_to_thread()
                    .unwrap();
                write_db_at_index(
                    &self.left_code_db_slices,
                    &self.left_mask_db_slices,
                    &self.right_code_db_slices,
                    &self.right_mask_db_slices,
                    &dummy_queries,
                    &dummy_sums,
                    &dummy_queries,
                    &dummy_sums,
                    0,
                    device_db_index as usize,
                    device_index as usize,
                    &self.streams[0],
                );
            }
        }

        ///////////////////////////////////////////////////////////////////
        // SYNC BATCH CONTENTS AND FILTER OUT INVALID ENTRIES
        ///////////////////////////////////////////////////////////////////
        let tmp_now = Instant::now();
        tracing::info!("Syncing batch entries");

        // Compute hash of the request ids concatenated
        let batch_hash = sha256_bytes(batch.request_ids.join(""));
        tracing::info!("Current batch hash: {}", hex::encode(&batch_hash[0..4]));

        let valid_entries =
            self.sync_batch_entries(&batch.valid_entries, self.max_batch_size, &batch_hash)?;
        let valid_entry_idxs = valid_entries.iter().positions(|&x| x).collect::<Vec<_>>();
        batch_size = valid_entry_idxs.len();
        batch.retain(&valid_entry_idxs);
        tracing::info!("Sync and filter done in {:?}", tmp_now.elapsed());

        ///////////////////////////////////////////////////////////////////
        // COMPARE LEFT EYE QUERIES
        ///////////////////////////////////////////////////////////////////
        tracing::info!("Comparing left eye queries");
        // *Query* variant including Lagrange interpolation.
        let compact_query_left = CompactQuery {
            code_query:        batch.query_left_preprocessed.code.clone(),
            mask_query:        batch.query_left_preprocessed.mask.clone(),
            code_query_insert: batch.db_left_preprocessed.code.clone(),
            mask_query_insert: batch.db_left_preprocessed.mask.clone(),
        };
        let query_store_left = batch.store_left;

        let (compact_device_queries_left, compact_device_sums_left) = record_stream_time!(
            &self.device_manager,
            &self.streams[0],
            events,
            "query_preprocess",
            self.enable_debug_timing,
            {
                // This needs to be max_batch_size, even though the query can be shorter to have
                // enough padding for GEMM
                let compact_device_queries_left = compact_query_left.htod_transfer(
                    &self.device_manager,
                    &self.streams[0],
                    self.max_batch_size,
                )?;

                let compact_device_sums_left = compact_device_queries_left.query_sums(
                    &self.codes_engine,
                    &self.masks_engine,
                    &self.streams[0],
                    &self.cublas_handles[0],
                )?;

                (compact_device_queries_left, compact_device_sums_left)
            }
        );

        tracing::info!("Comparing left eye queries against DB and self");
        self.compare_query_against_db_and_self(
            &compact_device_queries_left,
            &compact_device_sums_left,
            &mut events,
            Eye::Left,
            batch_size,
        );

        ///////////////////////////////////////////////////////////////////
        // COMPARE RIGHT EYE QUERIES
        ///////////////////////////////////////////////////////////////////
        tracing::info!("Comparing right eye queries");
        // *Query* variant including Lagrange interpolation.
        let compact_query_right = CompactQuery {
            code_query:        batch.query_right_preprocessed.code.clone(),
            mask_query:        batch.query_right_preprocessed.mask.clone(),
            code_query_insert: batch.db_right_preprocessed.code.clone(),
            mask_query_insert: batch.db_right_preprocessed.mask.clone(),
        };
        let query_store_right = batch.store_right;

        let (compact_device_queries_right, compact_device_sums_right) = record_stream_time!(
            &self.device_manager,
            &self.streams[0],
            events,
            "query_preprocess",
            self.enable_debug_timing,
            {
                // This needs to be MAX_BATCH_SIZE, even though the query can be shorter to have
                // enough padding for GEMM
                let compact_device_queries_right = compact_query_right.htod_transfer(
                    &self.device_manager,
                    &self.streams[0],
                    self.max_batch_size,
                )?;

                let compact_device_sums_right = compact_device_queries_right.query_sums(
                    &self.codes_engine,
                    &self.masks_engine,
                    &self.streams[0],
                    &self.cublas_handles[0],
                )?;

                (compact_device_queries_right, compact_device_sums_right)
            }
        );

        tracing::info!("Comparing right eye queries against DB and self");
        self.compare_query_against_db_and_self(
            &compact_device_queries_right,
            &compact_device_sums_right,
            &mut events,
            Eye::Right,
            batch_size,
        );

        ///////////////////////////////////////////////////////////////////
        // MERGE LEFT & RIGHT results
        ///////////////////////////////////////////////////////////////////

        tracing::info!("Joining both sides");
        // Merge results and fetch matching indices
        // Format: host_results[device_index][query_index]

        // Initialize bitmap with OR rule, if exists
        if !batch.or_rule_indices.is_empty()
            && !batch.or_rule_indices.iter().all(|inner| inner.is_empty())
        {
            assert_eq!(batch.or_rule_indices.len(), batch_size);

            let now = Instant::now();
            tracing::info!("Preparing and allocating OR policy bitmap");
            // Populate the pre-allocated OR policy bitmap with the serial ids
            let host_or_policy_bitmap = prepare_or_policy_bitmap(
                self.max_db_size,
                batch.or_rule_indices.clone(),
                self.max_batch_size,
            );

            let device_or_policy_bitmap =
                self.allocate_or_policy_bitmap(host_or_policy_bitmap.clone());
            tracing::info!("OR policy bitmap prepared in {:?}", now.elapsed());

            self.distance_comparator.join_db_matches_with_bitmaps(
                self.max_db_size,
                &self.db_match_list_left,
                &self.db_match_list_right,
                &self.final_results,
                &self.current_db_sizes,
                &self.streams[0],
                &device_or_policy_bitmap,
            );
        } else {
            self.distance_comparator.join_db_matches(
                &self.db_match_list_left,
                &self.db_match_list_right,
                &self.final_results,
                &self.current_db_sizes,
                &self.streams[0],
            );
        }

        self.distance_comparator.join_batch_matches(
            &self.batch_match_list_left,
            &self.batch_match_list_right,
            &self.final_results,
            &self.streams[0],
        );

        self.device_manager.await_streams(&self.streams[0]);
        self.device_manager.await_streams(&self.streams[1]);

        // Iterate over a list of tracing payloads, and create logs with mappings to
        // payloads Log at least a "start" event using a log with trace.id
        // and parent.trace.id
        for tracing_payload in batch.metadata.iter() {
            tracing::info!(
                node_id = tracing_payload.node_id,
                dd.trace_id = tracing_payload.trace_id,
                dd.span_id = tracing_payload.span_id,
                "Protocol finished",
            );
        }

        // Fetch the final results (blocking)
        let mut host_results = self
            .distance_comparator
            .fetch_final_results(&self.final_results);

        // Truncate the results to the batch size
        host_results.iter_mut().for_each(|x| x.truncate(batch_size));

        // Fetch and truncate the match counters
        let match_counters_devices = self
            .distance_comparator
            .fetch_match_counters(&self.distance_comparator.match_counters)
            .into_iter()
            .map(|x| x[..batch_size].to_vec())
            .collect::<Vec<_>>();

        // Aggregate across devices
        let match_counters =
            match_counters_devices
                .iter()
                .fold(vec![0usize; batch_size], |mut acc, counters| {
                    for (i, &value) in counters.iter().enumerate() {
                        acc[i] += value as usize;
                    }
                    acc
                });

        // Transfer all match ids
        let match_ids = self.distance_comparator.fetch_all_match_ids(
            &match_counters_devices,
            &self.distance_comparator.all_matches,
        );

        // Check if there are more matches than we fetch
        // TODO: In the future we might want to dynamically allocate more memory here
        // and retry.
        for i in 0..match_counters.len() {
            if match_counters[i] > match_ids[i].len() {
                tracing::warn!(
                    "More matches than fetched (actual: {}, fetched: {}).",
                    match_counters[i],
                    match_ids[i].len()
                );
            }
        }

        // Fetch the partial matches
        let (
            partial_match_ids_left,
            partial_match_counters_left,
            partial_match_ids_right,
            partial_match_counters_right,
        ) = if self.return_partial_results {
            // Transfer the partial results to the host
            let partial_match_counters_left = self
                .distance_comparator
                .fetch_match_counters(&self.distance_comparator.match_counters_left)
                .into_iter()
                .map(|x| x[..batch_size].to_vec())
                .collect::<Vec<_>>();
            let partial_match_counters_right = self
                .distance_comparator
                .fetch_match_counters(&self.distance_comparator.match_counters_right)
                .into_iter()
                .map(|x| x[..batch_size].to_vec())
                .collect::<Vec<_>>();

            let partial_results_left = self.distance_comparator.fetch_all_match_ids(
                &partial_match_counters_left,
                &self.distance_comparator.partial_results_left,
            );
            let partial_results_right = self.distance_comparator.fetch_all_match_ids(
                &partial_match_counters_right,
                &self.distance_comparator.partial_results_right,
            );
            (
                partial_results_left,
                partial_match_counters_left,
                partial_results_right,
                partial_match_counters_right,
            )
        } else {
            (vec![], vec![], vec![], vec![])
        };

        let partial_match_counters_left = partial_match_counters_left.iter().fold(
            vec![0usize; batch_size],
            |mut acc, counters| {
                for (i, &value) in counters.iter().enumerate() {
                    acc[i] += value as usize;
                }
                acc
            },
        );

        let partial_match_counters_right = partial_match_counters_right.iter().fold(
            vec![0usize; batch_size],
            |mut acc, counters| {
                for (i, &value) in counters.iter().enumerate() {
                    acc[i] += value as usize;
                }
                acc
            },
        );

        // Evaluate the results across devices
        // Format: merged_results[query_index]
        let mut merged_results =
            get_merged_results(&host_results, self.device_manager.device_count());

        // List the indices of the uniqueness requests that did not match.
        let uniqueness_insertion_list = merged_results
            .iter()
            .enumerate()
            .filter(|&(idx, &num)| {
                batch.request_types[idx] == UNIQUENESS_MESSAGE_TYPE
                    && num == NON_MATCH_ID
                    // Filter-out supermatchers on both sides (TODO: remove this in the future)
                    && partial_match_counters_left[idx] <= SUPERMATCH_THRESHOLD
                    && partial_match_counters_right[idx] <= SUPERMATCH_THRESHOLD
            })
            .map(|(idx, _num)| idx)
            .collect::<Vec<_>>();

        // Spread the insertions across devices.
        let uniqueness_insertion_list =
            distribute_insertions(&uniqueness_insertion_list, &self.current_db_sizes);

        // Calculate the new indices for the inserted uniqueness queries
        let matches = calculate_insertion_indices(
            &mut merged_results,
            &uniqueness_insertion_list,
            &self.current_db_sizes,
            batch_size,
        );

        // Check for batch matches
        let matched_batch_request_ids = match_ids
            .iter()
            .map(|ids| {
                ids.iter()
                    .filter(|&&x| x > (u32::MAX - batch_size as u32)) // ignore matches outside the batch size (dummy matches)
                    .map(|&x| batch.request_ids[(u32::MAX - x) as usize].clone())
                    .collect::<Vec<_>>()
            })
            .collect::<Vec<_>>();

        let match_ids_filtered = match_ids
            .into_iter()
            .map(|ids| {
                ids.into_iter()
                    .filter(|&x| x <= (u32::MAX - self.max_batch_size as u32))
                    .collect::<Vec<_>>()
            })
            .collect::<Vec<_>>();

        let successful_reauths = match_ids_filtered
            .iter()
            .enumerate()
            .map(|(idx, matches)| {
                let reauth_id = batch.request_ids[idx].clone();
                // expect exactly one match to the target reauth index
                batch.request_types[idx] == REAUTH_MESSAGE_TYPE
                    && matches.len() == 1
                    && matches[0] == *batch.reauth_target_indices.get(&reauth_id).unwrap()
            })
            .collect::<Vec<bool>>();
        let mut reauth_updates_per_device = vec![vec![]; self.device_manager.device_count()];
        for (reauth_pos, success) in successful_reauths.clone().iter().enumerate() {
            if !*success {
                continue;
            }
            let reauth_id = batch.request_ids[reauth_pos].clone();
            let reauth_index = *batch.reauth_target_indices.get(&reauth_id).unwrap();
            let device_index = reauth_index % self.device_manager.device_count() as u32;
            reauth_updates_per_device[device_index as usize].push(reauth_pos);
        }

        // Write back to in-memory db
        let previous_total_db_size = self.current_db_sizes.iter().sum::<usize>();
        let n_insertions = uniqueness_insertion_list
            .iter()
            .map(|x| x.len())
            .sum::<usize>();

        // Check if we actually have space left to write the new entries
        if previous_total_db_size + n_insertions > self.max_db_size {
            tracing::error!(
                "Cannot write new entries, since DB size would be exceeded, current: {}, batch \
                 insertions: {}, max: {}",
                previous_total_db_size,
                n_insertions,
                self.max_db_size
            );
            eyre::bail!("DB size exceeded");
        }

        if self.disable_persistence {
            tracing::info!("Persistence is disabled, not writing to DB");
        } else {
            record_stream_time!(
                &self.device_manager,
                &self.streams[0],
                events,
                "db_write",
                self.enable_debug_timing,
                {
                    for i in 0..self.device_manager.device_count() {
                        self.device_manager.device(i).bind_to_thread().unwrap();
                        for insertion_idx in uniqueness_insertion_list[i].clone() {
                            write_db_at_index(
                                &self.left_code_db_slices,
                                &self.left_mask_db_slices,
                                &self.right_code_db_slices,
                                &self.right_mask_db_slices,
                                &compact_device_queries_left,
                                &compact_device_sums_left,
                                &compact_device_queries_right,
                                &compact_device_sums_right,
                                insertion_idx,
                                self.current_db_sizes[i],
                                i,
                                &self.streams[0],
                            );
                            self.current_db_sizes[i] += 1;
                        }

                        tracing::info!(
                            "Updating DB size on device {}: {:?}",
                            i,
                            self.current_db_sizes[i]
                        );

                        for reauth_pos in reauth_updates_per_device[i].clone() {
                            let reauth_id = batch.request_ids[reauth_pos].clone();
                            let reauth_index =
                                *batch.reauth_target_indices.get(&reauth_id).unwrap();
                            let device_db_index =
                                reauth_index / self.device_manager.device_count() as u32;
                            tracing::info!(
                                "Writing succesful reauth index {} at device {} to {}",
                                reauth_index,
                                i,
                                device_db_index
                            );
                            if device_db_index as usize >= self.current_db_sizes[i] {
                                tracing::error!(
                                    "Reauth index {} is out of bounds for device {}",
                                    reauth_index,
                                    i
                                );
                                continue;
                            }
                            write_db_at_index(
                                &self.left_code_db_slices,
                                &self.left_mask_db_slices,
                                &self.right_code_db_slices,
                                &self.right_mask_db_slices,
                                &compact_device_queries_left,
                                &compact_device_sums_left,
                                &compact_device_queries_right,
                                &compact_device_sums_right,
                                reauth_pos,
                                device_db_index as usize,
                                i,
                                &self.streams[0],
                            );
                        }
                    }
                }
            );
        }

        // Pass to internal sender thread
        return_channel
            .send(ServerJobResult {
                merged_results,
                request_ids: batch.request_ids,
                request_types: batch.request_types,
                metadata: batch.metadata,
                matches,
                match_ids: match_ids_filtered,
                partial_match_ids_left,
                partial_match_ids_right,
                store_left: query_store_left,
                store_right: query_store_right,
                deleted_ids: batch.deletion_requests_indices,
                matched_batch_request_ids,
                anonymized_bucket_statistics_left: self.anonymized_bucket_statistics_left.clone(),
                anonymized_bucket_statistics_right: self.anonymized_bucket_statistics_right.clone(),
                successful_reauths,
                reauth_target_indices: batch.reauth_target_indices,
            })
            .unwrap();

        self.anonymized_bucket_statistics_left.buckets.clear();
        self.anonymized_bucket_statistics_right.buckets.clear();

        // Reset the results buffers for reuse
        for dst in [
            &self.db_match_list_left,
            &self.db_match_list_right,
            &self.batch_match_list_left,
            &self.batch_match_list_right,
        ] {
            reset_slice(self.device_manager.devices(), dst, 0, &self.streams[0]);
        }

        for dst in [
            &self.distance_comparator.all_matches,
            &self.distance_comparator.match_counters,
            &self.distance_comparator.match_counters_left,
            &self.distance_comparator.match_counters_right,
            &self.distance_comparator.partial_results_left,
            &self.distance_comparator.partial_results_right,
        ] {
            reset_slice(self.device_manager.devices(), dst, 0, &self.streams[0]);
        }

        self.device_manager.await_streams(&self.streams[0]);
        self.device_manager.await_streams(&self.streams[1]);

        // ---- END RESULT PROCESSING ----
        if self.enable_debug_timing {
            log_timers(events);
        }
        let processed_mil_elements_per_second = (self.max_batch_size * previous_total_db_size)
            as f64
            / now.elapsed().as_secs_f64()
            / 1e6;
        tracing::info!(
            "Batch took {:?} [{:.2} Melems/s]",
            now.elapsed(),
            processed_mil_elements_per_second
        );

        metrics::histogram!("batch_duration").record(now.elapsed().as_secs_f64());
        metrics::histogram!("processed_melems_per_second")
            .record(processed_mil_elements_per_second);

        let new_db_size = self.current_db_sizes.iter().sum::<usize>();
        tracing::info!(
            "Old DB size: {}, New DB size: {}",
            previous_total_db_size,
            new_db_size
        );

        metrics::gauge!("db_size").set(new_db_size as f64);
        metrics::gauge!("remaining_db_size").set((self.max_db_size - new_db_size) as f64);
        metrics::gauge!("batch_size").set(batch_size as f64);
        metrics::gauge!("max_batch_size").set(self.max_batch_size as f64);

        // Update GPU memory metrics
        let mut sum_free = 0;
        let mut sum_total = 0;
        for i in 0..self.device_manager.device_count() {
            let device = self.device_manager.device(i);
            unsafe { result::ctx::set_current(*device.cu_primary_ctx()) }.unwrap();
            let (free, total) = mem_get_info()?;
            metrics::gauge!(format!("gpu_memory_free_{}", i)).set(free as f64);
            metrics::gauge!(format!("gpu_memory_total_{}", i)).set(total as f64);
            sum_free += free;
            sum_total += total;
        }
        metrics::gauge!("gpu_memory_free_sum").set(sum_free as f64);
        metrics::gauge!("gpu_memory_total_sum").set(sum_total as f64);

        Ok(())
    }

    fn compare_query_against_db_and_self(
        &mut self,
        compact_device_queries: &DeviceCompactQuery,
        compact_device_sums: &DeviceCompactSums,
        events: &mut HashMap<&str, Vec<Vec<CUevent>>>,
        eye_db: Eye,
        batch_size: usize,
    ) {
        let batch_streams = &self.streams[0];
        let batch_cublas = &self.cublas_handles[0];

        // which database are we querying against
        let (code_db_slices, mask_db_slices) = match eye_db {
            Eye::Left => (&self.left_code_db_slices, &self.left_mask_db_slices),
            Eye::Right => (&self.right_code_db_slices, &self.right_mask_db_slices),
        };

        let (db_match_bitmap, batch_match_bitmap) = match eye_db {
            Eye::Left => (&self.db_match_list_left, &self.batch_match_list_left),
            Eye::Right => (&self.db_match_list_right, &self.batch_match_list_right),
        };

        let (
            match_distances_buffers_codes,
            match_distances_buffers_masks,
            match_distances_counters,
            match_distances_indices,
        ) = match eye_db {
            Eye::Left => (
                &self.match_distances_buffer_codes_left,
                &self.match_distances_buffer_masks_left,
                &self.match_distances_counter_left,
                &self.match_distances_indices_left,
            ),
            Eye::Right => (
                &self.match_distances_buffer_codes_right,
                &self.match_distances_buffer_masks_right,
                &self.match_distances_counter_right,
                &self.match_distances_indices_right,
            ),
        };

        let bucket_distance_counters = self
            .device_manager
            .devices()
            .iter()
            .enumerate()
            .map(|(i, device)| {
                device.dtoh_sync_copy(&match_distances_counters[i]).unwrap()[0] as usize
            })
            .collect::<Vec<_>>();

        tracing::info!(
            "Matching distances collected: {:?}",
            bucket_distance_counters
        );

        if bucket_distance_counters
            .iter()
            .all(|&x| x >= self.match_distances_buffer_size)
        {
            let now = Instant::now();
            tracing::info!(
                "Collected enough match distances, starting bucket calculation: {} eye",
                match eye_db {
                    Eye::Left => "left",
                    Eye::Right => "right",
                }
            );

            self.device_manager.await_streams(batch_streams);

            let indices = match_distances_indices
                .iter()
                .enumerate()
                .map(|(i, x)| {
                    dtoh_on_stream_sync(x, &self.device_manager.device(i), &batch_streams[i])
                        .unwrap()
                })
                .collect::<Vec<_>>();

            let resort_indices = (0..indices.len())
                .map(|i| {
                    let mut resort_indices = (0..indices[i].len()).collect::<Vec<_>>();
                    resort_indices.sort_by_key(|&j| indices[i][j]);
                    resort_indices
                })
                .collect::<Vec<_>>();

            let shares = sort_shares_by_indices(
                &self.device_manager,
                &resort_indices,
                match_distances_buffers_codes,
                self.match_distances_buffer_size,
                batch_streams,
            );

            let match_distances_buffers_codes_view =
                shares.iter().map(|x| x.as_view()).collect::<Vec<_>>();

            let shares = sort_shares_by_indices(
                &self.device_manager,
                &resort_indices,
                match_distances_buffers_masks,
                self.match_distances_buffer_size,
                batch_streams,
            );

            let match_distances_buffers_masks_view =
                shares.iter().map(|x| x.as_view()).collect::<Vec<_>>();

            self.phase2_buckets.compare_multiple_thresholds(
                &match_distances_buffers_codes_view,
                &match_distances_buffers_masks_view,
                batch_streams,
                &(1..=self.n_buckets)
                    .map(|x: usize| {
                        Circuits::translate_threshold_a(
                            MATCH_THRESHOLD_RATIO / (self.n_buckets as f64) * (x as f64),
                        ) as u16
                    })
                    .collect::<Vec<_>>(),
                &mut self.buckets,
            );

            let buckets = self
                .phase2_buckets
                .open_buckets(&self.buckets, batch_streams);

            tracing::info!("Buckets: {:?}", buckets);

            match eye_db {
                Eye::Left => {
                    self.anonymized_bucket_statistics_left.fill_buckets(
                        &buckets,
                        MATCH_THRESHOLD_RATIO,
                        self.anonymized_bucket_statistics_left
                            .next_start_time_utc_timestamp,
                    );
                    tracing::info!(
                        "Bucket results:\n{}",
                        self.anonymized_bucket_statistics_left
                    );
                }
                Eye::Right => {
                    self.anonymized_bucket_statistics_right.fill_buckets(
                        &buckets,
                        MATCH_THRESHOLD_RATIO,
                        self.anonymized_bucket_statistics_right
                            .next_start_time_utc_timestamp,
                    );
                    tracing::info!(
                        "Bucket results:\n{}",
                        self.anonymized_bucket_statistics_right
                    );
                }
            }

            let reset_all_buffers =
                |counter: &[CudaSlice<u32>],
                 indices: &[CudaSlice<u32>],
                 codes: &[ChunkShare<u16>],
                 masks: &[ChunkShare<u16>],
                 buckets: &ChunkShare<u32>| {
                    reset_slice(self.device_manager.devices(), counter, 0, batch_streams);
                    reset_slice(self.device_manager.devices(), indices, 0xff, batch_streams);
                    reset_share(self.device_manager.devices(), masks, 0xff, batch_streams);
                    reset_share(self.device_manager.devices(), codes, 0xff, batch_streams);
                    reset_single_share(self.device_manager.devices(), buckets, 0, batch_streams, 0);
                };

            match eye_db {
                Eye::Left => {
                    reset_all_buffers(
                        &self.match_distances_counter_left,
                        &self.match_distances_indices_left,
                        &self.match_distances_buffer_codes_left,
                        &self.match_distances_buffer_masks_left,
                        &self.buckets,
                    );
                }
                Eye::Right => {
                    reset_all_buffers(
                        &self.match_distances_counter_right,
                        &self.match_distances_indices_right,
                        &self.match_distances_buffer_codes_right,
                        &self.match_distances_buffer_masks_right,
                        &self.buckets,
                    );
                }
            }

            self.device_manager.await_streams(batch_streams);

            tracing::info!("Bucket calculation took {:?}", now.elapsed());
        }

        // ---- START BATCH DEDUP ----
        tracing::info!(party_id = self.party_id, "Starting batch deduplication");

        record_stream_time!(
            &self.device_manager,
            batch_streams,
            events,
            "batch_dot",
            self.enable_debug_timing,
            {
                tracing::info!(party_id = self.party_id, "batch_dot start");

                compact_device_queries.compute_dot_products(
                    &mut self.batch_codes_engine,
                    &mut self.batch_masks_engine,
                    &self.query_db_size,
                    0,
                    batch_streams,
                    batch_cublas,
                );
                tracing::info!(party_id = self.party_id, "compute_dot_reducers start");

                compact_device_sums.compute_dot_reducers(
                    &mut self.batch_codes_engine,
                    &mut self.batch_masks_engine,
                    &self.query_db_size,
                    0,
                    batch_streams,
                );
                tracing::info!(party_id = self.party_id, "batch_dot end");
            }
        );

        record_stream_time!(
            &self.device_manager,
            batch_streams,
            events,
            "batch_reshare",
            self.enable_debug_timing,
            {
                tracing::info!(party_id = self.party_id, "batch_reshare start");
                self.batch_codes_engine
                    .reshare_results(&self.query_db_size, batch_streams);
                tracing::info!(party_id = self.party_id, "batch_reshare masks start");
                self.batch_masks_engine
                    .reshare_results(&self.query_db_size, batch_streams);
                tracing::info!(party_id = self.party_id, "batch_reshare end");
            }
        );

        let db_sizes_batch =
            vec![self.max_batch_size * ROTATIONS; self.device_manager.device_count()];
        let code_dots_batch = self.batch_codes_engine.result_chunk_shares(&db_sizes_batch);
        let mask_dots_batch = self.batch_masks_engine.result_chunk_shares(&db_sizes_batch);

        record_stream_time!(
            &self.device_manager,
            batch_streams,
            events,
            "batch_threshold",
            self.enable_debug_timing,
            {
                tracing::info!(party_id = self.party_id, "batch_threshold start");
                self.phase2_batch.compare_threshold_masked_many(
                    &code_dots_batch,
                    &mask_dots_batch,
                    batch_streams,
                );
                tracing::info!(party_id = self.party_id, "batch_threshold end");
            }
        );

        tracing::info!(party_id = self.party_id, "phase2_batch start");

        let res = self.phase2_batch.take_result_buffer();
        let chunk_size = self.phase2_batch.chunk_size();
        open_batch(
            &mut self.phase2_batch,
            &res,
            &self.distance_comparator,
            batch_match_bitmap,
            chunk_size,
            &db_sizes_batch,
            &db_sizes_batch,
            0,
            &db_sizes_batch,
            &vec![false; self.device_manager.device_count()],
            batch_streams,
        );
        self.phase2_batch.return_result_buffer(res);

        tracing::info!(party_id = self.party_id, "Finished batch deduplication");
        // ---- END BATCH DEDUP ----

        let chunk_sizes = |chunk_idx: usize| {
            self.current_db_sizes
                .iter()
                .map(|s| (s - DB_CHUNK_SIZE * chunk_idx).clamp(0, DB_CHUNK_SIZE))
                .collect::<Vec<_>>()
        };

        record_stream_time!(
            &self.device_manager,
            &self.streams[0],
            events,
            "prefetch_db_chunk",
            self.enable_debug_timing,
            {
                self.codes_engine.prefetch_db_chunk(
                    code_db_slices,
                    &self.code_chunk_buffers[0],
                    &chunk_sizes(0),
                    &vec![0; self.device_manager.device_count()],
                    &self.current_db_sizes,
                    &self.streams[0],
                );
                self.masks_engine.prefetch_db_chunk(
                    mask_db_slices,
                    &self.mask_chunk_buffers[0],
                    &chunk_sizes(0),
                    &vec![0; self.device_manager.device_count()],
                    &self.current_db_sizes,
                    &self.streams[0],
                );
            }
        );

        // ---- START DATABASE DEDUP ----
        tracing::info!(party_id = self.party_id, "Start DB deduplication");
        let ignore_device_results: Vec<bool> =
            self.current_db_sizes.iter().map(|&s| s == 0).collect();
        let mut db_chunk_idx = 0;
        loop {
            let request_streams = &self.streams[db_chunk_idx % 2];
            let next_request_streams = &self.streams[(db_chunk_idx + 1) % 2];
            let request_cublas_handles = &self.cublas_handles[db_chunk_idx % 2];

            let offset = db_chunk_idx * DB_CHUNK_SIZE;
            let chunk_size = chunk_sizes(db_chunk_idx);
            let next_chunk_size = chunk_sizes(db_chunk_idx + 1);

            // We need to pad the chunk size for two reasons:
            // 1. Chunk size needs to be a multiple of 4, because the underlying
            // `gemm_ex` expects this.
            // 2. We are running into NCCL issues if the bytes sent/received are not a
            //    multiple of 64.
            // We filter out potential "phantom matches" for the padded data in the `open`
            // later.
            let dot_chunk_size = chunk_size
                .iter()
                .map(|&s| (s.max(1).div_ceil(64) * 64))
                .collect::<Vec<_>>();

            // First stream doesn't need to wait
            if db_chunk_idx == 0 {
                self.device_manager
                    .record_event(request_streams, &self.phase1_events[db_chunk_idx % 2]);
                self.device_manager
                    .record_event(request_streams, &self.phase2_events[db_chunk_idx % 2]);
            }

            // Prefetch next chunk
            record_stream_time!(
                &self.device_manager,
                next_request_streams,
                events,
                "prefetch_db_chunk",
                self.enable_debug_timing,
                {
                    self.codes_engine.prefetch_db_chunk(
                        code_db_slices,
                        &self.code_chunk_buffers[(db_chunk_idx + 1) % 2],
                        &next_chunk_size,
                        &chunk_size.iter().map(|s| offset + s).collect::<Vec<_>>(),
                        &self.current_db_sizes,
                        next_request_streams,
                    );
                    self.masks_engine.prefetch_db_chunk(
                        mask_db_slices,
                        &self.mask_chunk_buffers[(db_chunk_idx + 1) % 2],
                        &next_chunk_size,
                        &chunk_size.iter().map(|s| offset + s).collect::<Vec<_>>(),
                        &self.current_db_sizes,
                        next_request_streams,
                    );
                }
            );

            self.device_manager
                .await_event(request_streams, &self.phase1_events[db_chunk_idx % 2]);

            // ---- START PHASE 1 ----
            record_stream_time!(
                &self.device_manager,
                batch_streams,
                events,
                "db_dot",
                self.enable_debug_timing,
                {
                    compact_device_queries.dot_products_against_db(
                        &mut self.codes_engine,
                        &mut self.masks_engine,
                        &CudaVec2DSlicerRawPointer::from(
                            &self.code_chunk_buffers[db_chunk_idx % 2],
                        ),
                        &CudaVec2DSlicerRawPointer::from(
                            &self.mask_chunk_buffers[db_chunk_idx % 2],
                        ),
                        &dot_chunk_size,
                        0,
                        request_streams,
                        request_cublas_handles,
                    );
                }
            );

            self.device_manager
                .await_event(request_streams, &self.phase2_events[db_chunk_idx % 2]);

            record_stream_time!(
                &self.device_manager,
                request_streams,
                events,
                "db_reduce",
                self.enable_debug_timing,
                {
                    compact_device_sums.compute_dot_reducer_against_db(
                        &mut self.codes_engine,
                        &mut self.masks_engine,
                        code_db_slices,
                        mask_db_slices,
                        &dot_chunk_size,
                        offset,
                        request_streams,
                    );
                }
            );

            self.device_manager
                .record_event(request_streams, &self.phase1_events[(db_chunk_idx + 1) % 2]);

            record_stream_time!(
                &self.device_manager,
                request_streams,
                events,
                "db_reshare",
                self.enable_debug_timing,
                {
                    self.codes_engine
                        .reshare_results(&dot_chunk_size, request_streams);
                    self.masks_engine
                        .reshare_results(&dot_chunk_size, request_streams);
                }
            );

            // ---- END PHASE 1 ----

            // ---- START PHASE 2 ----
            let max_chunk_size = dot_chunk_size.iter().max().copied().unwrap();
            let phase_2_chunk_sizes = vec![max_chunk_size; self.device_manager.device_count()];
            let code_dots = self.codes_engine.result_chunk_shares(&phase_2_chunk_sizes);
            let mask_dots = self.masks_engine.result_chunk_shares(&phase_2_chunk_sizes);
            {
                assert_eq!(
                    (max_chunk_size * self.max_batch_size * ROTATIONS) % 64,
                    0,
                    "Phase 2 input size must be a multiple of 64"
                );
                self.phase2
                    .set_chunk_size(max_chunk_size * self.max_batch_size * ROTATIONS / 64);

                record_stream_time!(
                    &self.device_manager,
                    request_streams,
                    events,
                    "db_threshold",
                    self.enable_debug_timing,
                    {
                        self.phase2.compare_threshold_masked_many(
                            &code_dots,
                            &mask_dots,
                            request_streams,
                        );
                    }
                );

                let res = self.phase2.take_result_buffer();
                record_stream_time!(
                    &self.device_manager,
                    request_streams,
                    events,
                    "db_open",
                    self.enable_debug_timing,
                    {
                        open(
                            &mut self.phase2,
                            &res,
                            &self.distance_comparator,
                            db_match_bitmap,
                            max_chunk_size * self.max_batch_size * ROTATIONS / 64,
                            &dot_chunk_size,
                            &chunk_size,
                            offset,
                            &self.current_db_sizes,
                            &ignore_device_results,
                            match_distances_buffers_codes,
                            match_distances_buffers_masks,
                            match_distances_counters,
                            match_distances_indices,
                            &code_dots,
                            &mask_dots,
                            batch_size,
                            self.match_distances_buffer_size
                                * (100 + self.match_distances_buffer_size_extra_percent)
                                / 100,
                            request_streams,
                        );
                        self.phase2.return_result_buffer(res);
                    }
                );
            }
            self.device_manager
                .record_event(request_streams, &self.phase2_events[(db_chunk_idx + 1) % 2]);

            // ---- END PHASE 2 ----

            // Increment chunk index
            db_chunk_idx += 1;

            // Break if we reached the end of the database
            if db_chunk_idx * DB_CHUNK_SIZE >= *self.current_db_sizes.iter().max().unwrap() {
                break;
            }
        }
        // ---- END DATABASE DEDUP ----

        // Wait for protocol to finish
        tracing::info!(party_id = self.party_id, "waiting for db search to finish");
        self.device_manager.await_streams(&self.streams[0]);
        self.device_manager.await_streams(&self.streams[1]);
        tracing::info!(party_id = self.party_id, "db search finished");

        // Reset the results buffers for reuse
        for dst in &[&self.results, &self.batch_results, &self.final_results] {
            reset_slice(self.device_manager.devices(), dst, 0xff, &self.streams[0]);
        }
    }

    fn sync_batch_entries(
        &mut self,
        valid_entries: &[bool],
        max_batch_size: usize,
        batch_hash: &[u8],
    ) -> eyre::Result<Vec<bool>> {
        assert!(valid_entries.len() <= max_batch_size);
        let hash_len = batch_hash.len();
        let mut buffer = self
            .device_manager
            .device(0)
            .alloc_zeros((max_batch_size + hash_len) * self.comms[0].world_size())
            .unwrap();

        let mut host_buffer = vec![0u8; max_batch_size + hash_len];
        host_buffer[..valid_entries.len()]
            .copy_from_slice(&valid_entries.iter().map(|&x| x as u8).collect::<Vec<u8>>());
        host_buffer[max_batch_size..].copy_from_slice(batch_hash);

        let buffer_self = self.device_manager.device(0).htod_copy(host_buffer)?;

        // Use all_gather to sync the buffer across all nodes (only using device 0)
        self.device_manager.device(0).synchronize()?;
        self.comms[0]
            .all_gather(&buffer_self, &mut buffer)
            .map_err(|e| eyre!(format!("{:?}", e)))?;
        self.device_manager.device(0).synchronize()?;

        let results = self.device_manager.device(0).dtoh_sync_copy(&buffer)?;
        let results: Vec<_> = results
            .chunks_exact(results.len() / self.comms[0].world_size())
            .collect();

        // Only keep entries that are valid on all nodes
        let mut valid_merged = vec![true; max_batch_size];
        for i in 0..self.comms[0].world_size() {
            for j in 0..max_batch_size {
                valid_merged[j] &= results[i][j] == 1;
            }
        }

        // Check that the hash is the same on nodes
        for i in 0..self.comms[0].world_size() {
            if &results[i][max_batch_size..] != batch_hash {
                tracing::error!(
                    party_id = self.party_id,
                    "Batch mismatch with node {}. Queues seem to be out of sync.",
                    i
                );
                metrics::counter!("batch.mismatch").increment(1);
                return Err(eyre!(
                    "Batch mismatch with node {}. Queues seem to be out of sync.",
                    i
                ));
            }
        }

        Ok(valid_merged)
    }

    fn prepare_deletion_shares(&self) -> eyre::Result<(DeviceCompactQuery, DeviceCompactSums)> {
        let (dummy_code_share, dummy_mask_share) = get_dummy_shares_for_deletion(self.party_id);
        let compact_query = {
            let code = preprocess_query(
                &dummy_code_share
                    .all_rotations()
                    .into_iter()
                    .flat_map(|e| e.coefs)
                    .collect::<Vec<_>>(),
            );
            let mask = preprocess_query(
                &dummy_mask_share
                    .all_rotations()
                    .into_iter()
                    .flat_map(|e| e.coefs)
                    .collect::<Vec<_>>(),
            );
            CompactQuery {
                code_query:        code.clone(),
                mask_query:        mask.clone(),
                code_query_insert: code,
                mask_query_insert: mask,
            }
        };

        let compact_device_queries = compact_query.htod_transfer(
            &self.device_manager,
            &self.streams[0],
            self.max_batch_size,
        )?;

        let compact_device_sums = compact_device_queries.query_sums(
            &self.codes_engine,
            &self.masks_engine,
            &self.streams[0],
            &self.cublas_handles[0],
        )?;

        Ok((compact_device_queries, compact_device_sums))
    }

    fn allocate_or_policy_bitmap(&mut self, bitmap: Vec<u64>) -> Vec<CudaSlice<u64>> {
        let devices = self.device_manager.devices();

        let mut or_policy_bitmap = Vec::with_capacity(devices.len());

        for (device_idx, dev) in devices.iter().enumerate() {
            // Transfer the bitmap to the device. It will be the same for each of the
            // devices
            let _bitmap = htod_on_stream_sync(&bitmap, dev, &self.streams[0][device_idx]).unwrap();
            or_policy_bitmap.push(_bitmap);
        }
        or_policy_bitmap
    }
}

/// Internal helper function to log the timers of measured cuda streams.
fn log_timers(events: HashMap<&str, Vec<Vec<CUevent>>>) {
    for (name, event_vecs) in &events {
        let duration: f32 = event_vecs
            .chunks(2)
            .map(|pair| {
                // Calculate the average duration per device
                let (start_events, end_events) = (&pair[0], &pair[1]);
                let total_duration: f32 = start_events
                    .iter()
                    .zip(end_events.iter())
                    .map(|(start, end)| unsafe { elapsed(*start, *end) }.unwrap())
                    .sum();

                total_duration / start_events.len() as f32
            })
            .sum();

        tracing::info!("Event {}: {:?} ms", name, duration);
        metrics::histogram!("event_duration", "event_name" => name.to_string()).record(duration);
    }
}

/// Internal helper function to derive a new seed from the given seed and nonce.
fn derive_seed(seed: [u32; 8], kdf_salt: &Salt, nonce: usize) -> eyre::Result<[u32; 8]> {
    let pseudo_rand_key = kdf_salt.extract(bytemuck::cast_slice(&seed));
    let nonce = nonce.to_be_bytes();
    let context = vec![nonce.as_slice()];
    let output_key_material: Okm<Algorithm> =
        pseudo_rand_key.expand(&context, HKDF_SHA256).unwrap();
    let mut result = [0u32; 8];
    output_key_material
        .fill(bytemuck::cast_slice_mut(&mut result))
        .unwrap();
    Ok(result)
}

#[allow(clippy::too_many_arguments)]
fn open(
    party: &mut Circuits,
    x: &[ChunkShare<u64>],
    distance_comparator: &DistanceComparator,
    matches_bitmap: &[CudaSlice<u64>],
    chunk_size: usize,
    db_sizes: &[usize],
    real_db_sizes: &[usize],
    offset: usize,
    total_db_sizes: &[usize],
    ignore_db_results: &[bool],
    match_distances_buffers_codes: &[ChunkShare<u16>],
    match_distances_buffers_masks: &[ChunkShare<u16>],
    match_distances_counters: &[CudaSlice<u32>],
    match_distances_indices: &[CudaSlice<u32>],
    code_dots: &[ChunkShareView<u16>],
    mask_dots: &[ChunkShareView<u16>],
    batch_size: usize,
    max_bucket_distances: usize,
    streams: &[CudaStream],
) {
    let n_devices = x.len();
    let mut a = Vec::with_capacity(n_devices);
    let mut b = Vec::with_capacity(n_devices);
    let mut c = Vec::with_capacity(n_devices);

    cudarc::nccl::result::group_start().unwrap();
    for (idx, res) in x.iter().enumerate() {
        // Result is in bit 0
        let res = res.get_offset(0, chunk_size);
        party.comms()[idx]
            .send_view(&res.b, party.next_id(), &streams[idx])
            .unwrap();
        a.push(res.a);
        b.push(res.b);
    }
    for (idx, res) in x.iter().enumerate() {
        let mut res = res.get_offset(1, chunk_size);
        party.comms()[idx]
            .receive_view(&mut res.a, party.prev_id(), &streams[idx])
            .unwrap();
        c.push(res.a);
    }
    cudarc::nccl::result::group_end().unwrap();

    distance_comparator.open_results(
        &a,
        &b,
        &c,
        matches_bitmap,
        db_sizes,
        real_db_sizes,
        offset,
        total_db_sizes,
        ignore_db_results,
        match_distances_buffers_codes,
        match_distances_buffers_masks,
        match_distances_counters,
        match_distances_indices,
        code_dots,
        mask_dots,
        batch_size,
        max_bucket_distances,
        streams,
    );
}

#[allow(clippy::too_many_arguments)]
fn open_batch(
    party: &mut Circuits,
    x: &[ChunkShare<u64>],
    distance_comparator: &DistanceComparator,
    matches_bitmap: &[CudaSlice<u64>],
    chunk_size: usize,
    db_sizes: &[usize],
    real_db_sizes: &[usize],
    offset: usize,
    total_db_sizes: &[usize],
    ignore_db_results: &[bool],
    streams: &[CudaStream],
) {
    let n_devices = x.len();
    let mut a = Vec::with_capacity(n_devices);
    let mut b = Vec::with_capacity(n_devices);
    let mut c = Vec::with_capacity(n_devices);

    cudarc::nccl::result::group_start().unwrap();
    for (idx, res) in x.iter().enumerate() {
        // Result is in bit 0
        let res = res.get_offset(0, chunk_size);
        party.comms()[idx]
            .send_view(&res.b, party.next_id(), &streams[idx])
            .unwrap();
        a.push(res.a);
        b.push(res.b);
    }
    for (idx, res) in x.iter().enumerate() {
        let mut res = res.get_offset(1, chunk_size);
        party.comms()[idx]
            .receive_view(&mut res.a, party.prev_id(), &streams[idx])
            .unwrap();
        c.push(res.a);
    }
    cudarc::nccl::result::group_end().unwrap();

    distance_comparator.open_batch_results(
        &a,
        &b,
        &c,
        matches_bitmap,
        db_sizes,
        real_db_sizes,
        offset,
        total_db_sizes,
        ignore_db_results,
        streams,
    );
}

fn get_merged_results(host_results: &[Vec<u32>], n_devices: usize) -> Vec<u32> {
    let mut results = vec![];
    for j in 0..host_results[0].len() {
        let mut match_entry = NON_MATCH_ID;
        for i in 0..host_results.len() {
            let match_idx = host_results[i][j] * n_devices as u32 + i as u32;
            if host_results[i][j] != NON_MATCH_ID && match_idx < match_entry {
                match_entry = match_idx;
            }
        }

        results.push(match_entry);

        tracing::info!(
            "Query {}: match={} [index: {}]",
            j,
            match_entry != NON_MATCH_ID,
            match_entry
        );
    }
    results
}

fn distribute_insertions(results: &[usize], db_sizes: &[usize]) -> Vec<Vec<usize>> {
    let mut ret = vec![vec![]; db_sizes.len()];
    let start = db_sizes
        .iter()
        .position(|&x| x == *db_sizes.iter().min().unwrap())
        .unwrap();

    let mut c = start;
    for &r in results {
        ret[c].push(r);
        c = (c + 1) % db_sizes.len();
    }
    ret
}

fn reset_single_share<T>(
    devs: &[Arc<CudaDevice>],
    dst: &ChunkShare<T>,
    value: u8,
    streams: &[CudaStream],
    i: usize,
) {
    devs[i].bind_to_thread().unwrap();
    unsafe {
        result::memset_d8_async(
            *dst.a.device_ptr(),
            value,
            dst.a.num_bytes(),
            streams[i].stream,
        )
        .unwrap();

        result::memset_d8_async(
            *dst.b.device_ptr(),
            value,
            dst.b.num_bytes(),
            streams[i].stream,
        )
        .unwrap();
    };
}

fn reset_share<T>(
    devs: &[Arc<CudaDevice>],
    dst: &[ChunkShare<T>],
    value: u8,
    streams: &[CudaStream],
) {
    for i in 0..devs.len() {
        reset_single_share(devs, &dst[i], value, streams, i);
    }
}

fn reset_slice<T>(
    devs: &[Arc<CudaDevice>],
    dst: &[CudaSlice<T>],
    value: u8,
    streams: &[CudaStream],
) {
    for i in 0..devs.len() {
        devs[i].bind_to_thread().unwrap();
        unsafe {
            result::memset_d8_async(
                *dst[i].device_ptr(),
                value,
                dst[i].num_bytes(),
                streams[i].stream,
            )
            .unwrap();
        };
    }
}

fn calculate_insertion_indices(
    merged_results: &mut [u32],
    insertion_list: &[Vec<usize>],
    db_sizes: &[usize],
    batch_size: usize,
) -> Vec<bool> {
    let mut matches = vec![true; batch_size];
    let mut last_db_index = db_sizes.iter().sum::<usize>() as u32;
    let (mut min_index, mut min_index_val) = (0, usize::MAX);
    for (i, list) in insertion_list.iter().enumerate() {
        if let Some(&first_val) = list.first() {
            if first_val < min_index_val {
                min_index_val = first_val;
                min_index = i;
            }
        }
    }
    let mut c: usize = 0;
    loop {
        for i in 0..insertion_list.len() {
            let idx = (i + min_index) % insertion_list.len();

            if c >= insertion_list[idx].len() {
                return matches;
            }

            let insert_idx = insertion_list[idx][c];
            merged_results[insert_idx] = last_db_index;
            matches[insert_idx] = false;
            last_db_index += 1;
        }
        c += 1;
    }
}

#[allow(clippy::too_many_arguments)]
fn write_db_at_index(
    left_code_db_slices: &SlicedProcessedDatabase,
    left_mask_db_slices: &SlicedProcessedDatabase,
    right_code_db_slices: &SlicedProcessedDatabase,
    right_mask_db_slices: &SlicedProcessedDatabase,
    compact_device_queries_left: &DeviceCompactQuery,
    compact_device_sums_left: &DeviceCompactSums,
    compact_device_queries_right: &DeviceCompactQuery,
    compact_device_sums_right: &DeviceCompactSums,
    src_index: usize,
    dst_index: usize,
    device_index: usize,
    streams: &[CudaStream],
) {
    for (code_length, db, query, sums) in [
        (
            IRIS_CODE_LENGTH,
            left_code_db_slices,
            &compact_device_queries_left.code_query_insert,
            &compact_device_sums_left.code_query_insert,
        ),
        (
            MASK_CODE_LENGTH,
            left_mask_db_slices,
            &compact_device_queries_left.mask_query_insert,
            &compact_device_sums_left.mask_query_insert,
        ),
        (
            IRIS_CODE_LENGTH,
            right_code_db_slices,
            &compact_device_queries_right.code_query_insert,
            &compact_device_sums_right.code_query_insert,
        ),
        (
            MASK_CODE_LENGTH,
            right_mask_db_slices,
            &compact_device_queries_right.mask_query_insert,
            &compact_device_sums_right.mask_query_insert,
        ),
    ] {
        unsafe {
            helpers::dtoh_at_offset(
                db.code_gr.limb_0[device_index],
                dst_index * code_length,
                *query.limb_0[device_index].device_ptr(),
                code_length * 15 + src_index * code_length * ROTATIONS,
                code_length,
                streams[device_index].stream,
            );

            helpers::dtoh_at_offset(
                db.code_gr.limb_1[device_index],
                dst_index * code_length,
                *query.limb_1[device_index].device_ptr(),
                code_length * 15 + src_index * code_length * ROTATIONS,
                code_length,
                streams[device_index].stream,
            );

            helpers::dtod_at_offset(
                *db.code_sums_gr.limb_0[device_index].device_ptr(),
                dst_index * mem::size_of::<u32>(),
                *sums.limb_0[device_index].device_ptr(),
                mem::size_of::<u32>() * 15 + src_index * mem::size_of::<u32>() * ROTATIONS,
                mem::size_of::<u32>(),
                streams[device_index].stream,
            );

            helpers::dtod_at_offset(
                *db.code_sums_gr.limb_1[device_index].device_ptr(),
                dst_index * mem::size_of::<u32>(),
                *sums.limb_1[device_index].device_ptr(),
                mem::size_of::<u32>() * 15 + src_index * mem::size_of::<u32>() * ROTATIONS,
                mem::size_of::<u32>(),
                streams[device_index].stream,
            );
        }
    }
}

fn sort_shares_by_indices(
    device_manager: &DeviceManager,
    resort_indices: &[Vec<usize>],
    shares: &[ChunkShare<u16>],
    length: usize,
    streams: &[CudaStream],
) -> Vec<ChunkShare<u16>> {
    let a = shares
        .iter()
        .enumerate()
        .map(|(i, x)| dtoh_on_stream_sync(&x.a, &device_manager.device(i), &streams[i]).unwrap())
        .collect::<Vec<_>>();

    let b = shares
        .iter()
        .enumerate()
        .map(|(i, x)| dtoh_on_stream_sync(&x.b, &device_manager.device(i), &streams[i]).unwrap())
        .collect::<Vec<_>>();

    (0..a.len())
        .map(|i| {
            let new_a = resort_indices[i]
                .iter()
                .map(|&j| a[i][j])
                .collect::<Vec<_>>();
            let a = htod_on_stream_sync(&new_a[..length], &device_manager.device(i), &streams[i])
                .unwrap();

            let new_b = resort_indices[i]
                .iter()
                .map(|&j| b[i][j])
                .collect::<Vec<_>>();
            let b = htod_on_stream_sync(&new_b[..length], &device_manager.device(i), &streams[i])
                .unwrap();

            ChunkShare::new(a, b)
        })
        .collect::<Vec<_>>()
}

pub fn prepare_or_policy_bitmap(
    max_db_size: usize,
    or_rule_indices: Vec<Vec<u32>>,
    batch_size: usize,
) -> Vec<u64> {
    let row_stride64 = (max_db_size + 63) / 64;
    let total_size = row_stride64 * batch_size;

    // Create the bitmap on the host
    let mut bitmap = vec![0u64; total_size];

    for (query_idx, db_indices) in or_rule_indices.iter().enumerate() {
        for &db_idx in db_indices {
            let row_start = query_idx * row_stride64;
            let word_idx = row_start + (db_idx as usize / 64);
            let bit_offset = db_idx as usize % 64;
            bitmap[word_idx] |= 1 << bit_offset;
        }
    }
    bitmap
}

pub fn generate_luc_records(
    latest_luc_index: u32,
    mut or_rule_indices: Vec<Vec<u32>>,
    lookback_records: usize,
    batch_size: usize,
) -> Vec<Vec<u32>> {
    // If lookback_records is 0, return the original or_rule_indices
    if lookback_records == 0 {
        return or_rule_indices;
    }
    // Generate the lookback serial IDs: [current_db_size - luc_lookback_records,
    // current_db_size)
    let lookback_start = latest_luc_index.saturating_sub(lookback_records as u32); // ensure no underflow
    let lookback_ids: Vec<u32> = (lookback_start..=latest_luc_index).collect();
    let lookback_records: Vec<Vec<u32>> = vec![lookback_ids; batch_size];

    // If there are no OR rules, return only the lookback records
    if or_rule_indices.is_empty() {
        return lookback_records;
    }

    // Otherwise, merge them into each inner vector of or_rule_indices
    for (or_ids, luc_ids) in izip!(or_rule_indices.iter_mut(), lookback_records.iter()) {
        // Add the lookback IDs
        or_ids.extend_from_slice(luc_ids);
        // Sort and remove duplicates
        or_ids.sort_unstable();
        or_ids.dedup();
    }
<<<<<<< HEAD
    or_rule_serial_ids
}

impl InMemoryStore for ServerActor {
    fn load_single_record_from_db(
        &mut self,
        index: usize,
        left_code: &[u16],
        left_mask: &[u16],
        right_code: &[u16],
        right_mask: &[u16],
    ) {
        ShareDB::load_single_record_from_db(
            index,
            &self.left_code_db_slices.code_gr,
            left_code,
            self.device_manager.device_count(),
            IRIS_CODE_LENGTH,
        );
        ShareDB::load_single_record_from_db(
            index,
            &self.left_mask_db_slices.code_gr,
            left_mask,
            self.device_manager.device_count(),
            MASK_CODE_LENGTH,
        );
        ShareDB::load_single_record_from_db(
            index,
            &self.right_code_db_slices.code_gr,
            right_code,
            self.device_manager.device_count(),
            IRIS_CODE_LENGTH,
        );
        ShareDB::load_single_record_from_db(
            index,
            &self.right_mask_db_slices.code_gr,
            right_mask,
            self.device_manager.device_count(),
            MASK_CODE_LENGTH,
        );
    }
    fn increment_db_size(&mut self, index: usize) {
        self.current_db_sizes[index % self.device_manager.device_count()] += 1;
    }

    fn load_single_record_from_s3(
        &mut self,
        index: usize,
        left_code_odd: &[u8],
        left_code_even: &[u8],
        right_code_odd: &[u8],
        right_code_even: &[u8],
        left_mask_odd: &[u8],
        left_mask_even: &[u8],
        right_mask_odd: &[u8],
        right_mask_even: &[u8],
    ) {
        ShareDB::load_single_record_from_s3(
            index,
            &self.left_code_db_slices.code_gr,
            left_code_odd,
            left_code_even,
            self.device_manager.device_count(),
            IRIS_CODE_LENGTH,
        );
        ShareDB::load_single_record_from_s3(
            index,
            &self.left_mask_db_slices.code_gr,
            left_mask_odd,
            left_mask_even,
            self.device_manager.device_count(),
            MASK_CODE_LENGTH,
        );
        ShareDB::load_single_record_from_s3(
            index,
            &self.right_code_db_slices.code_gr,
            right_code_odd,
            right_code_even,
            self.device_manager.device_count(),
            IRIS_CODE_LENGTH,
        );
        ShareDB::load_single_record_from_s3(
            index,
            &self.right_mask_db_slices.code_gr,
            right_mask_odd,
            right_mask_even,
            self.device_manager.device_count(),
            MASK_CODE_LENGTH,
        );
    }

    fn preprocess_db(&mut self) {
        // we also register the memory allocated, page-locking it for more performance
        self.register_host_memory();

        self.codes_engine
            .preprocess_db(&mut self.left_code_db_slices, &self.current_db_sizes);
        self.masks_engine
            .preprocess_db(&mut self.left_mask_db_slices, &self.current_db_sizes);
        self.codes_engine
            .preprocess_db(&mut self.right_code_db_slices, &self.current_db_sizes);
        self.masks_engine
            .preprocess_db(&mut self.right_mask_db_slices, &self.current_db_sizes);
    }

    fn current_db_sizes(&self) -> impl std::fmt::Debug {
        &self.current_db_sizes
    }

    fn fake_db(&mut self, fake_db_size: usize) {
        tracing::warn!(
            "Faking db with {} entries, returned results will be random.",
            fake_db_size
        );
        self.current_db_sizes =
            vec![fake_db_size / self.current_db_sizes.len(); self.current_db_sizes.len()];
    }
=======
    or_rule_indices
>>>>>>> dd0e5a4f
}<|MERGE_RESOLUTION|>--- conflicted
+++ resolved
@@ -2348,8 +2348,7 @@
         or_ids.sort_unstable();
         or_ids.dedup();
     }
-<<<<<<< HEAD
-    or_rule_serial_ids
+    or_rule_indices
 }
 
 impl InMemoryStore for ServerActor {
@@ -2466,7 +2465,4 @@
         self.current_db_sizes =
             vec![fake_db_size / self.current_db_sizes.len(); self.current_db_sizes.len()];
     }
-=======
-    or_rule_indices
->>>>>>> dd0e5a4f
 }