use super::{BatchQuery, ServerJob, ServerJobResult, MAX_BATCH_SIZE};
use crate::{
    dot::{
        distance_comparator::DistanceComparator,
        share_db::{preprocess_query, ShareDB, SlicedProcessedDatabase},
        IRIS_CODE_LENGTH, ROTATIONS,
    },
    helpers::{
        self,
        device_manager::DeviceManager,
        query_processor::{CompactQuery, DeviceCompactQuery, DeviceCompactSums},
    },
    threshold_ring::protocol::{ChunkShare, Circuits},
};
use cudarc::{
    cublas::CudaBlas,
    driver::{
        result::{self, event::elapsed},
        sys::CUevent,
        CudaDevice, CudaSlice, CudaStream, DevicePtr,
    },
    nccl::Comm,
};
use futures::{Future, FutureExt};
use iris_mpc_common::galois_engine::degree4::GaloisRingIrisCodeShare;
use ring::hkdf::{Algorithm, Okm, Salt, HKDF_SHA256};
use std::{collections::HashMap, mem, sync::Arc, time::Instant};
use tokio::sync::{mpsc, oneshot};

macro_rules! forget_vec {
    ($vec:expr) => {
        while let Some(item) = $vec.pop() {
            std::mem::forget(item);
        }
    };
}

macro_rules! record_stream_time {
    ($manager:expr, $streams:expr, $map:expr, $label:expr, $block:block) => {
        let evt0 = $manager.create_events();
        let evt1 = $manager.create_events();
        $manager.record_event($streams, &evt0);
        $block
        $manager.record_event($streams, &evt1);
        $map.entry($label).or_default().extend(vec![evt0, evt1])
    };
}

#[derive(Debug, Clone)]
pub struct ServerActorHandle {
    job_queue: mpsc::Sender<ServerJob>,
}

impl ServerActorHandle {
    pub async fn submit_batch_query(
        &mut self,
        batch: BatchQuery,
        batch_size: usize,
    ) -> impl Future<Output = ServerJobResult> {
        let (tx, rx) = oneshot::channel();
        let job = ServerJob {
            batch_size,
            batch,
            return_channel: tx,
        };
        self.job_queue.send(job).await.unwrap();
        rx.map(|x| x.unwrap())
    }
}

const DB_CHUNK_SIZE: usize = 512;
const QUERIES: usize = ROTATIONS * MAX_BATCH_SIZE;
pub struct ServerActor {
    job_queue:           mpsc::Receiver<ServerJob>,
    device_manager:      Arc<DeviceManager>,
    party_id:            usize,
    // engines
    codes_engine:        ShareDB,
    masks_engine:        ShareDB,
    batch_codes_engine:  ShareDB,
    batch_masks_engine:  ShareDB,
    phase2:              Circuits,
    phase2_batch:        Circuits,
    distance_comparator: DistanceComparator,
    // DB slices
    code_db_slices:      SlicedProcessedDatabase,
    mask_db_slices:      SlicedProcessedDatabase,
    streams:             Vec<Vec<CudaStream>>,
    cublas_handles:      Vec<Vec<CudaBlas>>,
    results:             Vec<CudaSlice<u32>>,
    batch_results:       Vec<CudaSlice<u32>>,
    final_results:       Vec<CudaSlice<u32>>,
    current_db_sizes:    Vec<usize>,
    query_db_size:       Vec<usize>,
}

<<<<<<< HEAD
const NON_MATCH_ID: u32 = u32::MAX;

const RESULTS_INIT_HOST: [u32; N_QUERIES * ROTATIONS] = [NON_MATCH_ID; N_QUERIES * ROTATIONS];
const FINAL_RESULTS_INIT_HOST: [u32; N_QUERIES] = [NON_MATCH_ID; N_QUERIES];
=======
const RESULTS_INIT_HOST: [u32; QUERIES] = [u32::MAX; QUERIES];
const FINAL_RESULTS_INIT_HOST: [u32; MAX_BATCH_SIZE] = [u32::MAX; MAX_BATCH_SIZE];
>>>>>>> a09e816b

impl ServerActor {
    #[allow(clippy::too_many_arguments)]
    pub fn new(
        party_id: usize,
        chacha_seeds: ([u32; 8], [u32; 8]),
        codes_db: &[u16],
        masks_db: &[u16],
        job_queue_size: usize,
        db_size: usize,
        db_buffer: usize,
    ) -> eyre::Result<(Self, ServerActorHandle)> {
        let device_manager = Arc::new(DeviceManager::init());
        Self::new_with_device_manager(
            party_id,
            chacha_seeds,
            codes_db,
            masks_db,
            device_manager,
            job_queue_size,
            db_size,
            db_buffer,
        )
    }
    #[allow(clippy::too_many_arguments)]
    pub fn new_with_device_manager(
        party_id: usize,
        chacha_seeds: ([u32; 8], [u32; 8]),
        codes_db: &[u16],
        masks_db: &[u16],
        device_manager: Arc<DeviceManager>,
        job_queue_size: usize,
        db_size: usize,
        db_buffer: usize,
    ) -> eyre::Result<(Self, ServerActorHandle)> {
        let ids = device_manager.get_ids_from_magic(0);
        let comms = device_manager.instantiate_network_from_ids(party_id, ids);
        Self::new_with_device_manager_and_comms(
            party_id,
            chacha_seeds,
            codes_db,
            masks_db,
            device_manager,
            comms,
            job_queue_size,
            db_size,
            db_buffer,
        )
    }

    #[allow(clippy::too_many_arguments)]
    pub fn new_with_device_manager_and_comms(
        party_id: usize,
        chacha_seeds: ([u32; 8], [u32; 8]),
        codes_db: &[u16],
        masks_db: &[u16],
        device_manager: Arc<DeviceManager>,
        comms: Vec<Arc<Comm>>,
        job_queue_size: usize,
        db_size: usize,
        db_buffer: usize,
    ) -> eyre::Result<(Self, ServerActorHandle)> {
        assert_eq!(
            codes_db.len(),
            masks_db.len(),
            "Internal DB mismatch, codes and masks sizes differ"
        );

        let (tx, rx) = mpsc::channel(job_queue_size);
        let actor = Self::init(
            party_id,
            chacha_seeds,
            codes_db,
            masks_db,
            device_manager,
            comms,
            rx,
            db_size,
            db_buffer,
        )?;
        Ok((actor, ServerActorHandle { job_queue: tx }))
    }

    #[allow(clippy::too_many_arguments)]
    fn init(
        party_id: usize,
        chacha_seeds: ([u32; 8], [u32; 8]),
        codes_db: &[u16],
        masks_db: &[u16],
        device_manager: Arc<DeviceManager>,
        comms: Vec<Arc<Comm>>,
        job_queue: mpsc::Receiver<ServerJob>,
        db_size: usize,
        db_buffer: usize,
    ) -> eyre::Result<Self> {
        let mut kdf_nonce = 0;
        let kdf_salt: Salt = Salt::new(HKDF_SHA256, b"IRIS_MPC");

        // helper closure to generate the next chacha seeds
        let mut next_chacha_seeds =
            |seeds: ([u32; 8], [u32; 8])| -> eyre::Result<([u32; 8], [u32; 8])> {
                let nonce = kdf_nonce;
                kdf_nonce += 1;
                Ok((
                    derive_seed(seeds.0, &kdf_salt, nonce)?,
                    derive_seed(seeds.1, &kdf_salt, nonce)?,
                ))
            };

        tracing::info!("Starting engines...");

        // Phase 1 Setup
        let codes_engine = ShareDB::init(
            party_id,
            device_manager.clone(),
            DB_CHUNK_SIZE,
            QUERIES,
            next_chacha_seeds(chacha_seeds)?,
            comms.clone(),
        );

        let masks_engine = ShareDB::init(
            party_id,
            device_manager.clone(),
            DB_CHUNK_SIZE,
            QUERIES,
            next_chacha_seeds(chacha_seeds)?,
            comms.clone(),
        );

        let (code_db_slices, current_db_sizes) =
            codes_engine.load_db(codes_db, db_size, db_size + db_buffer, true);
        let (mask_db_slices, mask_db_lens) =
            masks_engine.load_db(masks_db, db_size, db_size + db_buffer, true);

        assert_eq!(
            current_db_sizes, mask_db_lens,
            "Code and mask db sizes mismatch"
        );

        // Engines for inflight queries
        let batch_codes_engine = ShareDB::init(
            party_id,
            device_manager.clone(),
            QUERIES,
            QUERIES,
            next_chacha_seeds(chacha_seeds)?,
            comms.clone(),
        );

        let batch_masks_engine = ShareDB::init(
            party_id,
            device_manager.clone(),
            QUERIES,
            QUERIES,
            next_chacha_seeds(chacha_seeds)?,
            comms.clone(),
        );

        // Phase 2 Setup
        let phase2_chunk_size = QUERIES * DB_CHUNK_SIZE;

        // Not divided by GPU_COUNT since we do the work on all GPUs for simplicity,
        // also not padded to 2048 since we only require it to be a multiple of 64
        let phase2_batch_chunk_size = QUERIES * QUERIES;
        assert!(
            phase2_batch_chunk_size % 64 == 0,
            "Phase2 batch chunk size must be a multiple of 64"
        );
        assert!(
            phase2_chunk_size % 64 == 0,
            "Phase2 chunk size must be a multiple of 64"
        );

        let phase2_batch = Circuits::new(
            party_id,
            phase2_batch_chunk_size,
            phase2_batch_chunk_size / 64,
            next_chacha_seeds(chacha_seeds)?,
            device_manager.clone(),
            comms.clone(),
        );

        let phase2 = Circuits::new(
            party_id,
            phase2_chunk_size,
            phase2_chunk_size / 64,
            next_chacha_seeds(chacha_seeds)?,
            device_manager.clone(),
            comms,
        );

        let distance_comparator = DistanceComparator::init(QUERIES, device_manager.clone());
        // Prepare streams etc.
        let mut streams = vec![];
        let mut cublas_handles = vec![];
        for _ in 0..2 {
            let tmp_streams = device_manager.fork_streams();
            cublas_handles.push(device_manager.create_cublas(&tmp_streams));
            streams.push(tmp_streams);
        }

        let final_results = distance_comparator.prepare_final_results();
        let results = distance_comparator.prepare_results();
        let batch_results = distance_comparator.prepare_results();

        let query_db_size = vec![QUERIES; device_manager.device_count()];

        for dev in device_manager.devices() {
            dev.synchronize().unwrap();
        }

        Ok(Self {
            party_id,
            job_queue,
            device_manager,
            codes_engine,
            masks_engine,
            phase2,
            phase2_batch,
            distance_comparator,
            batch_codes_engine,
            batch_masks_engine,
            code_db_slices,
            mask_db_slices,
            streams,
            cublas_handles,
            results,
            batch_results,
            final_results,
            current_db_sizes,
            query_db_size,
        })
    }

    pub fn run(mut self) {
        while let Some(job) = self.job_queue.blocking_recv() {
            let ServerJob {
                batch_size,
                batch,
                return_channel,
            } = job;
            let _ = self.process_batch_query(batch, batch_size, return_channel);
        }
        tracing::info!("Server Actor finished due to all job queues being closed");
    }

    fn process_batch_query(
        &mut self,
        batch: BatchQuery,
        batch_size: usize,
        return_channel: oneshot::Sender<ServerJobResult>,
    ) -> eyre::Result<()> {
        let now = Instant::now();
        let mut events: HashMap<&str, Vec<Vec<CUevent>>> = HashMap::new();
        assert!(batch_size > 0 && batch_size <= MAX_BATCH_SIZE);

        ///////////////////////////////////////////////////////////////////
        // COMPARE LEFT EYE QUERIES
        ///////////////////////////////////////////////////////////////////

        // *Query* variant including Lagrange interpolation.
        let compact_query_left = {
            let code_query = prepare_query_shares(batch.query_left.code);
            let mask_query = prepare_query_shares(batch.query_left.mask);
            // *Storage* variant (no interpolation).
            let code_query_insert = prepare_query_shares(batch.db_left.code);
            let mask_query_insert = prepare_query_shares(batch.db_left.mask);
            CompactQuery {
                code_query,
                mask_query,
                code_query_insert,
                mask_query_insert,
            }
        };
        let query_store_left = batch.store_left;

        let compact_device_queries_left =
            compact_query_left.htod_transfer(&self.device_manager, &self.streams[0])?;

<<<<<<< HEAD
        let compact_device_sums_left = compact_device_queries_left.query_sums(
            &self.codes_engine,
            &self.masks_engine,
            &self.streams[0],
            &self.cublas_handles[0],
        )?;

        let merged_results_left = self.compare_query_against_db_and_self(
            &compact_device_queries_left,
            &compact_device_sums_left,
            &mut events,
        )?;

        ///////////////////////////////////////////////////////////////////
        // COMPARE RIGHT EYE QUERIES
        ///////////////////////////////////////////////////////////////////
=======
        // Transfer queries to device
        let compact_device_queries =
            compact_query.htod_transfer(&self.device_manager, batch_streams, MAX_BATCH_SIZE)?;
>>>>>>> a09e816b

        // *Query* variant including Lagrange interpolation.
        let compact_query_right = {
            let code_query = prepare_query_shares(batch.query_right.code);
            let mask_query = prepare_query_shares(batch.query_right.mask);
            // *Storage* variant (no interpolation).
            let code_query_insert = prepare_query_shares(batch.db_right.code);
            let mask_query_insert = prepare_query_shares(batch.db_right.mask);
            CompactQuery {
                code_query,
                mask_query,
                code_query_insert,
                mask_query_insert,
            }
        };
        let query_store_right = batch.store_right;

        let compact_device_queries_right =
            compact_query_right.htod_transfer(&self.device_manager, &self.streams[0])?;

        let compact_device_sums_right = compact_device_queries_right.query_sums(
            &self.codes_engine,
            &self.masks_engine,
            &self.streams[0],
            &self.cublas_handles[0],
        )?;

        let merged_results_right = self.compare_query_against_db_and_self(
            &compact_device_queries_right,
            &compact_device_sums_right,
            &mut events,
        )?;

        ///////////////////////////////////////////////////////////////////
        // MERGE LEFT & RIGHT results
        ///////////////////////////////////////////////////////////////////
        let mut merged_results = merged_results_left
            .into_iter()
            .zip(merged_results_right.into_iter())
            .map(|(left, right)| {
                // If both eyes do not match, it is a non-match
                if left == NON_MATCH_ID && right == NON_MATCH_ID {
                    NON_MATCH_ID
                } else {
                    // otherwise just return the one that is not a non-match, with left priority
                    // also divide by 2, since we have two eyes, and person i has indices i*2 and
                    // i*2+1 for their left and right eye as we want to return the person index
                    if left != NON_MATCH_ID {
                        left / 2
                    } else {
                        right / 2
                    }
                }
            })
            .collect::<Vec<_>>();

        // Iterate over a list of tracing payloads, and create logs with mappings to
        // payloads Log at least a "start" event using a log with trace.id
        // and parent.trace.id
        for tracing_payload in batch.metadata.iter() {
            tracing::info!(
                node_id = tracing_payload.node_id,
                dd.trace_id = tracing_payload.trace_id,
                dd.span_id = tracing_payload.span_id,
                "Protocol finished",
            );
        }
        // List the indices of the queries that did not match.
        let insertion_list = merged_results
            .iter()
            .enumerate()
            .filter(|&(_idx, &num)| num == NON_MATCH_ID)
            .map(|(idx, _num)| idx)
            .collect::<Vec<_>>();

        // Spread the insertions across devices.
        let insertion_list = distribute_insertions(&insertion_list, &self.current_db_sizes);

        // Calculate the new indices for the inserted queries
        let matches = calculate_insertion_indices(
            &mut merged_results,
            &insertion_list,
            &self.current_db_sizes,
        );

        let previous_total_db_size = self.current_db_sizes.iter().sum::<usize>();

        record_stream_time!(
            &self.device_manager,
            &self.streams[0],
            events,
            "db_write",
            {
                for i in 0..self.device_manager.device_count() {
                    self.device_manager.device(i).bind_to_thread().unwrap();
                    for insertion_idx in insertion_list[i].clone() {
                        // Append left to codes and masks db
                        for (db, query, sums) in [
                            (
                                &self.code_db_slices,
                                &compact_device_queries_left.code_query_insert,
                                &compact_device_sums_left.code_query_insert,
                            ),
                            (
                                &self.mask_db_slices,
                                &compact_device_queries_left.mask_query_insert,
                                &compact_device_sums_left.mask_query_insert,
                            ),
                        ] {
                            unsafe {
                                helpers::dtod_at_offset(
                                    db.code_gr.limb_0[i],
                                    self.current_db_sizes[i] * IRIS_CODE_LENGTH,
                                    *query.limb_0[i].device_ptr(),
                                    IRIS_CODE_LENGTH * 15
                                        + insertion_idx * IRIS_CODE_LENGTH * ROTATIONS,
                                    IRIS_CODE_LENGTH,
                                    self.streams[0][i].stream,
                                );

                                helpers::dtod_at_offset(
                                    db.code_gr.limb_1[i],
                                    self.current_db_sizes[i] * IRIS_CODE_LENGTH,
                                    *query.limb_1[i].device_ptr(),
                                    IRIS_CODE_LENGTH * 15
                                        + insertion_idx * IRIS_CODE_LENGTH * ROTATIONS,
                                    IRIS_CODE_LENGTH,
                                    self.streams[0][i].stream,
                                );

                                helpers::dtod_at_offset(
                                    *db.code_sums_gr.limb_0[i].device_ptr(),
                                    self.current_db_sizes[i] * mem::size_of::<u32>(),
                                    *sums.limb_0[i].device_ptr(),
                                    mem::size_of::<u32>() * 15
                                        + insertion_idx * mem::size_of::<u32>() * ROTATIONS,
                                    mem::size_of::<u32>(),
                                    self.streams[0][i].stream,
                                );

                                helpers::dtod_at_offset(
                                    *db.code_sums_gr.limb_1[i].device_ptr(),
                                    self.current_db_sizes[i] * mem::size_of::<u32>(),
                                    *sums.limb_1[i].device_ptr(),
                                    mem::size_of::<u32>() * 15
                                        + insertion_idx * mem::size_of::<u32>() * ROTATIONS,
                                    mem::size_of::<u32>(),
                                    self.streams[0][i].stream,
                                );
                            }
                        }
                        self.current_db_sizes[i] += 1;
                        // Append right to codes and masks db
                        for (db, query, sums) in [
                            (
                                &self.code_db_slices,
                                &compact_device_queries_right.code_query_insert,
                                &compact_device_sums_right.code_query_insert,
                            ),
                            (
                                &self.mask_db_slices,
                                &compact_device_queries_right.mask_query_insert,
                                &compact_device_sums_right.mask_query_insert,
                            ),
                        ] {
                            unsafe {
                                helpers::dtod_at_offset(
                                    db.code_gr.limb_0[i],
                                    self.current_db_sizes[i] * IRIS_CODE_LENGTH,
                                    *query.limb_0[i].device_ptr(),
                                    IRIS_CODE_LENGTH * 15
                                        + insertion_idx * IRIS_CODE_LENGTH * ROTATIONS,
                                    IRIS_CODE_LENGTH,
                                    self.streams[0][i].stream,
                                );

                                helpers::dtod_at_offset(
                                    db.code_gr.limb_1[i],
                                    self.current_db_sizes[i] * IRIS_CODE_LENGTH,
                                    *query.limb_1[i].device_ptr(),
                                    IRIS_CODE_LENGTH * 15
                                        + insertion_idx * IRIS_CODE_LENGTH * ROTATIONS,
                                    IRIS_CODE_LENGTH,
                                    self.streams[0][i].stream,
                                );

                                helpers::dtod_at_offset(
                                    *db.code_sums_gr.limb_0[i].device_ptr(),
                                    self.current_db_sizes[i] * mem::size_of::<u32>(),
                                    *sums.limb_0[i].device_ptr(),
                                    mem::size_of::<u32>() * 15
                                        + insertion_idx * mem::size_of::<u32>() * ROTATIONS,
                                    mem::size_of::<u32>(),
                                    self.streams[0][i].stream,
                                );

                                helpers::dtod_at_offset(
                                    *db.code_sums_gr.limb_1[i].device_ptr(),
                                    self.current_db_sizes[i] * mem::size_of::<u32>(),
                                    *sums.limb_1[i].device_ptr(),
                                    mem::size_of::<u32>() * 15
                                        + insertion_idx * mem::size_of::<u32>() * ROTATIONS,
                                    mem::size_of::<u32>(),
                                    self.streams[0][i].stream,
                                );
                            }
                        }
                        self.current_db_sizes[i] += 1;
                    }

                    // DEBUG
                    tracing::debug!(
                        "Updating DB size on device {}: {:?}",
                        i,
                        self.current_db_sizes[i]
                    );
                }
            }
        );

        // Pass to internal sender thread
        return_channel
            .send(ServerJobResult {
                merged_results,
                request_ids: batch.request_ids,
                matches,
                store_left: query_store_left,
                store_right: query_store_right,
            })
            .unwrap();

        // Wait for all streams before get timings
        self.device_manager.await_streams(&self.streams[0]);
        self.device_manager.await_streams(&self.streams[1]);

        // ---- END RESULT PROCESSING ----
        log_timers(events);

        tracing::info!(
            "Batch took {:?} [{:.2} Melems/s]",
            now.elapsed(),
            (N_QUERIES * previous_total_db_size) as f64 / now.elapsed().as_secs_f64() / 1e6
        );
        Ok(())
    }

    fn compare_query_against_db_and_self(
        &mut self,
        compact_device_queries: &DeviceCompactQuery,
        compact_device_sums: &DeviceCompactSums,
        events: &mut HashMap<&str, Vec<Vec<CUevent>>>,
    ) -> eyre::Result<Vec<u32>> {
        let batch_streams = &self.streams[0];
        let batch_cublas = &self.cublas_handles[0];

        // Transfer queries to device

        // ---- START BATCH DEDUP ----
        tracing::debug!(party_id = self.party_id, "Starting batch deduplication");

        record_stream_time!(&self.device_manager, batch_streams, events, "batch_dot", {
            compact_device_queries.compute_dot_products(
                &mut self.batch_codes_engine,
                &mut self.batch_masks_engine,
                &self.query_db_size,
                0,
                batch_streams,
                batch_cublas,
            );

            compact_device_sums.compute_dot_reducers(
                &mut self.batch_codes_engine,
                &mut self.batch_masks_engine,
                &self.query_db_size,
                0,
                batch_streams,
            );
        });

        record_stream_time!(
            &self.device_manager,
            batch_streams,
            events,
            "batch_reshare",
            {
                self.batch_codes_engine
                    .reshare_results(&self.query_db_size, batch_streams);
                self.batch_masks_engine
                    .reshare_results(&self.query_db_size, batch_streams);
            }
        );

        let db_sizes_batch = vec![QUERIES; self.device_manager.device_count()];
        // TODO: remove
        let mut code_dots_batch = self.batch_codes_engine.result_chunk_shares(&db_sizes_batch);
        let mut mask_dots_batch = self.batch_masks_engine.result_chunk_shares(&db_sizes_batch);

        record_stream_time!(
            &self.device_manager,
            batch_streams,
            events,
            "batch_threshold",
            {
                self.phase2_batch.compare_threshold_masked_many(
                    &code_dots_batch,
                    &mask_dots_batch,
                    batch_streams,
                );
            }
        );

        let res = self.phase2_batch.take_result_buffer();
        let chunk_size = self.phase2_batch.chunk_size();
        open(
            &mut self.phase2_batch,
            &res,
            &self.distance_comparator,
            &self.batch_results,
            chunk_size,
            &db_sizes_batch,
            &db_sizes_batch,
            0,
            batch_streams,
        );
        self.phase2_batch.return_result_buffer(res);

        forget_vec!(code_dots_batch);
        forget_vec!(mask_dots_batch);
        tracing::debug!(party_id = self.party_id, "Finished batch deduplication");
        // ---- END BATCH DEDUP ----

        // Create new initial events
        let mut current_dot_event = self.device_manager.create_events();
        let mut next_dot_event = self.device_manager.create_events();
        let mut current_exchange_event = self.device_manager.create_events();
        let mut next_exchange_event = self.device_manager.create_events();
        let mut current_phase2_event = self.device_manager.create_events();
        let mut next_phase2_event = self.device_manager.create_events();

        // ---- START DATABASE DEDUP ----
        tracing::debug!(party_id = self.party_id, "Start DB deduplication");
        let mut db_chunk_idx = 0;
        loop {
            tracing::debug!(
                party_id = self.party_id,
                chunk = db_chunk_idx,
                "starting chunk"
            );

            let request_streams = &self.streams[db_chunk_idx % 2];
            let request_cublas_handles = &self.cublas_handles[db_chunk_idx % 2];

            let offset = db_chunk_idx * DB_CHUNK_SIZE;
            let chunk_size = self
                .current_db_sizes
                .iter()
                .map(|s| (s - DB_CHUNK_SIZE * db_chunk_idx).clamp(0, DB_CHUNK_SIZE))
                .collect::<Vec<_>>();

            // We need to pad the chunk size to be a multiple of 4, because the underlying
            // `gemm_ex` expects this. We filter out potential "phantom matches"
            // for the padded data in the `open` later.
            let dot_chunk_size = chunk_size
                .iter()
                .map(|s| s.div_ceil(4) * 4)
                .collect::<Vec<_>>();

            // First stream doesn't need to wait
            if db_chunk_idx == 0 {
                self.device_manager
                    .record_event(request_streams, &current_dot_event);
                self.device_manager
                    .record_event(request_streams, &current_exchange_event);
                self.device_manager
                    .record_event(request_streams, &current_phase2_event);
            }

            tracing::debug!(
                party_id = self.party_id,
                chunk = db_chunk_idx,
                "waiting for dot-event"
            );
            self.device_manager
                .await_event(request_streams, &current_dot_event);

            // ---- START PHASE 1 ----
            record_stream_time!(&self.device_manager, batch_streams, events, "db_dot", {
                compact_device_queries.dot_products_against_db(
                    &mut self.codes_engine,
                    &mut self.masks_engine,
                    &self.code_db_slices,
                    &self.mask_db_slices,
                    &dot_chunk_size,
                    offset,
                    request_streams,
                    request_cublas_handles,
                );
            });

            // wait for the exchange result buffers to be ready
            tracing::debug!(
                party_id = self.party_id,
                chunk = db_chunk_idx,
                "waiting for exchange-event"
            );
            self.device_manager
                .await_event(request_streams, &current_exchange_event);

            record_stream_time!(&self.device_manager, batch_streams, events, "db_reduce", {
                compact_device_sums.compute_dot_reducer_against_db(
                    &mut self.codes_engine,
                    &mut self.masks_engine,
                    &self.code_db_slices,
                    &self.mask_db_slices,
                    &dot_chunk_size,
                    offset,
                    request_streams,
                );
            });

            tracing::debug!(
                party_id = self.party_id,
                chunk = db_chunk_idx,
                "recording dot-event"
            );
            self.device_manager
                .record_event(request_streams, &next_dot_event);

            record_stream_time!(&self.device_manager, batch_streams, events, "db_reshare", {
                self.codes_engine
                    .reshare_results(&dot_chunk_size, request_streams);
                self.masks_engine
                    .reshare_results(&dot_chunk_size, request_streams);
            });

            // ---- END PHASE 1 ----

            tracing::debug!(
                party_id = self.party_id,
                chunk = db_chunk_idx,
                "waiting for phase2-event"
            );
            self.device_manager
                .await_event(request_streams, &current_phase2_event);

            // ---- START PHASE 2 ----
            // TODO: remove
            let max_chunk_size = dot_chunk_size.iter().max().copied().unwrap();
            let phase_2_chunk_sizes = vec![max_chunk_size; self.device_manager.device_count()];
            let mut code_dots = self.codes_engine.result_chunk_shares(&phase_2_chunk_sizes);
            let mut mask_dots = self.masks_engine.result_chunk_shares(&phase_2_chunk_sizes);
            {
                assert_eq!(
                    (max_chunk_size * QUERIES) % 64,
                    0,
                    "Phase 2 input size must be a multiple of 64"
                );
                self.phase2.set_chunk_size(max_chunk_size * QUERIES / 64);
                record_stream_time!(
                    &self.device_manager,
                    batch_streams,
                    events,
                    "db_threshold",
                    {
                        self.phase2.compare_threshold_masked_many(
                            &code_dots,
                            &mask_dots,
                            request_streams,
                        );
                    }
                );
                // we can now record the exchange event since the phase 2 is no longer using the
                // code_dots/mask_dots which are just reinterpretations of the exchange result
                // buffers
                tracing::debug!(
                    party_id = self.party_id,
                    chunk = db_chunk_idx,
                    "recording exchange-event"
                );
                self.device_manager
                    .record_event(request_streams, &next_exchange_event);

                let res = self.phase2.take_result_buffer();
                open(
                    &mut self.phase2,
                    &res,
                    &self.distance_comparator,
                    &self.results,
                    max_chunk_size * QUERIES / 64,
                    &dot_chunk_size,
                    &chunk_size,
                    offset,
                    request_streams,
                );
                self.phase2.return_result_buffer(res);
            }
            tracing::debug!(
                party_id = self.party_id,
                chunk = db_chunk_idx,
                "recording phase2-event"
            );
            self.device_manager
                .record_event(request_streams, &next_phase2_event);

            forget_vec!(code_dots);
            forget_vec!(mask_dots);
            // ---- END PHASE 2 ----

            // Update events for synchronization
            current_dot_event = next_dot_event;
            current_exchange_event = next_exchange_event;
            current_phase2_event = next_phase2_event;
            next_dot_event = self.device_manager.create_events();
            next_exchange_event = self.device_manager.create_events();
            next_phase2_event = self.device_manager.create_events();

            // Increment chunk index
            db_chunk_idx += 1;

            tracing::debug!(
                party_id = self.party_id,
                chunk = db_chunk_idx,
                "finished chunk"
            );

            // Break if we reached the end of the database
            if db_chunk_idx * DB_CHUNK_SIZE >= *self.current_db_sizes.iter().max().unwrap() {
                break;
            }
        }
        // ---- END DATABASE DEDUP ----

        // Wait for protocol to finish
        tracing::debug!(party_id = self.party_id, "waiting for db search to finish");
        self.device_manager.await_streams(&self.streams[0]);
        self.device_manager.await_streams(&self.streams[1]);
        tracing::debug!(party_id = self.party_id, "db search finished");

        // ---- START RESULT PROCESSING ----

        // Merge results and fetch matching indices
        // Format: host_results[device_index][query_index]
        self.distance_comparator.merge_results(
            &self.batch_results,
            &self.results,
            &self.final_results,
            &self.streams[0],
        );

        self.device_manager.await_streams(&self.streams[0]);

        // Fetch the final results (blocking)
        let mut host_results = self
            .distance_comparator
            .fetch_final_results(&self.final_results);

        // Truncate the results to the batch size
        host_results.iter_mut().for_each(|x| x.truncate(batch_size));

        // Evaluate the results across devices
        // Format: merged_results[query_index]
        let merged_results = get_merged_results(&host_results, self.device_manager.device_count());

        // Reset the results buffers for reuse
        reset_results(
            self.device_manager.devices(),
            &self.results,
            &RESULTS_INIT_HOST,
            &self.streams[0],
        );
        reset_results(
            self.device_manager.devices(),
            &self.batch_results,
            &RESULTS_INIT_HOST,
            &self.streams[0],
        );
        reset_results(
            self.device_manager.devices(),
            &self.final_results,
            &FINAL_RESULTS_INIT_HOST,
            &self.streams[0],
        );

<<<<<<< HEAD
        Ok(merged_results)
=======
        // Wait for all streams before get timings
        self.device_manager.await_streams(&self.streams[0]);
        self.device_manager.await_streams(&self.streams[1]);

        // ---- END RESULT PROCESSING ----
        log_timers(events);

        tracing::info!(
            "Batch took {:?} [{:.2} Melems/s]",
            now.elapsed(),
            (MAX_BATCH_SIZE * previous_total_db_size) as f64 / now.elapsed().as_secs_f64() / 1e6
        );
        Ok(())
>>>>>>> a09e816b
    }
}

/// Internal helper function to log the timers of measured cuda streams.
fn log_timers(events: HashMap<&str, Vec<Vec<CUevent>>>) {
    for (name, event_vecs) in &events {
        let duration: f32 = event_vecs
            .chunks(2)
            .map(|pair| {
                let (start_events, end_events) = (&pair[0], &pair[1]);
                let total_duration: f32 = start_events
                    .iter()
                    .zip(end_events.iter())
                    .map(|(start, end)| unsafe { elapsed(*start, *end) }.unwrap())
                    .sum();

                total_duration / start_events.len() as f32
            })
            .sum();

        tracing::info!("Event {}: {:?} ms", name, duration);
        // TODO: send to metrics
    }
}

/// Internal helper function to derive a new seed from the given seed and nonce.
fn derive_seed(seed: [u32; 8], kdf_salt: &Salt, nonce: usize) -> eyre::Result<[u32; 8]> {
    let pseudo_rand_key = kdf_salt.extract(bytemuck::cast_slice(&seed));
    let nonce = nonce.to_be_bytes();
    let context = vec![nonce.as_slice()];
    let output_key_material: Okm<Algorithm> =
        pseudo_rand_key.expand(&context, HKDF_SHA256).unwrap();
    let mut result = [0u32; 8];
    output_key_material
        .fill(bytemuck::cast_slice_mut(&mut result))
        .unwrap();
    Ok(result)
}

fn prepare_query_shares(shares: Vec<GaloisRingIrisCodeShare>) -> Vec<Vec<u8>> {
    preprocess_query(&shares.into_iter().flat_map(|e| e.coefs).collect::<Vec<_>>())
}

#[allow(clippy::too_many_arguments)]
fn open(
    party: &mut Circuits,
    x: &[ChunkShare<u64>],
    distance_comparator: &DistanceComparator,
    results_ptrs: &[CudaSlice<u32>],
    chunk_size: usize,
    db_sizes: &[usize],
    real_db_sizes: &[usize],
    offset: usize,
    streams: &[CudaStream],
) {
    let n_devices = x.len();
    let mut a = Vec::with_capacity(n_devices);
    let mut b = Vec::with_capacity(n_devices);
    let mut c = Vec::with_capacity(n_devices);

    cudarc::nccl::result::group_start().unwrap();
    for (idx, res) in x.iter().enumerate() {
        // Result is in bit 0
        let res = res.get_offset(0, chunk_size);
        party
            .send_view(&res.b, party.next_id(), idx, streams)
            .unwrap();
        a.push(res.a);
        b.push(res.b);
    }
    for (idx, res) in x.iter().enumerate() {
        let mut res = res.get_offset(1, chunk_size);
        party
            .receive_view(&mut res.a, party.prev_id(), idx, streams)
            .unwrap();
        c.push(res.a);
    }
    cudarc::nccl::result::group_end().unwrap();

    distance_comparator.open_results(
        &a,
        &b,
        &c,
        results_ptrs,
        db_sizes,
        real_db_sizes,
        offset,
        streams,
    );
}

fn get_merged_results(host_results: &[Vec<u32>], n_devices: usize) -> Vec<u32> {
    let mut results = vec![];
    for j in 0..host_results[0].len() {
        let mut match_entry = NON_MATCH_ID;
        for i in 0..host_results.len() {
            let match_idx = host_results[i][j] * n_devices as u32 + i as u32;
            if host_results[i][j] != NON_MATCH_ID && match_idx < match_entry {
                match_entry = match_idx;
            }
        }

        results.push(match_entry);

        // DEBUG
        tracing::debug!(
            "Query {}: match={} [index: {}]",
            j,
            match_entry != NON_MATCH_ID,
            match_entry
        );
    }
    results
}

fn distribute_insertions(results: &[usize], db_sizes: &[usize]) -> Vec<Vec<usize>> {
    let mut ret = vec![vec![]; db_sizes.len()];
    let start = db_sizes
        .iter()
        .position(|&x| x == *db_sizes.iter().min().unwrap())
        .unwrap();

    let mut c = start;
    for &r in results {
        ret[c].push(r);
        c = (c + 1) % db_sizes.len();
    }
    ret
}

fn reset_results(
    devs: &[Arc<CudaDevice>],
    dst: &[CudaSlice<u32>],
    src: &[u32],
    streams: &[CudaStream],
) {
    for i in 0..devs.len() {
        devs[i].bind_to_thread().unwrap();
        unsafe { result::memcpy_htod_async(*dst[i].device_ptr(), src, streams[i].stream) }.unwrap();
    }
}

fn calculate_insertion_indices(
    merged_results: &mut [u32],
    insertion_list: &[Vec<usize>],
    db_sizes: &[usize],
) -> Vec<bool> {
    let mut matches = vec![true; MAX_BATCH_SIZE];
    let mut last_db_index = db_sizes.iter().sum::<usize>() as u32;
    assert!(
        last_db_index % 2 == 0,
        "we always have a multiple of 2 in the DB"
    );
    let (mut min_index, mut min_index_val) = (0, usize::MAX);
    for (i, list) in insertion_list.iter().enumerate() {
        if let Some(&first_val) = list.first() {
            if first_val < min_index_val {
                min_index_val = first_val;
                min_index = i;
            }
        }
    }
    let mut c: usize = 0;
    loop {
        for i in 0..insertion_list.len() {
            let idx = (i + min_index) % insertion_list.len();

            if c >= insertion_list[idx].len() {
                return matches;
            }

            let insert_idx = insertion_list[idx][c];
            // we return the index of the person, so we divide by 2
            merged_results[insert_idx] = last_db_index / 2;
            matches[insert_idx] = false;
            last_db_index += 2; // we insert 2 eyes
        }
        c += 1;
    }
}<|MERGE_RESOLUTION|>--- conflicted
+++ resolved
@@ -94,15 +94,11 @@
     query_db_size:       Vec<usize>,
 }
 
-<<<<<<< HEAD
 const NON_MATCH_ID: u32 = u32::MAX;
 
-const RESULTS_INIT_HOST: [u32; N_QUERIES * ROTATIONS] = [NON_MATCH_ID; N_QUERIES * ROTATIONS];
-const FINAL_RESULTS_INIT_HOST: [u32; N_QUERIES] = [NON_MATCH_ID; N_QUERIES];
-=======
-const RESULTS_INIT_HOST: [u32; QUERIES] = [u32::MAX; QUERIES];
-const FINAL_RESULTS_INIT_HOST: [u32; MAX_BATCH_SIZE] = [u32::MAX; MAX_BATCH_SIZE];
->>>>>>> a09e816b
+const RESULTS_INIT_HOST: [u32; MAX_BATCH_SIZE * ROTATIONS] =
+    [NON_MATCH_ID; MAX_BATCH_SIZE * ROTATIONS];
+const FINAL_RESULTS_INIT_HOST: [u32; MAX_BATCH_SIZE] = [NON_MATCH_ID; MAX_BATCH_SIZE];
 
 impl ServerActor {
     #[allow(clippy::too_many_arguments)]
@@ -381,9 +377,8 @@
         let query_store_left = batch.store_left;
 
         let compact_device_queries_left =
-            compact_query_left.htod_transfer(&self.device_manager, &self.streams[0])?;
-
-<<<<<<< HEAD
+            compact_query_left.htod_transfer(&self.device_manager, &self.streams[0], batch_size)?;
+
         let compact_device_sums_left = compact_device_queries_left.query_sums(
             &self.codes_engine,
             &self.masks_engine,
@@ -395,16 +390,12 @@
             &compact_device_queries_left,
             &compact_device_sums_left,
             &mut events,
+            batch_size,
         )?;
 
         ///////////////////////////////////////////////////////////////////
         // COMPARE RIGHT EYE QUERIES
         ///////////////////////////////////////////////////////////////////
-=======
-        // Transfer queries to device
-        let compact_device_queries =
-            compact_query.htod_transfer(&self.device_manager, batch_streams, MAX_BATCH_SIZE)?;
->>>>>>> a09e816b
 
         // *Query* variant including Lagrange interpolation.
         let compact_query_right = {
@@ -422,8 +413,11 @@
         };
         let query_store_right = batch.store_right;
 
-        let compact_device_queries_right =
-            compact_query_right.htod_transfer(&self.device_manager, &self.streams[0])?;
+        let compact_device_queries_right = compact_query_right.htod_transfer(
+            &self.device_manager,
+            &self.streams[0],
+            batch_size,
+        )?;
 
         let compact_device_sums_right = compact_device_queries_right.query_sums(
             &self.codes_engine,
@@ -436,6 +430,7 @@
             &compact_device_queries_right,
             &compact_device_sums_right,
             &mut events,
+            batch_size,
         )?;
 
         ///////////////////////////////////////////////////////////////////
@@ -646,7 +641,7 @@
         tracing::info!(
             "Batch took {:?} [{:.2} Melems/s]",
             now.elapsed(),
-            (N_QUERIES * previous_total_db_size) as f64 / now.elapsed().as_secs_f64() / 1e6
+            (MAX_BATCH_SIZE * previous_total_db_size) as f64 / now.elapsed().as_secs_f64() / 1e6
         );
         Ok(())
     }
@@ -656,6 +651,7 @@
         compact_device_queries: &DeviceCompactQuery,
         compact_device_sums: &DeviceCompactSums,
         events: &mut HashMap<&str, Vec<Vec<CUevent>>>,
+        batch_size: usize,
     ) -> eyre::Result<Vec<u32>> {
         let batch_streams = &self.streams[0];
         let batch_cublas = &self.cublas_handles[0];
@@ -988,23 +984,7 @@
             &self.streams[0],
         );
 
-<<<<<<< HEAD
         Ok(merged_results)
-=======
-        // Wait for all streams before get timings
-        self.device_manager.await_streams(&self.streams[0]);
-        self.device_manager.await_streams(&self.streams[1]);
-
-        // ---- END RESULT PROCESSING ----
-        log_timers(events);
-
-        tracing::info!(
-            "Batch took {:?} [{:.2} Melems/s]",
-            now.elapsed(),
-            (MAX_BATCH_SIZE * previous_total_db_size) as f64 / now.elapsed().as_secs_f64() / 1e6
-        );
-        Ok(())
->>>>>>> a09e816b
     }
 }
 
