use super::{
    comm::NcclComm,
    query_processor::{CudaVec2DSlicerU8, StreamAwareCudaSlice},
};
use crate::dot::{IRIS_CODE_LENGTH, ROTATIONS};
use cudarc::{
    cublas::CudaBlas,
    driver::{
        result::{
            self, event, malloc_async, memcpy_htod_async,
            stream::{synchronize, wait_event},
        },
        sys::{CUevent, CUevent_flags},
        CudaDevice, CudaSlice, CudaStream, DevicePtr, DeviceRepr,
    },
    nccl::Id,
};
use eyre::eyre;
use std::sync::Arc;

#[derive(Debug, Clone)]
pub struct DeviceManager {
    devices: Vec<Arc<CudaDevice>>,
}

impl DeviceManager {
    pub fn init() -> Self {
        let mut devices = vec![];
        for i in 0..CudaDevice::count().unwrap() {
            devices.push(CudaDevice::new(i as usize).unwrap());
        }

        tracing::info!("Found {} devices", devices.len());

        Self { devices }
    }

    /// Splits the devices into n chunks, returning a device manager for each
    /// chunk.
    /// If too few devices are present, returns the original device manager.
    pub fn split_into_n_chunks(self, n: usize) -> Result<Vec<DeviceManager>, DeviceManager> {
        let n_devices = self.devices.len();
        let chunk_size = n_devices / n;
        if chunk_size == 0 {
            return Err(self);
        }
        let mut ret = vec![];
        for i in 0..n {
            ret.push(DeviceManager {
                devices: self.devices[i * chunk_size..(i + 1) * chunk_size].to_vec(),
            });
        }
        Ok(ret)
    }

    pub fn fork_streams(&self) -> Vec<CudaStream> {
        self.devices
            .iter()
            .map(|dev| dev.fork_default_stream().unwrap())
            .collect::<Vec<_>>()
    }

    pub fn create_cublas(&self, streams: &Vec<CudaStream>) -> Vec<CudaBlas> {
        self.devices
            .iter()
            .zip(streams)
            .map(|(dev, stream)| {
                let blas = CudaBlas::new(dev.clone()).unwrap();
                unsafe {
                    blas.set_stream(Some(stream)).unwrap();
                }
                blas
            })
            .collect::<Vec<_>>()
    }

    pub fn await_streams(&self, streams: &[CudaStream]) {
        for i in 0..self.devices.len() {
            unsafe { synchronize(streams[i].stream).unwrap() }
        }
    }

    pub fn create_events(&self) -> Vec<CUevent> {
        let mut events = vec![];
        for idx in 0..self.devices.len() {
            self.devices[idx].bind_to_thread().unwrap();
            events.push(event::create(CUevent_flags::CU_EVENT_DEFAULT).unwrap());
        }
        events
    }

    pub fn record_event(&self, streams: &[CudaStream], events: &[CUevent]) {
        for idx in 0..self.devices.len() {
            unsafe {
                self.devices[idx].bind_to_thread().unwrap();
                event::record(events[idx], streams[idx].stream).unwrap();
            };
        }
    }

    pub fn await_event(&self, streams: &[CudaStream], events: &[CUevent]) {
        for idx in 0..self.devices.len() {
            unsafe {
                self.devices[idx].bind_to_thread().unwrap();
                wait_event(
                    streams[idx].stream,
                    events[idx],
                    cudarc::driver::sys::CUevent_wait_flags::CU_EVENT_WAIT_DEFAULT,
                )
                .unwrap();
            };
        }
    }

    pub fn htod_transfer_query(
        &self,
        preprocessed_query: &[Vec<u8>],
        streams: &[CudaStream],
        batch_size: usize,
    ) -> eyre::Result<CudaVec2DSlicerU8> {
        let mut slices0 = vec![];
        let mut slices1 = vec![];
        let query_size = batch_size * ROTATIONS * IRIS_CODE_LENGTH;
        for idx in 0..self.device_count() {
            let device = self.device(idx);
            device.bind_to_thread().unwrap();

            let query0 = unsafe { malloc_async(streams[idx].stream, query_size).unwrap() };

            let slice0 = StreamAwareCudaSlice::<u8>::upgrade_ptr_stream(
                query0,
                streams[idx].stream,
                query_size,
            );

            // It might happen that the size of preprocessed_query is smaller than
            // query_size, leading to uninitialized memory here. However, all bit-patterns
            // are valid for u8, so this is not a problem as we truncate the results based
            // on the uninit calculations anyway.
            unsafe {
                memcpy_htod_async(query0, &preprocessed_query[0], streams[idx].stream).unwrap();
            }

            let query1 = unsafe { malloc_async(streams[idx].stream, query_size).unwrap() };

            let slice1 = StreamAwareCudaSlice::<u8>::upgrade_ptr_stream(
                query1,
                streams[idx].stream,
                query_size,
            );

            // It might happen that the size of preprocessed_query is smaller than
            // query_size, leading to uninitialized memory here. However, all bit-patterns
            // are valid for u8, so this is not a problem as we truncate the results based
            // on the uninit calculations anyway.
            unsafe {
                memcpy_htod_async(query1, &preprocessed_query[1], streams[idx].stream).unwrap();
            }

            slices0.push(slice0);
            slices1.push(slice1);
        }
        Ok(CudaVec2DSlicerU8 {
            limb_0: slices0,
            limb_1: slices1,
        })
    }

    pub fn device(&self, index: usize) -> Arc<CudaDevice> {
        self.devices[index].clone()
    }

    pub fn devices(&self) -> &[Arc<CudaDevice>] {
        &self.devices
    }

    pub fn device_count(&self) -> usize {
        self.devices.len()
    }

    pub fn htod_copy_into<T: DeviceRepr + Unpin>(
        &self,
        src: Vec<T>,
        dst: &mut CudaSlice<T>,
        index: usize,
    ) -> Result<(), result::DriverError> {
        self.device(index).bind_to_thread()?;
        unsafe { result::memcpy_htod_sync(*dst.device_ptr(), src.as_ref())? };
        Ok(())
    }

    /// Derives a set of `Id`s for all devices from a given magic number, which
    /// is required to be the same on all communication parties to establish a
    /// connection.
    ///
    /// The `Id` is first generated by NCCL-internal functionality from the
    /// `NCCL_COMM_ID` environment variable. However, there is currently a
    /// bug that still produces a random magic number for the `Id` generation
    /// internally, even when this env var is set.
    ///
    /// Therefore we overwrite it manually, however, this process is not ideal
    /// as we rely on internal layout of the `Id`, which is not guaranteed to be
    /// stable.
    ///
    /// # Input Constraints
    /// The magic number is expected to be a 64-bit integer. It internally gets
    /// incremented by the number of devices, so calling this functions multiple
    /// times requires to pass magic numbers that are offset by at least the
    /// number of devices.
    #[allow(clippy::unnecessary_cast)]
    pub fn get_ids_from_magic(&self, magic: u64) -> Vec<Id> {
        let n_devices = self.devices.len();
        let mut ids = Vec::with_capacity(n_devices);

        if std::env::var("NCCL_COMM_ID").is_err() {
            panic!("NCCL_COMM_ID must be set to <host0_ip:port>");
        }

        for i in 0..n_devices {
            let id = Id::new().unwrap();
            let mut raw = id.internal().to_owned();
            // Overwrite the magic number, using a different one for each device by just
            // incrementing the magic number
            let magic = magic.wrapping_add(u64::try_from(i).unwrap()).to_be_bytes();
            for i in 0..8 {
                raw[i] = magic[i] as ::core::ffi::c_char;
            }

            let id = Id::uninit(raw);

            ids.push(id);
        }

        ids
    }

    // TODO: check if we can do this nicer, atm we only use the arc to clone it, so
    // a Rc would do.
    #[allow(clippy::arc_with_non_send_sync)]
<<<<<<< HEAD
    pub fn instantiate_network_from_ids(&self, peer_id: usize, ids: Vec<Id>) -> Vec<Arc<NcclComm>> {
=======
    pub fn instantiate_network_from_ids(
        &self,
        peer_id: usize,
        ids: &[Id],
    ) -> eyre::Result<Vec<Arc<Comm>>> {
>>>>>>> 77ca09c3
        let n_devices = self.devices.len();
        let mut comms = Vec::with_capacity(n_devices);

        for i in 0..n_devices {
            // Bind to thread (important!)
            self.devices[i].bind_to_thread().unwrap();
            comms.push(Arc::new(
<<<<<<< HEAD
                NcclComm::from_rank(self.devices[i].clone(), peer_id, 3, ids[i]).unwrap(),
=======
                Comm::from_rank(self.devices[i].clone(), peer_id, 3, ids[i])
                    .map_err(|e| eyre!("{:?}", e.0))?,
>>>>>>> 77ca09c3
            ));
        }
        Ok(comms)
    }
}<|MERGE_RESOLUTION|>--- conflicted
+++ resolved
@@ -237,15 +237,11 @@
     // TODO: check if we can do this nicer, atm we only use the arc to clone it, so
     // a Rc would do.
     #[allow(clippy::arc_with_non_send_sync)]
-<<<<<<< HEAD
-    pub fn instantiate_network_from_ids(&self, peer_id: usize, ids: Vec<Id>) -> Vec<Arc<NcclComm>> {
-=======
     pub fn instantiate_network_from_ids(
         &self,
         peer_id: usize,
         ids: &[Id],
-    ) -> eyre::Result<Vec<Arc<Comm>>> {
->>>>>>> 77ca09c3
+    ) -> eyre::Result<Vec<Arc<NcclComm>>> {
         let n_devices = self.devices.len();
         let mut comms = Vec::with_capacity(n_devices);
 
@@ -253,12 +249,8 @@
             // Bind to thread (important!)
             self.devices[i].bind_to_thread().unwrap();
             comms.push(Arc::new(
-<<<<<<< HEAD
-                NcclComm::from_rank(self.devices[i].clone(), peer_id, 3, ids[i]).unwrap(),
-=======
-                Comm::from_rank(self.devices[i].clone(), peer_id, 3, ids[i])
+                NcclComm::from_rank(self.devices[i].clone(), peer_id, 3, ids[i])
                     .map_err(|e| eyre!("{:?}", e.0))?,
->>>>>>> 77ca09c3
             ));
         }
         Ok(comms)
