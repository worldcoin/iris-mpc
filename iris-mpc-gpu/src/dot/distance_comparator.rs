use super::ROTATIONS;
use crate::{
    helpers::{
        device_manager::DeviceManager, launch_config_from_elements_and_threads,
        DEFAULT_LAUNCH_CONFIG_THREADS,
    },
    threshold_ring::protocol::{ChunkShare, ChunkShareView},
};
use cudarc::{
    driver::{
        result::{launch_kernel, memset_d8_sync},
        sys, CudaFunction, CudaSlice, CudaStream, CudaView, DevicePtr, DeviceSlice, LaunchAsync,
    },
    nvrtc::compile_ptx,
};
use std::{cmp::min, ffi::c_void, sync::Arc};

const PTX_SRC: &str = include_str!("kernel.cu");
const OPEN_RESULTS_FUNCTION: &str = "openResults";
const OPEN_RESULTS_BATCH_FUNCTION: &str = "openResultsBatch";
const MERGE_DB_RESULTS_FUNCTION: &str = "mergeDbResults";
const MERGE_BATCH_RESULTS_FUNCTION: &str = "mergeBatchResults";
const MERGE_BATCH_RESULTS_WITH_OR_POLICY_BITMAP_FUNCTION: &str = "mergeDbResultsWithOrPolicyBitmap";
const ALL_MATCHES_LEN: usize = 256;

pub struct DistanceComparator {
<<<<<<< HEAD
    pub device_manager:                  Arc<DeviceManager>,
    pub open_kernels:                    Vec<CudaFunction>,
    pub merge_db_kernels:                Vec<CudaFunction>,
    pub merge_batch_kernels:             Vec<CudaFunction>,
    pub merge_batch_with_bitmap_kernels: Vec<CudaFunction>,
    pub query_length:                    usize,
    pub opened_results:                  Vec<CudaSlice<u32>>,
    pub final_results:                   Vec<CudaSlice<u32>>,
    pub results_init_host:               Vec<u32>,
    pub final_results_init_host:         Vec<u32>,
    pub match_counters:                  Vec<CudaSlice<u32>>,
    pub all_matches:                     Vec<CudaSlice<u32>>,
    pub match_counters_left:             Vec<CudaSlice<u32>>,
    pub match_counters_right:            Vec<CudaSlice<u32>>,
    pub partial_results_left:            Vec<CudaSlice<u32>>,
    pub partial_results_right:           Vec<CudaSlice<u32>>,
=======
    pub device_manager:          Arc<DeviceManager>,
    pub open_kernels:            Vec<CudaFunction>,
    pub open_batch_kernels:      Vec<CudaFunction>,
    pub merge_db_kernels:        Vec<CudaFunction>,
    pub merge_batch_kernels:     Vec<CudaFunction>,
    pub query_length:            usize,
    pub opened_results:          Vec<CudaSlice<u32>>,
    pub final_results:           Vec<CudaSlice<u32>>,
    pub results_init_host:       Vec<u32>,
    pub final_results_init_host: Vec<u32>,
    pub match_counters:          Vec<CudaSlice<u32>>,
    pub all_matches:             Vec<CudaSlice<u32>>,
    pub match_counters_left:     Vec<CudaSlice<u32>>,
    pub match_counters_right:    Vec<CudaSlice<u32>>,
    pub partial_results_left:    Vec<CudaSlice<u32>>,
    pub partial_results_right:   Vec<CudaSlice<u32>>,
>>>>>>> f78e7141
}

impl DistanceComparator {
    pub fn init(query_length: usize, device_manager: Arc<DeviceManager>) -> Self {
        let ptx = compile_ptx(PTX_SRC).unwrap();
        let mut open_kernels: Vec<CudaFunction> = Vec::new();
        let mut open_batch_kernels: Vec<CudaFunction> = Vec::new();
        let mut merge_db_kernels = Vec::new();
        let mut merge_batch_kernels = Vec::new();
        let mut merge_batch_with_bitmap_kernels: Vec<CudaFunction> = Vec::new();
        let mut opened_results = vec![];
        let mut final_results = vec![];
        let mut match_counters = vec![];
        let mut match_counters_left = vec![];
        let mut match_counters_right = vec![];
        let mut all_matches = vec![];
        let mut partial_results_left = vec![];
        let mut partial_results_right = vec![];

        let devices_count = device_manager.device_count();

        let results_init_host = vec![u32::MAX; query_length];
        let final_results_init_host = vec![u32::MAX; query_length / ROTATIONS];

        for i in 0..devices_count {
            let device = device_manager.device(i);
            device
                .load_ptx(ptx.clone(), "", &[
                    OPEN_RESULTS_FUNCTION,
                    OPEN_RESULTS_BATCH_FUNCTION,
                    MERGE_DB_RESULTS_FUNCTION,
                    MERGE_BATCH_RESULTS_FUNCTION,
                    MERGE_BATCH_RESULTS_WITH_OR_POLICY_BITMAP_FUNCTION,
                ])
                .unwrap();

            let open_results_function = device.get_func("", OPEN_RESULTS_FUNCTION).unwrap();
            let open_results_batch_function =
                device.get_func("", OPEN_RESULTS_BATCH_FUNCTION).unwrap();
            let merge_db_results_function = device.get_func("", MERGE_DB_RESULTS_FUNCTION).unwrap();
            let merge_batch_results_function =
                device.get_func("", MERGE_BATCH_RESULTS_FUNCTION).unwrap();
            let merge_batch_results_with_bitmap_function = device
                .get_func("", MERGE_BATCH_RESULTS_WITH_OR_POLICY_BITMAP_FUNCTION)
                .unwrap();

            opened_results.push(device.htod_copy(results_init_host.clone()).unwrap());
            final_results.push(device.htod_copy(final_results_init_host.clone()).unwrap());
            match_counters.push(device.alloc_zeros(query_length / ROTATIONS).unwrap());
            match_counters_left.push(device.alloc_zeros(query_length / ROTATIONS).unwrap());
            match_counters_right.push(device.alloc_zeros(query_length / ROTATIONS).unwrap());
            all_matches.push(
                device
                    .alloc_zeros(ALL_MATCHES_LEN * query_length / ROTATIONS)
                    .unwrap(),
            );
            partial_results_left.push(
                device
                    .alloc_zeros(ALL_MATCHES_LEN * query_length / ROTATIONS)
                    .unwrap(),
            );
            partial_results_right.push(
                device
                    .alloc_zeros(ALL_MATCHES_LEN * query_length / ROTATIONS)
                    .unwrap(),
            );
            open_kernels.push(open_results_function);
            open_batch_kernels.push(open_results_batch_function);
            merge_db_kernels.push(merge_db_results_function);
            merge_batch_kernels.push(merge_batch_results_function);
            merge_batch_with_bitmap_kernels.push(merge_batch_results_with_bitmap_function);
        }

        Self {
            device_manager,
            open_kernels,
            open_batch_kernels,
            merge_db_kernels,
            merge_batch_kernels,
            merge_batch_with_bitmap_kernels,
            query_length,
            opened_results,
            final_results,
            results_init_host,
            final_results_init_host,
            match_counters,
            match_counters_left,
            match_counters_right,
            all_matches,
            partial_results_left,
            partial_results_right,
        }
    }

    #[allow(clippy::too_many_arguments)]
    pub fn open_results(
        &self,
        results1: &[CudaView<u64>],
        results2: &[CudaView<u64>],
        results3: &[CudaView<u64>],
        matches_bitmap: &[CudaSlice<u64>],
        db_sizes: &[usize],
        real_db_sizes: &[usize],
        offset: usize,
        total_db_sizes: &[usize],
        ignore_db_results: &[bool],
        match_distances_buffers_codes: &[ChunkShare<u16>],
        match_distances_buffers_masks: &[ChunkShare<u16>],
        match_distances_counters: &[CudaSlice<u32>],
        match_distances_indices: &[CudaSlice<u32>],
        code_dots: &[ChunkShareView<u16>],
        mask_dots: &[ChunkShareView<u16>],
        batch_size: usize,
        max_bucket_distances: usize,
        streams: &[CudaStream],
    ) {
        for i in 0..self.device_manager.device_count() {
            // Those correspond to 0 length dbs, which were just artificially increased to
            // length 1 to avoid division by zero in the kernel
            if ignore_db_results[i] {
                continue;
            }
            let num_elements = (db_sizes[i] * self.query_length).div_ceil(64);
            let threads_per_block = DEFAULT_LAUNCH_CONFIG_THREADS; // ON CHANGE: sync with kernel
            let cfg = launch_config_from_elements_and_threads(
                num_elements as u32,
                threads_per_block,
                &self.device_manager.devices()[i],
            );
            self.device_manager.device(i).bind_to_thread().unwrap();

            let ptr_param = |ptr: *const sys::CUdeviceptr| ptr as *mut c_void;
            let usize_param = |val: &usize| val as *const usize as *mut _;

            let params = &mut [
                // Results arrays
                ptr_param(results1[i].device_ptr()),
                ptr_param(results2[i].device_ptr()),
                ptr_param(results3[i].device_ptr()),
                ptr_param(matches_bitmap[i].device_ptr()),
                usize_param(&db_sizes[i]),
                usize_param(&(batch_size * ROTATIONS)),
                usize_param(&offset),
                usize_param(&num_elements),
                usize_param(&real_db_sizes[i]),
                usize_param(&total_db_sizes[i]),
                ptr_param(match_distances_buffers_codes[i].a.device_ptr()),
                ptr_param(match_distances_buffers_codes[i].b.device_ptr()),
                ptr_param(match_distances_buffers_masks[i].a.device_ptr()),
                ptr_param(match_distances_buffers_masks[i].b.device_ptr()),
                ptr_param(match_distances_counters[i].device_ptr()),
                ptr_param(match_distances_indices[i].device_ptr()),
                ptr_param(code_dots[i].a.device_ptr()),
                ptr_param(code_dots[i].b.device_ptr()),
                ptr_param(mask_dots[i].a.device_ptr()),
                ptr_param(mask_dots[i].b.device_ptr()),
                usize_param(&max_bucket_distances),
            ];

            unsafe {
                launch_kernel(
                    self.open_kernels[i].cu_function(),
                    cfg.grid_dim,
                    cfg.block_dim,
                    0,
                    streams[i].stream,
                    params,
                )
                .unwrap();
            }
        }
    }

    #[allow(clippy::too_many_arguments)]
    pub fn open_batch_results(
        &self,
        results1: &[CudaView<u64>],
        results2: &[CudaView<u64>],
        results3: &[CudaView<u64>],
        matches_bitmap: &[CudaSlice<u64>],
        db_sizes: &[usize],
        real_db_sizes: &[usize],
        offset: usize,
        total_db_sizes: &[usize],
        ignore_db_results: &[bool],
        streams: &[CudaStream],
    ) {
        for i in 0..self.device_manager.device_count() {
            // Those correspond to 0 length dbs, which were just artificially increased to
            // length 1 to avoid division by zero in the kernel
            if ignore_db_results[i] {
                continue;
            }
            let num_elements = (db_sizes[i] * self.query_length).div_ceil(64);
            let threads_per_block = DEFAULT_LAUNCH_CONFIG_THREADS; // ON CHANGE: sync with kernel
            let cfg = launch_config_from_elements_and_threads(
                num_elements as u32,
                threads_per_block,
                &self.device_manager.devices()[i],
            );
            self.device_manager.device(i).bind_to_thread().unwrap();

            unsafe {
                self.open_batch_kernels[i]
                    .clone()
                    .launch_on_stream(
                        &streams[i],
                        cfg,
                        (
                            &results1[i],
                            &results2[i],
                            &results3[i],
                            &matches_bitmap[i],
                            db_sizes[i],
                            self.query_length,
                            offset,
                            num_elements,
                            real_db_sizes[i],
                            total_db_sizes[i],
                        ),
                    )
                    .unwrap();
            }
        }
    }

    #[allow(clippy::too_many_arguments)]
    pub fn join_db_matches_with_bitmaps(
        &self,
        max_db_size: usize,
        matches_bitmap_left: &[CudaSlice<u64>],
        matches_bitmap_right: &[CudaSlice<u64>],
        final_results: &[CudaSlice<u32>],
        db_sizes: &[usize],
        streams: &[CudaStream],
        or_policies_bitmap: &[CudaSlice<u64>],
    ) {
        for i in 0..self.device_manager.device_count() {
            if db_sizes[i] == 0 {
                continue;
            }

            let num_elements = (db_sizes[i] * self.query_length / ROTATIONS).div_ceil(64);

            let threads_per_block = DEFAULT_LAUNCH_CONFIG_THREADS; // ON CHANGE: sync with kernel
            let cfg = launch_config_from_elements_and_threads(
                num_elements as u32,
                threads_per_block,
                &self.device_manager.devices()[i],
            );

            self.device_manager.device(i).bind_to_thread().unwrap();

            unsafe {
                self.merge_batch_with_bitmap_kernels[i]
                    .clone()
                    .launch_on_stream(
                        &streams[i],
                        cfg,
                        (
                            &matches_bitmap_left[i],
                            &matches_bitmap_right[i],
                            &final_results[i],
                            self.query_length,
                            db_sizes[i] as u64,
                            num_elements,
                            max_db_size,
                            &self.match_counters[i],
                            &self.all_matches[i],
                            &self.match_counters_left[i],
                            &self.match_counters_right[i],
                            &self.partial_results_left[i],
                            &self.partial_results_right[i],
                            // Additional args
                            &or_policies_bitmap[i],
                        ),
                    )
                    .unwrap();
            }
        }
    }

    pub fn join_db_matches(
        &self,
        matches_bitmap_left: &[CudaSlice<u64>],
        matches_bitmap_right: &[CudaSlice<u64>],
        final_results: &[CudaSlice<u32>],
        db_sizes: &[usize],
        streams: &[CudaStream],
    ) {
        self.join_matches(
            matches_bitmap_left,
            matches_bitmap_right,
            final_results,
            db_sizes,
            streams,
            &self.merge_db_kernels,
        );
    }

    pub fn join_batch_matches(
        &self,
        matches_bitmap_left: &[CudaSlice<u64>],
        matches_bitmap_right: &[CudaSlice<u64>],
        final_results: &[CudaSlice<u32>],
        streams: &[CudaStream],
    ) {
        self.join_matches(
            matches_bitmap_left,
            matches_bitmap_right,
            final_results,
            &vec![self.query_length; self.device_manager.device_count()],
            streams,
            &self.merge_batch_kernels,
        );
    }

    fn join_matches(
        &self,
        matches_bitmap_left: &[CudaSlice<u64>],
        matches_bitmap_right: &[CudaSlice<u64>],
        final_results: &[CudaSlice<u32>],
        db_sizes: &[usize],
        streams: &[CudaStream],
        kernels: &[CudaFunction],
    ) {
        for i in 0..self.device_manager.device_count() {
            if db_sizes[i] == 0 {
                continue;
            }
            let num_elements = (db_sizes[i] * self.query_length / ROTATIONS).div_ceil(64);
            let threads_per_block = DEFAULT_LAUNCH_CONFIG_THREADS; // ON CHANGE: sync with kernel
            let cfg = launch_config_from_elements_and_threads(
                num_elements as u32,
                threads_per_block,
                &self.device_manager.devices()[i],
            );

            unsafe {
                kernels[i]
                    .clone()
                    .launch_on_stream(
                        &streams[i],
                        cfg,
                        (
                            &matches_bitmap_left[i],
                            &matches_bitmap_right[i],
                            &final_results[i],
                            (self.query_length / ROTATIONS) as u64,
                            db_sizes[i] as u64,
                            num_elements as u64,
                            &self.match_counters[i],
                            &self.all_matches[i],
                            &self.match_counters_left[i],
                            &self.match_counters_right[i],
                            &self.partial_results_left[i],
                            &self.partial_results_right[i],
                        ),
                    )
                    .unwrap();
            }
        }
    }

    pub fn fetch_final_results(&self, final_results_ptrs: &[CudaSlice<u32>]) -> Vec<Vec<u32>> {
        let mut results = vec![];
        for i in 0..self.device_manager.device_count() {
            results.push(
                self.device_manager
                    .device(i)
                    .dtoh_sync_copy(&final_results_ptrs[i])
                    .unwrap(),
            );
        }
        results
    }

    pub fn fetch_match_counters(&self, counters: &[CudaSlice<u32>]) -> Vec<Vec<u32>> {
        let mut results = vec![];
        for i in 0..self.device_manager.device_count() {
            results.push(
                self.device_manager
                    .device(i)
                    .dtoh_sync_copy(&counters[i])
                    .unwrap(),
            );
        }
        results
    }

    pub fn fetch_all_match_ids(
        &self,
        match_counters: &[Vec<u32>],
        matches: &[CudaSlice<u32>],
    ) -> Vec<Vec<u32>> {
        let mut results = vec![];
        for i in 0..self.device_manager.device_count() {
            results.push(
                self.device_manager
                    .device(i)
                    .dtoh_sync_copy(&matches[i])
                    .unwrap(),
            );
        }

        let batch_match_idx: u32 = u32::MAX - (self.query_length / ROTATIONS) as u32; // batch matches have an index of u32::MAX - index
        let mut matches_per_query = vec![vec![]; match_counters[0].len()];
        let n_devices = self.device_manager.device_count();
        for i in 0..self.device_manager.device_count() {
            let mut offset = 0;
            for j in 0..match_counters[0].len() {
                let len = match_counters[i][j] as usize;
                let ids = results[i][offset..offset + min(len, ALL_MATCHES_LEN)]
                    .iter()
                    .map(|&idx| {
                        if idx > batch_match_idx {
                            idx
                        } else {
                            idx * n_devices as u32 + i as u32
                        }
                    })
                    .filter(|&idx| idx < batch_match_idx || i == 0) // take all normal matches, but only batch matches from device 0
                    .collect::<Vec<_>>();
                matches_per_query[j].extend_from_slice(&ids);
                offset += ALL_MATCHES_LEN;
            }
        }

        matches_per_query
    }

    pub fn prepare_results(&self) -> Vec<CudaSlice<u32>> {
        (0..self.device_manager.device_count())
            .map(|i| {
                self.device_manager
                    .device(i)
                    .htod_copy(self.results_init_host.clone())
                    .unwrap()
            })
            .collect::<Vec<_>>()
    }

    pub fn prepare_final_results(&self) -> Vec<CudaSlice<u32>> {
        (0..self.device_manager.device_count())
            .map(|i| {
                self.device_manager
                    .device(i)
                    .htod_copy(self.final_results_init_host.clone())
                    .unwrap()
            })
            .collect::<Vec<_>>()
    }

    pub fn prepare_db_match_list(&self, db_size: usize) -> Vec<CudaSlice<u64>> {
        (0..self.device_manager.device_count())
            .map(|i| {
                self.device_manager
                    .device(i)
                    .alloc_zeros(db_size * self.query_length / ROTATIONS / 64)
                    .unwrap()
            })
            .collect::<Vec<_>>()
    }

    pub fn prepare_match_distances_buffer(&self, max_size: usize) -> Vec<ChunkShare<u16>> {
        (0..self.device_manager.device_count())
            .map(|i| {
                let a = self.device_manager.device(i).alloc_zeros(max_size).unwrap();
                let b = self.device_manager.device(i).alloc_zeros(max_size).unwrap();

                self.device_manager.device(i).bind_to_thread().unwrap();
                unsafe {
                    memset_d8_sync(*a.device_ptr(), 0xff, a.num_bytes()).unwrap();
                    memset_d8_sync(*b.device_ptr(), 0xff, b.num_bytes()).unwrap();
                }

                ChunkShare::new(a, b)
            })
            .collect::<Vec<_>>()
    }

    pub fn prepare_match_distances_counter(&self) -> Vec<CudaSlice<u32>> {
        (0..self.device_manager.device_count())
            .map(|i| self.device_manager.device(i).alloc_zeros(1).unwrap())
            .collect::<Vec<_>>()
    }

    pub fn prepare_match_distances_index(&self, max_size: usize) -> Vec<CudaSlice<u32>> {
        (0..self.device_manager.device_count())
            .map(|i| {
                let a = self.device_manager.device(i).alloc_zeros(max_size).unwrap();
                unsafe {
                    memset_d8_sync(*a.device_ptr(), 0xff, a.num_bytes()).unwrap();
                }
                a
            })
            .collect::<Vec<_>>()
    }

    pub fn prepare_match_distances_buckets(&self, n_buckets: usize) -> ChunkShare<u32> {
        let a = self
            .device_manager
            .device(0)
            .alloc_zeros(n_buckets)
            .unwrap();
        let b = self
            .device_manager
            .device(0)
            .alloc_zeros(n_buckets)
            .unwrap();
        ChunkShare::new(a, b)
    }
}<|MERGE_RESOLUTION|>--- conflicted
+++ resolved
@@ -24,9 +24,9 @@
 const ALL_MATCHES_LEN: usize = 256;
 
 pub struct DistanceComparator {
-<<<<<<< HEAD
     pub device_manager:                  Arc<DeviceManager>,
     pub open_kernels:                    Vec<CudaFunction>,
+    pub open_batch_kernels:      Vec<CudaFunction>,
     pub merge_db_kernels:                Vec<CudaFunction>,
     pub merge_batch_kernels:             Vec<CudaFunction>,
     pub merge_batch_with_bitmap_kernels: Vec<CudaFunction>,
@@ -41,24 +41,6 @@
     pub match_counters_right:            Vec<CudaSlice<u32>>,
     pub partial_results_left:            Vec<CudaSlice<u32>>,
     pub partial_results_right:           Vec<CudaSlice<u32>>,
-=======
-    pub device_manager:          Arc<DeviceManager>,
-    pub open_kernels:            Vec<CudaFunction>,
-    pub open_batch_kernels:      Vec<CudaFunction>,
-    pub merge_db_kernels:        Vec<CudaFunction>,
-    pub merge_batch_kernels:     Vec<CudaFunction>,
-    pub query_length:            usize,
-    pub opened_results:          Vec<CudaSlice<u32>>,
-    pub final_results:           Vec<CudaSlice<u32>>,
-    pub results_init_host:       Vec<u32>,
-    pub final_results_init_host: Vec<u32>,
-    pub match_counters:          Vec<CudaSlice<u32>>,
-    pub all_matches:             Vec<CudaSlice<u32>>,
-    pub match_counters_left:     Vec<CudaSlice<u32>>,
-    pub match_counters_right:    Vec<CudaSlice<u32>>,
-    pub partial_results_left:    Vec<CudaSlice<u32>>,
-    pub partial_results_right:   Vec<CudaSlice<u32>>,
->>>>>>> f78e7141
 }
 
 impl DistanceComparator {
@@ -125,6 +107,7 @@
                     .alloc_zeros(ALL_MATCHES_LEN * query_length / ROTATIONS)
                     .unwrap(),
             );
+
             open_kernels.push(open_results_function);
             open_batch_kernels.push(open_results_batch_function);
             merge_db_kernels.push(merge_db_results_function);
