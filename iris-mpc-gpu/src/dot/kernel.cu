--- conflicted
+++ resolved
@@ -51,11 +51,7 @@
     }
 }
 
-<<<<<<< HEAD
 extern "C" __global__ void mergeDbResults(unsigned long long *matchResultsLeft, unsigned long long *matchResultsRight, unsigned int *finalResults, size_t queryLength, size_t dbLength, size_t numElements, unsigned int *matchCounter, unsigned int *allMatches)
-=======
-extern "C" __global__ void mergeDbResults(unsigned long long *matchResultsLeft, unsigned long long *matchResultsRight, unsigned int *finalResults, size_t queryLength, size_t dbLength, size_t numElements)
->>>>>>> c8caa4b3
 {
     size_t idx = blockIdx.x * blockDim.x + threadIdx.x;
     if (idx < numElements)
@@ -66,7 +62,6 @@
             unsigned int dbIdx = (idx * 64 + i) % dbLength;
             bool matchLeft = (matchResultsLeft[idx] & (1ULL << i));
             bool matchRight = (matchResultsRight[idx] & (1ULL << i));
-<<<<<<< HEAD
 
             // Check bounds
             if (queryIdx >= queryLength || dbIdx >= dbLength)
@@ -98,34 +93,6 @@
             if (queryIdx >= queryLength || dbIdx >= dbLength)
                 continue;
 
-=======
-
-            // Check bounds
-            if (queryIdx >= queryLength || dbIdx >= dbLength)
-                continue;
-
-            // Current *AND* policy: only match if both eyes match
-            if (matchLeft && matchRight)
-                atomicMin(&finalResults[queryIdx], dbIdx);
-        }
-    }
-}
-
-extern "C" __global__ void mergeBatchResults(unsigned long long *matchResultsSelfLeft, unsigned long long *matchResultsSelfRight, unsigned int *finalResults, size_t queryLength, size_t dbLength, size_t numElements)
-{
-    size_t idx = blockIdx.x * blockDim.x + threadIdx.x;
-    if (idx < numElements)
-    {
-        for (int i = 0; i < 64; i++)
-        {
-            unsigned int queryIdx = (idx * 64 + i) / dbLength;
-            unsigned int dbIdx = (idx * 64 + i) % dbLength;
-
-            // Check bounds
-            if (queryIdx >= queryLength || dbIdx >= dbLength)
-                continue;
-
->>>>>>> c8caa4b3
             // Query is already considering rotations, ignore rotated db entries
             if ((dbIdx - ROTATIONS) % ALL_ROTATIONS != 0)
                 continue;
@@ -137,16 +104,9 @@
             bool matchLeft = (matchResultsSelfLeft[idx] & (1ULL << i));
             bool matchRight = (matchResultsSelfRight[idx] & (1ULL << i));
 
-<<<<<<< HEAD
-            if (matchLeft || matchRight)
-            {
-                atomicMin(&finalResults[queryIdx], UINT_MAX - 1);
-            }
-=======
             // Current *AND* policy: only match if both eyes match
             if (matchLeft && matchRight)
                 atomicMin(&finalResults[queryIdx], UINT_MAX - 1);
->>>>>>> c8caa4b3
         }
     }
 }